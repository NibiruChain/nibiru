# To get started with Dependabot version updates, you'll need to specify which
# package ecosystems to update and where the package manifests are located.
# Please see the documentation for all configuration options:
# https://docs.github.com/github/administering-a-repository/configuration-options-for-dependency-updates

version: 2
updates:
  - package-ecosystem: "gomod" # See documentation for possible values
    directory: "/" # Location of package manifests
    schedule:
      interval: "weekly"
    labels:
      - "dependencies"
<<<<<<< HEAD
      - "dependabot"
=======
      - "skip-changelog"
>>>>>>> 620d2eab
<|MERGE_RESOLUTION|>--- conflicted
+++ resolved
@@ -8,11 +8,11 @@
   - package-ecosystem: "gomod" # See documentation for possible values
     directory: "/" # Location of package manifests
     schedule:
-      interval: "weekly"
+      interval: daily
     labels:
       - "dependencies"
-<<<<<<< HEAD
       - "dependabot"
-=======
-      - "skip-changelog"
->>>>>>> 620d2eab
+  - package-ecosystem: "github-actions" # checks for updates to the actions
+    directory: "/"
+    schedule:
+      interval: daily