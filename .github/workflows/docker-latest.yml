name: Docker Latest

on:
  push:
    branches:
      - main
<<<<<<< HEAD
  pull_request:
=======
  workflow_dispatch:
>>>>>>> 0ac7831c

permissions:
  contents: write
  packages: write

jobs:
  build:
    strategy:
      fail-fast: true
      matrix:
        build:
          - platform: linux/amd64
            runner: ubuntu-22.04
          - platform: linux/arm64
            runner: ubuntu-22.04-arm

    runs-on: ${{ matrix.build.runner }}
    steps:
      - name: Checkout
        uses: actions/checkout@v4
        with:
          fetch-depth: 0

      - name: Prepare env vars
        run: |
          OS=$(echo "${{ matrix.build.platform }}" | cut -d '/' -f 1)
          ARCH=$(echo "${{ matrix.build.platform }}" | cut -d '/' -f 2)
          echo "OS=$OS" >> $GITHUB_ENV
          echo "ARCH=$ARCH" >> $GITHUB_ENV

      - name: Set up Docker Buildx
        uses: docker/setup-buildx-action@v3

      - name: Login to GHCR container register
        uses: docker/login-action@v3
        with:
          registry: ghcr.io
          username: ${{ github.actor }}
          password: ${{ secrets.GITHUB_TOKEN }}

      - name: Cache for Docker Build
        id: cache
        uses: actions/cache@v4
        with:
          path: |
            go-build
            go-pkg
          key: ${{ runner.os }}-${{ runner.arch }}-nibid-docker-${{ hashFiles('go.sum') }}

      - name: Inject cache
        uses: reproducible-containers/buildkit-cache-dance@v3.3.0
        with:
          cache-map: |
            {
              "go-build": "/root/.cache/go-build",
              "go-pkg": "/go/pkg"
            }
          skip-extraction: ${{ steps.cache.outputs.cache-hit }}

      - name: Docker meta
        id: meta
        uses: docker/metadata-action@v5
        with:
          images: ghcr.io/${{ github.repository }}
          tags: latest-${{ env.ARCH }}

      - name: Build and push by digest
        id: build
        uses: docker/build-push-action@v6
        with:
          context: .
          target: release
          push: true
          platforms: ${{ matrix.platform }}
          labels: ${{ steps.meta.outputs.labels }}
          tags: ${{ steps.meta.outputs.tags }}

  merge:
    name: Create multi-arch image
    needs:
      - build
    runs-on: ubuntu-latest
    steps:
      - name: Set up Docker Buildx
        uses: docker/setup-buildx-action@v3

      - name: Login to GHCR
        uses: docker/login-action@v3
        with:
          registry: ghcr.io
          username: ${{ github.actor }}
          password: ${{ secrets.GITHUB_TOKEN }}

      - name: Docker meta
        id: meta
        uses: docker/metadata-action@v5
        with:
          images: ghcr.io/${{ github.repository }}
          tags: latest

      - name: Create manifest list and push
        run: |
          image=$(jq -r '.tags[0]' <<< "$DOCKER_METADATA_OUTPUT_JSON")
          docker buildx imagetools create \
            --tag "$image" \
            "${image}-amd64" \
            "${image}-arm64"<|MERGE_RESOLUTION|>--- conflicted
+++ resolved
@@ -4,11 +4,7 @@
   push:
     branches:
       - main
-<<<<<<< HEAD
-  pull_request:
-=======
   workflow_dispatch:
->>>>>>> 0ac7831c
 
 permissions:
   contents: write
