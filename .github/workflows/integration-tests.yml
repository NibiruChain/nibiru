name: Integration tests

on:
  pull_request:
<<<<<<< HEAD
    types: [opened, reopened, synchronize, edited]
    paths: ["**.go", "**.proto", "go.mod", "go.sum"]
=======
>>>>>>> 406b9a4d

jobs:
  integration-tests:
    runs-on: ubuntu-20.04
    timeout-minutes: 30
    steps:
      - uses: actions/checkout@v3

      - name: Set up Go
        uses: actions/setup-go@v3
        with:
          go-version: 1.18
          cache: true

      - name: Run all integration tests.
        run: make test-integration<|MERGE_RESOLUTION|>--- conflicted
+++ resolved
@@ -2,11 +2,7 @@
 
 on:
   pull_request:
-<<<<<<< HEAD
-    types: [opened, reopened, synchronize, edited]
     paths: ["**.go", "**.proto", "go.mod", "go.sum"]
-=======
->>>>>>> 406b9a4d
 
 jobs:
   integration-tests:
