#!/bin/sh
#set -e

# Console log text colour
red=`tput setaf 9`
green=`tput setaf 10`
blue=`tput setaf 12`
reset=`tput sgr0`

echo_info () {
  echo "${blue}"
  echo "$1"
  echo "${reset}"
}

echo_error () {
  echo "${red}"
  echo "$1"
  echo "${reset}"
}

echo_success () {
  echo "${green}"
  echo "$1"
  echo "${reset}"
}


echo_info "Building from source..."
if make install; then
  echo_success "Successfully built binary"
else
  echo_error "Could not build binary. Failed to make install."
  exit 1
fi

# Set localnet settings
BINARY=nibid
CHAIN_ID=nibiru-localnet-0
RPC_PORT=26657
GRPC_PORT=9090
MNEMONIC="guard cream sadness conduct invite crumble clock pudding hole grit liar hotel maid produce squeeze return argue turtle know drive eight casino maze host"
GENESIS_COINS=1000000000unibi,10000000000000unusd

# Stop nibid if it is already running
if pgrep -x "$BINARY" > /dev/null; then
    echo_error "Terminating $BINARY..."
    killall nibid
fi

# Remove previous data
echo_info "Removing previous chain data from $HOME/.nibid..."
rm -rf $HOME/.nibid

# Add directory for chain, exit if error
if ! mkdir -p $HOME/.nibid 2>/dev/null; then
  echo_error "Failed to create chain folder. Aborting..."
  exit 1
fi

# Initialize nibid with "localnet" chain id
echo_info "Initializing $CHAIN_ID..."
<<<<<<< HEAD
if $BINARY init nibiru-localnet-0 --home $CHAIN_HOME_DIR --chain-id $CHAIN_ID --overwrite; then
=======
if $BINARY init nibiru-localnet-0 --chain-id $CHAIN_ID; then
>>>>>>> 801233cb
  echo_success "Successfully initialized $CHAIN_ID"
else
  echo_error "Failed to initialize $CHAIN_ID"
fi


# Configure keyring-backend to "test"
echo_info "Configuring keyring-backend..."
if $BINARY config keyring-backend test; then
  echo_success "Successfully configured keyring-backend"
else
  echo_error "Failed to configure keyring-backend"
fi


# Configure chain-id
echo_info "Configuring chain-id..."
if $BINARY config chain-id $CHAIN_ID; then
  echo_success "Successfully configured chain-id"
else
  echo_error "Failed to configure chain-id"
fi

# Configure broadcast mode
echo_info "Configuring broadcast mode..."
if $BINARY config broadcast-mode block; then
  echo_success "Successfully configured broadcast-mode"
else
  echo_error "Failed to configure broadcast mode"
fi

# Configure output mode
echo_info "Configuring output mode..."
if $BINARY config output json; then
  echo_success "Successfully configured output mode"
else
  echo_error "Failed to configure output mode"
fi

# Enable API Server
echo_info "Enabling API server"
if sed -i '' '/\[api\]/,+3 s/enable = false/enable = true/' $HOME/.nibid/config/app.toml; then
  echo_success "Successfully enabled API server"
else
  echo_error "Failed to enable API server"
fi

# Enable Swagger Docs
echo_info "Enabling Swagger Docs"
if sed -i '' 's/swagger = false/swagger = true/' $HOME/.nibid/config/app.toml; then
  echo_success "Successfully enabled Swagger Docs"
else
  echo_error "Failed to enable Swagger Docs"
fi

# Enable CORS for localnet
echo_info "Enabling CORS"
if sed -i '' 's/enabled-unsafe-cors = false/enabled-unsafe-cors = true/' $HOME/.nibid/config/app.toml; then
  echo_success "Successfully enabled CORS"
else
  echo_error "Failed to enable CORS"
fi

echo_info "Adding genesis accounts..."
echo "$MNEMONIC" | $BINARY keys add validator --recover
if $BINARY add-genesis-account $($BINARY keys show validator -a) $GENESIS_COINS; then
  echo_success "Successfully added genesis accounts"
else
  echo_error "Failed to add genesis accounts"
fi

echo_info "Adding gentx validator..."
if $BINARY gentx validator 900000000unibi --chain-id $CHAIN_ID; then
  echo_success "Successfully added gentx"
else
  echo_error "Failed to add gentx"
fi

echo_info "Collecting gentx..."
if $BINARY collect-gentxs; then
  echo_success "Successfully collected genesis txs into genesis.json"
else
  echo_error "Failed to collect genesis txs"
fi

echo_info "Configuring genesis params"
# x/vpool
# BTC:NUSD
cat $HOME/.nibid/config/genesis.json | jq '.app_state.vpool.vpools[0].pair = {token0:"ubtc",token1:"unusd"}' > $HOME/.nibid/config/tmp_genesis.json && mv $HOME/.nibid/config/tmp_genesis.json $HOME/.nibid/config/genesis.json
cat $HOME/.nibid/config/genesis.json | jq '.app_state.vpool.vpools[0].base_asset_reserve = "50000000000"' > $HOME/.nibid/config/tmp_genesis.json && mv $HOME/.nibid/config/tmp_genesis.json $HOME/.nibid/config/genesis.json # 50k BTC
cat $HOME/.nibid/config/genesis.json | jq '.app_state.vpool.vpools[0].quote_asset_reserve = "1000000000000000"' > $HOME/.nibid/config/tmp_genesis.json && mv $HOME/.nibid/config/tmp_genesis.json $HOME/.nibid/config/genesis.json # 1 billion NUSD
cat $HOME/.nibid/config/genesis.json | jq '.app_state.vpool.vpools[0].trade_limit_ratio = "0.1"' > $HOME/.nibid/config/tmp_genesis.json && mv $HOME/.nibid/config/tmp_genesis.json $HOME/.nibid/config/genesis.json
cat $HOME/.nibid/config/genesis.json | jq '.app_state.vpool.vpools[0].fluctuation_limit_ratio = "0.1"' > $HOME/.nibid/config/tmp_genesis.json && mv $HOME/.nibid/config/tmp_genesis.json $HOME/.nibid/config/genesis.json
cat $HOME/.nibid/config/genesis.json | jq '.app_state.vpool.vpools[0].max_oracle_spread_ratio = "0.1"' > $HOME/.nibid/config/tmp_genesis.json && mv $HOME/.nibid/config/tmp_genesis.json $HOME/.nibid/config/genesis.json
cat $HOME/.nibid/config/genesis.json | jq '.app_state.vpool.vpools[0].maintenance_margin_ratio = "0.0625"' > $HOME/.nibid/config/tmp_genesis.json && mv $HOME/.nibid/config/tmp_genesis.json $HOME/.nibid/config/genesis.json
# ETH:NUSD
cat $HOME/.nibid/config/genesis.json | jq '.app_state.vpool.vpools[1].pair = {token0:"ueth",token1:"unusd"}' > $HOME/.nibid/config/tmp_genesis.json && mv $HOME/.nibid/config/tmp_genesis.json $HOME/.nibid/config/genesis.json
cat $HOME/.nibid/config/genesis.json | jq '.app_state.vpool.vpools[1].base_asset_reserve = "666666000000"' > $HOME/.nibid/config/tmp_genesis.json && mv $HOME/.nibid/config/tmp_genesis.json $HOME/.nibid/config/genesis.json # 666k ETH
cat $HOME/.nibid/config/genesis.json | jq '.app_state.vpool.vpools[1].quote_asset_reserve = "1000000000000000"' > $HOME/.nibid/config/tmp_genesis.json && mv $HOME/.nibid/config/tmp_genesis.json $HOME/.nibid/config/genesis.json # 1 billion NUSD
cat $HOME/.nibid/config/genesis.json | jq '.app_state.vpool.vpools[1].trade_limit_ratio = "0.1"' > $HOME/.nibid/config/tmp_genesis.json && mv $HOME/.nibid/config/tmp_genesis.json $HOME/.nibid/config/genesis.json
cat $HOME/.nibid/config/genesis.json | jq '.app_state.vpool.vpools[1].fluctuation_limit_ratio = "0.1"' > $HOME/.nibid/config/tmp_genesis.json && mv $HOME/.nibid/config/tmp_genesis.json $HOME/.nibid/config/genesis.json
cat $HOME/.nibid/config/genesis.json | jq '.app_state.vpool.vpools[1].max_oracle_spread_ratio = "0.1"' > $HOME/.nibid/config/tmp_genesis.json && mv $HOME/.nibid/config/tmp_genesis.json $HOME/.nibid/config/genesis.json
cat $HOME/.nibid/config/genesis.json | jq '.app_state.vpool.vpools[1].maintenance_margin_ratio = "0.0625"' > $HOME/.nibid/config/tmp_genesis.json && mv $HOME/.nibid/config/tmp_genesis.json $HOME/.nibid/config/genesis.json
# x/perp
cat $HOME/.nibid/config/genesis.json | jq '.app_state.perp.params.stopped = false' > $HOME/.nibid/config/tmp_genesis.json && mv $HOME/.nibid/config/tmp_genesis.json $HOME/.nibid/config/genesis.json
cat $HOME/.nibid/config/genesis.json | jq '.app_state.perp.params.fee_pool_fee_ratio = "0.001"' > $HOME/.nibid/config/tmp_genesis.json && mv $HOME/.nibid/config/tmp_genesis.json $HOME/.nibid/config/genesis.json
cat $HOME/.nibid/config/genesis.json | jq '.app_state.perp.params.ecosystem_fund_fee_ratio = "0.001"' > $HOME/.nibid/config/tmp_genesis.json && mv $HOME/.nibid/config/tmp_genesis.json $HOME/.nibid/config/genesis.json
cat $HOME/.nibid/config/genesis.json | jq '.app_state.perp.params.liquidation_fee_ratio = "0.025"' > $HOME/.nibid/config/tmp_genesis.json && mv $HOME/.nibid/config/tmp_genesis.json $HOME/.nibid/config/genesis.json
cat $HOME/.nibid/config/genesis.json | jq '.app_state.perp.params.partial_liquidation_ratio = "0.25"' > $HOME/.nibid/config/tmp_genesis.json && mv $HOME/.nibid/config/tmp_genesis.json $HOME/.nibid/config/genesis.json
cat $HOME/.nibid/config/genesis.json | jq '.app_state.perp.params.funding_rate_interval = "30 min"' > $HOME/.nibid/config/tmp_genesis.json && mv $HOME/.nibid/config/tmp_genesis.json $HOME/.nibid/config/genesis.json
cat $HOME/.nibid/config/genesis.json | jq '.app_state.perp.params.twap_lookback_window = "900s"' > $HOME/.nibid/config/tmp_genesis.json && mv $HOME/.nibid/config/tmp_genesis.json $HOME/.nibid/config/genesis.json
cat $HOME/.nibid/config/genesis.json | jq '.app_state.perp.pair_metadata[0].pair = {token0:"ubtc",token1:"unusd"}' > $HOME/.nibid/config/tmp_genesis.json && mv $HOME/.nibid/config/tmp_genesis.json $HOME/.nibid/config/genesis.json
cat $HOME/.nibid/config/genesis.json | jq '.app_state.perp.pair_metadata[0].cumulative_premium_fractions = ["0"]' > $HOME/.nibid/config/tmp_genesis.json && mv $HOME/.nibid/config/tmp_genesis.json $HOME/.nibid/config/genesis.json
cat $HOME/.nibid/config/genesis.json | jq '.app_state.perp.pair_metadata[1].pair = {token0:"ueth",token1:"unusd"}' > $HOME/.nibid/config/tmp_genesis.json && mv $HOME/.nibid/config/tmp_genesis.json $HOME/.nibid/config/genesis.json
cat $HOME/.nibid/config/genesis.json | jq '.app_state.perp.pair_metadata[1].cumulative_premium_fractions = ["0"]' > $HOME/.nibid/config/tmp_genesis.json && mv $HOME/.nibid/config/tmp_genesis.json $HOME/.nibid/config/genesis.json
# x/pricefeed
cat $HOME/.nibid/config/genesis.json | jq '.app_state.pricefeed.params.pairs[0] = {token0:"unibi",token1:"unusd"}' > $HOME/.nibid/config/tmp_genesis.json && mv $HOME/.nibid/config/tmp_genesis.json $HOME/.nibid/config/genesis.json
cat $HOME/.nibid/config/genesis.json | jq '.app_state.pricefeed.params.pairs[1] = {token0:"uusdc",token1:"unusd"}' > $HOME/.nibid/config/tmp_genesis.json && mv $HOME/.nibid/config/tmp_genesis.json $HOME/.nibid/config/genesis.json
cat $HOME/.nibid/config/genesis.json | jq '.app_state.pricefeed.params.pairs[2] = {token0:"ubtc",token1:"unusd"}' > $HOME/.nibid/config/tmp_genesis.json && mv $HOME/.nibid/config/tmp_genesis.json $HOME/.nibid/config/genesis.json
cat $HOME/.nibid/config/genesis.json | jq '.app_state.pricefeed.params.pairs[3] = {token0:"ueth",token1:"unusd"}' > $HOME/.nibid/config/tmp_genesis.json && mv $HOME/.nibid/config/tmp_genesis.json $HOME/.nibid/config/genesis.json
cat $HOME/.nibid/config/genesis.json | jq '.app_state.pricefeed.params.twap_lookback_window = "900s"' > $HOME/.nibid/config/tmp_genesis.json && mv $HOME/.nibid/config/tmp_genesis.json $HOME/.nibid/config/genesis.json
cat $HOME/.nibid/config/genesis.json | jq '.app_state.pricefeed.genesis_oracles = ["nibi1zaavvzxez0elundtn32qnk9lkm8kmcsz44g7xl"]' > $HOME/.nibid/config/tmp_genesis.json && mv $HOME/.nibid/config/tmp_genesis.json $HOME/.nibid/config/genesis.json
# x/stablecoin
cat $HOME/.nibid/config/genesis.json | jq '.app_state.stablecoin.params.coll_ratio = "1000000"' > $HOME/.nibid/config/tmp_genesis.json && mv $HOME/.nibid/config/tmp_genesis.json $HOME/.nibid/config/genesis.json
cat $HOME/.nibid/config/genesis.json | jq '.app_state.stablecoin.params.fee_ratio = "2000"' > $HOME/.nibid/config/tmp_genesis.json && mv $HOME/.nibid/config/tmp_genesis.json $HOME/.nibid/config/genesis.json
cat $HOME/.nibid/config/genesis.json | jq '.app_state.stablecoin.params.ef_fee_ratio = "500000"' > $HOME/.nibid/config/tmp_genesis.json && mv $HOME/.nibid/config/tmp_genesis.json $HOME/.nibid/config/genesis.json
cat $HOME/.nibid/config/genesis.json | jq '.app_state.stablecoin.params.bonus_rate_recoll = "2000"' > $HOME/.nibid/config/tmp_genesis.json && mv $HOME/.nibid/config/tmp_genesis.json $HOME/.nibid/config/genesis.json
cat $HOME/.nibid/config/genesis.json | jq '.app_state.stablecoin.params.distr_epoch_identifier = "15 min"' > $HOME/.nibid/config/tmp_genesis.json && mv $HOME/.nibid/config/tmp_genesis.json $HOME/.nibid/config/genesis.json
cat $HOME/.nibid/config/genesis.json | jq '.app_state.stablecoin.params.adjustment_step = "2500"' > $HOME/.nibid/config/tmp_genesis.json && mv $HOME/.nibid/config/tmp_genesis.json $HOME/.nibid/config/genesis.json
cat $HOME/.nibid/config/genesis.json | jq '.app_state.stablecoin.params.price_upper_bound = "999900"' > $HOME/.nibid/config/tmp_genesis.json && mv $HOME/.nibid/config/tmp_genesis.json $HOME/.nibid/config/genesis.json
cat $HOME/.nibid/config/genesis.json | jq '.app_state.stablecoin.params.price_upper_bound = "1000100"' > $HOME/.nibid/config/tmp_genesis.json && mv $HOME/.nibid/config/tmp_genesis.json $HOME/.nibid/config/genesis.json
cat $HOME/.nibid/config/genesis.json | jq '.app_state.stablecoin.params.is_collateral_ratio_valid = false' > $HOME/.nibid/config/tmp_genesis.json && mv $HOME/.nibid/config/tmp_genesis.json $HOME/.nibid/config/genesis.json
# x/dex
cat $HOME/.nibid/config/genesis.json | jq '.app_state.dex.params.starting_pool_number = "1"' > $HOME/.nibid/config/tmp_genesis.json && mv $HOME/.nibid/config/tmp_genesis.json $HOME/.nibid/config/genesis.json
cat $HOME/.nibid/config/genesis.json | jq '.app_state.dex.params.pool_creation_fee[0] = {denom:"unibi",amount:"1000000000"}' > $HOME/.nibid/config/tmp_genesis.json && mv $HOME/.nibid/config/tmp_genesis.json $HOME/.nibid/config/genesis.json
cat $HOME/.nibid/config/genesis.json | jq '.app_state.dex.params.whitelisted_asset = ["uusdc","unibi","unusd"]' > $HOME/.nibid/config/tmp_genesis.json && mv $HOME/.nibid/config/tmp_genesis.json $HOME/.nibid/config/genesis.json

# Start the network
echo_info "Starting $CHAIN_ID in $HOME/.nibid..."
$BINARY start<|MERGE_RESOLUTION|>--- conflicted
+++ resolved
@@ -60,11 +60,7 @@
 
 # Initialize nibid with "localnet" chain id
 echo_info "Initializing $CHAIN_ID..."
-<<<<<<< HEAD
-if $BINARY init nibiru-localnet-0 --home $CHAIN_HOME_DIR --chain-id $CHAIN_ID --overwrite; then
-=======
-if $BINARY init nibiru-localnet-0 --chain-id $CHAIN_ID; then
->>>>>>> 801233cb
+if $BINARY init nibiru-localnet-0 --chain-id $CHAIN_ID --overwrite; then
   echo_success "Successfully initialized $CHAIN_ID"
 else
   echo_error "Failed to initialize $CHAIN_ID"
