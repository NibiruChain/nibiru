--- conflicted
+++ resolved
@@ -15,10 +15,6 @@
 	// bindings-perp ExecuteMsg enum types
 	// MultiLiquidate        *MultiLiquidate        `json:"multi_liquidate,omitempty"` // TODO
 	SetMarketEnabled *SetMarketEnabled `json:"set_market_enabled,omitempty"`
-<<<<<<< HEAD
-	CreateMarket     *CreateMarket     `json:"create_market,omitempty"`
-=======
->>>>>>> c2a96d5c
 
 	EditOracleParams *EditOracleParams `json:"edit_oracle_params,omitempty"`
 
