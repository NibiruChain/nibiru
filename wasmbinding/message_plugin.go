package wasmbinding

import (
	"encoding/json"

	"github.com/NibiruChain/nibiru/wasmbinding/bindings"
	"github.com/NibiruChain/nibiru/x/sudo/keeper"

	sdkerrors "cosmossdk.io/errors"
	wasmkeeper "github.com/CosmWasm/wasmd/x/wasm/keeper"
	wasmvmtypes "github.com/CosmWasm/wasmvm/types"
	sdk "github.com/cosmos/cosmos-sdk/types"

	oraclekeeper "github.com/NibiruChain/nibiru/x/oracle/keeper"
	perpv2keeper "github.com/NibiruChain/nibiru/x/perp/v2/keeper"
)

var _ wasmkeeper.Messenger = (*CustomMessenger)(nil)

// CustomMessenger is an extension of wasm/keeper.Messenger with its
// own custom `DispatchMsg` for CosmWasm execute calls on Nibiru.
type CustomMessenger struct {
	Wasm   wasmkeeper.Messenger
	Perp   ExecutorPerp
	Sudo   keeper.Keeper
	Oracle ExecutorOracle
}

// NibiruMsgWrapper is a n override of CosmosMsg::Custom
// (json.RawMessage), which corresponds to `NibiruMsgWrapper` in
// the bindings-perp.rs contract.
type NibiruMsgWrapper struct {
	// Routes here refer to groups of modules on Nibiru. The idea behind setting
	// routes alongside the messae payload is to add information on which module
	// or group of modules a particular execute message belongs to.
	// For example, the perp bindings have route "perp".
	Route *string `json:"route,omitempty"`
	// ExecuteMsg is a json struct for ExecuteMsg::{
	//   MarketOrder, ClosePosition, AddMargin, RemoveMargin, ...} from the
	//   bindings smart contracts.
	ExecuteMsg *bindings.NibiruMsg `json:"msg,omitempty"`
}

// DispatchMsg encodes the wasmVM message and dispatches it.
func (messenger *CustomMessenger) DispatchMsg(
	ctx sdk.Context,
	contractAddr sdk.AccAddress,
	contractIBCPortID string,
	wasmMsg wasmvmtypes.CosmosMsg,
) (events []sdk.Event, data [][]byte, err error) {
	// If the "Custom" field is set, we handle a BindingMsg.
	if wasmMsg.Custom != nil {
		var contractExecuteMsg NibiruMsgWrapper
		if err := json.Unmarshal(wasmMsg.Custom, &contractExecuteMsg); err != nil {
			return events, data, sdkerrors.Wrapf(err, "wasmMsg: %s", wasmMsg.Custom)
		}

		isNoOp := contractExecuteMsg.ExecuteMsg == nil || contractExecuteMsg.ExecuteMsg.NoOp != nil
		if isNoOp {
			ctx.Logger().Info("execute DispatchMsg: NoOp (no operation)")
			return events, data, nil
		}

		switch {
		// Perp module | controller
<<<<<<< HEAD
		case contractExecuteMsg.ExecuteMsg.CreateMarket != nil:
			if err := messenger.Sudo.CheckPermissions(contractAddr, ctx); err != nil {
				return events, data, err
			}
			cwMsg := contractExecuteMsg.ExecuteMsg.CreateMarket
			err = messenger.Perp.CreateMarket(cwMsg, ctx)
			return events, data, err

=======
>>>>>>> c2a96d5c
		case contractExecuteMsg.ExecuteMsg.SetMarketEnabled != nil:
			if err := messenger.Sudo.CheckPermissions(contractAddr, ctx); err != nil {
				return events, data, err
			}
			cwMsg := contractExecuteMsg.ExecuteMsg.SetMarketEnabled
			err = messenger.Perp.SetMarketEnabled(cwMsg, ctx)
			return events, data, err

		// Oracle module
		case contractExecuteMsg.ExecuteMsg.EditOracleParams != nil:
			if err := messenger.Sudo.CheckPermissions(contractAddr, ctx); err != nil {
				return events, data, err
			}
			cwMsg := contractExecuteMsg.ExecuteMsg.EditOracleParams
			err = messenger.Oracle.SetOracleParams(cwMsg, ctx)
			return events, data, err

		default:
			err = wasmvmtypes.InvalidRequest{
				Err:     "invalid bindings request",
				Request: wasmMsg.Custom,
			}
			return events, data, err
		}
	}

	// The default execution path is to use the wasmkeeper.Messenger.
	return messenger.Wasm.DispatchMsg(ctx, contractAddr, contractIBCPortID, wasmMsg)
}

func CustomMessageDecorator(
	perpv2 perpv2keeper.Keeper,
	sudoKeeper keeper.Keeper,
	oracleKeeper oraclekeeper.Keeper,
) func(wasmkeeper.Messenger) wasmkeeper.Messenger {
	return func(originalWasmMessenger wasmkeeper.Messenger) wasmkeeper.Messenger {
		return &CustomMessenger{
			Wasm:   originalWasmMessenger,
			Perp:   ExecutorPerp{PerpV2: perpv2},
			Sudo:   sudoKeeper,
			Oracle: ExecutorOracle{Oracle: oracleKeeper},
		}
	}
}<|MERGE_RESOLUTION|>--- conflicted
+++ resolved
@@ -63,17 +63,6 @@
 
 		switch {
 		// Perp module | controller
-<<<<<<< HEAD
-		case contractExecuteMsg.ExecuteMsg.CreateMarket != nil:
-			if err := messenger.Sudo.CheckPermissions(contractAddr, ctx); err != nil {
-				return events, data, err
-			}
-			cwMsg := contractExecuteMsg.ExecuteMsg.CreateMarket
-			err = messenger.Perp.CreateMarket(cwMsg, ctx)
-			return events, data, err
-
-=======
->>>>>>> c2a96d5c
 		case contractExecuteMsg.ExecuteMsg.SetMarketEnabled != nil:
 			if err := messenger.Sudo.CheckPermissions(contractAddr, ctx); err != nil {
 				return events, data, err
