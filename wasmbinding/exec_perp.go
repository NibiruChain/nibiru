--- conflicted
+++ resolved
@@ -1,11 +1,6 @@
 package wasmbinding
 
 import (
-	wasmvmtypes "github.com/CosmWasm/wasmvm/types"
-	sdk "github.com/cosmos/cosmos-sdk/types"
-
-	"github.com/NibiruChain/nibiru/wasmbinding/bindings"
-	"github.com/NibiruChain/nibiru/x/common/asset"
 	perpv2keeper "github.com/NibiruChain/nibiru/x/perp/v2/keeper"
 	perpv2types "github.com/NibiruChain/nibiru/x/perp/v2/types"
 )
@@ -16,76 +11,4 @@
 
 func (exec *ExecutorPerp) MsgServer() perpv2types.MsgServer {
 	return perpv2keeper.NewMsgServerImpl(exec.PerpV2)
-}
-
-<<<<<<< HEAD
-func (exec *ExecutorPerp) InsuranceFundWithdraw(
-	cwMsg *bindings.InsuranceFundWithdraw, ctx sdk.Context,
-) (err error) {
-	if cwMsg == nil {
-		return wasmvmtypes.InvalidRequest{Err: "null msg"}
-	}
-
-	to, err := sdk.AccAddressFromBech32(cwMsg.To)
-	if err != nil {
-		return err
-	}
-
-	return exec.PerpV2.Admin.WithdrawFromInsuranceFund(
-		ctx,
-		cwMsg.Amount,
-		to,
-	)
-}
-
-func (exec *ExecutorPerp) CreateMarket(
-	cwMsg *bindings.CreateMarket, ctx sdk.Context,
-=======
-// TODO: rename to CloseMarket
-func (exec *ExecutorPerp) SetMarketEnabled(
-	cwMsg *bindings.SetMarketEnabled, ctx sdk.Context,
->>>>>>> c2a96d5c
-) (err error) {
-	if cwMsg == nil {
-		return wasmvmtypes.InvalidRequest{Err: "null msg"}
-	}
-
-	pair, err := asset.TryNewPair(cwMsg.Pair)
-	if err != nil {
-		return err
-	}
-
-<<<<<<< HEAD
-	var market perpv2types.Market
-	if cwMsg.MarketParams == nil {
-		market = perpv2types.DefaultMarket(pair)
-	} else {
-		mp := cwMsg.MarketParams
-		market = perpv2types.Market{
-			Pair:                            pair,
-			Enabled:                         true,
-			MaintenanceMarginRatio:          mp.MaintenanceMarginRatio,
-			MaxLeverage:                     mp.MaxLeverage,
-			LatestCumulativePremiumFraction: mp.LatestCumulativePremiumFraction,
-			ExchangeFeeRatio:                mp.ExchangeFeeRatio,
-			EcosystemFundFeeRatio:           mp.EcosystemFundFeeRatio,
-			LiquidationFeeRatio:             mp.LiquidationFeeRatio,
-			PartialLiquidationRatio:         mp.PartialLiquidationRatio,
-			FundingRateEpochId:              mp.FundingRateEpochId,
-			MaxFundingRate:                  mp.MaxFundingRate,
-			TwapLookbackWindow:              time.Duration(mp.TwapLookbackWindow.Int64()),
-			PrepaidBadDebt:                  sdk.NewCoin(pair.QuoteDenom(), sdk.ZeroInt()),
-			OraclePair:                      asset.MustNewPair(mp.OraclePair),
-		}
-	}
-
-	return exec.PerpV2.Admin.CreateMarket(ctx, perpv2keeper.ArgsCreateMarket{
-		Pair:            pair,
-		PriceMultiplier: cwMsg.PegMult,
-		SqrtDepth:       cwMsg.SqrtDepth,
-		Market:          &market,
-	})
-=======
-	return exec.PerpV2.Sudo().CloseMarket(ctx, pair)
->>>>>>> c2a96d5c
 }