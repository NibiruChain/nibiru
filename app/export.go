package app

import (
	"encoding/json"
	"log"

	tmproto "github.com/tendermint/tendermint/proto/tendermint/types"

	servertypes "github.com/cosmos/cosmos-sdk/server/types"
	sdk "github.com/cosmos/cosmos-sdk/types"
	slashingtypes "github.com/cosmos/cosmos-sdk/x/slashing/types"
	"github.com/cosmos/cosmos-sdk/x/staking"
	stakingtypes "github.com/cosmos/cosmos-sdk/x/staking/types"
)

// ExportAppStateAndValidators exports the state of the application for a genesis
// file.
func (app *NibiruApp) ExportAppStateAndValidators(
	forZeroHeight bool, jailAllowedAddrs []string,
) (servertypes.ExportedApp, error) {
	// as if they could withdraw from the start of the next block
	ctx := app.NewContext(true, tmproto.Header{Height: app.LastBlockHeight()})

	// We export at last height + 1, because that's the height at which
	// Tendermint will start InitChain.
	height := app.LastBlockHeight() + 1
	if forZeroHeight {
		height = 0
		app.prepForZeroHeightGenesis(ctx, jailAllowedAddrs)
	}

	genState := app.mm.ExportGenesis(ctx, app.appCodec)
	appState, err := json.MarshalIndent(genState, "", "  ")
	if err != nil {
		return servertypes.ExportedApp{}, err
	}

	validators, err := staking.WriteValidators(ctx, app.StakingKeeper)
	return servertypes.ExportedApp{
		AppState:        appState,
		Validators:      validators,
		Height:          height,
		ConsensusParams: app.BaseApp.GetConsensusParams(ctx),
	}, err
}

// prepare for fresh start at zero height
// NOTE zero height genesis is a temporary feature which will be deprecated
<<<<<<< HEAD
//      in favor of export at a block height
func (app *MatrixApp) prepForZeroHeightGenesis(ctx sdk.Context, jailAllowedAddrs []string) {
=======
//      in favour of export at a block height
func (app *NibiruApp) prepForZeroHeightGenesis(ctx sdk.Context, jailAllowedAddrs []string) {
>>>>>>> 3adcb7c3
	applyAllowedAddrs := false

	// check if there is a allowed address list
	if len(jailAllowedAddrs) > 0 {
		applyAllowedAddrs = true
	}

	allowedAddrsMap := make(map[string]bool)

	for _, addr := range jailAllowedAddrs {
		_, err := sdk.ValAddressFromBech32(addr)
		if err != nil {
			log.Fatal(err)
		}
		allowedAddrsMap[addr] = true
	}

	/* Just to be safe, assert the invariants on current state. */
	app.CrisisKeeper.AssertInvariants(ctx)

	/* Handle fee distribution state. */

	// withdraw all validator commission
	app.StakingKeeper.IterateValidators(ctx, func(_ int64, val stakingtypes.ValidatorI) (stop bool) {
		_, _ = app.DistrKeeper.WithdrawValidatorCommission(ctx, val.GetOperator())
		return false
	})

	// withdraw all delegator rewards
	dels := app.StakingKeeper.GetAllDelegations(ctx)
	for _, delegation := range dels {
		valAddr, err := sdk.ValAddressFromBech32(delegation.ValidatorAddress)
		if err != nil {
			panic(err)
		}

		delAddr, err := sdk.AccAddressFromBech32(delegation.DelegatorAddress)
		if err != nil {
			panic(err)
		}
		_, _ = app.DistrKeeper.WithdrawDelegationRewards(ctx, delAddr, valAddr)
	}

	// clear validator slash events
	app.DistrKeeper.DeleteAllValidatorSlashEvents(ctx)

	// clear validator historical rewards
	app.DistrKeeper.DeleteAllValidatorHistoricalRewards(ctx)

	// set context height to zero
	height := ctx.BlockHeight()
	ctx = ctx.WithBlockHeight(0)

	// reinitialize all validators
	app.StakingKeeper.IterateValidators(ctx, func(_ int64, val stakingtypes.ValidatorI) (stop bool) {
		// donate any unwithdrawn outstanding reward fraction tokens to the community pool
		scraps := app.DistrKeeper.GetValidatorOutstandingRewardsCoins(ctx, val.GetOperator())
		feePool := app.DistrKeeper.GetFeePool(ctx)
		feePool.CommunityPool = feePool.CommunityPool.Add(scraps...)
		app.DistrKeeper.SetFeePool(ctx, feePool)

		app.DistrKeeper.Hooks().AfterValidatorCreated(ctx, val.GetOperator())
		return false
	})

	// reinitialize all delegations
	for _, del := range dels {
		valAddr, err := sdk.ValAddressFromBech32(del.ValidatorAddress)
		if err != nil {
			panic(err)
		}
		delAddr, err := sdk.AccAddressFromBech32(del.DelegatorAddress)
		if err != nil {
			panic(err)
		}
		app.DistrKeeper.Hooks().BeforeDelegationCreated(ctx, delAddr, valAddr)
		app.DistrKeeper.Hooks().AfterDelegationModified(ctx, delAddr, valAddr)
	}

	// reset context height
	ctx = ctx.WithBlockHeight(height)

	/* Handle staking state. */

	// iterate through redelegations, reset creation height
	app.StakingKeeper.IterateRedelegations(ctx, func(_ int64, red stakingtypes.Redelegation) (stop bool) {
		for i := range red.Entries {
			red.Entries[i].CreationHeight = 0
		}
		app.StakingKeeper.SetRedelegation(ctx, red)
		return false
	})

	// iterate through unbonding delegations, reset creation height
	app.StakingKeeper.IterateUnbondingDelegations(ctx, func(_ int64, ubd stakingtypes.UnbondingDelegation) (stop bool) {
		for i := range ubd.Entries {
			ubd.Entries[i].CreationHeight = 0
		}
		app.StakingKeeper.SetUnbondingDelegation(ctx, ubd)
		return false
	})

	// Iterate through validators by power descending, reset bond heights, and
	// update bond intra-tx counters.
	store := ctx.KVStore(app.keys[stakingtypes.StoreKey])
	iter := sdk.KVStoreReversePrefixIterator(store, stakingtypes.ValidatorsKey)
	counter := int16(0)

	for ; iter.Valid(); iter.Next() {
		addr := sdk.ValAddress(stakingtypes.AddressFromValidatorsKey(iter.Key()))
		validator, found := app.StakingKeeper.GetValidator(ctx, addr)
		if !found {
			panic("expected validator, not found")
		}

		validator.UnbondingHeight = 0
		if applyAllowedAddrs && !allowedAddrsMap[addr.String()] {
			validator.Jailed = true
		}

		app.StakingKeeper.SetValidator(ctx, validator)
		counter++
	}

	iter.Close()

	_, err := app.StakingKeeper.ApplyAndReturnValidatorSetUpdates(ctx)
	if err != nil {
		log.Fatal(err)
	}

	/* Handle slashing state. */

	// reset start height on signing infos
	app.SlashingKeeper.IterateValidatorSigningInfos(
		ctx,
		func(addr sdk.ConsAddress, info slashingtypes.ValidatorSigningInfo) (stop bool) {
			info.StartHeight = 0
			app.SlashingKeeper.SetValidatorSigningInfo(ctx, addr, info)
			return false
		},
	)
}<|MERGE_RESOLUTION|>--- conflicted
+++ resolved
@@ -46,13 +46,8 @@
 
 // prepare for fresh start at zero height
 // NOTE zero height genesis is a temporary feature which will be deprecated
-<<<<<<< HEAD
 //      in favor of export at a block height
-func (app *MatrixApp) prepForZeroHeightGenesis(ctx sdk.Context, jailAllowedAddrs []string) {
-=======
-//      in favour of export at a block height
 func (app *NibiruApp) prepForZeroHeightGenesis(ctx sdk.Context, jailAllowedAddrs []string) {
->>>>>>> 3adcb7c3
 	applyAllowedAddrs := false
 
 	// check if there is a allowed address list
