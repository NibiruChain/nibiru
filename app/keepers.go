package app

import (
	"path/filepath"
	"strings"

	wasmdapp "github.com/CosmWasm/wasmd/app"
	"github.com/CosmWasm/wasmd/x/wasm"
	wasmkeeper "github.com/CosmWasm/wasmd/x/wasm/keeper"
	wasmtypes "github.com/CosmWasm/wasmd/x/wasm/types"
	wasmvm "github.com/CosmWasm/wasmvm"
	_ "github.com/cosmos/cosmos-sdk/client/docs/statik"
	"github.com/cosmos/cosmos-sdk/client/flags"
	"github.com/cosmos/cosmos-sdk/codec"
	"github.com/cosmos/cosmos-sdk/server"
	servertypes "github.com/cosmos/cosmos-sdk/server/types"
	storetypes "github.com/cosmos/cosmos-sdk/store/types"
	authtypes "github.com/cosmos/cosmos-sdk/x/auth/types"
	authzkeeper "github.com/cosmos/cosmos-sdk/x/authz/keeper"
	banktypes "github.com/cosmos/cosmos-sdk/x/bank/types"
	capabilitykeeper "github.com/cosmos/cosmos-sdk/x/capability/keeper"
	capabilitytypes "github.com/cosmos/cosmos-sdk/x/capability/types"
	consensusparamkeeper "github.com/cosmos/cosmos-sdk/x/consensus/keeper"
	consensusparamtypes "github.com/cosmos/cosmos-sdk/x/consensus/types"
	crisiskeeper "github.com/cosmos/cosmos-sdk/x/crisis/keeper"
	crisistypes "github.com/cosmos/cosmos-sdk/x/crisis/types"
	distrkeeper "github.com/cosmos/cosmos-sdk/x/distribution/keeper"
	distrtypes "github.com/cosmos/cosmos-sdk/x/distribution/types"
	evidencekeeper "github.com/cosmos/cosmos-sdk/x/evidence/keeper"
	evidencetypes "github.com/cosmos/cosmos-sdk/x/evidence/types"
	"github.com/cosmos/cosmos-sdk/x/feegrant"
	feegrantkeeper "github.com/cosmos/cosmos-sdk/x/feegrant/keeper"
	govkeeper "github.com/cosmos/cosmos-sdk/x/gov/keeper"
	govtypes "github.com/cosmos/cosmos-sdk/x/gov/types"
	govv1beta1types "github.com/cosmos/cosmos-sdk/x/gov/types/v1beta1"
	"github.com/cosmos/cosmos-sdk/x/params"
	paramskeeper "github.com/cosmos/cosmos-sdk/x/params/keeper"
	paramstypes "github.com/cosmos/cosmos-sdk/x/params/types"
	paramproposal "github.com/cosmos/cosmos-sdk/x/params/types/proposal"
	slashingkeeper "github.com/cosmos/cosmos-sdk/x/slashing/keeper"
	slashingtypes "github.com/cosmos/cosmos-sdk/x/slashing/types"
	stakingtypes "github.com/cosmos/cosmos-sdk/x/staking/types"
	"github.com/cosmos/cosmos-sdk/x/upgrade"
	upgradekeeper "github.com/cosmos/cosmos-sdk/x/upgrade/keeper"
	upgradetypes "github.com/cosmos/cosmos-sdk/x/upgrade/types"
	ibcwasmkeeper "github.com/cosmos/ibc-go/modules/light-clients/08-wasm/keeper"
	ibcwasmtypes "github.com/cosmos/ibc-go/modules/light-clients/08-wasm/types"
	icacontroller "github.com/cosmos/ibc-go/v7/modules/apps/27-interchain-accounts/controller"
	icacontrollerkeeper "github.com/cosmos/ibc-go/v7/modules/apps/27-interchain-accounts/controller/keeper"
	icacontrollertypes "github.com/cosmos/ibc-go/v7/modules/apps/27-interchain-accounts/controller/types"
	icahost "github.com/cosmos/ibc-go/v7/modules/apps/27-interchain-accounts/host"
	icahostkeeper "github.com/cosmos/ibc-go/v7/modules/apps/27-interchain-accounts/host/keeper"
	icahosttypes "github.com/cosmos/ibc-go/v7/modules/apps/27-interchain-accounts/host/types"
	ibcfee "github.com/cosmos/ibc-go/v7/modules/apps/29-fee"
	ibcfeekeeper "github.com/cosmos/ibc-go/v7/modules/apps/29-fee/keeper"
	ibcfeetypes "github.com/cosmos/ibc-go/v7/modules/apps/29-fee/types"
	ibctransfer "github.com/cosmos/ibc-go/v7/modules/apps/transfer"
	ibctransferkeeper "github.com/cosmos/ibc-go/v7/modules/apps/transfer/keeper"
	ibctransfertypes "github.com/cosmos/ibc-go/v7/modules/apps/transfer/types"
	ibcclient "github.com/cosmos/ibc-go/v7/modules/core/02-client"
	ibcclienttypes "github.com/cosmos/ibc-go/v7/modules/core/02-client/types"
	porttypes "github.com/cosmos/ibc-go/v7/modules/core/05-port/types"
	ibcexported "github.com/cosmos/ibc-go/v7/modules/core/exported"
	ibckeeper "github.com/cosmos/ibc-go/v7/modules/core/keeper"
	ibcmock "github.com/cosmos/ibc-go/v7/testing/mock"
	"github.com/spf13/cast"

	"github.com/NibiruChain/nibiru/v2/app/keepers"
	"github.com/NibiruChain/nibiru/v2/app/wasmext"
	devgaskeeper "github.com/NibiruChain/nibiru/v2/x/devgas/v1/keeper"
	devgastypes "github.com/NibiruChain/nibiru/v2/x/devgas/v1/types"
	epochskeeper "github.com/NibiruChain/nibiru/v2/x/epochs/keeper"
	epochstypes "github.com/NibiruChain/nibiru/v2/x/epochs/types"
	"github.com/NibiruChain/nibiru/v2/x/evm"
	evmkeeper "github.com/NibiruChain/nibiru/v2/x/evm/keeper"
	"github.com/NibiruChain/nibiru/v2/x/evm/precompile"
	inflationkeeper "github.com/NibiruChain/nibiru/v2/x/inflation/keeper"
	inflationtypes "github.com/NibiruChain/nibiru/v2/x/inflation/types"
	oraclekeeper "github.com/NibiruChain/nibiru/v2/x/oracle/keeper"
	oracletypes "github.com/NibiruChain/nibiru/v2/x/oracle/types"
	"github.com/NibiruChain/nibiru/v2/x/sudo/keeper"
	sudotypes "github.com/NibiruChain/nibiru/v2/x/sudo/types"
	tokenfactorykeeper "github.com/NibiruChain/nibiru/v2/x/tokenfactory/keeper"
	tokenfactorytypes "github.com/NibiruChain/nibiru/v2/x/tokenfactory/types"
)

const wasmVmContractMemoryLimit = 32

type AppKeepers struct {
	keepers.PublicKeepers
	privateKeepers
}

type privateKeepers struct {
	capabilityKeeper *capabilitykeeper.Keeper
	slashingKeeper   slashingkeeper.Keeper
	crisisKeeper     crisiskeeper.Keeper
	upgradeKeeper    upgradekeeper.Keeper
	paramsKeeper     paramskeeper.Keeper
	authzKeeper      authzkeeper.Keeper

	// --------------------------------------------------------------------
	// IBC keepers
	// --------------------------------------------------------------------
	/* evidenceKeeper is responsible for managing persistence, state transitions
	   and query handling for the evidence module. It is required to set up
	   the IBC light client misbehavior evidence route. */
	evidenceKeeper evidencekeeper.Keeper

	/* ibcKeeper defines each ICS keeper for IBC. ibcKeeper must be a pointer in
	   the app, so we can SetRouter on it correctly. */
	ibcKeeper    *ibckeeper.Keeper
	ibcFeeKeeper ibcfeekeeper.Keeper
	/* ibcTransferKeeper is for cross-chain fungible token transfers. */
	ibcTransferKeeper   ibctransferkeeper.Keeper
	icaControllerKeeper icacontrollerkeeper.Keeper
	icaHostKeeper       icahostkeeper.Keeper
}

func (app *NibiruApp) initNonDepinjectKeepers(
	appOpts servertypes.AppOptions,
) (wasmConfig wasmtypes.WasmConfig) {
	govModuleAddr := authtypes.NewModuleAddress(govtypes.ModuleName).String()
	app.paramsKeeper = initParamsKeeper(
		app.appCodec, app.legacyAmino, app.keys[paramstypes.StoreKey], app.tkeys[paramstypes.TStoreKey],
	)

	// set the BaseApp's parameter store
	app.ConsensusParamsKeeper = consensusparamkeeper.NewKeeper(app.appCodec, app.keys[consensusparamtypes.StoreKey], govModuleAddr)
	app.BaseApp.SetParamStore(&app.ConsensusParamsKeeper)

	/* Add capabilityKeeper and ScopeToModule for the ibc module
	   This allows authentication of object-capability permissions for each of
	   the IBC channels.
	*/
	app.capabilityKeeper = capabilitykeeper.NewKeeper(
		app.appCodec,
		app.keys[capabilitytypes.StoreKey],
		app.memKeys[capabilitytypes.MemStoreKey],
	)
	app.ScopedIBCKeeper = app.capabilityKeeper.ScopeToModule(ibcexported.ModuleName)
	app.ScopedICAControllerKeeper = app.capabilityKeeper.ScopeToModule(icacontrollertypes.SubModuleName)
	app.ScopedICAHostKeeper = app.capabilityKeeper.ScopeToModule(icahosttypes.SubModuleName)
	// scopedFeeMockKeeper := app.capabilityKeeper.ScopeToModule(MockFeePort)
	app.ScopedTransferKeeper = app.capabilityKeeper.ScopeToModule(ibctransfertypes.ModuleName)

	// NOTE: the IBC mock keeper and application module is used only for testing core IBC. Do
	// not replicate if you do not need to test core IBC or light clients.
	_ = app.capabilityKeeper.ScopeToModule(ibcmock.ModuleName)

	app.ScopedWasmKeeper = app.capabilityKeeper.ScopeToModule(wasmtypes.ModuleName)

	/* Applications that wish to enforce statically created ScopedKeepers should
	call `Seal` after creating their scoped modules in `NewApp` with
	`capabilityKeeper.ScopeToModule`.

	Calling 'app.capabilityKeeper.Seal()' initializes and seals the capability
	keeper such that all persistent capabilities are loaded in-memory and prevent
	any further modules from creating scoped sub-keepers.

	NOTE: This must be done during creation of baseapp rather than in InitChain so
	that in-memory capabilities get regenerated on app restart.
	Note that since this reads from the store, we can only perform the seal
	when `loadLatest` is set to true.
	*/
	app.capabilityKeeper.Seal()

<<<<<<< HEAD
=======
	app.StakingKeeper = stakingkeeper.NewKeeper(
		app.appCodec,
		app.keys[stakingtypes.StoreKey],
		app.AccountKeeper,
		app.BankKeeper,
		govModuleAddr,
	)
>>>>>>> e0f036a5
	app.DistrKeeper = distrkeeper.NewKeeper(
		app.appCodec,
		app.keys[distrtypes.StoreKey],
		app.AccountKeeper,
		app.BankKeeper,
		app.StakingKeeper,
		authtypes.FeeCollectorName,
		govModuleAddr,
	)

	invCheckPeriod := cast.ToUint(appOpts.Get(server.FlagInvCheckPeriod))
	app.crisisKeeper = *crisiskeeper.NewKeeper(
		app.appCodec,
		app.keys[crisistypes.StoreKey],
		invCheckPeriod,
		app.BankKeeper,
		authtypes.FeeCollectorName,
		govModuleAddr,
	)

	app.FeeGrantKeeper = feegrantkeeper.NewKeeper(app.appCodec, app.keys[feegrant.StoreKey], app.AccountKeeper)

	// get skipUpgradeHeights from the app options
	skipUpgradeHeights := map[int64]bool{}
	for _, h := range cast.ToIntSlice(appOpts.Get(server.FlagUnsafeSkipUpgrades)) {
		skipUpgradeHeights[int64(h)] = true
	}
	homePath := cast.ToString(appOpts.Get(flags.FlagHome))

	/*upgradeKeeper must be created before ibcKeeper. */
	app.upgradeKeeper = *upgradekeeper.NewKeeper(
		skipUpgradeHeights,
		app.keys[upgradetypes.StoreKey],
		app.appCodec,
		homePath,
		app.BaseApp,
		govModuleAddr,
	)

	// register the staking hooks
	// NOTE: stakingKeeper above is passed by reference, so that it will contain these hooks
	app.slashingKeeper = slashingkeeper.NewKeeper(
		app.appCodec,
		app.legacyAmino,
		app.keys[slashingtypes.StoreKey],
		app.StakingKeeper,
		govModuleAddr,
	)

	app.StakingKeeper.SetHooks(
		stakingtypes.NewMultiStakingHooks(app.DistrKeeper.Hooks(), app.slashingKeeper.Hooks()),
	)

	app.authzKeeper = authzkeeper.NewKeeper(
		app.keys[authzkeeper.StoreKey],
		app.appCodec,
		app.BaseApp.MsgServiceRouter(),
		app.AccountKeeper,
	)

	// ---------------------------------- Nibiru Chain x/ keepers

	app.SudoKeeper = keeper.NewKeeper(
		app.appCodec, app.keys[sudotypes.StoreKey],
	)

	app.OracleKeeper = oraclekeeper.NewKeeper(app.appCodec, app.keys[oracletypes.StoreKey],
		app.AccountKeeper, app.BankKeeper, app.DistrKeeper, app.StakingKeeper, app.slashingKeeper,
		app.SudoKeeper,
		distrtypes.ModuleName,
	)

	app.EpochsKeeper = epochskeeper.NewKeeper(
		app.appCodec, app.keys[epochstypes.StoreKey],
	)

	app.InflationKeeper = inflationkeeper.NewKeeper(
		app.appCodec, app.keys[inflationtypes.StoreKey],
		app.AccountKeeper, app.BankKeeper, app.DistrKeeper, app.StakingKeeper, app.SudoKeeper, authtypes.FeeCollectorName,
	)

	app.EpochsKeeper.SetHooks(
		epochstypes.NewMultiEpochHooks(
			app.InflationKeeper.Hooks(),
			app.OracleKeeper.Hooks(),
		),
	)

	evmKeeper := evmkeeper.NewKeeper(
		app.appCodec,
		app.keys[evm.StoreKey],
		app.tkeys[evm.TransientKey],
		authtypes.NewModuleAddress(govtypes.ModuleName),
		app.AccountKeeper,
		app.BankKeeper,
		app.StakingKeeper,
		cast.ToString(appOpts.Get("evm.tracer")),
	)
	app.EvmKeeper = &evmKeeper

	// ---------------------------------- IBC keepers

	app.ibcKeeper = ibckeeper.NewKeeper(
		app.appCodec,
		app.keys[ibcexported.StoreKey],
		app.getSubspace(ibcexported.ModuleName),
		app.StakingKeeper,
		app.upgradeKeeper,
		app.ScopedIBCKeeper,
	)

	// IBC Fee Module keeper
	app.ibcFeeKeeper = ibcfeekeeper.NewKeeper(
		app.appCodec, app.keys[ibcfeetypes.StoreKey],
		app.ibcKeeper.ChannelKeeper, // may be replaced with IBC middleware
		app.ibcKeeper.ChannelKeeper,
		&app.ibcKeeper.PortKeeper,
		app.AccountKeeper,
		app.BankKeeper,
	)

	app.ibcTransferKeeper = ibctransferkeeper.NewKeeper(
		app.appCodec,
		app.keys[ibctransfertypes.StoreKey],
		/* paramSubspace */ app.getSubspace(ibctransfertypes.ModuleName),
		/* ibctransfertypes.ICS4Wrapper */ app.ibcFeeKeeper,
		/* ibctransfertypes.ChannelKeeper */ app.ibcKeeper.ChannelKeeper,
		/* ibctransfertypes.PortKeeper */ &app.ibcKeeper.PortKeeper,
		app.AccountKeeper,
		app.BankKeeper,
		app.ScopedTransferKeeper,
	)

	app.icaControllerKeeper = icacontrollerkeeper.NewKeeper(
		app.appCodec, app.keys[icacontrollertypes.StoreKey],
		app.getSubspace(icacontrollertypes.SubModuleName),
		app.ibcFeeKeeper,
		app.ibcKeeper.ChannelKeeper,
		&app.ibcKeeper.PortKeeper,
		app.ScopedICAControllerKeeper,
		app.MsgServiceRouter(),
	)

	app.icaHostKeeper = icahostkeeper.NewKeeper(
		app.appCodec,
		app.keys[icahosttypes.StoreKey],
		app.getSubspace(icahosttypes.SubModuleName),
		app.ibcFeeKeeper,
		app.ibcKeeper.ChannelKeeper,
		&app.ibcKeeper.PortKeeper,
		app.AccountKeeper,
		app.ScopedICAHostKeeper,
		app.MsgServiceRouter(),
	)

	wasmDir := filepath.Join(homePath, "data")
	wasmConfig, err := wasm.ReadWasmConfig(appOpts)
	if err != nil {
		panic("error while reading wasm config: " + err.Error())
	}

	// The last arguments can contain custom message handlers, and custom query handlers,
	// if we want to allow any custom callbacks
	//
	// NOTE: This keeper depends on all of pointers to the the Keepers to which
	// it binds. Thus, it must be instantiated after those keepers have been
	// assigned.
	// For example, if there are bindings for the x/inflation module, then the app
	// passed to GetWasmOpts must already have a non-nil InflationKeeper.
	supportedFeatures := strings.Join(wasmdapp.AllCapabilities(), ",")

	// Create wasm VM outside keeper so it can be re-used in client keeper
	wasmVM, err := wasmvm.NewVM(filepath.Join(wasmDir, "wasm"), supportedFeatures, wasmVmContractMemoryLimit, wasmConfig.ContractDebugMode, wasmConfig.MemoryCacheSize)
	if err != nil {
		panic(err)
	}

	wmha := wasmext.MsgHandlerArgs{
		Router:           app.MsgServiceRouter(),
		Ics4Wrapper:      app.ibcFeeKeeper,
		ChannelKeeper:    app.ibcKeeper.ChannelKeeper,
		CapabilityKeeper: app.ScopedWasmKeeper,
		BankKeeper:       app.BankKeeper,
		Unpacker:         app.appCodec,
		PortSource:       app.ibcTransferKeeper,
	}
	app.WasmMsgHandlerArgs = wmha
	app.WasmKeeper = wasmkeeper.NewKeeper(
		app.appCodec,
		app.keys[wasmtypes.StoreKey],
		app.AccountKeeper,
		app.BankKeeper,
		app.StakingKeeper,
		distrkeeper.NewQuerier(app.DistrKeeper),
		wmha.Ics4Wrapper, // ISC4 Wrapper: fee IBC middleware
		wmha.ChannelKeeper,
		&app.ibcKeeper.PortKeeper,
		wmha.CapabilityKeeper,
		wmha.PortSource,
		wmha.Router,
		app.GRPCQueryRouter(),
		wasmDir,
		wasmConfig,
		supportedFeatures,
		govModuleAddr,
		append(GetWasmOpts(*app, appOpts, wmha), wasmkeeper.WithWasmEngine(wasmVM))...,
	)

	app.WasmClientKeeper = ibcwasmkeeper.NewKeeperWithVM(
		app.appCodec,
		app.keys[ibcwasmtypes.StoreKey],
		app.ibcKeeper.ClientKeeper,
		authtypes.NewModuleAddress(govtypes.ModuleName).String(),
		wasmVM,
		app.GRPCQueryRouter(),
	)

	// DevGas uses WasmKeeper
	app.DevGasKeeper = devgaskeeper.NewKeeper(
		app.keys[devgastypes.StoreKey],
		app.appCodec,
		app.BankKeeper,
		app.WasmKeeper,
		app.AccountKeeper,
		authtypes.FeeCollectorName,
		govModuleAddr,
	)

	app.TokenFactoryKeeper = tokenfactorykeeper.NewKeeper(
		app.keys[tokenfactorytypes.StoreKey],
		app.appCodec,
		app.BankKeeper,
		app.AccountKeeper,
		app.DistrKeeper,
		app.SudoKeeper,
		govModuleAddr,
	)

	// register the proposal types

	// Create evidence keeper.
	// This keeper automatically includes an evidence router.
	app.evidenceKeeper = *evidencekeeper.NewKeeper(
		app.appCodec, app.keys[evidencetypes.StoreKey], app.StakingKeeper,
		app.slashingKeeper,
	)

	// Mock Module setup for testing IBC and also acts as the interchain accounts authentication module
	// NOTE: the IBC mock keeper and application module is used only for testing core IBC. Do
	// not replicate if you do not need to test core IBC or light clients.
	// mockModule := ibcmock.NewAppModule(&app.ibcKeeper.PortKeeper)

	// Create Transfer Stack
	// SendPacket, since it is originating from the application to core IBC:
	// transferKeeper.SendPacket -> fee.SendPacket -> channel.SendPacket

	// RecvPacket, message that originates from core IBC and goes down to app, the flow is the other way
	// channel.RecvPacket -> fee.OnRecvPacket -> transfer.OnRecvPacket

	// transfer stack contains (from top to bottom):
	// - IBC Fee Middleware
	// - Transfer

	ibcRouter := porttypes.NewRouter()

	// create IBC module from bottom to top of stack
	var transferStack porttypes.IBCModule
	transferStack = ibctransfer.NewIBCModule(app.ibcTransferKeeper)
	transferStack = ibcfee.NewIBCMiddleware(transferStack, app.ibcFeeKeeper)

	// Create Interchain Accounts Stack
	// SendPacket, since it is originating from the application to core IBC:
	// icaAuthModuleKeeper.SendTx -> icaController.SendPacket -> channel.SendPacket
	var icaControllerStack porttypes.IBCModule
	// integration point for custom authentication modules
	// see https://medium.com/the-interchain-foundation/ibc-go-v6-changes-to-interchain-accounts-and-how-it-impacts-your-chain-806c185300d7
	var noAuthzModule porttypes.IBCModule
	icaControllerStack = icacontroller.NewIBCMiddleware(noAuthzModule, app.icaControllerKeeper)

	// RecvPacket, message that originates from core IBC and goes down to app, the flow is:
	// channel.RecvPacket -> fee.OnRecvPacket -> icaHost.OnRecvPacket
	icaHostStack := icahost.NewIBCModule(app.icaHostKeeper)

	var wasmStack porttypes.IBCModule
	wasmStack = wasm.NewIBCHandler(app.WasmKeeper, app.ibcKeeper.ChannelKeeper, app.ibcFeeKeeper)
	wasmStack = ibcfee.NewIBCMiddleware(wasmStack, app.ibcFeeKeeper)

	// Add transfer stack to IBC Router
	ibcRouter.
		AddRoute(icahosttypes.SubModuleName, icaHostStack).
		AddRoute(icacontrollertypes.SubModuleName, icaControllerStack).
		AddRoute(ibctransfertypes.ModuleName, transferStack).
		AddRoute(wasmtypes.ModuleName, wasmStack)

	// Create Mock IBC Fee module stack for testing
	// SendPacket, since it is originating from the application to core IBC:
	// mockModule.SendPacket -> fee.SendPacket -> channel.SendPacket

	// OnRecvPacket, message that originates from core IBC and goes down to app, the flow is the otherway
	// channel.RecvPacket -> fee.OnRecvPacket -> mockModule.OnRecvPacket

	// OnAcknowledgementPacket as this is where fee's are paid out
	// mockModule.OnAcknowledgementPacket -> fee.OnAcknowledgementPacket -> channel.OnAcknowledgementPacket

	// create fee wrapped mock module
	// feeMockModule := ibcmock.NewIBCModule(&mockModule, ibcmock.NewMockIBCApp(MockFeePort, scopedFeeMockKeeper))
	// app.FeeMockModule = feeMockModule
	// feeWithMockModule := ibcfee.NewIBCMiddleware(feeMockModule, app.ibcFeeKeeper)
	// ibcRouter.AddRoute(MockFeePort, feeWithMockModule)

	/* SetRouter finalizes all routes by sealing the router.
	   No more routes can be added. */
	app.ibcKeeper.SetRouter(ibcRouter)

	govRouter := govv1beta1types.NewRouter()
	govRouter.
		AddRoute(govtypes.RouterKey, govv1beta1types.ProposalHandler).
		AddRoute(paramproposal.RouterKey, params.NewParamChangeProposalHandler(app.paramsKeeper)).
		AddRoute(upgradetypes.RouterKey, upgrade.NewSoftwareUpgradeProposalHandler(&app.upgradeKeeper)).
		AddRoute(ibcclienttypes.RouterKey, ibcclient.NewClientProposalHandler(app.ibcKeeper.ClientKeeper))

	govConfig := govtypes.DefaultConfig()
	govKeeper := govkeeper.NewKeeper(
		app.appCodec,
		app.keys[govtypes.StoreKey],
		app.AccountKeeper,
		app.BankKeeper,
		app.StakingKeeper,
		app.MsgServiceRouter(),
		govConfig,
		govModuleAddr,
	)
	govKeeper.SetLegacyRouter(govRouter)

	app.GovKeeper = *govKeeper.SetHooks(
		govtypes.NewMultiGovHooks(),
	)
	app.EvmKeeper.AddPrecompiles(precompile.InitPrecompiles(app.AppKeepers.PublicKeepers))

	return wasmConfig
}

// BlockedAddresses returns all the app's blocked account addresses.
func BlockedAddresses() map[string]bool {
	modAccAddrs := make(map[string]bool)
	for acc := range maccPerms {
		modAccAddrs[authtypes.NewModuleAddress(acc).String()] = true
	}

	// allow the following addresses to receive funds
	delete(modAccAddrs, authtypes.NewModuleAddress(govtypes.ModuleName).String())

	return modAccAddrs
}

func initParamsKeeper(
	appCodec codec.BinaryCodec, legacyAmino *codec.LegacyAmino, key,
	tkey storetypes.StoreKey,
) paramskeeper.Keeper {
	paramsKeeper := paramskeeper.NewKeeper(appCodec, legacyAmino, key, tkey)

	paramsKeeper.Subspace(authtypes.ModuleName)
	paramsKeeper.Subspace(banktypes.ModuleName)
	paramsKeeper.Subspace(stakingtypes.ModuleName)
	paramsKeeper.Subspace(distrtypes.ModuleName)
	paramsKeeper.Subspace(slashingtypes.ModuleName)
	paramsKeeper.Subspace(govtypes.ModuleName)
	paramsKeeper.Subspace(crisistypes.ModuleName)
	// ibc params keepers
	paramsKeeper.Subspace(ibctransfertypes.ModuleName)
	paramsKeeper.Subspace(ibcexported.ModuleName)
	paramsKeeper.Subspace(ibcfeetypes.ModuleName)
	paramsKeeper.Subspace(icacontrollertypes.SubModuleName)
	paramsKeeper.Subspace(icahosttypes.SubModuleName)
	// wasm params keepers
	paramsKeeper.Subspace(wasmtypes.ModuleName)

	return paramsKeeper
}<|MERGE_RESOLUTION|>--- conflicted
+++ resolved
@@ -164,17 +164,7 @@
 	when `loadLatest` is set to true.
 	*/
 	app.capabilityKeeper.Seal()
-
-<<<<<<< HEAD
-=======
-	app.StakingKeeper = stakingkeeper.NewKeeper(
-		app.appCodec,
-		app.keys[stakingtypes.StoreKey],
-		app.AccountKeeper,
-		app.BankKeeper,
-		govModuleAddr,
-	)
->>>>>>> e0f036a5
+  
 	app.DistrKeeper = distrkeeper.NewKeeper(
 		app.appCodec,
 		app.keys[distrtypes.StoreKey],
