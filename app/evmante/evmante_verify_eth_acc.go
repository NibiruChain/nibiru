// Copyright (c) 2023-2024 Nibi, Inc.
package evmante

import (
	"cosmossdk.io/errors"
	sdk "github.com/cosmos/cosmos-sdk/types"
	errortypes "github.com/cosmos/cosmos-sdk/types/errors"
	gethcommon "github.com/ethereum/go-ethereum/common"

	"github.com/NibiruChain/nibiru/x/evm"
	"github.com/NibiruChain/nibiru/x/evm/keeper"
	"github.com/NibiruChain/nibiru/x/evm/statedb"
)

// AnteDecVerifyEthAcc validates an account balance checks
type AnteDecVerifyEthAcc struct {
	evmKeeper     EVMKeeper
	accountKeeper evm.AccountKeeper
}

// NewAnteDecVerifyEthAcc creates a new EthAccountVerificationDecorator
func NewAnteDecVerifyEthAcc(k EVMKeeper, ak evm.AccountKeeper) AnteDecVerifyEthAcc {
	return AnteDecVerifyEthAcc{
		evmKeeper:     k,
		accountKeeper: ak,
	}
}

// AnteHandle validates checks that the sender balance is greater than the total transaction cost.
// The account will be set to store if it doesn't exist, i.e. cannot be found on store.
// This AnteHandler decorator will fail if:
// - any of the msgs is not a MsgEthereumTx
// - from address is empty
// - account balance is lower than the transaction cost
func (anteDec AnteDecVerifyEthAcc) AnteHandle(
	ctx sdk.Context,
	tx sdk.Tx,
	simulate bool,
	next sdk.AnteHandler,
) (newCtx sdk.Context, err error) {
	for i, msg := range tx.GetMsgs() {
		msgEthTx, ok := msg.(*evm.MsgEthereumTx)
		if !ok {
			return ctx, errors.Wrapf(errortypes.ErrUnknownRequest, "invalid message type %T, expected %T", msg, (*evm.MsgEthereumTx)(nil))
		}

		txData, err := evm.UnpackTxData(msgEthTx.Data)
		if err != nil {
			return ctx, errors.Wrapf(err, "failed to unpack tx data any for tx %d", i)
		}

		// sender address should be in the tx cache from the previous AnteHandle call
		from := msgEthTx.GetFrom()
		if from.Empty() {
			return ctx, errors.Wrap(errortypes.ErrInvalidAddress, "from address cannot be empty")
		}

		// check whether the sender address is EOA
		fromAddr := gethcommon.BytesToAddress(from)
		acct := anteDec.evmKeeper.GetAccount(ctx, fromAddr)

		if acct == nil {
			acc := anteDec.accountKeeper.NewAccountWithAddress(ctx, from)
			anteDec.accountKeeper.SetAccount(ctx, acc)
			acct = statedb.NewEmptyAccount()
		} else if acct.IsContract() {
			return ctx, errors.Wrapf(errortypes.ErrInvalidType,
				"the sender is not EOA: address %s, codeHash <%s>", fromAddr, acct.CodeHash)
		}

		if err := keeper.CheckSenderBalance(
<<<<<<< HEAD
			evm.NativeToWei(acct.BalanceEvmDenom), txData,
=======
			evm.NativeToWei(acct.BalanceNative), txData,
>>>>>>> fd2fadb3
		); err != nil {
			return ctx, errors.Wrap(err, "failed to check sender balance")
		}
	}
	return next(ctx, tx, simulate)
}<|MERGE_RESOLUTION|>--- conflicted
+++ resolved
@@ -69,11 +69,7 @@
 		}
 
 		if err := keeper.CheckSenderBalance(
-<<<<<<< HEAD
-			evm.NativeToWei(acct.BalanceEvmDenom), txData,
-=======
 			evm.NativeToWei(acct.BalanceNative), txData,
->>>>>>> fd2fadb3
 		); err != nil {
 			return ctx, errors.Wrap(err, "failed to check sender balance")
 		}
