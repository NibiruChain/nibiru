package ante

import (
<<<<<<< HEAD
	sdkioerrors "cosmossdk.io/errors"
	sdk "github.com/cosmos/cosmos-sdk/types"
=======
	sdkerrors "cosmossdk.io/errors"
	"cosmossdk.io/math"
>>>>>>> d4233c81
)

var errorCodeIdx uint32 = 1

func registerError(errMsg string) *sdkioerrors.Error {
	errorCodeIdx += 1
	return sdkioerrors.Register("ante-nibiru", errorCodeIdx, errMsg)
}

// app/ante "sentinel" errors
var (
	ErrOracleAnte             = registerError("oracle ante error")
	ErrMaxValidatorCommission = registerError("validator commission rate is above max")
)

func NewErrMaxValidatorCommission(gotCommission math.LegacyDec) error {
	return ErrMaxValidatorCommission.Wrapf(
		"got (%s), max rate is (%s)", gotCommission, MAX_COMMISSION())
}<|MERGE_RESOLUTION|>--- conflicted
+++ resolved
@@ -1,13 +1,8 @@
 package ante
 
 import (
-<<<<<<< HEAD
 	sdkioerrors "cosmossdk.io/errors"
-	sdk "github.com/cosmos/cosmos-sdk/types"
-=======
-	sdkerrors "cosmossdk.io/errors"
-	"cosmossdk.io/math"
->>>>>>> d4233c81
+	sdkmath "cosmossdk.io/math"
 )
 
 var errorCodeIdx uint32 = 1
@@ -23,7 +18,7 @@
 	ErrMaxValidatorCommission = registerError("validator commission rate is above max")
 )
 
-func NewErrMaxValidatorCommission(gotCommission math.LegacyDec) error {
+func NewErrMaxValidatorCommission(gotCommission sdkmath.LegacyDec) error {
 	return ErrMaxValidatorCommission.Wrapf(
 		"got (%s), max rate is (%s)", gotCommission, MAX_COMMISSION())
 }