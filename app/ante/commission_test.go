package ante_test

import (
	sdkmath "cosmossdk.io/math"
	sdkclienttx "github.com/cosmos/cosmos-sdk/client/tx"
	sdk "github.com/cosmos/cosmos-sdk/types"
	stakingtypes "github.com/cosmos/cosmos-sdk/x/staking/types"

	codectypes "github.com/cosmos/cosmos-sdk/codec/types"

	"github.com/NibiruChain/nibiru/v2/app"
	"github.com/NibiruChain/nibiru/v2/app/ante"
	"github.com/NibiruChain/nibiru/v2/x/common/testutil"
)

func (s *AnteTestSuite) TestAnteDecoratorStakingCommission() {
	// nextAnteHandler: A no-op next handler to make this a unit test.
	var nextAnteHandler sdk.AnteHandler = func(
		ctx sdk.Context, tx sdk.Tx, simulate bool,
	) (newCtx sdk.Context, err error) {
		return ctx, nil
	}

	mockDescription := stakingtypes.Description{
		Moniker:         "mock-moniker",
		Identity:        "mock-identity",
		Website:         "mock-website",
		SecurityContact: "mock-security-contact",
		Details:         "mock-details",
	}

	valAddr := sdk.ValAddress(testutil.AccAddress()).String()
<<<<<<< HEAD
	commissionRatePointer := new(sdk.Dec)
	*commissionRatePointer = sdkmath.LegacyNewDecWithPrec(10, 2)
=======
	commissionRatePointer := new(math.LegacyDec)
	*commissionRatePointer = math.LegacyNewDecWithPrec(10, 2)
>>>>>>> d4233c81
	happyMsgs := []sdk.Msg{
		&stakingtypes.MsgCreateValidator{
			Description: mockDescription,
			Commission: stakingtypes.CommissionRates{
				Rate:          sdkmath.LegacyNewDecWithPrec(6, 2), // 6%
				MaxRate:       sdkmath.LegacyNewDec(420),
				MaxChangeRate: sdkmath.LegacyNewDec(420),
			},
			MinSelfDelegation: sdkmath.NewInt(1),
			DelegatorAddress:  testutil.AccAddress().String(),
			ValidatorAddress:  valAddr,
			Pubkey:            &codectypes.Any{},
			Value:             sdk.NewInt64Coin("unibi", 1),
		},
		&stakingtypes.MsgEditValidator{
			Description:       mockDescription,
			ValidatorAddress:  valAddr,
			CommissionRate:    commissionRatePointer, // 10%
			MinSelfDelegation: nil,
		},
	}

	createSadMsgs := func() []sdk.Msg {
		sadMsgCreateVal := new(stakingtypes.MsgCreateValidator)
		*sadMsgCreateVal = *(happyMsgs[0]).(*stakingtypes.MsgCreateValidator)
		sadMsgCreateVal.Commission.Rate = sdkmath.LegacyNewDecWithPrec(26, 2)

		sadMsgEditVal := new(stakingtypes.MsgEditValidator)
		*sadMsgEditVal = *(happyMsgs[1]).(*stakingtypes.MsgEditValidator)
<<<<<<< HEAD
		newCommissionRate := new(sdk.Dec)
		*newCommissionRate = sdkmath.LegacyNewDecWithPrec(26, 2)
=======
		newCommissionRate := new(math.LegacyDec)
		*newCommissionRate = math.LegacyNewDecWithPrec(26, 2)
>>>>>>> d4233c81
		sadMsgEditVal.CommissionRate = newCommissionRate

		return []sdk.Msg{
			sadMsgCreateVal,
			sadMsgEditVal,
		}
	}
	sadMsgs := createSadMsgs()

	for _, tc := range []struct {
		name    string
		txMsgs  []sdk.Msg
		wantErr string
	}{
		{
			name:    "happy blank",
			txMsgs:  []sdk.Msg{},
			wantErr: "",
		},
		{
			name: "happy msgs",
			txMsgs: []sdk.Msg{
				happyMsgs[0],
				happyMsgs[1],
			},
			wantErr: "",
		},
		{
			name: "sad: max commission on create validator",
			txMsgs: []sdk.Msg{
				sadMsgs[0],
				happyMsgs[1],
			},
			wantErr: ante.ErrMaxValidatorCommission.Error(),
		},
		{
			name: "sad: max commission on edit validator",
			txMsgs: []sdk.Msg{
				happyMsgs[0],
				sadMsgs[1],
			},
			wantErr: ante.ErrMaxValidatorCommission.Error(),
		},
	} {
		s.Run(tc.name, func() {
			txGasCoins := sdk.NewCoins(
				sdk.NewCoin("unibi", sdkmath.NewInt(1_000)),
				sdk.NewCoin("utoken", sdkmath.NewInt(500)),
			)

			encCfg := app.MakeEncodingConfig()
			txBuilder, err := sdkclienttx.Factory{}.
				WithFees(txGasCoins.String()).
				WithChainID(s.ctx.ChainID()).
				WithTxConfig(encCfg.TxConfig).
				BuildUnsignedTx(tc.txMsgs...)
			s.NoError(err)

			anteDecorator := ante.AnteDecoratorStakingCommission{}
			simulate := true
			s.ctx, err = anteDecorator.AnteHandle(
				s.ctx, txBuilder.GetTx(), simulate, nextAnteHandler,
			)

			if tc.wantErr != "" {
				s.ErrorContains(err, tc.wantErr)
				return
			}
			s.NoError(err)
		})
	}
}<|MERGE_RESOLUTION|>--- conflicted
+++ resolved
@@ -30,13 +30,8 @@
 	}
 
 	valAddr := sdk.ValAddress(testutil.AccAddress()).String()
-<<<<<<< HEAD
-	commissionRatePointer := new(sdk.Dec)
+	commissionRatePointer := new(sdkmath.LegacyDec)
 	*commissionRatePointer = sdkmath.LegacyNewDecWithPrec(10, 2)
-=======
-	commissionRatePointer := new(math.LegacyDec)
-	*commissionRatePointer = math.LegacyNewDecWithPrec(10, 2)
->>>>>>> d4233c81
 	happyMsgs := []sdk.Msg{
 		&stakingtypes.MsgCreateValidator{
 			Description: mockDescription,
@@ -66,13 +61,9 @@
 
 		sadMsgEditVal := new(stakingtypes.MsgEditValidator)
 		*sadMsgEditVal = *(happyMsgs[1]).(*stakingtypes.MsgEditValidator)
-<<<<<<< HEAD
-		newCommissionRate := new(sdk.Dec)
+
+		newCommissionRate := new(sdkmath.LegacyDec)
 		*newCommissionRate = sdkmath.LegacyNewDecWithPrec(26, 2)
-=======
-		newCommissionRate := new(math.LegacyDec)
-		*newCommissionRate = math.LegacyNewDecWithPrec(26, 2)
->>>>>>> d4233c81
 		sadMsgEditVal.CommissionRate = newCommissionRate
 
 		return []sdk.Msg{
