--- conflicted
+++ resolved
@@ -2,17 +2,15 @@
 
 import (
 	"encoding/json"
-<<<<<<< HEAD
 	"fmt"
-=======
-	"github.com/NibiruChain/nibiru/x/incentivization"
-	incentivizationkeeper "github.com/NibiruChain/nibiru/x/incentivization/keeper"
-	incentivizationtypes "github.com/NibiruChain/nibiru/x/incentivization/types"
->>>>>>> 4d3a3329
 	"io"
 	"net/http"
 	"os"
 	"path/filepath"
+
+	"github.com/NibiruChain/nibiru/x/incentivization"
+	incentivizationkeeper "github.com/NibiruChain/nibiru/x/incentivization/keeper"
+	incentivizationtypes "github.com/NibiruChain/nibiru/x/incentivization/types"
 
 	"github.com/NibiruChain/nibiru/x/common"
 	"github.com/NibiruChain/nibiru/x/dex"
@@ -223,7 +221,6 @@
 	tkeys   map[string]*sdk.TransientStoreKey
 	memKeys map[string]*sdk.MemoryStoreKey
 
-<<<<<<< HEAD
 	// NibiruApp Keepers
 	// -----------------
 
@@ -245,46 +242,26 @@
 	FeeGrantKeeper feegrantkeeper.Keeper
 
 	// IBC keepers
-	/* IBCKeeper defines each ICS keeper for IBC. IBCKeeper must be a pointer in
-	   the app, so we can SetRouter on it correctly. */
-	IBCKeeper *ibckeeper.Keeper
+	// -----------
 	/* EvidenceKeeper is responsible for managing persistence, state transitions
 	   and query handling for the evidence module. It is required to set up
 	   the IBC light client misbehavior evidence route. */
 	EvidenceKeeper evidencekeeper.Keeper
+	/* IBCKeeper defines each ICS keeper for IBC. IBCKeeper must be a pointer in
+	   the app, so we can SetRouter on it correctly. */
+	IBCKeeper *ibckeeper.Keeper
 	/* TransferKeeper is for cross-chain fungible token transfers. */
 	TransferKeeper ibctransferkeeper.Keeper
 
 	// Nibiru keepers
-	DexKeeper        dexkeeper.Keeper
-	StablecoinKeeper stablecoinkeeper.Keeper
-	PriceKeeper      pricekeeper.Keeper
-	EpochsKeeper     epochskeeper.Keeper
-	LockupKeeper     lockupkeeper.LockupKeeper
-=======
-	// keepers
-	AccountKeeper         authkeeper.AccountKeeper
-	BankKeeper            bankkeeper.Keeper
-	CapabilityKeeper      *capabilitykeeper.Keeper
-	StakingKeeper         stakingkeeper.Keeper
-	SlashingKeeper        slashingkeeper.Keeper
-	MintKeeper            mintkeeper.Keeper
-	DistrKeeper           distrkeeper.Keeper
-	GovKeeper             govkeeper.Keeper
-	CrisisKeeper          crisiskeeper.Keeper
-	UpgradeKeeper         upgradekeeper.Keeper
-	ParamsKeeper          paramskeeper.Keeper
-	AuthzKeeper           authzkeeper.Keeper
-	EvidenceKeeper        evidencekeeper.Keeper
-	FeeGrantKeeper        feegrantkeeper.Keeper
+	// -----------
 	DexKeeper             dexkeeper.Keeper
 	StablecoinKeeper      stablecoinkeeper.Keeper
-	PerpKeeper            perpkeeper.Keeper
 	PriceKeeper           pricekeeper.Keeper
 	EpochsKeeper          epochskeeper.Keeper
 	LockupKeeper          lockupkeeper.LockupKeeper
+	PerpKeeper            perpkeeper.Keeper
 	IncentivizationKeeper incentivizationkeeper.Keeper
->>>>>>> 4d3a3329
 
 	// make scoped keepers public for test purposes
 	ScopedIBCKeeper      capabilitykeeper.ScopedKeeper
@@ -332,31 +309,21 @@
 		govtypes.StoreKey, paramstypes.StoreKey, upgradetypes.StoreKey, feegrant.StoreKey,
 		evidencetypes.StoreKey, capabilitytypes.StoreKey,
 		authzkeeper.StoreKey,
-<<<<<<< HEAD
 		// ibc keys
 		ibchost.StoreKey, ibctransfertypes.StoreKey,
 		// nibiru keys
-		dextypes.StoreKey, pricetypes.StoreKey, stablecointypes.StoreKey, epochstype.StoreKey,
-		lockuptypes.StoreKey,
-=======
 		dextypes.StoreKey, pricetypes.StoreKey, stablecointypes.StoreKey,
 		epochstype.StoreKey, lockuptypes.StoreKey, perptypes.StoreKey,
 		incentivizationtypes.StoreKey,
->>>>>>> 4d3a3329
 	)
 	tkeys := sdk.NewTransientStoreKeys(paramstypes.TStoreKey)
 	// NOTE: The testingkey is just mounted for testing purposes. Actual applications should
 	// not include this key.
 	memKeys := sdk.NewMemoryStoreKeys(
-<<<<<<< HEAD
-		capabilitytypes.MemStoreKey, "testingkey", stablecointypes.MemStoreKey,
-		pricetypes.MemStoreKey)
-=======
 		capabilitytypes.MemStoreKey, "testingkey",
 		stablecointypes.MemStoreKey, pricetypes.MemStoreKey,
 		perptypes.MemStoreKey,
 	)
->>>>>>> 4d3a3329
 
 	app := &NibiruApp{
 		BaseApp:           bApp,
@@ -462,7 +429,6 @@
 		keys[lockuptypes.StoreKey], app.AccountKeeper, app.BankKeeper,
 		app.DistrKeeper)
 
-<<<<<<< HEAD
 	// ---------------------------------- IBC keepers
 
 	app.IBCKeeper = ibckeeper.NewKeeper(
@@ -525,13 +491,11 @@
 	)
 
 	// -------------------------- Module Options --------------------------
-=======
 	app.IncentivizationKeeper = incentivizationkeeper.NewKeeper(appCodec,
 		keys[incentivizationtypes.StoreKey], app.AccountKeeper, app.BankKeeper, app.DexKeeper, app.LockupKeeper,
 	)
 
 	/****  Module Options ****/
->>>>>>> 4d3a3329
 
 	// NOTE: we may consider parsing `appOpts` inside module constructors. For the moment
 	// we prefer to be more strict in what arguments the modules expect.
@@ -582,15 +546,12 @@
 		stablecoinModule,
 		lockupModule,
 		epochsModule,
-<<<<<<< HEAD
 		// ibc
 		evidence.NewAppModule(app.EvidenceKeeper),
 		ibc.NewAppModule(app.IBCKeeper),
 		transferModule,
-=======
 		perpModule,
 		incentivizationModule,
->>>>>>> 4d3a3329
 	)
 
 	// During begin block slashing happens after distr.BeginBlocker so that
@@ -612,14 +573,11 @@
 		stablecointypes.ModuleName,
 		perptypes.ModuleName,
 		lockuptypes.ModuleName,
-<<<<<<< HEAD
 		stakingtypes.ModuleName,
 		// ibc modules
 		ibchost.ModuleName,
 		ibctransfertypes.ModuleName,
-=======
 		incentivizationtypes.ModuleName,
->>>>>>> 4d3a3329
 	)
 	app.mm.SetOrderEndBlockers(
 		crisistypes.ModuleName, govtypes.ModuleName, stakingtypes.ModuleName,
@@ -660,13 +618,10 @@
 		stablecointypes.ModuleName,
 		perptypes.ModuleName,
 		lockuptypes.ModuleName,
-<<<<<<< HEAD
 		// ibc
 		ibchost.ModuleName,
 		ibctransfertypes.ModuleName,
-=======
 		incentivizationtypes.ModuleName,
->>>>>>> 4d3a3329
 	)
 
 	// Uncomment if you want to set a custom migration order here.
@@ -701,16 +656,13 @@
 		pricefeedModule,
 		epochsModule,
 		stablecoinModule,
-<<<<<<< HEAD
 		// ibc
 		capability.NewAppModule(appCodec, *app.CapabilityKeeper),
 		evidence.NewAppModule(app.EvidenceKeeper),
 		ibc.NewAppModule(app.IBCKeeper),
 		transferModule,
-=======
 		lockupModule,
 		incentivizationModule,
->>>>>>> 4d3a3329
 	)
 
 	app.sm.RegisterStoreDecoders()
@@ -954,13 +906,10 @@
 	paramsKeeper.Subspace(pricetypes.ModuleName)
 	paramsKeeper.Subspace(epochstype.ModuleName)
 	paramsKeeper.Subspace(stablecointypes.ModuleName)
-<<<<<<< HEAD
 	// ibc params keepers
 	paramsKeeper.Subspace(ibctransfertypes.ModuleName)
 	paramsKeeper.Subspace(ibchost.ModuleName)
-=======
 	paramsKeeper.Subspace(perptypes.ModuleName)
->>>>>>> 4d3a3329
 
 	return paramsKeeper
 }