--- conflicted
+++ resolved
@@ -425,18 +425,10 @@
 	// initialize custom antehandler
 	app.SetAnteHandler(NewAnteHandler(app.AppKeepers, ante.AnteHandlerOptions{
 		HandlerOptions: authante.HandlerOptions{
-<<<<<<< HEAD
-			AccountKeeper:  app.AccountKeeper,
-			BankKeeper:     app.BankKeeper,
-			FeegrantKeeper: app.FeeGrantKeeper,
-
-			SignModeHandler:        encodingConfig.TxConfig.SignModeHandler(),
-=======
 			AccountKeeper:          app.AccountKeeper,
 			BankKeeper:             app.BankKeeper,
 			FeegrantKeeper:         app.FeeGrantKeeper,
 			SignModeHandler:        app.txConfig.SignModeHandler(),
->>>>>>> 38c87ca7
 			SigGasConsumer:         authante.DefaultSigVerificationGasConsumer,
 			ExtensionOptionChecker: func(*codectypes.Any) bool { return true },
 		},
