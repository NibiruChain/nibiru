package app

import (
	"encoding/json"
	"fmt"
	"github.com/NibiruChain/nibiru/x/oracle"
	oraclekeeper "github.com/NibiruChain/nibiru/x/oracle/keeper"
	oracletypes "github.com/NibiruChain/nibiru/x/oracle/types"
	"io"
	"net/http"
	"os"
	"path/filepath"

	"github.com/cosmos/cosmos-sdk/baseapp"
	"github.com/cosmos/cosmos-sdk/client"
	_ "github.com/cosmos/cosmos-sdk/client/docs/statik"
	"github.com/cosmos/cosmos-sdk/client/grpc/tmservice"
	"github.com/cosmos/cosmos-sdk/client/rpc"
	"github.com/cosmos/cosmos-sdk/codec"
	codectypes "github.com/cosmos/cosmos-sdk/codec/types"
	"github.com/cosmos/cosmos-sdk/server/api"
	"github.com/cosmos/cosmos-sdk/server/config"
	servertypes "github.com/cosmos/cosmos-sdk/server/types"
	"github.com/cosmos/cosmos-sdk/simapp"
	simappparams "github.com/cosmos/cosmos-sdk/simapp/params"
	storetypes "github.com/cosmos/cosmos-sdk/store/types"
	"github.com/cosmos/cosmos-sdk/testutil/testdata"
	sdk "github.com/cosmos/cosmos-sdk/types"
	"github.com/cosmos/cosmos-sdk/types/module"
	"github.com/cosmos/cosmos-sdk/version"
	"github.com/cosmos/cosmos-sdk/x/auth"
	"github.com/cosmos/cosmos-sdk/x/auth/ante"
	authrest "github.com/cosmos/cosmos-sdk/x/auth/client/rest"
	authkeeper "github.com/cosmos/cosmos-sdk/x/auth/keeper"
	authsims "github.com/cosmos/cosmos-sdk/x/auth/simulation"
	authtx "github.com/cosmos/cosmos-sdk/x/auth/tx"
	authtypes "github.com/cosmos/cosmos-sdk/x/auth/types"
	"github.com/cosmos/cosmos-sdk/x/auth/vesting"
	vestingtypes "github.com/cosmos/cosmos-sdk/x/auth/vesting/types"
	"github.com/cosmos/cosmos-sdk/x/authz"
	authzkeeper "github.com/cosmos/cosmos-sdk/x/authz/keeper"
	authzmodule "github.com/cosmos/cosmos-sdk/x/authz/module"
	"github.com/cosmos/cosmos-sdk/x/bank"
	bankkeeper "github.com/cosmos/cosmos-sdk/x/bank/keeper"
	banktypes "github.com/cosmos/cosmos-sdk/x/bank/types"
	"github.com/cosmos/cosmos-sdk/x/capability"
	capabilitykeeper "github.com/cosmos/cosmos-sdk/x/capability/keeper"
	capabilitytypes "github.com/cosmos/cosmos-sdk/x/capability/types"
	"github.com/cosmos/cosmos-sdk/x/crisis"
	crisiskeeper "github.com/cosmos/cosmos-sdk/x/crisis/keeper"
	crisistypes "github.com/cosmos/cosmos-sdk/x/crisis/types"
	distr "github.com/cosmos/cosmos-sdk/x/distribution"
	distrclient "github.com/cosmos/cosmos-sdk/x/distribution/client"
	distrkeeper "github.com/cosmos/cosmos-sdk/x/distribution/keeper"
	distrtypes "github.com/cosmos/cosmos-sdk/x/distribution/types"
	"github.com/cosmos/cosmos-sdk/x/evidence"
	evidencekeeper "github.com/cosmos/cosmos-sdk/x/evidence/keeper"
	evidencetypes "github.com/cosmos/cosmos-sdk/x/evidence/types"
	"github.com/cosmos/cosmos-sdk/x/feegrant"
	feegrantkeeper "github.com/cosmos/cosmos-sdk/x/feegrant/keeper"
	feegrantmodule "github.com/cosmos/cosmos-sdk/x/feegrant/module"
	"github.com/cosmos/cosmos-sdk/x/genutil"
	genutiltypes "github.com/cosmos/cosmos-sdk/x/genutil/types"
	"github.com/cosmos/cosmos-sdk/x/gov"
	govkeeper "github.com/cosmos/cosmos-sdk/x/gov/keeper"
	govtypes "github.com/cosmos/cosmos-sdk/x/gov/types"
	"github.com/cosmos/cosmos-sdk/x/mint"
	mintkeeper "github.com/cosmos/cosmos-sdk/x/mint/keeper"
	minttypes "github.com/cosmos/cosmos-sdk/x/mint/types"
	"github.com/cosmos/cosmos-sdk/x/params"
	paramsclient "github.com/cosmos/cosmos-sdk/x/params/client"
	paramskeeper "github.com/cosmos/cosmos-sdk/x/params/keeper"
	paramstypes "github.com/cosmos/cosmos-sdk/x/params/types"
	paramproposal "github.com/cosmos/cosmos-sdk/x/params/types/proposal"
	"github.com/cosmos/cosmos-sdk/x/slashing"
	slashingkeeper "github.com/cosmos/cosmos-sdk/x/slashing/keeper"
	slashingtypes "github.com/cosmos/cosmos-sdk/x/slashing/types"
	"github.com/cosmos/cosmos-sdk/x/staking"
	stakingkeeper "github.com/cosmos/cosmos-sdk/x/staking/keeper"
	stakingtypes "github.com/cosmos/cosmos-sdk/x/staking/types"
	"github.com/cosmos/cosmos-sdk/x/upgrade"
	upgradeclient "github.com/cosmos/cosmos-sdk/x/upgrade/client"
	upgradekeeper "github.com/cosmos/cosmos-sdk/x/upgrade/keeper"
	upgradetypes "github.com/cosmos/cosmos-sdk/x/upgrade/types"
	ibctransfer "github.com/cosmos/ibc-go/v3/modules/apps/transfer"
	ibctransferkeeper "github.com/cosmos/ibc-go/v3/modules/apps/transfer/keeper"
	ibctransfertypes "github.com/cosmos/ibc-go/v3/modules/apps/transfer/types"
	ibc "github.com/cosmos/ibc-go/v3/modules/core"
	ibcclient "github.com/cosmos/ibc-go/v3/modules/core/02-client"
	ibcclientclient "github.com/cosmos/ibc-go/v3/modules/core/02-client/client"
	ibcclienttypes "github.com/cosmos/ibc-go/v3/modules/core/02-client/types"
	porttypes "github.com/cosmos/ibc-go/v3/modules/core/05-port/types"
	ibchost "github.com/cosmos/ibc-go/v3/modules/core/24-host"
	ibckeeper "github.com/cosmos/ibc-go/v3/modules/core/keeper"
	ibctesting "github.com/cosmos/ibc-go/v3/testing"
	"github.com/gorilla/mux"
	"github.com/rakyll/statik/fs"
	"github.com/spf13/cast"
	abci "github.com/tendermint/tendermint/abci/types"
	"github.com/tendermint/tendermint/libs/log"
	tmos "github.com/tendermint/tendermint/libs/os"
	dbm "github.com/tendermint/tm-db"

	"github.com/NibiruChain/nibiru/x/common"
	"github.com/NibiruChain/nibiru/x/epochs"
	epochskeeper "github.com/NibiruChain/nibiru/x/epochs/keeper"
	epochstypes "github.com/NibiruChain/nibiru/x/epochs/types"
	"github.com/NibiruChain/nibiru/x/perp"
	perpkeeper "github.com/NibiruChain/nibiru/x/perp/keeper"
	perptypes "github.com/NibiruChain/nibiru/x/perp/types"
	"github.com/NibiruChain/nibiru/x/pricefeed"
	pricefeedcli "github.com/NibiruChain/nibiru/x/pricefeed/client/cli"
	pricefeedkeeper "github.com/NibiruChain/nibiru/x/pricefeed/keeper"
	pricefeedtypes "github.com/NibiruChain/nibiru/x/pricefeed/types"
	"github.com/NibiruChain/nibiru/x/vpool"
	vpoolcli "github.com/NibiruChain/nibiru/x/vpool/client/cli"
	vpoolkeeper "github.com/NibiruChain/nibiru/x/vpool/keeper"
	vpooltypes "github.com/NibiruChain/nibiru/x/vpool/types"
)

const (
	AccountAddressPrefix = "nibi"
	AppName              = "Nibiru"
	BondDenom            = "unibi"
	DisplayDenom         = "NIBI"
)

var (
	// DefaultNodeHome default home directories for the application daemon
	DefaultNodeHome string

	// ModuleBasics defines the module BasicManager is in charge of setting up basic,
	// non-dependant module elements, such as codec registration
	// and genesis verification.
	ModuleBasics = module.NewBasicManager(
		auth.AppModuleBasic{},
		genutil.AppModuleBasic{},
		BankModule{},
		capability.AppModuleBasic{},
		StakingModule{},
		MintModule{},
		distr.AppModuleBasic{},
		NewGovModuleBasic(
			paramsclient.ProposalHandler,
			distrclient.ProposalHandler,
			upgradeclient.ProposalHandler,
			upgradeclient.CancelProposalHandler,
			pricefeedcli.AddOracleProposalHandler,
			vpoolcli.CreatePoolProposalHandler,
			// pricefeedcli.RemoveOracleProposalHandler, // TODO
			ibcclientclient.UpdateClientProposalHandler,
			ibcclientclient.UpgradeProposalHandler,
		),
		params.AppModuleBasic{},
		CrisisModule{},
		slashing.AppModuleBasic{},
		feegrantmodule.AppModuleBasic{},
		authzmodule.AppModuleBasic{},
		upgrade.AppModuleBasic{},
		evidence.AppModuleBasic{},
		vesting.AppModuleBasic{},
		// ibc 'AppModuleBasic's
		ibc.AppModuleBasic{},
		ibctransfer.AppModuleBasic{},
		// native x/
		pricefeed.AppModuleBasic{},
		epochs.AppModuleBasic{},
		perp.AppModuleBasic{},
<<<<<<< HEAD
		oracle.AppModuleBasic{},
		lockup.AppModuleBasic{},
		incentivization.AppModuleBasic{},
=======
>>>>>>> 43061302
		vpool.AppModuleBasic{},
	)

	// module account permissions
	maccPerms = map[string][]string{
<<<<<<< HEAD
		authtypes.FeeCollectorName:            nil,
		distrtypes.ModuleName:                 nil,
		minttypes.ModuleName:                  {authtypes.Minter},
		stakingtypes.BondedPoolName:           {authtypes.Burner, authtypes.Staking},
		stakingtypes.NotBondedPoolName:        {authtypes.Burner, authtypes.Staking},
		govtypes.ModuleName:                   {authtypes.Burner},
		dextypes.ModuleName:                   {authtypes.Minter, authtypes.Burner},
		ibctransfertypes.ModuleName:           {authtypes.Minter, authtypes.Burner},
		stablecointypes.ModuleName:            {authtypes.Minter, authtypes.Burner},
		perptypes.ModuleName:                  {authtypes.Minter, authtypes.Burner},
		perptypes.VaultModuleAccount:          {},
		perptypes.PerpEFModuleAccount:         {},
		perptypes.FeePoolModuleAccount:        {},
		epochstypes.ModuleName:                {},
		oracletypes.ModuleName:                nil,
		lockuptypes.ModuleName:                {authtypes.Minter, authtypes.Burner},
		stablecointypes.StableEFModuleAccount: {authtypes.Burner},
		common.TreasuryPoolModuleAccount:      {},
=======
		authtypes.FeeCollectorName:       nil,
		distrtypes.ModuleName:            nil,
		minttypes.ModuleName:             {authtypes.Minter},
		stakingtypes.BondedPoolName:      {authtypes.Burner, authtypes.Staking},
		stakingtypes.NotBondedPoolName:   {authtypes.Burner, authtypes.Staking},
		govtypes.ModuleName:              {authtypes.Burner},
		ibctransfertypes.ModuleName:      {authtypes.Minter, authtypes.Burner},
		perptypes.ModuleName:             {authtypes.Minter, authtypes.Burner},
		perptypes.VaultModuleAccount:     {},
		perptypes.PerpEFModuleAccount:    {},
		perptypes.FeePoolModuleAccount:   {},
		epochstypes.ModuleName:           {},
		common.TreasuryPoolModuleAccount: {},
>>>>>>> 43061302
	}
)

var (
	_ simapp.App              = (*NibiruApp)(nil)
	_ servertypes.Application = (*NibiruApp)(nil)
	_ ibctesting.TestingApp   = (*NibiruApp)(nil)
)

// NibiruApp extends an ABCI application, but with most of its parameters exported.
// They are exported for convenience in creating helper functions, as object
// capabilities aren't needed for testing.
type NibiruApp struct {
	*baseapp.BaseApp
	legacyAmino       *codec.LegacyAmino
	appCodec          codec.Codec
	interfaceRegistry codectypes.InterfaceRegistry

	invCheckPeriod uint

	// keys to access the substores
	keys    map[string]*sdk.KVStoreKey
	tkeys   map[string]*sdk.TransientStoreKey
	memKeys map[string]*sdk.MemoryStoreKey

	// --------------------------------------------------------------------
	// NibiruTestApp Keepers
	// --------------------------------------------------------------------

	// accountKeeper encodes/decodes accounts using the go-amino (binary) encoding/decoding library
	accountKeeper authkeeper.AccountKeeper
	// bankKeeper defines a module interface that facilitates the transfer of coins between accounts
	bankKeeper       bankkeeper.Keeper
	capabilityKeeper *capabilitykeeper.Keeper
	stakingKeeper    stakingkeeper.Keeper
	slashingKeeper   slashingkeeper.Keeper
	mintKeeper       mintkeeper.Keeper
	/* distrKeeper is the keeper of the distribution store */
	distrKeeper    distrkeeper.Keeper
	govKeeper      govkeeper.Keeper
	crisisKeeper   crisiskeeper.Keeper
	upgradeKeeper  upgradekeeper.Keeper
	paramsKeeper   paramskeeper.Keeper
	authzKeeper    authzkeeper.Keeper
	feeGrantKeeper feegrantkeeper.Keeper

	// --------------------------------------------------------------------
	// IBC keepers
	// --------------------------------------------------------------------
	/* evidenceKeeper is responsible for managing persistence, state transitions
	   and query handling for the evidence module. It is required to set up
	   the IBC light client misbehavior evidence route. */
	evidenceKeeper evidencekeeper.Keeper
	/* ibcKeeper defines each ICS keeper for IBC. ibcKeeper must be a pointer in
	   the app, so we can SetRouter on it correctly. */
	ibcKeeper *ibckeeper.Keeper
	/* transferKeeper is for cross-chain fungible token transfers. */
	transferKeeper ibctransferkeeper.Keeper

	// make scoped keepers public for test purposes
	scopedIBCKeeper      capabilitykeeper.ScopedKeeper
	scopedTransferKeeper capabilitykeeper.ScopedKeeper

	// ---------------
	// Nibiru keepers
	// ---------------
<<<<<<< HEAD
	OracleKeeper          oraclekeeper.Keeper
	DexKeeper             dexkeeper.Keeper
	StablecoinKeeper      stablecoinkeeper.Keeper
	PerpKeeper            perpkeeper.Keeper
	PricefeedKeeper       pricefeedkeeper.Keeper
	EpochsKeeper          epochskeeper.Keeper
	LockupKeeper          lockupkeeper.Keeper
	IncentivizationKeeper incentivizationkeeper.Keeper
	VpoolKeeper           vpoolkeeper.Keeper
=======
	epochsKeeper    epochskeeper.Keeper
	perpKeeper      perpkeeper.Keeper
	pricefeedKeeper pricefeedkeeper.Keeper
	vpoolKeeper     vpoolkeeper.Keeper
>>>>>>> 43061302

	// the module manager
	mm *module.Manager

	// simulation manager
	sm *module.SimulationManager

	// module configurator
	configurator module.Configurator
}

func init() {
	userHomeDir, err := os.UserHomeDir()
	if err != nil {
		panic(err)
	}

	DefaultNodeHome = filepath.Join(userHomeDir, ".nibid")
}

// NewNibiruApp returns a reference to an initialized NibiruApp.
func NewNibiruApp(
	logger log.Logger, db dbm.DB, traceStore io.Writer, loadLatest bool,
	skipUpgradeHeights map[int64]bool, homePath string, invCheckPeriod uint,
	encodingConfig simappparams.EncodingConfig,
	appOpts servertypes.AppOptions, baseAppOptions ...func(*baseapp.BaseApp),
) *NibiruApp {
	appCodec := encodingConfig.Marshaler
	legacyAmino := encodingConfig.Amino
	interfaceRegistry := encodingConfig.InterfaceRegistry

	bApp := baseapp.NewBaseApp(
		AppName, logger, db, encodingConfig.TxConfig.TxDecoder(), baseAppOptions...)
	bApp.SetCommitMultiStoreTracer(traceStore)
	bApp.SetVersion(version.Version)
	bApp.SetInterfaceRegistry(interfaceRegistry)

	keys := sdk.NewKVStoreKeys(
		authtypes.StoreKey,
		banktypes.StoreKey,
		stakingtypes.StoreKey,
		minttypes.StoreKey,
		distrtypes.StoreKey,
		slashingtypes.StoreKey,
		govtypes.StoreKey,
		paramstypes.StoreKey,
		upgradetypes.StoreKey,
		feegrant.StoreKey,
		evidencetypes.StoreKey,
		capabilitytypes.StoreKey,
		authzkeeper.StoreKey,
		// ibc keys
		ibchost.StoreKey,
		ibctransfertypes.StoreKey,
		// nibiru x/ keys
<<<<<<< HEAD
		oracletypes.StoreKey,
		dextypes.StoreKey,
=======
>>>>>>> 43061302
		pricefeedtypes.StoreKey,
		epochstypes.StoreKey,
		perptypes.StoreKey,
		vpooltypes.StoreKey,
	)
	tkeys := sdk.NewTransientStoreKeys(paramstypes.TStoreKey)

	memKeys := sdk.NewMemoryStoreKeys(
		capabilitytypes.MemStoreKey,
		pricefeedtypes.MemStoreKey,
	)

	app := &NibiruApp{
		BaseApp:           bApp,
		legacyAmino:       legacyAmino,
		appCodec:          appCodec,
		interfaceRegistry: interfaceRegistry,
		invCheckPeriod:    invCheckPeriod,
		keys:              keys,
		tkeys:             tkeys,
		memKeys:           memKeys,
	}

	app.paramsKeeper = initParamsKeeper(
		appCodec, legacyAmino, keys[paramstypes.StoreKey],
		tkeys[paramstypes.TStoreKey],
	)

	// set the BaseApp's parameter store
	bApp.SetParamStore(app.paramsKeeper.Subspace(baseapp.Paramspace).
		WithKeyTable(paramskeeper.ConsensusParamsKeyTable()))

	/* Add capabilityKeeper and ScopeToModule for the ibc module
	   This allows authentication of object-capability permissions for each of
	   the IBC channels.
	*/
	app.capabilityKeeper = capabilitykeeper.NewKeeper(
		appCodec, keys[capabilitytypes.StoreKey], memKeys[capabilitytypes.MemStoreKey])
	app.scopedIBCKeeper = app.capabilityKeeper.ScopeToModule(ibchost.ModuleName)
	app.scopedTransferKeeper = app.capabilityKeeper.ScopeToModule(ibctransfertypes.ModuleName)

	// add keepers
	app.accountKeeper = authkeeper.NewAccountKeeper(
		appCodec, keys[authtypes.StoreKey], app.GetSubspace(authtypes.ModuleName), authtypes.ProtoBaseAccount, maccPerms,
	)
	app.bankKeeper = bankkeeper.NewBaseKeeper(
		appCodec, keys[banktypes.StoreKey], app.accountKeeper, app.GetSubspace(banktypes.ModuleName), app.ModuleAccountAddrs(),
	)
	stakingKeeper := stakingkeeper.NewKeeper(
		appCodec, keys[stakingtypes.StoreKey], app.accountKeeper, app.bankKeeper, app.GetSubspace(stakingtypes.ModuleName),
	)
	app.mintKeeper = mintkeeper.NewKeeper(
		appCodec, keys[minttypes.StoreKey], app.GetSubspace(minttypes.ModuleName), &stakingKeeper,
		app.accountKeeper, app.bankKeeper, authtypes.FeeCollectorName,
	)
	app.distrKeeper = distrkeeper.NewKeeper(
		appCodec, keys[distrtypes.StoreKey], app.GetSubspace(distrtypes.ModuleName), app.accountKeeper, app.bankKeeper,
		&stakingKeeper, authtypes.FeeCollectorName, app.ModuleAccountAddrs(),
	)
	app.slashingKeeper = slashingkeeper.NewKeeper(
		appCodec, keys[slashingtypes.StoreKey], &stakingKeeper, app.GetSubspace(slashingtypes.ModuleName),
	)
	app.crisisKeeper = crisiskeeper.NewKeeper(
		app.GetSubspace(crisistypes.ModuleName), invCheckPeriod, app.bankKeeper, authtypes.FeeCollectorName,
	)

	app.feeGrantKeeper = feegrantkeeper.NewKeeper(appCodec, keys[feegrant.StoreKey], app.accountKeeper)

	/*upgradeKeeper must be created before ibcKeeper. */
	app.upgradeKeeper = upgradekeeper.NewKeeper(
		skipUpgradeHeights,
		keys[upgradetypes.StoreKey],
		appCodec,
		homePath,
		app.BaseApp)

	// register the staking hooks
	// NOTE: stakingKeeper above is passed by reference, so that it will contain these hooks
	app.stakingKeeper = *stakingKeeper.SetHooks(
		stakingtypes.NewMultiStakingHooks(app.distrKeeper.Hooks(), app.slashingKeeper.Hooks()),
	)

	app.authzKeeper = authzkeeper.NewKeeper(keys[authzkeeper.StoreKey], appCodec, app.BaseApp.MsgServiceRouter())

	// ---------------------------------- Nibiru Chain x/ keepers

<<<<<<< HEAD
	app.OracleKeeper = oraclekeeper.NewKeeper(
		appCodec,
		keys[oracletypes.StoreKey],
		app.GetSubspace(oracletypes.ModuleName),
		app.AccountKeeper, app.BankKeeper, app.DistrKeeper, &stakingKeeper,
		distrtypes.ModuleName,
	)

	app.DexKeeper = dexkeeper.NewKeeper(
		appCodec, keys[dextypes.StoreKey], app.GetSubspace(dextypes.ModuleName),
		app.AccountKeeper, app.BankKeeper, app.DistrKeeper)

	app.PricefeedKeeper = pricefeedkeeper.NewKeeper(
=======
	app.pricefeedKeeper = pricefeedkeeper.NewKeeper(
>>>>>>> 43061302
		appCodec, keys[pricefeedtypes.StoreKey], memKeys[pricefeedtypes.MemStoreKey],
		app.GetSubspace(pricefeedtypes.ModuleName),
	)

	app.vpoolKeeper = vpoolkeeper.NewKeeper(
		appCodec,
		keys[vpooltypes.StoreKey],
		app.pricefeedKeeper,
	)

	app.epochsKeeper = epochskeeper.NewKeeper(
		appCodec, keys[epochstypes.StoreKey],
	)

	app.perpKeeper = perpkeeper.NewKeeper(
		appCodec, keys[perptypes.StoreKey],
		app.GetSubspace(perptypes.ModuleName),
		app.accountKeeper, app.bankKeeper, app.pricefeedKeeper, app.vpoolKeeper, app.epochsKeeper,
	)

	app.epochsKeeper.SetHooks(
		epochstypes.NewMultiEpochHooks(app.perpKeeper.Hooks()),
	)

	// ---------------------------------- IBC keepers

	app.ibcKeeper = ibckeeper.NewKeeper(
		appCodec,
		keys[ibchost.StoreKey],
		app.GetSubspace(ibchost.ModuleName),
		app.stakingKeeper,
		app.upgradeKeeper,
		app.scopedIBCKeeper,
	)

	// register the proposal types

	govRouter := govtypes.NewRouter()
	govRouter.
		AddRoute(govtypes.RouterKey, govtypes.ProposalHandler).
		AddRoute(paramproposal.RouterKey, params.NewParamChangeProposalHandler(app.paramsKeeper)).
		AddRoute(distrtypes.RouterKey, distr.NewCommunityPoolSpendProposalHandler(app.distrKeeper)).
		AddRoute(upgradetypes.RouterKey, upgrade.NewSoftwareUpgradeProposalHandler(app.upgradeKeeper)).
		AddRoute(ibcclienttypes.RouterKey, ibcclient.NewClientProposalHandler(app.ibcKeeper.ClientKeeper)).
		AddRoute(pricefeedtypes.RouterKey, pricefeed.NewPricefeedProposalHandler(app.pricefeedKeeper)).
		AddRoute(vpooltypes.RouterKey, vpool.NewCreatePoolProposalHandler(app.vpoolKeeper))

	app.transferKeeper = ibctransferkeeper.NewKeeper(
		appCodec,
		keys[ibctransfertypes.StoreKey],
		/* paramSubspace */ app.GetSubspace(ibctransfertypes.ModuleName),
		/* ibctransfertypes.ICS4Wrapper */ app.ibcKeeper.ChannelKeeper,
		/* ibctransfertypes.ChannelKeeper */ app.ibcKeeper.ChannelKeeper,
		/* ibctransfertypes.PortKeeper */ &app.ibcKeeper.PortKeeper,
		app.accountKeeper,
		app.bankKeeper,
		app.scopedTransferKeeper,
	)
	transferModule := ibctransfer.NewAppModule(app.transferKeeper)
	transferIBCModule := ibctransfer.NewIBCModule(app.transferKeeper)

	// Create evidence keeper.
	// This keeper automatically includes an evidence router.
	app.evidenceKeeper = *evidencekeeper.NewKeeper(
		appCodec, keys[evidencetypes.StoreKey], &app.stakingKeeper,
		app.slashingKeeper,
	)

	/* Create IBC module and a static IBC router */
	ibcRouter := porttypes.NewRouter()
	/* Add an ibc-transfer module route, then set it and seal it. */
	ibcRouter.AddRoute(
		/* module    */ ibctransfertypes.ModuleName,
		/* ibcModule */ transferIBCModule)
	/* SetRouter finalizes all routes by sealing the router.
	   No more routes can be added. */
	app.ibcKeeper.SetRouter(ibcRouter)

	app.govKeeper = govkeeper.NewKeeper(
		appCodec, keys[govtypes.StoreKey], app.GetSubspace(govtypes.ModuleName),
		app.accountKeeper, app.bankKeeper, &app.stakingKeeper, govRouter,
	)

	// -------------------------- Module Options --------------------------

	/****  Module Options ****/

	// NOTE: we may consider parsing `appOpts` inside module constructors. For the moment
	// we prefer to be more strict in what arguments the modules expect.
	var skipGenesisInvariants = cast.ToBool(
		appOpts.Get(crisis.FlagSkipGenesisInvariants))

<<<<<<< HEAD
	oracleModule := oracle.NewAppModule(
		appCodec, app.OracleKeeper, app.AccountKeeper, app.BankKeeper)

	dexModule := dex.NewAppModule(
		appCodec, app.DexKeeper, app.AccountKeeper, app.BankKeeper)
=======
>>>>>>> 43061302
	pricefeedModule := pricefeed.NewAppModule(
		appCodec, app.pricefeedKeeper, app.accountKeeper, app.bankKeeper)
	epochsModule := epochs.NewAppModule(appCodec, app.epochsKeeper)
	perpModule := perp.NewAppModule(
		appCodec, app.perpKeeper, app.accountKeeper, app.bankKeeper,
		app.pricefeedKeeper,
	)
	vpoolModule := vpool.NewAppModule(
		appCodec, app.vpoolKeeper, app.pricefeedKeeper,
	)

	// NOTE: Any module instantiated in the module manager that is later modified
	// must be passed by reference here.
	app.mm = module.NewManager(
		genutil.NewAppModule(
			app.accountKeeper, app.stakingKeeper, app.BaseApp.DeliverTx,
			encodingConfig.TxConfig,
		),
		auth.NewAppModule(appCodec, app.accountKeeper, authsims.RandomGenesisAccounts),
		vesting.NewAppModule(app.accountKeeper, app.bankKeeper),
		bank.NewAppModule(appCodec, app.bankKeeper, app.accountKeeper),
		capability.NewAppModule(appCodec, *app.capabilityKeeper),
		crisis.NewAppModule(&app.crisisKeeper, skipGenesisInvariants),
		feegrantmodule.NewAppModule(appCodec, app.accountKeeper, app.bankKeeper, app.feeGrantKeeper, app.interfaceRegistry),
		gov.NewAppModule(appCodec, app.govKeeper, app.accountKeeper, app.bankKeeper),
		mint.NewAppModule(appCodec, app.mintKeeper, app.accountKeeper),
		slashing.NewAppModule(appCodec, app.slashingKeeper, app.accountKeeper, app.bankKeeper, app.stakingKeeper),
		distr.NewAppModule(appCodec, app.distrKeeper, app.accountKeeper, app.bankKeeper, app.stakingKeeper),
		staking.NewAppModule(appCodec, app.stakingKeeper, app.accountKeeper, app.bankKeeper),
		upgrade.NewAppModule(app.upgradeKeeper),
		params.NewAppModule(app.paramsKeeper),
		authzmodule.NewAppModule(appCodec, app.authzKeeper, app.accountKeeper, app.bankKeeper, app.interfaceRegistry),

		// native x/
<<<<<<< HEAD
		oracleModule,
		dexModule,
=======
>>>>>>> 43061302
		pricefeedModule,
		epochsModule,
		vpoolModule,
		perpModule,

		// ibc
		evidence.NewAppModule(app.evidenceKeeper),
		ibc.NewAppModule(app.ibcKeeper),
		transferModule,
	)

	// During begin block slashing happens after distr.BeginBlocker so that
	// there is nothing left over in the validator fee pool, so as to keep the
	// CanWithdrawInvariant invariant.
	// NOTE: staking module is required if HistoricalEntries param > 0
	// NOTE: capability module's beginblocker must come before any modules using capabilities (e.g. IBC)
	app.mm.SetOrderBeginBlockers(
		upgradetypes.ModuleName,
		capabilitytypes.ModuleName,
		minttypes.ModuleName,
		distrtypes.ModuleName,
		slashingtypes.ModuleName,
		evidencetypes.ModuleName,
		authtypes.ModuleName,
		banktypes.ModuleName,
		govtypes.ModuleName,
		crisistypes.ModuleName,
		genutiltypes.ModuleName,
		authz.ModuleName,
		feegrant.ModuleName,
		paramstypes.ModuleName,
		vestingtypes.ModuleName,
		stakingtypes.ModuleName,
		// native x/
		pricefeedtypes.ModuleName,
		epochstypes.ModuleName,
		vpooltypes.ModuleName,
		perptypes.ModuleName,
<<<<<<< HEAD
		lockuptypes.ModuleName,
		incentivizationtypes.ModuleName,
		oracletypes.ModuleName,
=======
>>>>>>> 43061302
		// ibc modules
		ibchost.ModuleName,
		ibctransfertypes.ModuleName,
	)
	app.mm.SetOrderEndBlockers(
		crisistypes.ModuleName,
		govtypes.ModuleName,
		oracletypes.ModuleName,
		stakingtypes.ModuleName,
		capabilitytypes.ModuleName,
		authtypes.ModuleName,
		banktypes.ModuleName,
		distrtypes.ModuleName,
		slashingtypes.ModuleName,
		minttypes.ModuleName,
		genutiltypes.ModuleName,
		evidencetypes.ModuleName,
		authz.ModuleName,
		feegrant.ModuleName,
		paramstypes.ModuleName,
		upgradetypes.ModuleName,
		vestingtypes.ModuleName,
		// native x/
		epochstypes.ModuleName,
		pricefeedtypes.ModuleName,
		vpooltypes.ModuleName,
		perptypes.ModuleName,
		// ibc
		ibchost.ModuleName,
		ibctransfertypes.ModuleName,
	)

	// NOTE: The genutils module must occur after staking so that pools are
	// properly initialized with tokens from genesis accounts.
	// NOTE: Capability module must occur first so that it can initialize any capabilities
	// so that other modules that want to create or claim capabilities afterwards in InitChain
	// can do so safely.
	app.mm.SetOrderInitGenesis(
		capabilitytypes.ModuleName,
		authtypes.ModuleName,
		banktypes.ModuleName,
		distrtypes.ModuleName,
		stakingtypes.ModuleName,
		slashingtypes.ModuleName,
		govtypes.ModuleName,
		minttypes.ModuleName,
		crisistypes.ModuleName,
		genutiltypes.ModuleName,
		evidencetypes.ModuleName,
		authz.ModuleName,
		feegrant.ModuleName,
		paramstypes.ModuleName,
		upgradetypes.ModuleName,
		vestingtypes.ModuleName,
		// native x/
<<<<<<< HEAD
		oracletypes.ModuleName,
		dextypes.ModuleName,
=======
>>>>>>> 43061302
		pricefeedtypes.ModuleName,
		epochstypes.ModuleName,
		vpooltypes.ModuleName,
		perptypes.ModuleName,
		// ibc
		ibchost.ModuleName,
		ibctransfertypes.ModuleName,
	)

	// Uncomment if you want to set a custom migration order here.
	// app.mm.SetOrderMigrations(custom order)

	app.mm.RegisterInvariants(&app.crisisKeeper)
	app.mm.RegisterRoutes(app.Router(), app.QueryRouter(), encodingConfig.Amino)
	app.configurator = module.NewConfigurator(
		app.appCodec, app.MsgServiceRouter(), app.GRPCQueryRouter())
	app.mm.RegisterServices(app.configurator)

	app.upgradeKeeper.SetUpgradeHandler("v0.10.0", func(ctx sdk.Context, plan upgradetypes.Plan, fromVM module.VersionMap) (module.VersionMap, error) {
		// no-op
		return fromVM, nil
	})

	// add test gRPC service for testing gRPC queries in isolation
	testdata.RegisterQueryServer(app.GRPCQueryRouter(), testdata.QueryImpl{})

	// create the simulation manager and define the order of the modules for deterministic simulations
	//
	// NOTE: this is not required apps that don't use the simulator for fuzz testing
	// transactions
	app.sm = module.NewSimulationManager(
		auth.NewAppModule(appCodec, app.accountKeeper, authsims.RandomGenesisAccounts),
		bank.NewAppModule(appCodec, app.bankKeeper, app.accountKeeper),
		feegrantmodule.NewAppModule(appCodec, app.accountKeeper, app.bankKeeper, app.feeGrantKeeper, app.interfaceRegistry),
		gov.NewAppModule(appCodec, app.govKeeper, app.accountKeeper, app.bankKeeper),
		mint.NewAppModule(appCodec, app.mintKeeper, app.accountKeeper),
		staking.NewAppModule(appCodec, app.stakingKeeper, app.accountKeeper, app.bankKeeper),
		distr.NewAppModule(appCodec, app.distrKeeper, app.accountKeeper, app.bankKeeper, app.stakingKeeper),
		slashing.NewAppModule(appCodec, app.slashingKeeper, app.accountKeeper, app.bankKeeper, app.stakingKeeper),
		params.NewAppModule(app.paramsKeeper),
		authzmodule.NewAppModule(appCodec, app.authzKeeper, app.accountKeeper, app.bankKeeper, app.interfaceRegistry),
		// native x/
		pricefeedModule,
		epochsModule,
		// ibc
		capability.NewAppModule(appCodec, *app.capabilityKeeper),
		evidence.NewAppModule(app.evidenceKeeper),
		ibc.NewAppModule(app.ibcKeeper),
		transferModule,
	)

	app.sm.RegisterStoreDecoders()

	// initialize stores
	app.MountKVStores(keys)
	app.MountTransientStores(tkeys)
	app.MountMemoryStores(memKeys)

	// initialize BaseApp
	app.SetInitChainer(app.InitChainer)
	app.SetBeginBlocker(app.BeginBlocker)
	anteHandler, err := NewAnteHandler(AnteHandlerOptions{
		HandlerOptions: ante.HandlerOptions{
			AccountKeeper:   app.accountKeeper,
			BankKeeper:      app.bankKeeper,
			FeegrantKeeper:  app.feeGrantKeeper,
			SignModeHandler: encodingConfig.TxConfig.SignModeHandler(),
			SigGasConsumer:  ante.DefaultSigVerificationGasConsumer,
		},
		PricefeedKeeper: app.pricefeedKeeper,
		IBCKeeper:       app.ibcKeeper,
	})

	if err != nil {
		panic(fmt.Errorf("failed to create sdk.AnteHandler: %s", err))
	}

	app.SetAnteHandler(anteHandler)
	app.SetEndBlocker(app.EndBlocker)

	if loadLatest {
		if err := app.LoadLatestVersion(); err != nil {
			tmos.Exit(err.Error())
		}

		/* Applications that wish to enforce statically created ScopedKeepers should
		call `Seal` after creating their scoped modules in `NewApp` with
		`capabilityKeeper.ScopeToModule`.


		Calling 'app.capabilityKeeper.Seal()' initializes and seals the capability
		keeper such that all persistent capabilities are loaded in-memory and prevent
		any further modules from creating scoped sub-keepers.

		NOTE: This must be done during creation of baseapp rather than in InitChain so
		that in-memory capabilities get regenerated on app restart.
		Note that since this reads from the store, we can only perform the seal
		when `loadLatest` is set to true.
		*/
		app.capabilityKeeper.Seal()
	}

	return app
}

// Name returns the name of the App
func (app *NibiruApp) Name() string { return app.BaseApp.Name() }

// BeginBlocker application updates every begin block
func (app *NibiruApp) BeginBlocker(ctx sdk.Context, req abci.RequestBeginBlock) abci.ResponseBeginBlock {
	return app.mm.BeginBlock(ctx, req)
}

// EndBlocker application updates every end block
func (app *NibiruApp) EndBlocker(ctx sdk.Context, req abci.RequestEndBlock) abci.ResponseEndBlock {
	return app.mm.EndBlock(ctx, req)
}

// InitChainer application update at chain initialization
func (app *NibiruApp) InitChainer(ctx sdk.Context, req abci.RequestInitChain) abci.ResponseInitChain {
	var genesisState GenesisState
	if err := json.Unmarshal(req.AppStateBytes, &genesisState); err != nil {
		panic(err)
	}
	app.upgradeKeeper.SetModuleVersionMap(ctx, app.mm.GetVersionMap())
	return app.mm.InitGenesis(ctx, app.appCodec, genesisState)
}

// LoadHeight loads a particular height
func (app *NibiruApp) LoadHeight(height int64) error {
	return app.LoadVersion(height)
}

// ModuleAccountAddrs returns all the app's module account addresses.
func (app *NibiruApp) ModuleAccountAddrs() map[string]bool {
	modAccAddrs := make(map[string]bool)
	for acc := range maccPerms {
		modAccAddrs[authtypes.NewModuleAddress(acc).String()] = true
	}

	return modAccAddrs
}

// LegacyAmino returns SimApp's amino codec.
//
// NOTE: This is solely to be used for testing purposes as it may be desirable
// for modules to register their own custom testing types.
func (app *NibiruApp) LegacyAmino() *codec.LegacyAmino {
	return app.legacyAmino
}

// AppCodec returns SimApp's app codec.
//
// NOTE: This is solely to be used for testing purposes as it may be desirable
// for modules to register their own custom testing types.
func (app *NibiruApp) AppCodec() codec.Codec {
	return app.appCodec
}

// InterfaceRegistry returns App's InterfaceRegistry
func (app *NibiruApp) InterfaceRegistry() codectypes.InterfaceRegistry {
	return app.interfaceRegistry
}

// GetKey returns the KVStoreKey for the provided store key.
//
// NOTE: This is solely to be used for testing purposes.
func (app *NibiruApp) GetKey(storeKey string) *storetypes.KVStoreKey {
	return app.keys[storeKey]
}

// GetTKey returns the TransientStoreKey for the provided store key.
//
// NOTE: This is solely to be used for testing purposes.
func (app *NibiruApp) GetTKey(storeKey string) *storetypes.TransientStoreKey {
	return app.tkeys[storeKey]
}

// GetMemKey returns the MemStoreKey for the provided mem key.
//
// NOTE: This is solely used for testing purposes.
func (app *NibiruApp) GetMemKey(storeKey string) *storetypes.MemoryStoreKey {
	return app.memKeys[storeKey]
}

// GetSubspace returns a param subspace for a given module name.
//
// NOTE: This is solely to be used for testing purposes.
func (app *NibiruApp) GetSubspace(moduleName string) paramstypes.Subspace {
	subspace, _ := app.paramsKeeper.GetSubspace(moduleName)
	return subspace
}

// SimulationManager implements the SimulationApp interface
func (app *NibiruApp) SimulationManager() *module.SimulationManager {
	return app.sm
}

// RegisterAPIRoutes registers all application module routes with the provided
// API server.
func (app *NibiruApp) RegisterAPIRoutes(apiSvr *api.Server, apiConfig config.APIConfig) {
	clientCtx := apiSvr.ClientCtx
	rpc.RegisterRoutes(clientCtx, apiSvr.Router)
	// Register legacy tx routes.
	authrest.RegisterTxRoutes(clientCtx, apiSvr.Router)
	// Register new tx routes from grpc-gateway.
	authtx.RegisterGRPCGatewayRoutes(clientCtx, apiSvr.GRPCGatewayRouter)
	// Register new tendermint queries routes from grpc-gateway.
	tmservice.RegisterGRPCGatewayRoutes(clientCtx, apiSvr.GRPCGatewayRouter)

	// Register legacy and grpc-gateway routes for all modules.
	ModuleBasics.RegisterRESTRoutes(clientCtx, apiSvr.Router)
	ModuleBasics.RegisterGRPCGatewayRoutes(clientCtx, apiSvr.GRPCGatewayRouter)

	// register swagger API from root so that other applications can override easily
	if apiConfig.Swagger {
		RegisterSwaggerAPI(clientCtx, apiSvr.Router)
	}
}

// RegisterTxService implements the Application.RegisterTxService method.
func (app *NibiruApp) RegisterTxService(clientCtx client.Context) {
	authtx.RegisterTxService(
		app.BaseApp.GRPCQueryRouter(), clientCtx,
		app.BaseApp.Simulate, app.interfaceRegistry)
}

// RegisterTendermintService implements the Application.RegisterTendermintService method.
func (app *NibiruApp) RegisterTendermintService(clientCtx client.Context) {
	tmservice.RegisterTendermintService(app.BaseApp.GRPCQueryRouter(), clientCtx, app.interfaceRegistry)
}

// ------------------------------------------------------------------------
// Functions for ibc-go TestingApp
// ------------------------------------------------------------------------

/* GetBaseApp, GetStakingKeeper, GetIBCKeeper, and GetScopedIBCKeeper are part
   of the implementation of the TestingApp interface
*/

func (app *NibiruApp) GetBaseApp() *baseapp.BaseApp {
	return app.BaseApp
}

func (app *NibiruApp) GetStakingKeeper() stakingkeeper.Keeper {
	return app.stakingKeeper
}

func (app *NibiruApp) GetIBCKeeper() *ibckeeper.Keeper {
	return app.ibcKeeper
}

func (app *NibiruApp) GetScopedIBCKeeper() capabilitykeeper.ScopedKeeper {
	return app.scopedIBCKeeper
}

/* EncodingConfig specifies the concrete encoding types to use for a given app.
   This is provided for compatibility between protobuf and amino implementations. */

func (app *NibiruApp) GetTxConfig() client.TxConfig {
	return MakeTestEncodingConfig().TxConfig
}

// ------------------------------------------------------------------------
// Else
// ------------------------------------------------------------------------

// RegisterSwaggerAPI registers swagger route with API Server
func RegisterSwaggerAPI(ctx client.Context, rtr *mux.Router) {
	statikFS, err := fs.New()
	if err != nil {
		panic(err)
	}

	staticServer := http.FileServer(statikFS)
	rtr.PathPrefix("/swagger/").Handler(http.StripPrefix("/swagger/", staticServer))
}

// GetMaccPerms returns a copy of the module account permissions
func GetMaccPerms() map[string][]string {
	dupMaccPerms := make(map[string][]string)
	for k, v := range maccPerms {
		dupMaccPerms[k] = v
	}
	return dupMaccPerms
}

// initParamsKeeper init params vpoolkeeper and its subspaces
func initParamsKeeper(
	appCodec codec.BinaryCodec, legacyAmino *codec.LegacyAmino, key,
	tkey storetypes.StoreKey) paramskeeper.Keeper {
	paramsKeeper := paramskeeper.NewKeeper(appCodec, legacyAmino, key, tkey)

	paramsKeeper.Subspace(authtypes.ModuleName)
	paramsKeeper.Subspace(banktypes.ModuleName)
	paramsKeeper.Subspace(stakingtypes.ModuleName)
	paramsKeeper.Subspace(minttypes.ModuleName)
	paramsKeeper.Subspace(distrtypes.ModuleName)
	paramsKeeper.Subspace(slashingtypes.ModuleName)
	paramsKeeper.Subspace(govtypes.ModuleName).WithKeyTable(govtypes.ParamKeyTable())
	paramsKeeper.Subspace(crisistypes.ModuleName)
	// Native module params keepers
	paramsKeeper.Subspace(pricefeedtypes.ModuleName)
	paramsKeeper.Subspace(epochstypes.ModuleName)
<<<<<<< HEAD
	paramsKeeper.Subspace(stablecointypes.ModuleName)
	paramsKeeper.Subspace(oracletypes.ModuleName)
=======
>>>>>>> 43061302
	// ibc params keepers
	paramsKeeper.Subspace(ibctransfertypes.ModuleName)
	paramsKeeper.Subspace(ibchost.ModuleName)
	paramsKeeper.Subspace(perptypes.ModuleName)

	return paramsKeeper
}<|MERGE_RESOLUTION|>--- conflicted
+++ resolved
@@ -3,9 +3,6 @@
 import (
 	"encoding/json"
 	"fmt"
-	"github.com/NibiruChain/nibiru/x/oracle"
-	oraclekeeper "github.com/NibiruChain/nibiru/x/oracle/keeper"
-	oracletypes "github.com/NibiruChain/nibiru/x/oracle/types"
 	"io"
 	"net/http"
 	"os"
@@ -166,37 +163,11 @@
 		pricefeed.AppModuleBasic{},
 		epochs.AppModuleBasic{},
 		perp.AppModuleBasic{},
-<<<<<<< HEAD
-		oracle.AppModuleBasic{},
-		lockup.AppModuleBasic{},
-		incentivization.AppModuleBasic{},
-=======
->>>>>>> 43061302
 		vpool.AppModuleBasic{},
 	)
 
 	// module account permissions
 	maccPerms = map[string][]string{
-<<<<<<< HEAD
-		authtypes.FeeCollectorName:            nil,
-		distrtypes.ModuleName:                 nil,
-		minttypes.ModuleName:                  {authtypes.Minter},
-		stakingtypes.BondedPoolName:           {authtypes.Burner, authtypes.Staking},
-		stakingtypes.NotBondedPoolName:        {authtypes.Burner, authtypes.Staking},
-		govtypes.ModuleName:                   {authtypes.Burner},
-		dextypes.ModuleName:                   {authtypes.Minter, authtypes.Burner},
-		ibctransfertypes.ModuleName:           {authtypes.Minter, authtypes.Burner},
-		stablecointypes.ModuleName:            {authtypes.Minter, authtypes.Burner},
-		perptypes.ModuleName:                  {authtypes.Minter, authtypes.Burner},
-		perptypes.VaultModuleAccount:          {},
-		perptypes.PerpEFModuleAccount:         {},
-		perptypes.FeePoolModuleAccount:        {},
-		epochstypes.ModuleName:                {},
-		oracletypes.ModuleName:                nil,
-		lockuptypes.ModuleName:                {authtypes.Minter, authtypes.Burner},
-		stablecointypes.StableEFModuleAccount: {authtypes.Burner},
-		common.TreasuryPoolModuleAccount:      {},
-=======
 		authtypes.FeeCollectorName:       nil,
 		distrtypes.ModuleName:            nil,
 		minttypes.ModuleName:             {authtypes.Minter},
@@ -210,7 +181,6 @@
 		perptypes.FeePoolModuleAccount:   {},
 		epochstypes.ModuleName:           {},
 		common.TreasuryPoolModuleAccount: {},
->>>>>>> 43061302
 	}
 )
 
@@ -277,22 +247,10 @@
 	// ---------------
 	// Nibiru keepers
 	// ---------------
-<<<<<<< HEAD
-	OracleKeeper          oraclekeeper.Keeper
-	DexKeeper             dexkeeper.Keeper
-	StablecoinKeeper      stablecoinkeeper.Keeper
-	PerpKeeper            perpkeeper.Keeper
-	PricefeedKeeper       pricefeedkeeper.Keeper
-	EpochsKeeper          epochskeeper.Keeper
-	LockupKeeper          lockupkeeper.Keeper
-	IncentivizationKeeper incentivizationkeeper.Keeper
-	VpoolKeeper           vpoolkeeper.Keeper
-=======
 	epochsKeeper    epochskeeper.Keeper
 	perpKeeper      perpkeeper.Keeper
 	pricefeedKeeper pricefeedkeeper.Keeper
 	vpoolKeeper     vpoolkeeper.Keeper
->>>>>>> 43061302
 
 	// the module manager
 	mm *module.Manager
@@ -348,11 +306,6 @@
 		ibchost.StoreKey,
 		ibctransfertypes.StoreKey,
 		// nibiru x/ keys
-<<<<<<< HEAD
-		oracletypes.StoreKey,
-		dextypes.StoreKey,
-=======
->>>>>>> 43061302
 		pricefeedtypes.StoreKey,
 		epochstypes.StoreKey,
 		perptypes.StoreKey,
@@ -439,23 +392,7 @@
 
 	// ---------------------------------- Nibiru Chain x/ keepers
 
-<<<<<<< HEAD
-	app.OracleKeeper = oraclekeeper.NewKeeper(
-		appCodec,
-		keys[oracletypes.StoreKey],
-		app.GetSubspace(oracletypes.ModuleName),
-		app.AccountKeeper, app.BankKeeper, app.DistrKeeper, &stakingKeeper,
-		distrtypes.ModuleName,
-	)
-
-	app.DexKeeper = dexkeeper.NewKeeper(
-		appCodec, keys[dextypes.StoreKey], app.GetSubspace(dextypes.ModuleName),
-		app.AccountKeeper, app.BankKeeper, app.DistrKeeper)
-
-	app.PricefeedKeeper = pricefeedkeeper.NewKeeper(
-=======
 	app.pricefeedKeeper = pricefeedkeeper.NewKeeper(
->>>>>>> 43061302
 		appCodec, keys[pricefeedtypes.StoreKey], memKeys[pricefeedtypes.MemStoreKey],
 		app.GetSubspace(pricefeedtypes.ModuleName),
 	)
@@ -548,14 +485,6 @@
 	var skipGenesisInvariants = cast.ToBool(
 		appOpts.Get(crisis.FlagSkipGenesisInvariants))
 
-<<<<<<< HEAD
-	oracleModule := oracle.NewAppModule(
-		appCodec, app.OracleKeeper, app.AccountKeeper, app.BankKeeper)
-
-	dexModule := dex.NewAppModule(
-		appCodec, app.DexKeeper, app.AccountKeeper, app.BankKeeper)
-=======
->>>>>>> 43061302
 	pricefeedModule := pricefeed.NewAppModule(
 		appCodec, app.pricefeedKeeper, app.accountKeeper, app.bankKeeper)
 	epochsModule := epochs.NewAppModule(appCodec, app.epochsKeeper)
@@ -590,11 +519,6 @@
 		authzmodule.NewAppModule(appCodec, app.authzKeeper, app.accountKeeper, app.bankKeeper, app.interfaceRegistry),
 
 		// native x/
-<<<<<<< HEAD
-		oracleModule,
-		dexModule,
-=======
->>>>>>> 43061302
 		pricefeedModule,
 		epochsModule,
 		vpoolModule,
@@ -633,12 +557,6 @@
 		epochstypes.ModuleName,
 		vpooltypes.ModuleName,
 		perptypes.ModuleName,
-<<<<<<< HEAD
-		lockuptypes.ModuleName,
-		incentivizationtypes.ModuleName,
-		oracletypes.ModuleName,
-=======
->>>>>>> 43061302
 		// ibc modules
 		ibchost.ModuleName,
 		ibctransfertypes.ModuleName,
@@ -646,7 +564,6 @@
 	app.mm.SetOrderEndBlockers(
 		crisistypes.ModuleName,
 		govtypes.ModuleName,
-		oracletypes.ModuleName,
 		stakingtypes.ModuleName,
 		capabilitytypes.ModuleName,
 		authtypes.ModuleName,
@@ -694,11 +611,6 @@
 		upgradetypes.ModuleName,
 		vestingtypes.ModuleName,
 		// native x/
-<<<<<<< HEAD
-		oracletypes.ModuleName,
-		dextypes.ModuleName,
-=======
->>>>>>> 43061302
 		pricefeedtypes.ModuleName,
 		epochstypes.ModuleName,
 		vpooltypes.ModuleName,
@@ -1003,11 +915,6 @@
 	// Native module params keepers
 	paramsKeeper.Subspace(pricefeedtypes.ModuleName)
 	paramsKeeper.Subspace(epochstypes.ModuleName)
-<<<<<<< HEAD
-	paramsKeeper.Subspace(stablecointypes.ModuleName)
-	paramsKeeper.Subspace(oracletypes.ModuleName)
-=======
->>>>>>> 43061302
 	// ibc params keepers
 	paramsKeeper.Subspace(ibctransfertypes.ModuleName)
 	paramsKeeper.Subspace(ibchost.ModuleName)
