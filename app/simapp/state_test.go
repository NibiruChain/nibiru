package simapp_test

import (
	"encoding/json"
	"log"
	"math/rand"
	"os"
	"time"

	"github.com/cosmos/cosmos-sdk/testutil/sims"

	sdkmath "cosmossdk.io/math"

	"github.com/cosmos/cosmos-sdk/codec"
	sdk "github.com/cosmos/cosmos-sdk/types"
	"github.com/cosmos/cosmos-sdk/types/module"
	simtypes "github.com/cosmos/cosmos-sdk/types/simulation"
	authtypes "github.com/cosmos/cosmos-sdk/x/auth/types"
	banktypes "github.com/cosmos/cosmos-sdk/x/bank/types"
	stakingtypes "github.com/cosmos/cosmos-sdk/x/staking/types"

	"github.com/NibiruChain/nibiru/v2/app"
	"github.com/NibiruChain/nibiru/v2/app/appconst"
	appsim "github.com/NibiruChain/nibiru/v2/app/sim"
)

// AppStateFn returns the initial application state using a genesis or the simulation parameters.
// It panics if the user provides files for both of them.
// If a file is not given for the genesis or the sim params, it creates a randomized one.
func AppStateFn(cdc codec.JSONCodec, simManager *module.SimulationManager) simtypes.AppStateFn {
	return func(r *rand.Rand, accs []simtypes.Account, config simtypes.Config,
	) (appState json.RawMessage, simAccs []simtypes.Account, chainID string, genesisTimestamp time.Time) {
		if appsim.FlagGenesisTimeValue == 0 {
			genesisTimestamp = simtypes.RandTimestamp(r)
		} else {
			genesisTimestamp = time.Unix(appsim.FlagGenesisTimeValue, 0)
		}

		if len(accs) == 0 {
			// Fallback to generated accounts if none were passed in
			// We do this because staking will fail if there are 0 accounts to be
			// eligible validators, causing a panic during InitChain.
			//
			// See https://github.com/NibiruChain/nibiru/issues/2349
			accs = simtypes.RandomAccounts(r, 3)
		}

		chainID = config.ChainID
		switch {
		case config.ParamsFile != "" && config.GenesisFile != "":
			panic("cannot provide both a genesis file and a params file")

		case config.GenesisFile != "":
			// override the default chain-id from simapp to set it later to the config
			genesisDoc, accounts := app.AppStateFromGenesisFileFn(r, cdc, config.GenesisFile)

			if appsim.FlagGenesisTimeValue == 0 {
				// use genesis timestamp if no custom timestamp is provided (i.e no random timestamp)
				genesisTimestamp = genesisDoc.GenesisTime
			}

			appState = genesisDoc.AppState
			chainID = genesisDoc.ChainID
			simAccs = accounts

		case config.ParamsFile != "":
			appParams := make(simtypes.AppParams)
			bz, err := os.ReadFile(config.ParamsFile)
			if err != nil {
				panic(err)
			}

			err = json.Unmarshal(bz, &appParams)
			if err != nil {
				panic(err)
			}

			appState, simAccs = AppStateRandomizedFn(simManager, r, cdc, accs, genesisTimestamp, appParams)

		default:
			appParams := make(simtypes.AppParams)
			appState, simAccs = AppStateRandomizedFn(simManager, r, cdc, accs, genesisTimestamp, appParams)
		}

		rawState := make(map[string]json.RawMessage)
		err := json.Unmarshal(appState, &rawState)
		if err != nil {
			panic(err)
		}

		stakingStateBz, ok := rawState[stakingtypes.ModuleName]
		if !ok {
			panic("staking genesis state is missing")
		}

		stakingState := new(stakingtypes.GenesisState)
		err = cdc.UnmarshalJSON(stakingStateBz, stakingState)
		if err != nil {
			panic(err)
		}
		// compute not bonded balance
		notBondedTokens := sdkmath.ZeroInt()
		for _, val := range stakingState.Validators {
			if val.Status != stakingtypes.Unbonded {
				continue
			}
			notBondedTokens = notBondedTokens.Add(val.GetTokens())
		}
		notBondedCoins := sdk.NewCoin(stakingState.Params.BondDenom, notBondedTokens)
		// edit bank state to make it have the not bonded pool tokens
		bankStateBz, ok := rawState[banktypes.ModuleName]
		// TODO(fdymylja/jonathan): should we panic in this case
		if !ok {
			panic("bank genesis state is missing")
		}
		bankState := new(banktypes.GenesisState)
		err = cdc.UnmarshalJSON(bankStateBz, bankState)
		if err != nil {
			panic(err)
		}

		stakingAddr := authtypes.NewModuleAddress(stakingtypes.NotBondedPoolName).String()
		var found bool
		for _, balance := range bankState.Balances {
			if balance.Address == stakingAddr {
				found = true
				break
			}
		}
		if !found {
			bankState.Balances = append(bankState.Balances, banktypes.Balance{
				Address: stakingAddr,
				Coins:   sdk.NewCoins(notBondedCoins),
			})
		}

		// change appState back
		rawState[stakingtypes.ModuleName] = cdc.MustMarshalJSON(stakingState)
		rawState[banktypes.ModuleName] = cdc.MustMarshalJSON(bankState)

		// replace appstate
		appState, err = json.Marshal(rawState)
		if err != nil {
			panic(err)
		}

		return appState, simAccs, chainID, genesisTimestamp
	}
}

// AppStateRandomizedFn creates calls each module's GenesisState generator function
// and creates the simulation params.
func AppStateRandomizedFn(
	simManager *module.SimulationManager, r *rand.Rand, cdc codec.JSONCodec,
	accs []simtypes.Account, genesisTimestamp time.Time, appParams simtypes.AppParams,
) (json.RawMessage, []simtypes.Account) {
	numAccs := int64(len(accs))
	genesisState := app.ModuleBasics.DefaultGenesis(cdc)

	// generate a random amount of initial stake coins and collateral
	// number of bonded accounts
	var (
		numInitiallyBonded int64
		initialStake       sdkmath.Int
	)
	appParams.GetOrGenerate(
		sims.StakePerAccount, &initialStake, r,
		func(r *rand.Rand) { initialStake = sdk.DefaultPowerReduction.AddRaw(r.Int63n(1e12)) },
	)
	appParams.GetOrGenerate(
<<<<<<< HEAD
		sims.InitiallyBondedValidators, &numInitiallyBonded, r,
		func(r *rand.Rand) { numInitiallyBonded = int64(r.Intn(299) + 1) },
=======
		cdc, sims.InitiallyBondedValidators, &numInitiallyBonded, r,
		func(r *rand.Rand) {
			// Note that we set numInitiallyBonded to be at least 1, because a chain
			// with 0 validators is invalid an will panic in InitChain.
			numInitiallyBonded = max(int64(r.Intn(300)), 1)
		},
>>>>>>> c1229d05
	)

	if numInitiallyBonded > numAccs {
		numInitiallyBonded = numAccs
	}

	log.Printf(
		`Selected randomly generated parameters for simulated genesis:
{
  stake_per_account: "%d",
  initially_bonded_validators: "%d"
}
`, initialStake, numInitiallyBonded,
	)

	simState := &module.SimulationState{
		AppParams:    appParams,
		Cdc:          cdc,
		Rand:         r,
		GenState:     genesisState,
		Accounts:     accs,
		InitialStake: initialStake,
		NumBonded:    numInitiallyBonded,
		BondDenom:    appconst.BondDenom,
		GenTimestamp: genesisTimestamp,
	}

	simManager.GenerateGenesisStates(simState)

	appState, err := json.Marshal(genesisState)
	if err != nil {
		panic(err)
	}

	return appState, accs
}<|MERGE_RESOLUTION|>--- conflicted
+++ resolved
@@ -168,17 +168,12 @@
 		func(r *rand.Rand) { initialStake = sdk.DefaultPowerReduction.AddRaw(r.Int63n(1e12)) },
 	)
 	appParams.GetOrGenerate(
-<<<<<<< HEAD
 		sims.InitiallyBondedValidators, &numInitiallyBonded, r,
-		func(r *rand.Rand) { numInitiallyBonded = int64(r.Intn(299) + 1) },
-=======
-		cdc, sims.InitiallyBondedValidators, &numInitiallyBonded, r,
 		func(r *rand.Rand) {
 			// Note that we set numInitiallyBonded to be at least 1, because a chain
 			// with 0 validators is invalid an will panic in InitChain.
 			numInitiallyBonded = max(int64(r.Intn(300)), 1)
 		},
->>>>>>> c1229d05
 	)
 
 	if numInitiallyBonded > numAccs {
