--- conflicted
+++ resolved
@@ -74,12 +74,7 @@
 		for idx, holderAddr := range holders {
 			// Each holder gets balance as a multiple of 20
 			balToFund := big.NewInt(20 * int64(idx+1))
-<<<<<<< HEAD
-			mainnetHolderBals[holderAddr] = balToFund
 			_, err := deps.EvmKeeper.ConvertCoinToEvm(deps.Ctx,
-=======
-			_, err := deps.EvmKeeper.ConvertCoinToEvm(deps.GoCtx(),
->>>>>>> ea784db0
 				&evm.MsgConvertCoinToEvm{
 					ToEthAddr: eth.EIP55Addr{Address: holderAddr},
 					Sender:    erisAddr.String(),
@@ -97,21 +92,6 @@
 			s.Require().Equal(strconv.Itoa(20*(idx+1)), balErc20.String())
 		}
 
-<<<<<<< HEAD
-		s.T().Log("Send the remainder of Eris's balance to ERC20")
-		holderAddr := v2_5_0.MAINNET_NIBIRU_SAFE_ADDR
-		balToFund := deps.App.BankKeeper.GetBalance(deps.Ctx, erisAddr, funtoken.BankDenom)
-		_, err := deps.EvmKeeper.ConvertCoinToEvm(deps.Ctx,
-			&evm.MsgConvertCoinToEvm{
-				ToEthAddr: eth.EIP55Addr{Address: holderAddr},
-				Sender:    erisAddr.String(),
-				BankCoin:  balToFund,
-			},
-		)
-		s.Require().NoError(err)
-
-=======
->>>>>>> ea784db0
 		evmObj, _ := deps.NewEVMLessVerboseLogger()
 		totalSupplyErc20, err := deps.EvmKeeper.ERC20().TotalSupply(funtoken.Erc20Addr.Address, deps.Ctx, evmObj)
 		s.Require().NoError(err)
