--- conflicted
+++ resolved
@@ -12,7 +12,6 @@
 	gethcore "github.com/ethereum/go-ethereum/core/types"
 	"github.com/ethereum/go-ethereum/crypto"
 
-<<<<<<< HEAD
 	upgradetypes "cosmossdk.io/x/upgrade/types"
 	"github.com/NibiruChain/collections"
 	sdk "github.com/cosmos/cosmos-sdk/types"
@@ -20,9 +19,7 @@
 	bank "github.com/cosmos/cosmos-sdk/x/bank/types"
 	clientkeeper "github.com/cosmos/ibc-go/v8/modules/core/02-client/keeper"
 
-=======
 	"github.com/NibiruChain/nibiru/v2/app/appconst"
->>>>>>> c1229d05
 	"github.com/NibiruChain/nibiru/v2/app/keepers"
 	"github.com/NibiruChain/nibiru/v2/app/upgrades"
 	"github.com/NibiruChain/nibiru/v2/x/evm"
@@ -46,12 +43,9 @@
 			plan upgradetypes.Plan,
 			fromVM module.VersionMap,
 		) (module.VersionMap, error) {
-<<<<<<< HEAD
 			ctx := sdk.UnwrapSDKContext(c)
-			err := UpgradeStNibiContractOnMainnet(nibiru, ctx, MAINNET_STNIBI_ADDR)
-=======
 			err := UpgradeStNibiEvmMetadata(nibiru, ctx, appconst.MAINNET_STNIBI_ADDR)
->>>>>>> c1229d05
+
 			if err != nil {
 				return fromVM, fmt.Errorf("v2.5.0 upgrade failure: %w", err)
 			}
