--- conflicted
+++ resolved
@@ -1,16 +1,11 @@
 package v2_1_0
 
 import (
-<<<<<<< HEAD
 	"context"
+	"slices"
 
 	"cosmossdk.io/store/types"
 	upgradetypes "cosmossdk.io/x/upgrade/types"
-=======
-	"slices"
-
-	"github.com/cosmos/cosmos-sdk/store/types"
->>>>>>> 4d56a012
 	sdk "github.com/cosmos/cosmos-sdk/types"
 	"github.com/cosmos/cosmos-sdk/types/module"
 	ibcwasmtypes "github.com/cosmos/ibc-go/modules/light-clients/08-wasm/types"
@@ -24,19 +19,14 @@
 
 var Upgrade = upgrades.Upgrade{
 	UpgradeName: UpgradeName,
-<<<<<<< HEAD
-	CreateUpgradeHandler: func(mm *module.Manager, cfg module.Configurator, clientKeeper clientkeeper.Keeper) upgradetypes.UpgradeHandler {
-		return func(c context.Context, plan upgradetypes.Plan, fromVM module.VersionMap) (module.VersionMap, error) {
-			ctx := sdk.UnwrapSDKContext(c)
-=======
 	CreateUpgradeHandler: func(
 		mm *module.Manager,
 		cfg module.Configurator,
 		nibiru *keepers.PublicKeepers,
 		clientKeeper clientkeeper.Keeper,
 	) upgradetypes.UpgradeHandler {
-		return func(ctx sdk.Context, plan upgradetypes.Plan, fromVM module.VersionMap) (module.VersionMap, error) {
->>>>>>> 4d56a012
+		return func(c context.Context, plan upgradetypes.Plan, fromVM module.VersionMap) (module.VersionMap, error) {
+			ctx := sdk.UnwrapSDKContext(c)
 			// explicitly update the IBC 02-client params, adding the wasm client type if it is not there
 			params := clientKeeper.GetParams(ctx)
 
