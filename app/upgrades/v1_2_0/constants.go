--- conflicted
+++ resolved
@@ -1,16 +1,7 @@
 package v1_2_0
 
 import (
-<<<<<<< HEAD
-	"context"
-
 	"cosmossdk.io/store/types"
-	upgradetypes "cosmossdk.io/x/upgrade/types"
-	"github.com/cosmos/cosmos-sdk/types/module"
-	clientkeeper "github.com/cosmos/ibc-go/v8/modules/core/02-client/keeper"
-=======
-	"github.com/cosmos/cosmos-sdk/store/types"
->>>>>>> 4d56a012
 
 	"github.com/NibiruChain/nibiru/v2/app/upgrades"
 )
@@ -18,17 +9,7 @@
 const UpgradeName = "v1.2.0"
 
 var Upgrade = upgrades.Upgrade{
-<<<<<<< HEAD
-	UpgradeName: UpgradeName,
-	CreateUpgradeHandler: func(mm *module.Manager, cfg module.Configurator, clientKeeper clientkeeper.Keeper) upgradetypes.UpgradeHandler {
-		return func(ctx context.Context, plan upgradetypes.Plan, fromVM module.VersionMap) (module.VersionMap, error) {
-			return mm.RunMigrations(ctx, cfg, fromVM)
-		}
-	},
-	StoreUpgrades: types.StoreUpgrades{},
-=======
 	UpgradeName:          UpgradeName,
 	CreateUpgradeHandler: upgrades.DefaultUpgradeHandler,
 	StoreUpgrades:        types.StoreUpgrades{},
->>>>>>> 4d56a012
 }