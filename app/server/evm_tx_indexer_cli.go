// Copyright (c) 2023-2024 Nibi, Inc.
package server

import (
	"fmt"
	"log/slog"
	"strconv"

	"github.com/spf13/cobra"

	"github.com/NibiruChain/nibiru/v2/eth/indexer"

	cmtcfg "github.com/cometbft/cometbft/config"
	sm "github.com/cometbft/cometbft/state"
	tmstore "github.com/cometbft/cometbft/store"
	"github.com/cosmos/cosmos-sdk/client"
	"github.com/cosmos/cosmos-sdk/server"
)

func NewEVMTxIndexCmd() *cobra.Command {
	cmd := &cobra.Command{
		Use:   "evm-tx-index [minBlockNumber|last-indexed] [maxBlockNumber|latest]",
		Short: "Index historical evm blocks and transactions",
		Long: `Command is useful for catching up if the node experienced a period
with EVMTxIndexer turned off or was stopped without proper closing/flushing EVMIndexerDB.
Processes blocks from minBlockNumber to maxBlockNumber, indexes evm txs.

- minBlockNumber: min block to start indexing. Supply "last-indexed" to start with the latest block available in EVMIndexerDB.
- maxBlockNumber: max block, could be a number or "latest".

Default run before the full node/archive node start should be:

nibid evm-tx-index last-indexed latest
		`,
		Args: cobra.ExactArgs(2),
		RunE: func(cmd *cobra.Command, args []string) error {
			serverCtx := server.GetServerContextFromCmd(cmd)
			clientCtx, err := client.GetClientQueryContext(cmd)
			if err != nil {
				return err
			}
			cfg := serverCtx.Config
			logger := serverCtx.Logger
			evmIndexerDB, err := OpenIndexerDB(cfg.RootDir, server.GetAppDBBackend(serverCtx.Viper))
			if err != nil {
				logger.Error("failed to open evm indexer DB", "error", err.Error())
				return err
			}

			evmTxIndexer := indexer.NewEVMTxIndexer(evmIndexerDB, logger.With("module", "evmindex"), clientCtx)

			tmdb, err := cmtcfg.DefaultDBProvider(&cmtcfg.DBContext{ID: "blockstore", Config: cfg})
			if err != nil {
				return err
			}
			blockStore := tmstore.NewBlockStore(tmdb)
			minAvailableHeight := blockStore.Base()
			maxAvailableHeight := blockStore.Height() - 1 // exclude last block as block info could be uncommitted
			fmt.Printf("Block range available on the node: %d - %d\n", minAvailableHeight, maxAvailableHeight)

			var fromBlock int64
			var toBlock int64

			// FROM block could be one of two:
			// - int64 number - replaced with minAvailableHeight if too low
			// - last-indexed - latest available block in EVMIndexerDB, 0 if nothing is indexed
			if args[0] == "last-indexed" {
				fromBlock, err = evmTxIndexer.LastIndexedBlock()
				if err != nil || fromBlock < 0 {
					fromBlock = 0
				}
			} else {
				fromBlock, err = strconv.ParseInt(args[0], 10, 64)
				if err != nil {
					return fmt.Errorf("cannot parse min block number: %s", args[1])
				}
				if fromBlock > maxAvailableHeight {
					return fmt.Errorf("maximum available block is: %d", maxAvailableHeight)
				}
			}
			if fromBlock < minAvailableHeight {
				fromBlock = minAvailableHeight
			}

			// TO block could be one of two:
			// - int64 number - replaced with maxAvailableHeight if too high
			// - latest - latest available block in the node
			if args[1] == "latest" {
				toBlock = maxAvailableHeight
			} else {
				toBlock, err = strconv.ParseInt(args[1], 10, 64)
				if err != nil {
					return fmt.Errorf("cannot parse max block number: %s", args[1])
				}
				if toBlock > maxAvailableHeight {
					toBlock = maxAvailableHeight
				}
			}
			if fromBlock > toBlock {
				return fmt.Errorf("minBlockNumber must be less or equal to maxBlockNumber")
			}
			stateDB, err := cmtcfg.DefaultDBProvider(&cmtcfg.DBContext{ID: "state", Config: cfg})
			if err != nil {
				return err
			}
			stateStore := sm.NewStore(stateDB, sm.StoreOptions{
				DiscardABCIResponses: cfg.Storage.DiscardABCIResponses,
			})

			fmt.Printf("Indexing blocks from %d to %d\n", fromBlock, toBlock)
			for height := fromBlock; height <= toBlock; height++ {
				slog.Info("Started indexing block", "height", height)
				slog.Info("Loading block meta", "height", height)
				block := blockStore.LoadBlock(height)
				if block == nil {
					return fmt.Errorf("block not found %d", height)
				}
<<<<<<< HEAD
				blockResults, err := stateStore.LoadFinalizeBlockResponse(height)
				if err != nil {
					return err
				}
				if err := evmTxIndexer.IndexBlock(block, blockResults.TxResults); err != nil {
=======
				slog.Info("Loading block abci responses", "height", height)
				blockResults, err := stateStore.LoadABCIResponses(height)
				if err != nil {
					return err
				}
				slog.Info("Indexing block evm txs", "height", height)
				if err := evmTxIndexer.IndexBlock(block, blockResults.DeliverTxs); err != nil {
>>>>>>> c1229d05
					return err
				}
				slog.Info("Finished indexing block", "height", height)
			}
			err = evmTxIndexer.CloseDBAndExit()
			if err != nil {
				return err
			}
			fmt.Println("Indexing complete")
			return nil
		},
	}
	return cmd
}<|MERGE_RESOLUTION|>--- conflicted
+++ resolved
@@ -115,21 +115,13 @@
 				if block == nil {
 					return fmt.Errorf("block not found %d", height)
 				}
-<<<<<<< HEAD
+				slog.Info("Loading block abci responses", "height", height)
 				blockResults, err := stateStore.LoadFinalizeBlockResponse(height)
 				if err != nil {
 					return err
 				}
+				slog.Info("Indexing block evm txs", "height", height)
 				if err := evmTxIndexer.IndexBlock(block, blockResults.TxResults); err != nil {
-=======
-				slog.Info("Loading block abci responses", "height", height)
-				blockResults, err := stateStore.LoadABCIResponses(height)
-				if err != nil {
-					return err
-				}
-				slog.Info("Indexing block evm txs", "height", height)
-				if err := evmTxIndexer.IndexBlock(block, blockResults.DeliverTxs); err != nil {
->>>>>>> c1229d05
 					return err
 				}
 				slog.Info("Finished indexing block", "height", height)
