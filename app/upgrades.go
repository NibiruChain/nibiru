package app

import (
	"fmt"

	"github.com/NibiruChain/nibiru/app/upgrades/v1_0_3"

	upgradetypes "github.com/cosmos/cosmos-sdk/x/upgrade/types"

	"github.com/NibiruChain/nibiru/app/upgrades"
	"github.com/NibiruChain/nibiru/app/upgrades/v1_0_1"
	"github.com/NibiruChain/nibiru/app/upgrades/v1_0_2"
	"github.com/NibiruChain/nibiru/app/upgrades/v1_1_0"
)

var Upgrades = []upgrades.Upgrade{
	v1_0_1.Upgrade,
	v1_0_2.Upgrade,
<<<<<<< HEAD
	v1_1_0.Upgrade,
=======
	v1_0_3.Upgrade,
>>>>>>> 208012ca
}

func (app *NibiruApp) setupUpgrades() {
	app.setUpgradeHandlers()
	app.setUpgradeStoreLoaders()
}

func (app *NibiruApp) setUpgradeHandlers() {
	for _, u := range Upgrades {
		app.upgradeKeeper.SetUpgradeHandler(u.UpgradeName, u.CreateUpgradeHandler(app.mm, app.configurator))
	}
}

func (app *NibiruApp) setUpgradeStoreLoaders() {
	upgradeInfo, err := app.upgradeKeeper.ReadUpgradeInfoFromDisk()
	if err != nil {
		panic(fmt.Sprintf("failed to read upgrade info from disk: %s", err.Error()))
	}

	if app.upgradeKeeper.IsSkipHeight(upgradeInfo.Height) {
		return
	}

	for _, u := range Upgrades {
		if upgradeInfo.Name == u.UpgradeName {
			app.SetStoreLoader(upgradetypes.UpgradeStoreLoader(upgradeInfo.Height, &u.StoreUpgrades))
		}
	}
}<|MERGE_RESOLUTION|>--- conflicted
+++ resolved
@@ -16,11 +16,8 @@
 var Upgrades = []upgrades.Upgrade{
 	v1_0_1.Upgrade,
 	v1_0_2.Upgrade,
-<<<<<<< HEAD
+	v1_0_3.Upgrade,
 	v1_1_0.Upgrade,
-=======
-	v1_0_3.Upgrade,
->>>>>>> 208012ca
 }
 
 func (app *NibiruApp) setupUpgrades() {
