package simapp

import (
	"encoding/json"
	"fmt"
	"math/rand"
	"os"
	"testing"

	sdkSimapp "github.com/cosmos/cosmos-sdk/simapp"
	"github.com/cosmos/cosmos-sdk/simapp/helpers"
	simtypes "github.com/cosmos/cosmos-sdk/types/simulation"
	simulationtypes "github.com/cosmos/cosmos-sdk/types/simulation"
	"github.com/cosmos/cosmos-sdk/x/simulation"
	"github.com/stretchr/testify/require"
	dbm "github.com/tendermint/tm-db"

	"github.com/NibiruChain/nibiru/x/testutil/testapp"
)

<<<<<<< HEAD
// Profile with:
// /usr/local/go/bin/go test -benchmem -run=^$ github.com/NibiruChain/nibiru/simapp -bench ^BenchmarkFullAppSimulation$ -cpuprofile cpu.out
func BenchmarkFullAppSimulation(b *testing.B) {
	// -Enabled=true -NumBlocks=1000 -BlockSize=200 \
	// -Period=1 -Commit=true -Seed=57 -v -timeout 24h
	sdkSimapp.FlagEnabledValue = true
	sdkSimapp.FlagNumBlocksValue = 1000
	sdkSimapp.FlagBlockSizeValue = 200
	sdkSimapp.FlagCommitValue = true
	sdkSimapp.FlagVerboseValue = true
	// sdkSimapp.FlagPeriodValue = 1000
	fullAppSimulation(b, false)
=======
func init() {
	sdkSimapp.GetSimulatorFlags()
>>>>>>> 8ba242d4
}

func TestFullAppSimulation(tb *testing.T) {
	config, db, dir, _, _, err := sdkSimapp.SetupSimulation("goleveldb-app-sim", "Simulation")
	if err != nil {
		tb.Fatalf("simulation setup failed: %s", err.Error())
	}

	defer func() {
		db.Close()
		err = os.RemoveAll(dir)
		if err != nil {
			tb.Fatal(err)
		}
	}()

	nibiru := testapp.NewNibiruApp( /*shouldUseDefaultGenesis*/ true)

	// Run randomized simulation:
	_, simParams, simErr := simulation.SimulateFromSeed(
		/* tb */ tb,
		/* w */ os.Stdout,
		/* app */ nibiru.BaseApp,
		/* appStateFn */ AppStateFn(nibiru.AppCodec(), nibiru.SimulationManager()),
		/* randAccFn */ simulationtypes.RandomAccounts, // Replace with own random account function if using keys other than secp256k1
		/* ops */ sdkSimapp.SimulationOperations(nibiru, nibiru.AppCodec(), config), // Run all registered operations
		/* blockedAddrs */ nibiru.ModuleAccountAddrs(),
		/* config */ config,
		/* cdc */ nibiru.AppCodec(),
	)

	// export state and simParams before the simulation error is checked
	if err = sdkSimapp.CheckExportSimulation(nibiru, config, simParams); err != nil {
		tb.Fatal(err)
	}

	if simErr != nil {
		tb.Fatal(simErr)
	}

	if config.Commit {
		sdkSimapp.PrintStats(db)
	}
}

func TestAppStateDeterminism(t *testing.T) {
	if !sdkSimapp.FlagEnabledValue {
		t.Skip("skipping application simulation")
	}

	config := sdkSimapp.NewConfigFromFlags()
	config.InitialBlockHeight = 1
	config.ExportParamsPath = ""
	config.OnOperation = false
	config.AllInvariants = false
	config.ChainID = helpers.SimAppChainID

	numSeeds := 3
	numTimesToRunPerSeed := 5
	appHashList := make([]json.RawMessage, numTimesToRunPerSeed)

	for i := 0; i < numSeeds; i++ {
		config.Seed = rand.Int63()

		for j := 0; j < numTimesToRunPerSeed; j++ {
			db := dbm.NewMemDB()
			app := testapp.NewNibiruApp( /*shouldUseDefaultGenesis*/ true)

			fmt.Printf(
				"running non-determinism simulation; seed %d: %d/%d, attempt: %d/%d\n",
				config.Seed, i+1, numSeeds, j+1, numTimesToRunPerSeed,
			)

			_, _, err := simulation.SimulateFromSeed(
				t,
				os.Stdout,
				app.BaseApp,
				AppStateFn(app.AppCodec(), app.SimulationManager()),
				simtypes.RandomAccounts, // Replace with own random account function if using keys other than secp256k1
				sdkSimapp.SimulationOperations(app, app.AppCodec(), config),
				app.ModuleAccountAddrs(),
				config,
				app.AppCodec(),
			)
			require.NoError(t, err)

			if config.Commit {
				sdkSimapp.PrintStats(db)
			}

			appHash := app.LastCommitID().Hash
			appHashList[j] = appHash

			if j != 0 {
				require.Equal(
					t, string(appHashList[0]), string(appHashList[j]),
					"non-determinism in seed %d: %d/%d, attempt: %d/%d\n", config.Seed, i+1, numSeeds, j+1, numTimesToRunPerSeed,
				)
			}
		}
	}
}<|MERGE_RESOLUTION|>--- conflicted
+++ resolved
@@ -18,23 +18,8 @@
 	"github.com/NibiruChain/nibiru/x/testutil/testapp"
 )
 
-<<<<<<< HEAD
-// Profile with:
-// /usr/local/go/bin/go test -benchmem -run=^$ github.com/NibiruChain/nibiru/simapp -bench ^BenchmarkFullAppSimulation$ -cpuprofile cpu.out
-func BenchmarkFullAppSimulation(b *testing.B) {
-	// -Enabled=true -NumBlocks=1000 -BlockSize=200 \
-	// -Period=1 -Commit=true -Seed=57 -v -timeout 24h
-	sdkSimapp.FlagEnabledValue = true
-	sdkSimapp.FlagNumBlocksValue = 1000
-	sdkSimapp.FlagBlockSizeValue = 200
-	sdkSimapp.FlagCommitValue = true
-	sdkSimapp.FlagVerboseValue = true
-	// sdkSimapp.FlagPeriodValue = 1000
-	fullAppSimulation(b, false)
-=======
 func init() {
 	sdkSimapp.GetSimulatorFlags()
->>>>>>> 8ba242d4
 }
 
 func TestFullAppSimulation(tb *testing.T) {
