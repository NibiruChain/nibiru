--- conflicted
+++ resolved
@@ -6,13 +6,6 @@
 	"os"
 	"path/filepath"
 
-<<<<<<< HEAD
-	// Nibiru
-	"github.com/NibiruChain/nibiru/app"
-
-	// Cosmos-SDK
-=======
->>>>>>> a30d8e89
 	"github.com/cosmos/cosmos-sdk/baseapp"
 	"github.com/cosmos/cosmos-sdk/client"
 	"github.com/cosmos/cosmos-sdk/client/config"
@@ -59,11 +52,7 @@
 
 	rootCmd := &cobra.Command{
 		Use:   "nibid",
-<<<<<<< HEAD
-		Short: "Nibiru Daemon",
-=======
 		Short: "Nibiru app",
->>>>>>> a30d8e89
 		PersistentPreRunE: func(cmd *cobra.Command, _ []string) error {
 			// set the default command outputs
 			cmd.SetOut(cmd.OutOrStdout())
@@ -308,14 +297,9 @@
 // appExport creates a new simapp (optionally at a given height)
 // and exports state.
 func (a appCreator) appExport(
-<<<<<<< HEAD
 	logger log.Logger, db dbm.DB, traceStore io.Writer, height int64,
 	forZeroHeight bool, jailAllowedAddrs []string, appOpts servertypes.AppOptions,
 ) (servertypes.ExportedApp, error) {
-=======
-	logger log.Logger, db dbm.DB, traceStore io.Writer, height int64, forZeroHeight bool, jailAllowedAddrs []string,
-	appOpts servertypes.AppOptions) (servertypes.ExportedApp, error) {
->>>>>>> a30d8e89
 	var nibiruApp *app.NibiruApp
 	homePath, ok := appOpts.Get(flags.FlagHome).(string)
 	if !ok || homePath == "" {
