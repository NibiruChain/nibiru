--- conflicted
+++ resolved
@@ -245,13 +245,8 @@
 		authcmd.GetEncodeCommand(),
 		authcmd.GetDecodeCommand(),
 		dexcmd.GetTxCmd(),
-<<<<<<< HEAD
-		sccmd.NewMintStableCmd(),
-		sccmd.NewBurnStableCmd(),
-=======
 		sccmd.MintStableCmd(),
 		sccmd.BurnStableCmd(),
->>>>>>> 5cf63b7b
 	)
 
 	simapp.ModuleBasics.AddTxCommands(cmd)
