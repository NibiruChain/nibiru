<<<<<<< HEAD
import { describe, expect, it } from "bun:test" // eslint-disable-line import/no-unresolved
import { ethers, toBigInt } from "ethers"
import { SendNibiCompiled__factory } from "../types/ethers-contracts"
import { account, provider } from "./setup"
=======
import { describe, expect, it } from "bun:test"; // eslint-disable-line import/no-unresolved
import { toBigInt, Wallet } from "ethers";
import { SendNibiCompiled__factory } from "../types/ethers-contracts";
import { account, provider } from "./setup";
>>>>>>> d7092f37

describe("Send NIBI via smart contract", async () => {
  const factory = new SendNibiCompiled__factory(account)
  const contract = await factory.deploy()
  await contract.waitForDeployment()
  expect(contract.getAddress()).resolves.toBeDefined()

  it("should send via transfer method", async () => {
<<<<<<< HEAD
    const recipient = ethers.Wallet.createRandom()
    const transferValue = toBigInt(5e12) * toBigInt(6) // 5 micro NIBI
=======
    const recipient = Wallet.createRandom()
    const transferValue = toBigInt(100e6) // NIBI
>>>>>>> d7092f37

    const ownerBalanceBefore = await provider.getBalance(account) // NIBI
    const recipientBalanceBefore = await provider.getBalance(recipient) // NIBI
    expect(recipientBalanceBefore).toEqual(BigInt(0))

    const tx = await contract.sendViaTransfer(recipient, {
      value: transferValue,
    })
    const receipt = await tx.wait(1, 5e3)

    expect(provider.getBalance(account)).resolves.toBe(
      ownerBalanceBefore - transferValue - receipt.gasUsed,
    )
    expect(provider.getBalance(recipient)).resolves.toBe(transferValue)
  }, 20e3)

  it("should send via send method", async () => {
<<<<<<< HEAD
    const recipient = ethers.Wallet.createRandom()
    const transferValue = toBigInt(100e12) * toBigInt(6) // 100 NIBi
=======
    const recipient = Wallet.createRandom()
    const transferValue = toBigInt(100e6) // NIBI
>>>>>>> d7092f37

    const ownerBalanceBefore = await provider.getBalance(account) // NIBI
    const recipientBalanceBefore = await provider.getBalance(recipient) // NIBI
    expect(recipientBalanceBefore).toEqual(BigInt(0))

    const tx = await contract.sendViaSend(recipient, {
      value: transferValue,
    })
    const receipt = await tx.wait(1, 5e3)

    expect(provider.getBalance(account)).resolves.toBe(
      ownerBalanceBefore - transferValue - receipt.gasUsed,
    )
    expect(provider.getBalance(recipient)).resolves.toBe(transferValue)
  }, 20e3)

  it("should send via transfer method", async () => {
<<<<<<< HEAD
    const recipient = ethers.Wallet.createRandom()
    const transferValue = toBigInt(100e12) * toBigInt(6) // 100 NIBI
=======
    const recipient = Wallet.createRandom()
    const transferValue = toBigInt(100e6) // NIBI
>>>>>>> d7092f37

    const ownerBalanceBefore = await provider.getBalance(account) // NIBI
    const recipientBalanceBefore = await provider.getBalance(recipient) // NIBI
    expect(recipientBalanceBefore).toEqual(BigInt(0))

    const tx = await contract.sendViaCall(recipient, {
      value: transferValue,
    })
    const receipt = await tx.wait(1, 5e3)

    expect(provider.getBalance(account)).resolves.toBe(
      ownerBalanceBefore - transferValue - receipt.gasUsed,
    )
    expect(provider.getBalance(recipient)).resolves.toBe(transferValue)
  }, 20e3)
})<|MERGE_RESOLUTION|>--- conflicted
+++ resolved
@@ -1,14 +1,7 @@
-<<<<<<< HEAD
 import { describe, expect, it } from "bun:test" // eslint-disable-line import/no-unresolved
-import { ethers, toBigInt } from "ethers"
+import { toBigInt, Wallet } from "ethers"
 import { SendNibiCompiled__factory } from "../types/ethers-contracts"
 import { account, provider } from "./setup"
-=======
-import { describe, expect, it } from "bun:test"; // eslint-disable-line import/no-unresolved
-import { toBigInt, Wallet } from "ethers";
-import { SendNibiCompiled__factory } from "../types/ethers-contracts";
-import { account, provider } from "./setup";
->>>>>>> d7092f37
 
 describe("Send NIBI via smart contract", async () => {
   const factory = new SendNibiCompiled__factory(account)
@@ -17,13 +10,8 @@
   expect(contract.getAddress()).resolves.toBeDefined()
 
   it("should send via transfer method", async () => {
-<<<<<<< HEAD
-    const recipient = ethers.Wallet.createRandom()
+    const recipient = Wallet.createRandom()
     const transferValue = toBigInt(5e12) * toBigInt(6) // 5 micro NIBI
-=======
-    const recipient = Wallet.createRandom()
-    const transferValue = toBigInt(100e6) // NIBI
->>>>>>> d7092f37
 
     const ownerBalanceBefore = await provider.getBalance(account) // NIBI
     const recipientBalanceBefore = await provider.getBalance(recipient) // NIBI
@@ -41,13 +29,8 @@
   }, 20e3)
 
   it("should send via send method", async () => {
-<<<<<<< HEAD
-    const recipient = ethers.Wallet.createRandom()
+    const recipient = Wallet.createRandom()
     const transferValue = toBigInt(100e12) * toBigInt(6) // 100 NIBi
-=======
-    const recipient = Wallet.createRandom()
-    const transferValue = toBigInt(100e6) // NIBI
->>>>>>> d7092f37
 
     const ownerBalanceBefore = await provider.getBalance(account) // NIBI
     const recipientBalanceBefore = await provider.getBalance(recipient) // NIBI
@@ -65,13 +48,8 @@
   }, 20e3)
 
   it("should send via transfer method", async () => {
-<<<<<<< HEAD
-    const recipient = ethers.Wallet.createRandom()
+    const recipient = Wallet.createRandom()
     const transferValue = toBigInt(100e12) * toBigInt(6) // 100 NIBI
-=======
-    const recipient = Wallet.createRandom()
-    const transferValue = toBigInt(100e6) // NIBI
->>>>>>> d7092f37
 
     const ownerBalanceBefore = await provider.getBalance(account) // NIBI
     const recipientBalanceBefore = await provider.getBalance(recipient) // NIBI
