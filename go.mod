--- conflicted
+++ resolved
@@ -83,17 +83,10 @@
 	github.com/dvsekhvalnov/jose2go v1.5.0 // indirect
 	github.com/felixge/httpsnoop v1.0.2 // indirect
 	github.com/fsnotify/fsnotify v1.6.0 // indirect
-<<<<<<< HEAD
 	github.com/gin-gonic/gin v1.9.1 // indirect
 	github.com/go-kit/kit v0.12.0 // indirect
 	github.com/go-kit/log v0.2.1 // indirect
-	github.com/go-logfmt/logfmt v0.5.1 // indirect
-=======
-	github.com/go-kit/kit v0.12.0 // indirect
-	github.com/go-kit/log v0.2.1 // indirect
 	github.com/go-logfmt/logfmt v0.6.0 // indirect
-	github.com/go-playground/locales v0.14.0 // indirect
->>>>>>> 1ba4186f
 	github.com/godbus/dbus v0.0.0-20190726142602-4481cbc300e2 // indirect
 	github.com/gogo/googleapis v1.4.1 // indirect
 	github.com/golang/glog v1.1.0 // indirect
@@ -131,11 +124,7 @@
 	github.com/magiconair/properties v1.8.7 // indirect
 	github.com/manifoldco/promptui v0.9.0 // indirect
 	github.com/mattn/go-colorable v0.1.13 // indirect
-<<<<<<< HEAD
 	github.com/mattn/go-isatty v0.0.19 // indirect
-=======
-	github.com/mattn/go-isatty v0.0.18 // indirect
->>>>>>> 1ba4186f
 	github.com/matttproud/golang_protobuf_extensions v1.0.4 // indirect
 	github.com/mimoo/StrobeGo v0.0.0-20210601165009-122bf33a46e0 // indirect
 	github.com/minio/highwayhash v1.0.2 // indirect
@@ -144,13 +133,8 @@
 	github.com/mitchellh/mapstructure v1.5.0 // indirect
 	github.com/mtibben/percent v0.2.1 // indirect
 	github.com/opencontainers/go-digest v1.0.0 // indirect
-<<<<<<< HEAD
 	github.com/pelletier/go-toml/v2 v2.0.8 // indirect
-	github.com/petermattis/goid v0.0.0-20180202154549-b0b1615b78e5 // indirect
-=======
-	github.com/pelletier/go-toml/v2 v2.0.7 // indirect
 	github.com/petermattis/goid v0.0.0-20230317030725-371a4b8eda08 // indirect
->>>>>>> 1ba4186f
 	github.com/pmezard/go-difflib v1.0.0 // indirect
 	github.com/prometheus/client_model v0.3.0 // indirect
 	github.com/prometheus/common v0.42.0 // indirect
@@ -170,21 +154,12 @@
 	github.com/zondax/ledger-go v0.14.1 // indirect
 	go.etcd.io/bbolt v1.3.7 // indirect
 	go.opencensus.io v0.24.0 // indirect
-<<<<<<< HEAD
 	golang.org/x/crypto v0.9.0 // indirect
-	golang.org/x/exp v0.0.0-20221205204356-47842c84f3db // indirect
+	golang.org/x/exp v0.0.0-20230515195305-f3d0a9c9a5cc // indirect
 	golang.org/x/net v0.10.0 // indirect
-	golang.org/x/oauth2 v0.5.0 // indirect
+	golang.org/x/oauth2 v0.6.0 // indirect
 	golang.org/x/sys v0.8.0 // indirect
 	golang.org/x/term v0.8.0 // indirect
-=======
-	golang.org/x/crypto v0.8.0 // indirect
-	golang.org/x/exp v0.0.0-20230515195305-f3d0a9c9a5cc // indirect
-	golang.org/x/net v0.9.0 // indirect
-	golang.org/x/oauth2 v0.6.0 // indirect
-	golang.org/x/sys v0.8.0 // indirect
-	golang.org/x/term v0.7.0 // indirect
->>>>>>> 1ba4186f
 	golang.org/x/text v0.9.0 // indirect
 	golang.org/x/xerrors v0.0.0-20220907171357-04be3eba64a2 // indirect
 	google.golang.org/api v0.114.0 // indirect
