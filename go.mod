module github.com/NibiruChain/nibiru

go 1.19

require (
	cosmossdk.io/errors v1.0.0
	cosmossdk.io/math v1.1.2
	github.com/CosmWasm/wasmd v0.40.2
	github.com/CosmWasm/wasmvm v1.4.1
	github.com/MakeNowJust/heredoc/v2 v2.0.1
	github.com/NibiruChain/collections v0.3.0
	github.com/armon/go-metrics v0.4.1
	github.com/cometbft/cometbft v0.37.2
	github.com/cometbft/cometbft-db v0.8.0
	github.com/cosmos/cosmos-proto v1.0.0-beta.3
	github.com/cosmos/cosmos-sdk v0.47.5
	github.com/cosmos/go-bip39 v1.0.0
	github.com/cosmos/gogoproto v1.4.10
	github.com/cosmos/ibc-go/v7 v7.3.1
	github.com/gogo/protobuf v1.3.3
	github.com/golang/mock v1.6.0
	github.com/golang/protobuf v1.5.3
	github.com/google/gofuzz v1.2.0
	github.com/gorilla/mux v1.8.0
	github.com/grpc-ecosystem/grpc-gateway v1.16.0
	github.com/grpc-ecosystem/grpc-gateway/v2 v2.18.0
	github.com/holiman/uint256 v1.2.3
	github.com/pkg/errors v0.9.1
	github.com/prometheus/client_golang v1.17.0
	github.com/rakyll/statik v0.1.7
	github.com/spf13/cast v1.5.1
	github.com/spf13/cobra v1.7.0
	github.com/spf13/pflag v1.0.5
	github.com/spf13/viper v1.16.0
	github.com/stretchr/testify v1.8.4
	google.golang.org/genproto/googleapis/api v0.0.0-20230822172742-b8732ec3820d
<<<<<<< HEAD
	google.golang.org/grpc v1.59.0
=======
	google.golang.org/grpc v1.58.3
>>>>>>> d98c16c0
	google.golang.org/protobuf v1.31.0
	gopkg.in/yaml.v2 v2.4.0
)

require (
<<<<<<< HEAD
	cloud.google.com/go v0.110.7 // indirect
=======
	cloud.google.com/go v0.110.6 // indirect
>>>>>>> d98c16c0
	cloud.google.com/go/compute v1.23.0 // indirect
	cloud.google.com/go/compute/metadata v0.2.3 // indirect
	cloud.google.com/go/iam v1.1.1 // indirect
	cloud.google.com/go/storage v1.30.1 // indirect
	cosmossdk.io/api v0.4.0 // indirect
	cosmossdk.io/core v0.6.1 // indirect
	cosmossdk.io/depinject v1.0.0-alpha.4 // indirect
	cosmossdk.io/log v1.2.1 // indirect
	cosmossdk.io/tools/rosetta v0.2.1 // indirect
	filippo.io/edwards25519 v1.0.0 // indirect
	github.com/99designs/go-keychain v0.0.0-20191008050251-8e49817e8af4 // indirect
	github.com/99designs/keyring v1.2.1 // indirect
	github.com/ChainSafe/go-schnorrkel v0.0.0-20200405005733-88cbf1b4c40d // indirect
	github.com/aws/aws-sdk-go v1.44.203 // indirect
	github.com/beorn7/perks v1.0.1 // indirect
	github.com/bgentry/go-netrc v0.0.0-20140422174119-9fd32a8b3d3d // indirect
	github.com/bgentry/speakeasy v0.1.1-0.20220910012023-760eaf8b6816 // indirect
	github.com/btcsuite/btcd/btcec/v2 v2.3.2 // indirect
	github.com/cenkalti/backoff/v4 v4.1.3 // indirect
	github.com/cespare/xxhash v1.1.0 // indirect
	github.com/cespare/xxhash/v2 v2.2.0 // indirect
	github.com/chzyer/readline v1.5.1 // indirect
	github.com/cockroachdb/apd/v2 v2.0.2 // indirect
	github.com/cockroachdb/errors v1.10.0 // indirect
	github.com/cockroachdb/logtags v0.0.0-20230118201751-21c54148d20b // indirect
	github.com/cockroachdb/redact v1.1.5 // indirect
	github.com/coinbase/rosetta-sdk-go v0.7.9 // indirect
	github.com/confio/ics23/go v0.9.0 // indirect
	github.com/cosmos/btcutil v1.0.5 // indirect
	github.com/cosmos/gogogateway v1.2.0 // indirect
	github.com/cosmos/iavl v0.21.0-beta.1 // indirect
	github.com/cosmos/ics23/go v0.10.0 // indirect
	github.com/cosmos/ledger-cosmos-go v0.12.4 // indirect
	github.com/cosmos/rosetta-sdk-go v0.10.0 // indirect
	github.com/creachadair/taskgroup v0.4.2 // indirect
	github.com/danieljoos/wincred v1.1.2 // indirect
	github.com/davecgh/go-spew v1.1.1 // indirect
	github.com/decred/dcrd/dcrec/secp256k1/v4 v4.1.0 // indirect
	github.com/desertbit/timer v0.0.0-20180107155436-c41aec40b27f // indirect
	github.com/dgraph-io/badger/v2 v2.2007.4 // indirect
	github.com/dgraph-io/ristretto v0.1.1 // indirect
	github.com/dgryski/go-farm v0.0.0-20200201041132-a6ae2369ad13 // indirect
	github.com/docker/distribution v2.8.2+incompatible // indirect
	github.com/dustin/go-humanize v1.0.1 // indirect
	github.com/dvsekhvalnov/jose2go v1.5.0 // indirect
	github.com/felixge/httpsnoop v1.0.2 // indirect
	github.com/fsnotify/fsnotify v1.6.0 // indirect
	github.com/getsentry/sentry-go v0.23.0 // indirect
	github.com/ghodss/yaml v1.0.0 // indirect
	github.com/gin-gonic/gin v1.9.1 // indirect
	github.com/go-kit/kit v0.12.0 // indirect
	github.com/go-kit/log v0.2.1 // indirect
	github.com/go-logfmt/logfmt v0.6.0 // indirect
	github.com/godbus/dbus v0.0.0-20190726142602-4481cbc300e2 // indirect
	github.com/gogo/googleapis v1.4.1 // indirect
	github.com/golang/glog v1.1.2 // indirect
	github.com/golang/groupcache v0.0.0-20210331224755-41bb18bfe9da // indirect
	github.com/golang/snappy v0.0.4 // indirect
	github.com/google/btree v1.1.2 // indirect
	github.com/google/go-cmp v0.5.9 // indirect
	github.com/google/orderedcode v0.0.1 // indirect
	github.com/google/s2a-go v0.1.4 // indirect
	github.com/google/uuid v1.3.1 // indirect
	github.com/googleapis/enterprise-certificate-proxy v0.2.3 // indirect
	github.com/googleapis/gax-go/v2 v2.11.0 // indirect
	github.com/gorilla/handlers v1.5.1 // indirect
	github.com/gorilla/websocket v1.5.0 // indirect
	github.com/grpc-ecosystem/go-grpc-middleware v1.3.0 // indirect
	github.com/gsterjov/go-libsecret v0.0.0-20161001094733-a6f4afe4910c // indirect
	github.com/gtank/merlin v0.1.1 // indirect
	github.com/gtank/ristretto255 v0.1.2 // indirect
	github.com/hashicorp/go-cleanhttp v0.5.2 // indirect
	github.com/hashicorp/go-getter v1.7.1 // indirect
	github.com/hashicorp/go-immutable-radix v1.3.1 // indirect
	github.com/hashicorp/go-safetemp v1.0.0 // indirect
	github.com/hashicorp/go-version v1.6.0 // indirect
	github.com/hashicorp/golang-lru v0.5.5-0.20210104140557-80c98217689d // indirect
	github.com/hashicorp/hcl v1.0.0 // indirect
	github.com/hdevalence/ed25519consensus v0.1.0 // indirect
	github.com/huandu/skiplist v1.2.0 // indirect
	github.com/improbable-eng/grpc-web v0.15.0 // indirect
	github.com/inconshreveable/mousetrap v1.1.0 // indirect
	github.com/jmespath/go-jmespath v0.4.0 // indirect
	github.com/jmhodges/levigo v1.0.0 // indirect
	github.com/klauspost/compress v1.16.3 // indirect
	github.com/kr/pretty v0.3.1 // indirect
	github.com/kr/text v0.2.0 // indirect
	github.com/lib/pq v1.10.7 // indirect
	github.com/libp2p/go-buffer-pool v0.1.0 // indirect
	github.com/linxGnu/grocksdb v1.8.0 // indirect
	github.com/magiconair/properties v1.8.7 // indirect
	github.com/manifoldco/promptui v0.9.0 // indirect
	github.com/mattn/go-colorable v0.1.13 // indirect
	github.com/mattn/go-isatty v0.0.19 // indirect
	github.com/matttproud/golang_protobuf_extensions v1.0.4 // indirect
	github.com/mimoo/StrobeGo v0.0.0-20210601165009-122bf33a46e0 // indirect
	github.com/minio/highwayhash v1.0.2 // indirect
	github.com/mitchellh/go-homedir v1.1.0 // indirect
	github.com/mitchellh/go-testing-interface v1.14.1 // indirect
	github.com/mitchellh/mapstructure v1.5.0 // indirect
	github.com/mtibben/percent v0.2.1 // indirect
	github.com/opencontainers/go-digest v1.0.0 // indirect
	github.com/pelletier/go-toml/v2 v2.0.8 // indirect
	github.com/petermattis/goid v0.0.0-20230317030725-371a4b8eda08 // indirect
	github.com/pmezard/go-difflib v1.0.0 // indirect
	github.com/prometheus/client_model v0.4.1-0.20230718164431-9a2bf3000d16 // indirect
	github.com/prometheus/common v0.44.0 // indirect
	github.com/prometheus/procfs v0.11.1 // indirect
	github.com/rcrowley/go-metrics v0.0.0-20201227073835-cf1acfcdf475 // indirect
	github.com/rogpeppe/go-internal v1.11.0 // indirect
	github.com/rs/cors v1.8.3 // indirect
	github.com/rs/zerolog v1.30.0 // indirect
	github.com/sasha-s/go-deadlock v0.3.1 // indirect
	github.com/spf13/afero v1.9.5 // indirect
	github.com/spf13/jwalterweatherman v1.1.0 // indirect
	github.com/stretchr/objx v0.5.0 // indirect
	github.com/subosito/gotenv v1.4.2 // indirect
	github.com/syndtr/goleveldb v1.0.1-0.20220721030215-126854af5e6d // indirect
	github.com/tendermint/go-amino v0.16.0 // indirect
	github.com/tidwall/btree v1.6.0 // indirect
	github.com/ulikunitz/xz v0.5.11 // indirect
	github.com/zondax/hid v0.9.2 // indirect
	github.com/zondax/ledger-go v0.14.3 // indirect
	go.etcd.io/bbolt v1.3.7 // indirect
	go.opencensus.io v0.24.0 // indirect
	golang.org/x/crypto v0.14.0 // indirect
	golang.org/x/exp v0.0.0-20230711153332-06a737ee72cb // indirect
	golang.org/x/net v0.17.0 // indirect
<<<<<<< HEAD
	golang.org/x/oauth2 v0.11.0 // indirect
=======
	golang.org/x/oauth2 v0.12.0 // indirect
>>>>>>> d98c16c0
	golang.org/x/sync v0.3.0 // indirect
	golang.org/x/sys v0.13.0 // indirect
	golang.org/x/term v0.13.0 // indirect
	golang.org/x/text v0.13.0 // indirect
	golang.org/x/xerrors v0.0.0-20220907171357-04be3eba64a2 // indirect
	google.golang.org/api v0.126.0 // indirect
	google.golang.org/appengine v1.6.7 // indirect
<<<<<<< HEAD
	google.golang.org/genproto v0.0.0-20230822172742-b8732ec3820d // indirect
=======
	google.golang.org/genproto v0.0.0-20230803162519-f966b187b2e5 // indirect
>>>>>>> d98c16c0
	google.golang.org/genproto/googleapis/rpc v0.0.0-20230822172742-b8732ec3820d // indirect
	gopkg.in/ini.v1 v1.67.0 // indirect
	gopkg.in/yaml.v3 v3.0.1 // indirect
	nhooyr.io/websocket v1.8.6 // indirect
	pgregory.net/rapid v0.5.5 // indirect
	sigs.k8s.io/yaml v1.3.0 // indirect
)

replace github.com/gogo/protobuf => github.com/regen-network/protobuf v1.3.3-alpha.regen.1

replace cosmossdk.io/api => cosmossdk.io/api v0.3.1

replace github.com/cosmos/iavl => github.com/cosmos/iavl v0.20.0

// pin version! 126854af5e6d has issues with the store so that queries fail
replace github.com/syndtr/goleveldb => github.com/syndtr/goleveldb v1.0.1-0.20210819022825-2ae1ddf74ef7<|MERGE_RESOLUTION|>--- conflicted
+++ resolved
@@ -34,21 +34,13 @@
 	github.com/spf13/viper v1.16.0
 	github.com/stretchr/testify v1.8.4
 	google.golang.org/genproto/googleapis/api v0.0.0-20230822172742-b8732ec3820d
-<<<<<<< HEAD
 	google.golang.org/grpc v1.59.0
-=======
-	google.golang.org/grpc v1.58.3
->>>>>>> d98c16c0
 	google.golang.org/protobuf v1.31.0
 	gopkg.in/yaml.v2 v2.4.0
 )
 
 require (
-<<<<<<< HEAD
 	cloud.google.com/go v0.110.7 // indirect
-=======
-	cloud.google.com/go v0.110.6 // indirect
->>>>>>> d98c16c0
 	cloud.google.com/go/compute v1.23.0 // indirect
 	cloud.google.com/go/compute/metadata v0.2.3 // indirect
 	cloud.google.com/go/iam v1.1.1 // indirect
@@ -177,11 +169,7 @@
 	golang.org/x/crypto v0.14.0 // indirect
 	golang.org/x/exp v0.0.0-20230711153332-06a737ee72cb // indirect
 	golang.org/x/net v0.17.0 // indirect
-<<<<<<< HEAD
-	golang.org/x/oauth2 v0.11.0 // indirect
-=======
 	golang.org/x/oauth2 v0.12.0 // indirect
->>>>>>> d98c16c0
 	golang.org/x/sync v0.3.0 // indirect
 	golang.org/x/sys v0.13.0 // indirect
 	golang.org/x/term v0.13.0 // indirect
@@ -189,11 +177,7 @@
 	golang.org/x/xerrors v0.0.0-20220907171357-04be3eba64a2 // indirect
 	google.golang.org/api v0.126.0 // indirect
 	google.golang.org/appengine v1.6.7 // indirect
-<<<<<<< HEAD
 	google.golang.org/genproto v0.0.0-20230822172742-b8732ec3820d // indirect
-=======
-	google.golang.org/genproto v0.0.0-20230803162519-f966b187b2e5 // indirect
->>>>>>> d98c16c0
 	google.golang.org/genproto/googleapis/rpc v0.0.0-20230822172742-b8732ec3820d // indirect
 	gopkg.in/ini.v1 v1.67.0 // indirect
 	gopkg.in/yaml.v3 v3.0.1 // indirect
