module github.com/NibiruChain/nibiru/v2

go 1.21

require (
	github.com/CosmWasm/wasmd v0.44.0
<<<<<<< HEAD
	github.com/CosmWasm/wasmvm v1.5.0
=======
	github.com/CosmWasm/wasmvm v1.5.8
>>>>>>> 308b8a6a
	github.com/NibiruChain/collections v0.5.0

	// Consenus Engine
	github.com/cometbft/cometbft v0.37.5
	github.com/cometbft/cometbft-db v0.11.0

	// Cosmos-SDK and IBC
	github.com/cosmos/cosmos-proto v1.0.0-beta.5
	github.com/cosmos/cosmos-sdk v0.47.11
	github.com/cosmos/ibc-go/v7 v7.3.2
	github.com/ethereum/go-ethereum v1.10.17
)

require (
	cosmossdk.io/api v0.7.0 // indirect
	cosmossdk.io/errors v1.0.1
	cosmossdk.io/math v1.4.0
	cosmossdk.io/simapp v0.0.0-20230608160436-666c345ad23d
	github.com/MakeNowJust/heredoc/v2 v2.0.1
	github.com/armon/go-metrics v0.4.1
	github.com/btcsuite/btcd v0.24.2
	github.com/btcsuite/btcd/btcutil v1.1.5
	github.com/cosmos/go-bip39 v1.0.0
	github.com/cosmos/gogoproto v1.4.10
	github.com/gogo/protobuf v1.3.3
	github.com/golang/mock v1.6.0
	github.com/golang/protobuf v1.5.4
	github.com/google/gofuzz v1.2.0
	github.com/gorilla/mux v1.8.1
	github.com/grpc-ecosystem/grpc-gateway v1.16.0
	github.com/grpc-ecosystem/grpc-gateway/v2 v2.19.1
	github.com/holiman/uint256 v1.2.4 // indirect
	github.com/pkg/errors v0.9.1
	github.com/prometheus/client_golang v1.18.0
	github.com/rakyll/statik v0.1.7
	github.com/spf13/cast v1.6.0
	github.com/spf13/cobra v1.8.0
	github.com/spf13/pflag v1.0.5
	github.com/spf13/viper v1.18.2
	github.com/stretchr/testify v1.9.0
	github.com/tidwall/gjson v1.17.0
	github.com/tidwall/sjson v1.2.5
	github.com/tyler-smith/go-bip39 v1.1.0
	google.golang.org/genproto/googleapis/api v0.0.0-20240125205218-1f4bbc51befe
	google.golang.org/grpc v1.62.1
	google.golang.org/protobuf v1.33.0
	gopkg.in/yaml.v2 v2.4.0
)

require (
	cosmossdk.io/collections v0.4.0
	cosmossdk.io/tools/rosetta v0.2.1
	github.com/davecgh/go-spew v1.1.2-0.20180830191138-d8f796af33cc
	github.com/gorilla/websocket v1.5.0
	github.com/rs/cors v1.8.3
	github.com/rs/zerolog v1.32.0
	github.com/status-im/keycard-go v0.0.0-20190316090335-8537d3370df4
	golang.org/x/crypto v0.31.0
	golang.org/x/exp v0.0.0-20231006140011-7918f672742d
	golang.org/x/net v0.33.0
	golang.org/x/text v0.21.0
)

require (
	cloud.google.com/go v0.112.0 // indirect
	cloud.google.com/go/compute v1.23.3 // indirect
	cloud.google.com/go/compute/metadata v0.2.3 // indirect
	cloud.google.com/go/iam v1.1.5 // indirect
	cloud.google.com/go/storage v1.36.0 // indirect
	cosmossdk.io/core v0.10.0 // indirect
	cosmossdk.io/depinject v1.0.0-alpha.4 // indirect
	cosmossdk.io/log v1.3.1 // indirect
	filippo.io/edwards25519 v1.0.0 // indirect
	github.com/99designs/go-keychain v0.0.0-20191008050251-8e49817e8af4 // indirect
	github.com/99designs/keyring v1.2.1 // indirect
	github.com/ChainSafe/go-schnorrkel v1.0.0 // indirect
	github.com/DataDog/zstd v1.5.5 // indirect
	github.com/StackExchange/wmi v0.0.0-20180116203802-5d049714c4a6 // indirect
	github.com/VictoriaMetrics/fastcache v1.6.0 // indirect
	github.com/aws/aws-sdk-go v1.44.203 // indirect
	github.com/beorn7/perks v1.0.1 // indirect
	github.com/bgentry/go-netrc v0.0.0-20140422174119-9fd32a8b3d3d // indirect
	github.com/bgentry/speakeasy v0.1.1-0.20220910012023-760eaf8b6816 // indirect
	github.com/btcsuite/btcd/btcec/v2 v2.3.2 // indirect
	github.com/btcsuite/btcd/chaincfg/chainhash v1.1.0 // indirect
	github.com/cenkalti/backoff/v4 v4.1.3 // indirect
	github.com/cespare/xxhash v1.1.0 // indirect
	github.com/cespare/xxhash/v2 v2.2.0 // indirect
	github.com/chzyer/readline v1.5.1 // indirect
	github.com/cockroachdb/apd/v2 v2.0.2 // indirect
	github.com/cockroachdb/errors v1.11.1 // indirect
	github.com/cockroachdb/logtags v0.0.0-20230118201751-21c54148d20b // indirect
	github.com/cockroachdb/pebble v1.1.0 // indirect
	github.com/cockroachdb/redact v1.1.5 // indirect
	github.com/cockroachdb/tokenbucket v0.0.0-20230807174530-cc333fc44b06 // indirect
	github.com/coinbase/rosetta-sdk-go v0.7.9 // indirect
	github.com/confio/ics23/go v0.9.0 // indirect
	github.com/cosmos/btcutil v1.0.5 // indirect
	github.com/cosmos/cosmos-db v1.0.2 // indirect
	github.com/cosmos/gogogateway v1.2.0 // indirect
	github.com/cosmos/iavl v0.21.0-beta.1 // indirect
	github.com/cosmos/ics23/go v0.10.0 // indirect
	github.com/cosmos/ledger-cosmos-go v0.12.4 // indirect
	github.com/cosmos/rosetta-sdk-go v0.10.0 // indirect
	github.com/creachadair/taskgroup v0.4.2 // indirect
	github.com/danieljoos/wincred v1.1.2 // indirect
	github.com/deckarep/golang-set v1.8.0 // indirect
	github.com/decred/dcrd/dcrec/secp256k1/v4 v4.1.0 // indirect
	github.com/desertbit/timer v0.0.0-20180107155436-c41aec40b27f // indirect
	github.com/dgraph-io/badger/v2 v2.2007.4 // indirect
	github.com/dgraph-io/ristretto v0.1.1 // indirect
	github.com/dgryski/go-farm v0.0.0-20200201041132-a6ae2369ad13 // indirect
	github.com/docker/distribution v2.8.2+incompatible // indirect
	github.com/dustin/go-humanize v1.0.1 // indirect
	github.com/dvsekhvalnov/jose2go v1.6.0 // indirect
	github.com/edsrzf/mmap-go v1.0.0 // indirect
	github.com/felixge/httpsnoop v1.0.4 // indirect
	github.com/fsnotify/fsnotify v1.7.0 // indirect
	github.com/gballet/go-libpcsclite v0.0.0-20190607065134-2772fd86a8ff // indirect
	github.com/getsentry/sentry-go v0.23.0 // indirect
	github.com/ghodss/yaml v1.0.0 // indirect
	github.com/gin-gonic/gin v1.9.1 // indirect
	github.com/go-kit/kit v0.12.0 // indirect
	github.com/go-kit/log v0.2.1 // indirect
	github.com/go-logfmt/logfmt v0.6.0 // indirect
	github.com/go-logr/logr v1.3.0 // indirect
	github.com/go-logr/stdr v1.2.2 // indirect
	github.com/go-ole/go-ole v1.2.1 // indirect
	github.com/go-stack/stack v1.8.0 // indirect
	github.com/godbus/dbus v0.0.0-20190726142602-4481cbc300e2 // indirect
	github.com/gogo/googleapis v1.4.1 // indirect
	github.com/golang/glog v1.2.0 // indirect
	github.com/golang/groupcache v0.0.0-20210331224755-41bb18bfe9da // indirect
	github.com/golang/snappy v0.0.4 // indirect
	github.com/google/btree v1.1.2 // indirect
	github.com/google/go-cmp v0.6.0 // indirect
	github.com/google/orderedcode v0.0.1 // indirect
	github.com/google/s2a-go v0.1.7 // indirect
	github.com/google/uuid v1.6.0 // indirect
	github.com/googleapis/enterprise-certificate-proxy v0.3.2 // indirect
	github.com/googleapis/gax-go/v2 v2.12.0 // indirect
	github.com/gorilla/handlers v1.5.1 // indirect
	github.com/grpc-ecosystem/go-grpc-middleware v1.3.0 // indirect
	github.com/gsterjov/go-libsecret v0.0.0-20161001094733-a6f4afe4910c // indirect
	github.com/gtank/merlin v0.1.1 // indirect
	github.com/gtank/ristretto255 v0.1.2 // indirect
	github.com/hashicorp/go-cleanhttp v0.5.2 // indirect
	github.com/hashicorp/go-getter v1.7.5 // indirect
	github.com/hashicorp/go-immutable-radix v1.3.1 // indirect
	github.com/hashicorp/go-safetemp v1.0.0 // indirect
	github.com/hashicorp/go-version v1.6.0 // indirect
	github.com/hashicorp/golang-lru v0.5.5-0.20210104140557-80c98217689d // indirect
	github.com/hashicorp/hcl v1.0.0 // indirect
	github.com/hdevalence/ed25519consensus v0.1.0 // indirect
	github.com/holiman/bloomfilter/v2 v2.0.3 // indirect
	github.com/huandu/skiplist v1.2.0 // indirect
	github.com/huin/goupnp v1.0.3 // indirect
	github.com/improbable-eng/grpc-web v0.15.0 // indirect
	github.com/inconshreveable/mousetrap v1.1.0 // indirect
	github.com/jackpal/go-nat-pmp v1.0.2 // indirect
	github.com/jmespath/go-jmespath v0.4.0 // indirect
	github.com/jmhodges/levigo v1.0.0 // indirect
	github.com/klauspost/compress v1.17.0 // indirect
	github.com/kr/pretty v0.3.1 // indirect
	github.com/kr/text v0.2.0 // indirect
	github.com/lib/pq v1.10.7 // indirect
	github.com/libp2p/go-buffer-pool v0.1.0 // indirect
	github.com/linxGnu/grocksdb v1.8.12 // indirect
	github.com/magiconair/properties v1.8.7 // indirect
	github.com/manifoldco/promptui v0.9.0 // indirect
	github.com/mattn/go-colorable v0.1.13 // indirect
	github.com/mattn/go-isatty v0.0.20 // indirect
	github.com/mattn/go-runewidth v0.0.9 // indirect
	github.com/matttproud/golang_protobuf_extensions/v2 v2.0.0 // indirect
	github.com/mimoo/StrobeGo v0.0.0-20210601165009-122bf33a46e0 // indirect
	github.com/minio/highwayhash v1.0.2 // indirect
	github.com/mitchellh/go-homedir v1.1.0 // indirect
	github.com/mitchellh/go-testing-interface v1.14.1 // indirect
	github.com/mitchellh/mapstructure v1.5.0 // indirect
	github.com/mtibben/percent v0.2.1 // indirect
	github.com/olekukonko/tablewriter v0.0.5 // indirect
	github.com/opencontainers/go-digest v1.0.0 // indirect
	github.com/pelletier/go-toml/v2 v2.1.0 // indirect
	github.com/petermattis/goid v0.0.0-20230317030725-371a4b8eda08 // indirect
	github.com/pmezard/go-difflib v1.0.1-0.20181226105442-5d4384ee4fb2 // indirect
	github.com/prometheus/client_model v0.5.0 // indirect
	github.com/prometheus/common v0.45.0 // indirect
	github.com/prometheus/procfs v0.12.0 // indirect
	github.com/prometheus/tsdb v0.7.1 // indirect
	github.com/rcrowley/go-metrics v0.0.0-20201227073835-cf1acfcdf475 // indirect
	github.com/rjeczalik/notify v0.9.1 // indirect
	github.com/rogpeppe/go-internal v1.11.0 // indirect
	github.com/sagikazarmark/locafero v0.4.0 // indirect
	github.com/sagikazarmark/slog-shim v0.1.0 // indirect
	github.com/sasha-s/go-deadlock v0.3.1 // indirect
	github.com/shirou/gopsutil v3.21.4-0.20210419000835-c7a38de76ee5+incompatible // indirect
	github.com/sourcegraph/conc v0.3.0 // indirect
	github.com/spf13/afero v1.11.0 // indirect
	github.com/stretchr/objx v0.5.2 // indirect
	github.com/subosito/gotenv v1.6.0 // indirect
	github.com/syndtr/goleveldb v1.0.1-0.20220721030215-126854af5e6d // indirect
	github.com/tendermint/go-amino v0.16.0 // indirect
	github.com/tidwall/btree v1.6.0 // indirect
	github.com/tidwall/match v1.1.1 // indirect
	github.com/tidwall/pretty v1.2.0 // indirect
	github.com/tklauser/go-sysconf v0.3.5 // indirect
	github.com/tklauser/numcpus v0.2.2 // indirect
	github.com/ulikunitz/xz v0.5.11 // indirect
	github.com/zondax/hid v0.9.2 // indirect
	github.com/zondax/ledger-go v0.14.3 // indirect
	go.etcd.io/bbolt v1.3.8 // indirect
	go.opencensus.io v0.24.0 // indirect
	go.opentelemetry.io/contrib/instrumentation/google.golang.org/grpc/otelgrpc v0.46.1 // indirect
	go.opentelemetry.io/contrib/instrumentation/net/http/otelhttp v0.46.1 // indirect
	go.opentelemetry.io/otel v1.21.0 // indirect
	go.opentelemetry.io/otel/metric v1.21.0 // indirect
	go.opentelemetry.io/otel/trace v1.21.0 // indirect
	go.uber.org/atomic v1.10.0 // indirect
	go.uber.org/multierr v1.9.0 // indirect
	golang.org/x/oauth2 v0.16.0 // indirect
	golang.org/x/sync v0.10.0 // indirect
	golang.org/x/sys v0.28.0 // indirect
	golang.org/x/term v0.27.0 // indirect
	golang.org/x/time v0.5.0 // indirect
	google.golang.org/api v0.155.0 // indirect
	google.golang.org/appengine v1.6.8 // indirect
	google.golang.org/genproto v0.0.0-20240123012728-ef4313101c80 // indirect
	google.golang.org/genproto/googleapis/rpc v0.0.0-20240125205218-1f4bbc51befe // indirect
	gopkg.in/ini.v1 v1.67.0 // indirect
	gopkg.in/natefinch/npipe.v2 v2.0.0-20160621034901-c1b8fa8bdcce // indirect
	gopkg.in/yaml.v3 v3.0.1 // indirect
	nhooyr.io/websocket v1.8.6 // indirect
	pgregory.net/rapid v1.1.0 // indirect
	sigs.k8s.io/yaml v1.4.0 // indirect
)

replace (
	cosmossdk.io/api => cosmossdk.io/api v0.3.1

	github.com/CosmWasm/wasmd => github.com/NibiruChain/wasmd v0.44.0-nibiru
	github.com/cosmos/cosmos-sdk => github.com/NibiruChain/cosmos-sdk v0.47.11-nibiru.2

	github.com/cosmos/iavl => github.com/cosmos/iavl v0.20.0

	github.com/ethereum/go-ethereum => github.com/NibiruChain/go-ethereum v1.10.27-nibiru
	github.com/gogo/protobuf => github.com/regen-network/protobuf v1.3.3-alpha.regen.1

	github.com/linxGnu/grocksdb => github.com/linxGnu/grocksdb v1.8.12

	// pin version! 126854af5e6d has issues with the store so that queries fail
	github.com/syndtr/goleveldb => github.com/syndtr/goleveldb v1.0.1-0.20210819022825-2ae1ddf74ef7

	// stick with compatible version or x/exp in v0.47.x line
	golang.org/x/exp => golang.org/x/exp v0.0.0-20230711153332-06a737ee72cb
)<|MERGE_RESOLUTION|>--- conflicted
+++ resolved
@@ -4,11 +4,7 @@
 
 require (
 	github.com/CosmWasm/wasmd v0.44.0
-<<<<<<< HEAD
-	github.com/CosmWasm/wasmvm v1.5.0
-=======
 	github.com/CosmWasm/wasmvm v1.5.8
->>>>>>> 308b8a6a
 	github.com/NibiruChain/collections v0.5.0
 
 	// Consenus Engine
