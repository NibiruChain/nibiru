#!/bin/bash
set -e

# Set localnet settings
BINARY="nibid"
CHAIN_ID="nibiru-localnet-0"
MNEMONIC="guard cream sadness conduct invite crumble clock pudding hole grit liar hotel maid produce squeeze return argue turtle know drive eight casino maze host"
GENESIS_COINS="10000000000000unibi,10000000000000unusd,10000000000000uusdt,10000000000000uusdc"
CHAIN_DIR="$HOME/.nibid"

echo "CHAIN_DIR: $CHAIN_DIR"
echo "CHAIN_ID: $CHAIN_ID"

# ------------------------------------------------------------
# Set up colored text logging
# ------------------------------------------------------------

# Console log text colour
console_log_text_color() {
  red=$(tput setaf 9)
  green=$(tput setaf 10)
  blue=$(tput setaf 12)
  reset=$(tput sgr0)
}

if [ console_log_text_color ]; then
  echo "succesfully toggled console coloring"
else
  # For Ubuntu and Debian. MacOS has tput by default.
  apt-get install libncurses5-dbg -y
fi

echo_info() {
  echo "${blue}"
  echo "$1"
  echo "${reset}"
}

echo_error() {
  echo "${red}"
  echo "$1"
  echo "${reset}"
}

echo_success() {
  echo "${green}"
  echo "$1"
  echo "${reset}"
}

# ------------------------------------------------------------
# Flag parsing
# ------------------------------------------------------------

echo_info "Parsing flags for the script..."

# $FLAG_NO_BUILD: toggles whether to build from source. The default
#   behavior of the script is to run make install if the flag --no-build is not present.
FLAG_NO_BUILD=false

<<<<<<< HEAD
=======
# $FLAG_SPOT: Feature flag for x/spot. Enabled with `--features spot`.
FLAG_SPOT=false
>>>>>>> 1a46a9b0

build_from_source() {
  echo_info "Building from source..."
  if make install; then
    echo_success "Successfully built binary"
  else
    echo_error "Could not build binary. Failed to make install."
    exit 1
  fi
}

<<<<<<< HEAD
# Iterate over flags, handling the case: "--no-build"
while [[ $# -gt 0 ]]; do
  case $1 in
    --no-build)
      FLAG_NO_BUILD=true
      shift
      ;;
    *) shift ;; # Unknown arg
=======
# enable_feature_flag: Enables feature flags variables if present
enable_feature_flag() {
  case $1 in
  spot) FLAG_SPOT=true ;;
  *) echo_error "Unknown feature: $1" ;;
  esac
}

# Iterate over flags, handling the cases: "--no-build" and "--features"
while [[ $# -gt 0 ]]; do
  case $1 in
  --no-build)
    FLAG_NO_BUILD=true
    shift
    ;;
  --features)
    shift # Remove '--features' from arguments
    while [[ $# -gt 0 && $1 != --* ]]; do
      enable_feature_flag "$1"
      shift # Remove the feature name from arguments
    done
    ;;
  *) shift ;; # Unknown arg
>>>>>>> 1a46a9b0
  esac
done


# Check if FLAG_NO_BUILD was set to true
if ! $FLAG_NO_BUILD; then
  build_from_source
fi

echo_info "Features flags:"
echo "FLAG_NO_BUILD: $FLAG_NO_BUILD"
<<<<<<< HEAD
=======
echo "FLAG_SPOT: $FLAG_SPOT"
>>>>>>> 1a46a9b0

SEDOPTION=""
if [[ "$OSTYPE" == "darwin"* ]]; then
  SEDOPTION="''"
fi

# ------------------------------------------------------------------------
echo_info "Successfully finished localnet script setup."
# ------------------------------------------------------------------------

# Stop nibid if it is already running
if pgrep -x "$BINARY" >/dev/null; then
  echo_error "Terminating $BINARY..."
  killall nibid
fi

# Remove previous data
echo_info "Removing previous chain data from $CHAIN_DIR..."
rm -rf "$CHAIN_DIR"

# Add directory for chain, exit if error
if ! mkdir -p "$CHAIN_DIR" 2>/dev/null; then
  echo_error "Failed to create chain folder. Aborting..."
  exit 1
fi

# Initialize nibid with "localnet" chain id
echo_info "Initializing $CHAIN_ID..."
if $BINARY init nibiru-localnet-0 --chain-id $CHAIN_ID --overwrite; then
  echo_success "Successfully initialized $CHAIN_ID"
else
  echo_error "Failed to initialize $CHAIN_ID"
fi

# Configure keyring-backend to "test"
echo_info "Configuring keyring-backend..."
if $BINARY config keyring-backend test; then
  echo_success "Successfully configured keyring-backend"
else
  echo_error "Failed to configure keyring-backend"
fi

# Configure chain-id
echo_info "Configuring chain-id..."
if $BINARY config chain-id $CHAIN_ID; then
  echo_success "Successfully configured chain-id"
else
  echo_error "Failed to configure chain-id"
fi

# Configure broadcast mode
echo_info "Configuring broadcast mode..."
if $BINARY config broadcast-mode sync; then
  echo_success "Successfully configured broadcast-mode"
else
  echo_error "Failed to configure broadcast mode"
fi

# Configure output mode
echo_info "Configuring output mode..."
if $BINARY config output json; then
  echo_success "Successfully configured output mode"
else
  echo_error "Failed to configure output mode"
fi

# Enable API Server
echo_info "Enabling API server"
if sed -i $SEDOPTION '/\[api\]/,+3 s/enable = false/enable = true/' $CHAIN_DIR/config/app.toml; then
  echo_success "Successfully enabled API server"
else
  echo_error "Failed to enable API server"
fi

# Enable Swagger Docs
echo_info "Enabling Swagger Docs"
if sed -i $SEDOPTION 's/swagger = false/swagger = true/' $CHAIN_DIR/config/app.toml; then
  echo_success "Successfully enabled Swagger Docs"
else
  echo_error "Failed to enable Swagger Docs"
fi

# Enable CORS for localnet
echo_info "Enabling CORS"
if sed -i $SEDOPTION 's/enabled-unsafe-cors = false/enabled-unsafe-cors = true/' $CHAIN_DIR/config/app.toml; then
  echo_success "Successfully enabled CORS"
else
  echo_error "Failed to enable CORS"
fi

echo_info "Adding genesis accounts..."

val_key_name="validator"

echo "$MNEMONIC" | $BINARY keys add $val_key_name --recover
if $BINARY add-genesis-account $($BINARY keys show $val_key_name -a) $GENESIS_COINS; then
  echo_success "Successfully added genesis account: $val_key_name"
else
  echo_error "Failed to add genesis account: $val_key_name"
fi

val_address=$($BINARY keys list | jq -r '.[] | select(.name == "validator") | .address')
val_address=${val_address:-"nibi1zaavvzxez0elundtn32qnk9lkm8kmcsz44g7xl"}

echo_info "Adding gentx validator..."
if $BINARY genesis gentx $val_key_name 900000000unibi --chain-id $CHAIN_ID; then
  echo_success "Successfully added gentx"
else
  echo_error "Failed to add gentx"
fi

echo_info "Collecting gentx..."
if $BINARY genesis collect-gentxs; then
  echo_success "Successfully collected genesis txs into genesis.json"
else
  echo_error "Failed to collect genesis txs"
fi

# ------------------------------------------------------------------------
# Configure genesis params
# ------------------------------------------------------------------------

# add_genesis_params runs a jq command to edit fields of the genesis.json .
#
# Args:
#   $1 : the jq input that gets mapped to the json.
add_genesis_param() {
  echo "jq input $1"
  # copy param ($1) to tmp_genesis.json
  cat $CHAIN_DIR/config/genesis.json | jq "$1" >$CHAIN_DIR/config/tmp_genesis.json
  # rewrite genesis.json with the contents of tmp_genesis.json
  mv $CHAIN_DIR/config/tmp_genesis.json $CHAIN_DIR/config/genesis.json
}

echo_info "Configuring genesis params"

<<<<<<< HEAD
=======
# if $FLAG_SPOT; then
#   # Perform any actions specific to the x/spot feature
# fi

>>>>>>> 1a46a9b0
# set validator as sudoer
add_genesis_param '.app_state.sudo.sudoers.root = "'"$val_address"'"'

# hack for localnet since we don't have a pricefeeder yet
price_btc="50000"
price_eth="2000"
add_genesis_param '.app_state.oracle.exchange_rates[0].pair = "ubtc:uuusd"'
add_genesis_param '.app_state.oracle.exchange_rates[0].exchange_rate = "'"$price_btc"'"'
add_genesis_param '.app_state.oracle.exchange_rates[1].pair = "ueth:unusd"'
add_genesis_param '.app_state.oracle.exchange_rates[1].exchange_rate = "'"$price_eth"'"'

# Start the network
echo_info "Starting $CHAIN_ID in $CHAIN_DIR..."
$BINARY start --home "$CHAIN_DIR" --pruning nothing<|MERGE_RESOLUTION|>--- conflicted
+++ resolved
@@ -58,11 +58,6 @@
 #   behavior of the script is to run make install if the flag --no-build is not present.
 FLAG_NO_BUILD=false
 
-<<<<<<< HEAD
-=======
-# $FLAG_SPOT: Feature flag for x/spot. Enabled with `--features spot`.
-FLAG_SPOT=false
->>>>>>> 1a46a9b0
 
 build_from_source() {
   echo_info "Building from source..."
@@ -74,16 +69,6 @@
   fi
 }
 
-<<<<<<< HEAD
-# Iterate over flags, handling the case: "--no-build"
-while [[ $# -gt 0 ]]; do
-  case $1 in
-    --no-build)
-      FLAG_NO_BUILD=true
-      shift
-      ;;
-    *) shift ;; # Unknown arg
-=======
 # enable_feature_flag: Enables feature flags variables if present
 enable_feature_flag() {
   case $1 in
@@ -107,7 +92,6 @@
     done
     ;;
   *) shift ;; # Unknown arg
->>>>>>> 1a46a9b0
   esac
 done
 
@@ -119,10 +103,6 @@
 
 echo_info "Features flags:"
 echo "FLAG_NO_BUILD: $FLAG_NO_BUILD"
-<<<<<<< HEAD
-=======
-echo "FLAG_SPOT: $FLAG_SPOT"
->>>>>>> 1a46a9b0
 
 SEDOPTION=""
 if [[ "$OSTYPE" == "darwin"* ]]; then
@@ -259,13 +239,6 @@
 
 echo_info "Configuring genesis params"
 
-<<<<<<< HEAD
-=======
-# if $FLAG_SPOT; then
-#   # Perform any actions specific to the x/spot feature
-# fi
-
->>>>>>> 1a46a9b0
 # set validator as sudoer
 add_genesis_param '.app_state.sudo.sudoers.root = "'"$val_address"'"'
 
