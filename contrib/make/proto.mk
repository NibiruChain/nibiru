--- conflicted
+++ resolved
@@ -14,11 +14,7 @@
 
 proto-gen:
 	@echo "Generating Protobuf files"
-<<<<<<< HEAD
 	if docker ps -a --format '{{.Names}}' | grep -Eq "^${containerProtoGen}$$"; then docker start -a $(containerProtoGen); else docker run --name $(containerProtoGen) -v $(CURDIR):/workspace --workdir /workspace $(protoImageName) \
-=======
-	@if docker ps -a --format '{{.Names}}' | grep -Eq "^${containerProtoGen}$$"; then docker start -a $(containerProtoGen); else docker run --name $(containerProtoGen) -v $(CURDIR):/workspace --workdir /workspace $(protoImageName) \
->>>>>>> 0f7af0a4
 		sh ./contrib/scripts/protocgen.sh; fi
 
 proto-format:
@@ -26,6 +22,5 @@
 	@if docker ps -a --format '{{.Names}}' | grep -Eq "^${containerProtoFmt}$$"; then docker start -a $(containerProtoFmt); else docker run --name $(containerProtoFmt) -v $(CURDIR):/workspace --workdir /workspace tendermintdev/docker-build-proto \
 		find ./ -not -path "./third_party/*" -name "*.proto" -exec clang-format -i {} \; ; fi
 
-
 proto-lint:
 	@$(DOCKER_BUF) lint --error-format=json