--- conflicted
+++ resolved
@@ -26,10 +26,6 @@
 SDK_PACK := $(shell go list -m github.com/cosmos/cosmos-sdk | sed  's/ /\@/g')
 TM_VERSION := $(shell go list -m github.com/cometbft/cometbft | sed 's:.* ::') # grab everything after the space in "github.com/tendermint/tendermint v0.34.7"
 ROCKSDB_VERSION := 8.1.1
-<<<<<<< HEAD
-
-=======
->>>>>>> fd0b59cf
 WASMVM_VERSION := $(shell go list -m github.com/CosmWasm/wasmvm | awk '{sub(/^v/, "", $$2); print $$2}')
 DOCKER := $(shell which docker)
 BUILDDIR ?= $(CURDIR)/build
