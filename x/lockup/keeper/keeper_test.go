--- conflicted
+++ resolved
@@ -44,13 +44,8 @@
 	for _, testcase := range tests {
 		tc := testcase
 		t.Run(tc.name, func(t *testing.T) {
-<<<<<<< HEAD
-			app, ctx := testutil.NewMatrixApp(true)
+			app, ctx := testutil.NewNibiruApp(true)
 			require.NoError(t, simapp.FundAccount(app.BankKeeper, ctx, tc.ownerAddr, tc.accountInitialFunds))
-=======
-			app, ctx := testutil.NewNibiruApp(true)
-			simapp.FundAccount(app.BankKeeper, ctx, tc.ownerAddr, tc.accountInitialFunds)
->>>>>>> 3adcb7c3
 
 			lock, err := app.LockupKeeper.LockTokens(ctx, tc.ownerAddr, tc.coins, tc.duration)
 			if tc.shouldErr {
