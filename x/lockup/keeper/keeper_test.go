package keeper_test

import (
	"testing"
	"time"

	"github.com/NibiruChain/nibiru/x/lockup/keeper"

	tmproto "github.com/tendermint/tendermint/proto/tendermint/types"

	"github.com/NibiruChain/nibiru/x/lockup/types"
	"github.com/NibiruChain/nibiru/x/testutil"
	"github.com/NibiruChain/nibiru/x/testutil/sample"
	"github.com/cosmos/cosmos-sdk/simapp"
	sdk "github.com/cosmos/cosmos-sdk/types"
	"github.com/stretchr/testify/require"
)

func TestCreateLock(t *testing.T) {
	tests := []struct {
		name                string
		accountInitialFunds sdk.Coins
		ownerAddr           sdk.AccAddress
		coins               sdk.Coins
		duration            time.Duration
		shouldErr           bool
	}{
		{
			name:                "happy path",
			accountInitialFunds: sdk.NewCoins(sdk.NewInt64Coin("foo", 100)),
			ownerAddr:           sample.AccAddress(),
			coins:               sdk.NewCoins(sdk.NewInt64Coin("foo", 100)),
			duration:            24 * time.Hour,
			shouldErr:           false,
		},
		{
			name:                "not enough funds",
			accountInitialFunds: sdk.NewCoins(sdk.NewInt64Coin("foo", 99)),
			ownerAddr:           sample.AccAddress(),
			coins:               sdk.NewCoins(sdk.NewInt64Coin("foo", 100)),
			duration:            24 * time.Hour,
			shouldErr:           true,
		},
	}

	for _, testcase := range tests {
		tc := testcase
		t.Run(tc.name, func(t *testing.T) {
			app, ctx := testutil.NewNibiruApp(true)
			require.NoError(t, simapp.FundAccount(app.BankKeeper, ctx, tc.ownerAddr, tc.accountInitialFunds))

			lock, err := app.LockupKeeper.LockTokens(ctx, tc.ownerAddr, tc.coins, tc.duration)
			if tc.shouldErr {
				require.Error(t, err)
			} else {
				require.NoError(t, err)

				require.Equal(t, &types.Lock{
					LockId:   0,
					Owner:    tc.ownerAddr.String(),
					Duration: tc.duration,
					Coins:    tc.coins,
					EndTime:  keeper.MaxTime,
				}, lock)
			}
		})
	}
}

func TestLockupKeeper_InitiateUnlocking(t *testing.T) {
	t.Run("success", func(t *testing.T) {
		app, _ := testutil.NewNibiruApp(false)
		addr := sample.AccAddress()
		coins := sdk.NewCoins(sdk.NewCoin("test", sdk.NewInt(1000)))

		ctx := app.NewContext(false, tmproto.Header{Time: time.Now()})

		// fund account
		require.NoError(t, simapp.FundAccount(app.BankKeeper, ctx, addr, coins))

		// we lock some coins
		lockDuration := 1 * time.Hour
		lock, err := app.LockupKeeper.LockTokens(ctx, addr, coins, lockDuration)
		require.NoError(t, err)
		// we initiate the unlock phase
		_, err = app.LockupKeeper.InitiateUnlocking(ctx, lock.LockId)
		require.NoError(t, err)
		// we check if the lockup was updated correctly
		updatedLock, err := app.LockupKeeper.LocksState(ctx).Get(lock.LockId)
		require.NoError(t, err)
		require.Equal(t, updatedLock.EndTime, ctx.BlockTime().Add(lock.Duration))
	})
	t.Run("err lock does not exist", func(t *testing.T) {
		app, ctx := testutil.NewNibiruApp(false)
		_, err := app.LockupKeeper.InitiateUnlocking(ctx, 0)
		require.ErrorIs(t, err, types.ErrLockupNotFound)
	})
	t.Run("err already unlocking", func(t *testing.T) {
		app, _ := testutil.NewNibiruApp(false)
		addr := sample.AccAddress()
		coins := sdk.NewCoins(sdk.NewCoin("test", sdk.NewInt(1000)))

		ctx := app.NewContext(false, tmproto.Header{Time: time.Now()})

		// fund account
		require.NoError(t, simapp.FundAccount(app.BankKeeper, ctx, addr, coins))

		// we lock some coins
		lockDuration := 1 * time.Hour
		lock, err := app.LockupKeeper.LockTokens(ctx, addr, coins, lockDuration)
		require.NoError(t, err)
		// we initiate the unlock phase
		_, err = app.LockupKeeper.InitiateUnlocking(ctx, lock.LockId)
		require.NoError(t, err)
		// we initiate another unlock phase on a lock which is already unlocking
		_, err = app.LockupKeeper.InitiateUnlocking(ctx, lock.LockId)
		require.ErrorIs(t, err, types.ErrAlreadyUnlocking)
	})
}

func TestLockupKeeper_UnlockTokens(t *testing.T) {
	t.Run("success", func(t *testing.T) {
		app, _ := testutil.NewNibiruApp(true)
		addr := sample.AccAddress()
		coins := sdk.NewCoins(sdk.NewCoin("test", sdk.NewInt(1000)))

		ctx := app.NewContext(false, tmproto.Header{Time: time.Now()})

		require.NoError(t, simapp.FundAccount(app.BankKeeper, ctx, addr, coins))

		lock, err := app.LockupKeeper.LockTokens(ctx, addr, coins, time.Second*1000)
		require.NoError(t, err)
		// initiate unlock
		_, err = app.LockupKeeper.InitiateUnlocking(ctx, lock.LockId)
		require.NoError(t, err)
		// unlock coins
		ctx = app.NewContext(false, tmproto.Header{Time: ctx.BlockTime().Add(lock.Duration + 1*time.Second)}) // instantiate a new context with oldBlockTime+lock duration+1 second

		unlockedCoins, err := app.LockupKeeper.UnlockTokens(ctx, lock.LockId)
		require.NoError(t, err)

		require.Equal(t, lock.Coins, unlockedCoins)

		// assert cleanups
		_, err = app.LockupKeeper.UnlockTokens(ctx, lock.LockId)
		require.ErrorIs(t, err, types.ErrLockupNotFound)
	})

	t.Run("lock not found", func(t *testing.T) {
		app, ctx := testutil.NewNibiruApp(true)

		_, err := app.LockupKeeper.UnlockTokens(ctx, 1)
		require.ErrorIs(t, err, types.ErrLockupNotFound)
	})

	t.Run("lock not matured", func(t *testing.T) {
		app, _ := testutil.NewNibiruApp(true)
		addr := sample.AccAddress()
		coins := sdk.NewCoins(sdk.NewCoin("test", sdk.NewInt(1000)))

		ctx := app.NewContext(false, tmproto.Header{Time: time.Now()})

		require.NoError(t, simapp.FundAccount(app.BankKeeper, ctx, addr, coins))

		lock, err := app.LockupKeeper.LockTokens(ctx, addr, coins, time.Second*1000)
		require.NoError(t, err)

		_, err = app.LockupKeeper.UnlockTokens(ctx, lock.LockId) // we use the same ctx which means lock up duration did not mature yet
		require.ErrorIs(t, err, types.ErrLockEndTime)
	})
}

func TestLockupKeeper_AccountLockedCoins(t *testing.T) {
	t.Run("success", func(t *testing.T) {
		app, _ := testutil.NewNibiruApp(true)
		addr := sample.AccAddress()
		ctx := app.NewContext(false, tmproto.Header{Time: time.Now()})

		// 1st lock
		coins1 := sdk.NewCoins(sdk.NewCoin("atom", sdk.NewInt(1000)))
		require.NoError(t, simapp.FundAccount(app.BankKeeper, ctx, addr, coins1))
		_, err := app.LockupKeeper.LockTokens(ctx, addr, coins1, time.Second*1000)
		require.NoError(t, err)

		// 2nd lock
		coins2 := sdk.NewCoins(sdk.NewCoin("osmo", sdk.NewInt(10000)))
		require.NoError(t, simapp.FundAccount(app.BankKeeper, ctx, addr, coins2))
		_, err = app.LockupKeeper.LockTokens(ctx, addr, coins2, time.Second*1500)
		require.NoError(t, err)

		// query locks
		lockedCoins, err := app.LockupKeeper.AccountLockedCoins(ctx, addr)
		require.NoError(t, err)

		require.Equal(t, lockedCoins, coins1.Add(coins2...).Sort())
	})
}

func TestLockupKeeper_AccountUnlockedCoins(t *testing.T) {
	t.Run("success", func(t *testing.T) {
		app, _ := testutil.NewNibiruApp(false)
		addr := sample.AccAddress()
		ctx := app.NewContext(false, tmproto.Header{Time: time.Now()})

		// 1st lock
		coins1 := sdk.NewCoins(sdk.NewCoin("atom", sdk.NewInt(1000)))
		require.NoError(t, simapp.FundAccount(app.BankKeeper, ctx, addr, coins1))
		unlocking, err := app.LockupKeeper.LockTokens(ctx, addr, coins1, time.Second*1000)
		require.NoError(t, err)

		// 2nd lock
		coins2 := sdk.NewCoins(sdk.NewCoin("osmo", sdk.NewInt(10000)))
		require.NoError(t, simapp.FundAccount(app.BankKeeper, ctx, addr, coins2))
		_, err = app.LockupKeeper.LockTokens(ctx, addr, coins2, time.Second*1500)
		require.NoError(t, err)

		// initiate unlock for 1st coins
		_, err = app.LockupKeeper.InitiateUnlocking(ctx, unlocking.LockId)
		require.NoError(t, err)
		// query unlocked coins
		ctx = app.NewContext(false, tmproto.Header{Time: time.Now().Add(1100 * time.Second)}) // we create a new context in which only the first coins are unlocked
		unlockedCoins, err := app.LockupKeeper.AccountUnlockedCoins(ctx, addr)
		require.NoError(t, err)

		require.Equal(t, unlockedCoins, coins1)
	})
}

func TestLockupKeeper_LockedCoins(t *testing.T) {
	t.Run("success", func(t *testing.T) {
		app, _ := testutil.NewNibiruApp(false)
		ctx := app.NewContext(false, tmproto.Header{Time: time.Now()})

		addr := sample.AccAddress()
		// 1st lock which will become unlocked
		coinsThatUnlock := sdk.NewCoins(sdk.NewCoin("atom", sdk.NewInt(1000)))
		require.NoError(t, simapp.FundAccount(app.BankKeeper, ctx, addr, coinsThatUnlock))
		unlockingLockup, err := app.LockupKeeper.LockTokens(ctx, addr, coinsThatUnlock, time.Second*1)
		require.NoError(t, err)

		// 2nd lock which is locked in this test case
		coinsThatRemainLocked := sdk.NewCoins(sdk.NewCoin("osmo", sdk.NewInt(10000)))
		require.NoError(t, simapp.FundAccount(app.BankKeeper, ctx, addr, coinsThatRemainLocked))
		_, err = app.LockupKeeper.LockTokens(ctx, addr, coinsThatRemainLocked, time.Second*1500)
		require.NoError(t, err)

		// initiate unlock
		_, err = app.LockupKeeper.InitiateUnlocking(ctx, unlockingLockup.LockId)
		require.NoError(t, err)

		ctx = app.NewContext(false, tmproto.Header{Time: ctx.BlockTime().Add(10 * time.Second)}) // new context 10 seconds forward which means only 1 set is unlocked

		gotLockedCoins, err := app.LockupKeeper.TotalLockedCoins(ctx)
		require.NoError(t, err)

		require.Equal(t, gotLockedCoins, coinsThatRemainLocked)
	})
}

func TestLockupKeeper_UnlockAvailableCoins(t *testing.T) {
	t.Run("success", func(t *testing.T) {
		app, _ := testutil.NewNibiruApp(false)
		ctx := app.NewContext(false, tmproto.Header{Time: time.Now()})

		addr := sample.AccAddress()
		// lock some coins
		coins1 := sdk.NewCoins(sdk.NewCoin("atom", sdk.NewInt(1000)))
		require.NoError(t, simapp.FundAccount(app.BankKeeper, ctx, addr, coins1))
		lock1, err := app.LockupKeeper.LockTokens(ctx, addr, coins1, time.Second*1)
		require.NoError(t, err)

		coins2 := sdk.NewCoins(sdk.NewCoin("osmo", sdk.NewInt(10000)))
		require.NoError(t, simapp.FundAccount(app.BankKeeper, ctx, addr, coins2))
		lock2, err := app.LockupKeeper.LockTokens(ctx, addr, coins2, time.Second*2)
		require.NoError(t, err)

		// initiate unlocking
		_, err = app.LockupKeeper.InitiateUnlocking(ctx, lock1.LockId)
		require.NoError(t, err)
		_, err = app.LockupKeeper.InitiateUnlocking(ctx, lock2.LockId)
		require.NoError(t, err)

		ctx = app.NewContext(false, tmproto.Header{Time: ctx.BlockTime().Add(10 * time.Second)}) // new context 10 seconds forward which means only 1 set is unlocked

		unlockedCoins, err := app.LockupKeeper.UnlockAvailableCoins(ctx, addr)
		require.NoError(t, err)

		require.Equal(t, unlockedCoins.Sort(), coins2.Add(coins1...).Sort())
	})
}

func TestLockupKeeper_LocksByDenomUnlockingAfter(t *testing.T) {
	t.Run("success", func(t *testing.T) {
		app, _ := testutil.NewNibiruApp(false)
<<<<<<< HEAD
		ctx := app.NewContext(false, tmproto.Header{Time: time.Now()})
=======
		ctx := app.NewContext(false, tmproto.Header{Time: time.Now().UTC()})
>>>>>>> a9447e65

		addr := sample.AccAddress()
		locked := sdk.Coins{sdk.NewInt64Coin("atom", 100)}
		unlocked := sdk.Coins{sdk.NewInt64Coin("atom", 50)}

		require.NoError(t, simapp.FundAccount(app.BankKeeper, ctx, addr, locked))
		require.NoError(t, simapp.FundAccount(app.BankKeeper, ctx, addr, unlocked))

		lock1, err := app.LockupKeeper.LockTokens(ctx, addr, locked, 1*time.Second)
		require.NoError(t, err)
		_, err = app.LockupKeeper.InitiateUnlocking(ctx, lock1.LockId)
		require.NoError(t, err)
		expected, err := app.LockupKeeper.LockTokens(ctx, addr, unlocked, 10*time.Second)
		require.NoError(t, err)

		processed := 0
		app.LockupKeeper.LocksByDenomUnlockingAfter(ctx, locked.GetDenomByIndex(0), 1*time.Second, func(lock *types.Lock) (stop bool) {
			require.Equal(t, expected.LockId, lock.LockId)
			require.Equal(t, expected.Coins, lock.Coins)
			require.Equal(t, expected.Duration, lock.Duration)
			require.Equal(t, expected.Owner, lock.Owner)
			require.Equal(t, expected.EndTime, lock.EndTime)

			processed++
			return false
		})

		require.Equal(t, 1, processed)
	})
}<|MERGE_RESOLUTION|>--- conflicted
+++ resolved
@@ -292,11 +292,7 @@
 func TestLockupKeeper_LocksByDenomUnlockingAfter(t *testing.T) {
 	t.Run("success", func(t *testing.T) {
 		app, _ := testutil.NewNibiruApp(false)
-<<<<<<< HEAD
-		ctx := app.NewContext(false, tmproto.Header{Time: time.Now()})
-=======
 		ctx := app.NewContext(false, tmproto.Header{Time: time.Now().UTC()})
->>>>>>> a9447e65
 
 		addr := sample.AccAddress()
 		locked := sdk.Coins{sdk.NewInt64Coin("atom", 100)}
