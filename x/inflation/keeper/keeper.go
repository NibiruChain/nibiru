--- conflicted
+++ resolved
@@ -13,11 +13,7 @@
 
 // Keeper of the inflation module. Keepers are module-specific "gate keepers"
 // responsible for encapsulating access to the key-value stores (state) of the
-<<<<<<< HEAD
-// network. The functions on the Keeper contain all of the business logic for
-=======
 // network. The functions on the Keeper contain all the business logic for
->>>>>>> ba151df2
 // reading and modifying state.
 type Keeper struct {
 	cdc      codec.BinaryCodec
@@ -31,11 +27,7 @@
 	distrKeeper   types.DistrKeeper
 	stakingKeeper types.StakingKeeper
 	sudoKeeper    types.SudoKeeper
-<<<<<<< HEAD
-	// feeCollectorName is the name of of x/auth module's fee collector module
-=======
 	// feeCollectorName is the name of x/auth module's fee collector module
->>>>>>> ba151df2
 	// account, "fee_collector", which collects transaction fees for distribution
 	// to all stakers.
 	// By sending staking inflation to the fee collector, the tokens are properly
