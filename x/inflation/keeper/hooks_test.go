--- conflicted
+++ resolved
@@ -225,11 +225,7 @@
 	params.EpochsPerPeriod = 30
 
 	// y = 3 * x + 3 -> 3 nibi per epoch for period 0, 6 nibi per epoch for period 1
-<<<<<<< HEAD
-	params.PolynomialFactors = []sdk.Dec{sdkmath.LegacyNewDec(3), sdkmath.LegacyNewDec(3)}
-=======
-	params.PolynomialFactors = []math.LegacyDec{math.LegacyNewDec(3), math.LegacyNewDec(3)}
->>>>>>> d4233c81
+	params.PolynomialFactors = []sdkmath.LegacyDec{sdkmath.LegacyNewDec(3), sdkmath.LegacyNewDec(3)}
 	params.InflationDistribution = types.InflationDistribution{
 		CommunityPool:     sdkmath.LegacyZeroDec(),
 		StakingRewards:    sdkmath.LegacyOneDec(),
@@ -240,7 +236,7 @@
 
 	require.Equal(t, sdkmath.ZeroInt(), GetBalanceStaking(ctx, nibiruApp))
 
-	for i := 0; i < 42069; i++ {
+	for range 42069 {
 		inflationKeeper.Hooks().AfterEpochEnd(ctx, epochstypes.DayEpochID, epochNumber)
 		epochNumber++
 	}
