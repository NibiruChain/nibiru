--- conflicted
+++ resolved
@@ -3,10 +3,7 @@
 import (
 	"fmt"
 
-<<<<<<< HEAD
-=======
 	"cosmossdk.io/math"
->>>>>>> ba151df2
 	sdkmath "cosmossdk.io/math"
 	sdk "github.com/cosmos/cosmos-sdk/types"
 
@@ -58,11 +55,7 @@
 }
 
 // AllocatePolynomialInflation allocates coins from the inflation to external
-<<<<<<< HEAD
-// modules according to proportions proportions:
-=======
 // modules according to proportions:
->>>>>>> ba151df2
 //
 // Returns:
 //   - staking: Tokens minted for staking inflation that go to the decentralized
@@ -162,20 +155,12 @@
 	}
 
 	// EpochMintProvision * 365 / circulatingSupply * 100
-<<<<<<< HEAD
-	circulatingSupplyToDec := sdk.NewDecFromInt(circulatingSupply)
-=======
 	circulatingSupplyToDec := math.LegacyNewDecFromInt(circulatingSupply)
->>>>>>> ba151df2
 	return epochMintProvision.
 		MulInt64(int64(k.GetEpochsPerPeriod(ctx))).
 		MulInt64(int64(k.GetPeriodsPerYear(ctx))).
 		Quo(circulatingSupplyToDec).
-<<<<<<< HEAD
-		Mul(sdk.NewDec(100))
-=======
 		Mul(math.LegacyNewDec(100))
->>>>>>> ba151df2
 }
 
 // GetEpochMintProvision retrieves necessary params KV storage
