package keeper_test

import (
	"testing"

	sdk "github.com/cosmos/cosmos-sdk/types"
	"github.com/stretchr/testify/suite"

	"github.com/NibiruChain/nibiru/app"
	"github.com/NibiruChain/nibiru/x/common/testutil/testapp"

	inflationtypes "github.com/NibiruChain/nibiru/x/inflation/types"
)

type QueryServerSuite struct {
	suite.Suite

	nibiruApp *app.NibiruApp
	ctx       sdk.Context
}

func (s *QueryServerSuite) SetupSuite() {
	nibiruApp, ctx := testapp.NewNibiruTestAppAndContext(true)
	s.nibiruApp = nibiruApp
	s.ctx = ctx
}
<<<<<<< HEAD

func TestSuite_QueryServerSuite_RunAll(t *testing.T) {
	suite.Run(t, new(QueryServerSuite))
}

=======

func TestSuite_QueryServerSuite_RunAll(t *testing.T) {
	suite.Run(t, new(QueryServerSuite))
}

>>>>>>> 4e550a0a
func (s *QueryServerSuite) TestQueryPeriod() {
	nibiruApp, ctx := s.nibiruApp, s.ctx

	resp, err := nibiruApp.InflationKeeper.Period(
		sdk.WrapSDKContext(ctx), &inflationtypes.QueryPeriodRequest{},
	)

	s.NoError(err)
	s.Assert().Equal(uint64(0), resp.Period)

	nibiruApp.InflationKeeper.CurrentPeriod.Next(ctx)

	resp, err = nibiruApp.InflationKeeper.Period(
		sdk.WrapSDKContext(ctx), &inflationtypes.QueryPeriodRequest{},
	)
	s.NoError(err)
	s.Assert().Equal(uint64(1), resp.Period)
}

func (s *QueryServerSuite) TestQuerySkippedEpochs() {
	nibiruApp, ctx := s.nibiruApp, s.ctx
	resp, err := nibiruApp.InflationKeeper.SkippedEpochs(
		sdk.WrapSDKContext(ctx), &inflationtypes.QuerySkippedEpochsRequest{},
	)

	s.Require().NoError(err)
	s.Assert().Equal(uint64(0), resp.SkippedEpochs)

	nibiruApp.InflationKeeper.NumSkippedEpochs.Next(ctx)

	resp, err = nibiruApp.InflationKeeper.SkippedEpochs(
		sdk.WrapSDKContext(ctx), &inflationtypes.QuerySkippedEpochsRequest{},
	)
	s.NoError(err)
	s.Assert().Equal(uint64(1), resp.SkippedEpochs)
}

func (s *QueryServerSuite) TestQueryEpochMintProvision() {
	nibiruApp, ctx := s.nibiruApp, s.ctx
	resp, err := nibiruApp.InflationKeeper.EpochMintProvision(
		sdk.WrapSDKContext(ctx), &inflationtypes.QueryEpochMintProvisionRequest{},
	)
	s.NoError(err)
	s.NotNil(resp)
}

func (s *QueryServerSuite) TestQueryInflationRate() {
	nibiruApp, ctx := s.nibiruApp, s.ctx
	resp, err := nibiruApp.InflationKeeper.InflationRate(
		sdk.WrapSDKContext(ctx), &inflationtypes.QueryInflationRateRequest{},
	)
	s.NoError(err)
	s.NotNil(resp)
<<<<<<< HEAD
=======
}

func (s *QueryServerSuite) TestQueryCirculatingSupply() {
	nibiruApp, ctx := s.nibiruApp, s.ctx
	resp, err := nibiruApp.InflationKeeper.CirculatingSupply(
		sdk.WrapSDKContext(ctx), &inflationtypes.QueryCirculatingSupplyRequest{},
	)
	s.NoError(err)
	s.NotNil(resp)
}

func (s *QueryServerSuite) TestQueryParams() {
	nibiruApp, ctx := s.nibiruApp, s.ctx
	resp, err := nibiruApp.InflationKeeper.Params(
		sdk.WrapSDKContext(ctx), &inflationtypes.QueryParamsRequest{},
	)
	s.NoError(err)
	s.NotNil(resp)
>>>>>>> 4e550a0a
}<|MERGE_RESOLUTION|>--- conflicted
+++ resolved
@@ -24,19 +24,11 @@
 	s.nibiruApp = nibiruApp
 	s.ctx = ctx
 }
-<<<<<<< HEAD
 
 func TestSuite_QueryServerSuite_RunAll(t *testing.T) {
 	suite.Run(t, new(QueryServerSuite))
 }
 
-=======
-
-func TestSuite_QueryServerSuite_RunAll(t *testing.T) {
-	suite.Run(t, new(QueryServerSuite))
-}
-
->>>>>>> 4e550a0a
 func (s *QueryServerSuite) TestQueryPeriod() {
 	nibiruApp, ctx := s.nibiruApp, s.ctx
 
@@ -90,8 +82,6 @@
 	)
 	s.NoError(err)
 	s.NotNil(resp)
-<<<<<<< HEAD
-=======
 }
 
 func (s *QueryServerSuite) TestQueryCirculatingSupply() {
@@ -110,5 +100,4 @@
 	)
 	s.NoError(err)
 	s.NotNil(resp)
->>>>>>> 4e550a0a
 }