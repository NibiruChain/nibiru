--- conflicted
+++ resolved
@@ -4,12 +4,7 @@
 	"errors"
 	"fmt"
 
-<<<<<<< HEAD
 	sdkmath "cosmossdk.io/math"
-	sdk "github.com/cosmos/cosmos-sdk/types"
-=======
-	"cosmossdk.io/math"
->>>>>>> d4233c81
 )
 
 var (
@@ -24,23 +19,13 @@
 
 var (
 	DefaultInflation         = false
-<<<<<<< HEAD
-	DefaultPolynomialFactors = []sdk.Dec{
+	DefaultPolynomialFactors = []sdkmath.LegacyDec{
 		sdkmath.LegacyMustNewDecFromStr("-0.000147085524"),
 		sdkmath.LegacyMustNewDecFromStr("0.074291982762"),
 		sdkmath.LegacyMustNewDecFromStr("-18.867415611180"),
 		sdkmath.LegacyMustNewDecFromStr("3128.641926954698"),
 		sdkmath.LegacyMustNewDecFromStr("-334834.740631598223"),
 		sdkmath.LegacyMustNewDecFromStr("17827464.906540066004"),
-=======
-	DefaultPolynomialFactors = []math.LegacyDec{
-		math.LegacyMustNewDecFromStr("-0.000147085524"),
-		math.LegacyMustNewDecFromStr("0.074291982762"),
-		math.LegacyMustNewDecFromStr("-18.867415611180"),
-		math.LegacyMustNewDecFromStr("3128.641926954698"),
-		math.LegacyMustNewDecFromStr("-334834.740631598223"),
-		math.LegacyMustNewDecFromStr("17827464.906540066004"),
->>>>>>> d4233c81
 	}
 	DefaultInflationDistribution = InflationDistribution{
 		CommunityPool:     sdkmath.LegacyNewDecWithPrec(35_4825, 6), // 35.4825%
@@ -53,7 +38,7 @@
 )
 
 func NewParams(
-	polynomialCalculation []math.LegacyDec,
+	polynomialCalculation []sdkmath.LegacyDec,
 	inflationDistribution InflationDistribution,
 	inflationEnabled bool,
 	hasInflationStarted bool,
@@ -86,7 +71,7 @@
 }
 
 func validatePolynomialFactors(i any) error {
-	v, ok := i.([]math.LegacyDec)
+	v, ok := i.([]sdkmath.LegacyDec)
 	if !ok {
 		return fmt.Errorf("invalid parameter type: %T", i)
 	}
