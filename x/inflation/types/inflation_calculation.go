--- conflicted
+++ resolved
@@ -11,27 +11,13 @@
 	period uint64,
 ) sdk.Dec {
 	if params.EpochsPerPeriod == 0 || !params.InflationEnabled || period >= params.MaxPeriod {
-<<<<<<< HEAD
-		return sdk.ZeroDec()
-=======
 		return math.LegacyZeroDec()
->>>>>>> ba151df2
 	}
 
 	// truncating to the nearest integer
 	x := period
 
 	// Calculate the value of the polynomial at x
-<<<<<<< HEAD
-	polynomialValue := polynomial(params.PolynomialFactors, sdk.NewDec(int64(x)))
-
-	if polynomialValue.IsNegative() {
-		// Just to make sure nothing weird occur
-		return sdk.ZeroDec()
-	}
-
-	return polynomialValue.Quo(sdk.NewDec(int64(params.EpochsPerPeriod)))
-=======
 	polynomialValue := polynomial(params.PolynomialFactors, math.LegacyNewDec(int64(x)))
 
 	if polynomialValue.IsNegative() {
@@ -40,25 +26,16 @@
 	}
 
 	return polynomialValue.Quo(math.LegacyNewDec(int64(params.EpochsPerPeriod)))
->>>>>>> ba151df2
 }
 
 // Compute the value of x given the polynomial factors
 func polynomial(factors []sdk.Dec, x sdk.Dec) sdk.Dec {
-<<<<<<< HEAD
-	result := sdk.ZeroDec()
-=======
 	result := math.LegacyZeroDec()
->>>>>>> ba151df2
 	for i, factor := range factors {
 		result = result.Add(factor.Mul(x.Power(uint64(len(factors) - i - 1))))
 	}
 
 	// Multiply by 1 million to get the value in unibi
-<<<<<<< HEAD
-	return result.Mul(sdk.NewDec(1_000_000))
-=======
 	// 1 unibi = 1e6 nibi and the polynomial was fit on nibi token curve.
 	return result.Mul(math.LegacyNewDec(1_000_000))
->>>>>>> ba151df2
 }