--- conflicted
+++ resolved
@@ -10,8 +10,7 @@
 )
 
 // These numbers are for year n month 1
-<<<<<<< HEAD
-var ExpectedYearlyInflation = []sdk.Dec{
+var ExpectedYearlyInflation = []sdkmath.LegacyDec{
 	sdkmath.LegacyNewDec(193_333_719e6),
 	sdkmath.LegacyNewDec(154_304_107e6),
 	sdkmath.LegacyNewDec(123_153_673e6),
@@ -20,17 +19,6 @@
 	sdkmath.LegacyNewDec(62_611_919e6),
 	sdkmath.LegacyNewDec(49_972_019e6),
 	sdkmath.LegacyNewDec(39_883_823e6),
-=======
-var ExpectedYearlyInflation = []math.LegacyDec{
-	math.LegacyNewDec(193_333_719e6),
-	math.LegacyNewDec(154_304_107e6),
-	math.LegacyNewDec(123_153_673e6),
-	math.LegacyNewDec(98_291_791e6),
-	math.LegacyNewDec(78_448_949e6),
-	math.LegacyNewDec(62_611_919e6),
-	math.LegacyNewDec(49_972_019e6),
-	math.LegacyNewDec(39_883_823e6),
->>>>>>> d4233c81
 }
 
 // ExpectedTotalInflation is the total amount of NIBI tokens (in unibi) that
@@ -106,13 +94,8 @@
 
 // withinRange returns an error if the actual value is not within the expected value +/- tolerance
 // tolerance is a percentage set to 0.01% by default
-<<<<<<< HEAD
-func withinRange(expected, actual sdk.Dec) error {
+func withinRange(expected, actual sdkmath.LegacyDec) error {
 	tolerance := sdkmath.LegacyNewDecWithPrec(1, 4)
-=======
-func withinRange(expected, actual math.LegacyDec) error {
-	tolerance := math.LegacyNewDecWithPrec(1, 4)
->>>>>>> d4233c81
 	if expected.Sub(actual).Abs().Quo(expected).GT(tolerance) {
 		tolerancePercent := tolerance.Mul(sdkmath.LegacyNewDec(100))
 		return fmt.Errorf("expected %s to be within %s%% of %s", actual.String(), tolerancePercent.String(), expected.String())
