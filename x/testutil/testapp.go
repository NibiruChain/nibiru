package testutil

import (
	"encoding/json"
	"os"
	"path/filepath"
	"time"

	"github.com/NibiruChain/nibiru/app"
	"github.com/cosmos/cosmos-sdk/simapp"
	sdk "github.com/cosmos/cosmos-sdk/types"
	abci "github.com/tendermint/tendermint/abci/types"
	"github.com/tendermint/tendermint/libs/log"
	tmproto "github.com/tendermint/tendermint/proto/tendermint/types"
	tmtypes "github.com/tendermint/tendermint/types"
	tmdb "github.com/tendermint/tm-db"
)

// New creates application instance with in-memory database and disabled logging.
func New(shouldUseDefaultGenesis bool) *app.NibiruApp {
	userHomeDir, err := os.UserHomeDir()
	if err != nil {
		panic(err)
	}

	nodeHome := filepath.Join(userHomeDir, ".nibid")
	db := tmdb.NewMemDB()
	logger := log.NewNopLogger()

	encoding := app.MakeTestEncodingConfig()

<<<<<<< HEAD
	a := app.NewMatrixApp(
=======
	a := app.NewNibiruApp(
>>>>>>> 3adcb7c3
		logger,
		db,
		/*traceStore=*/ nil,
		/*loadLatest=*/ true,
		/*skipUpgradeHeights=*/ map[int64]bool{},
		/*homePath=*/ nodeHome,
		/*invCheckPeriod=*/ 0,
		/*encodingConfig=*/ encoding,
		/*appOpts=*/ simapp.EmptyAppOptions{},
	)

	var stateBytes []byte = []byte("{}")
	if shouldUseDefaultGenesis {
		genesisState := app.NewDefaultGenesisState(encoding.Marshaler)
		stateBytes, err = json.MarshalIndent(genesisState, "", " ")
		if err != nil {
			panic(err)
		}
	}

	// InitChain updates deliverState which is required when app.NewContext is called
	a.InitChain(abci.RequestInitChain{
		ConsensusParams: DefaultConsensusParams,
		AppStateBytes:   stateBytes,
	})

	return a
}

func NewNibiruApp(shouldUseDefaultGenesis bool) (*app.NibiruApp, sdk.Context) {
	newNibiruApp := New(shouldUseDefaultGenesis)
	ctx := newNibiruApp.NewContext(false, tmproto.Header{})

	return newNibiruApp, ctx
}

var DefaultConsensusParams = &abci.ConsensusParams{
	Block: &abci.BlockParams{
		MaxBytes: 200000,
		MaxGas:   2000000,
	},
	Evidence: &tmproto.EvidenceParams{
		MaxAgeNumBlocks: 302400,
		MaxAgeDuration:  504 * time.Hour, // 3 weeks is the max duration
		MaxBytes:        10000,
	},
	Validator: &tmproto.ValidatorParams{
		PubKeyTypes: []string{
			tmtypes.ABCIPubKeyTypeEd25519,
		},
	},
}<|MERGE_RESOLUTION|>--- conflicted
+++ resolved
@@ -29,11 +29,7 @@
 
 	encoding := app.MakeTestEncodingConfig()
 
-<<<<<<< HEAD
-	a := app.NewMatrixApp(
-=======
 	a := app.NewNibiruApp(
->>>>>>> 3adcb7c3
 		logger,
 		db,
 		/*traceStore=*/ nil,
