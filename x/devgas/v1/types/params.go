--- conflicted
+++ resolved
@@ -3,18 +3,13 @@
 import (
 	"fmt"
 
-<<<<<<< HEAD
 	sdkmath "cosmossdk.io/math"
-	sdk "github.com/cosmos/cosmos-sdk/types"
-=======
-	"cosmossdk.io/math"
->>>>>>> d4233c81
 )
 
 // NewParams creates a new Params object
 func NewParams(
 	enableFeeShare bool,
-	developerShares math.LegacyDec,
+	developerShares sdkmath.LegacyDec,
 	allowedDenoms []string,
 ) ModuleParams {
 	return ModuleParams{
@@ -42,7 +37,7 @@
 }
 
 func validateShares(i any) error {
-	v, ok := i.(math.LegacyDec)
+	v, ok := i.(sdkmath.LegacyDec)
 
 	if !ok {
 		return fmt.Errorf("invalid parameter type: %T", i)
