// nolint
package keeper

import (
	"testing"
	"time"

<<<<<<< HEAD
	sudokeeper "github.com/NibiruChain/nibiru/x/sudo/keeper"
	sudotypes "github.com/NibiruChain/nibiru/x/sudo/types"

	"github.com/cosmos/cosmos-sdk/store"
	storetypes "github.com/cosmos/cosmos-sdk/store/types"
	"github.com/cosmos/cosmos-sdk/testutil/sims"
	"github.com/cosmos/cosmos-sdk/types/module/testutil"
	govtypes "github.com/cosmos/cosmos-sdk/x/gov/types"

	"github.com/NibiruChain/nibiru/x/common/denoms"
	"github.com/NibiruChain/nibiru/x/oracle/types"
=======
	"cosmossdk.io/math"
	"github.com/NibiruChain/nibiru/v2/x/common/denoms"
	"github.com/NibiruChain/nibiru/v2/x/oracle/types"
	"github.com/NibiruChain/nibiru/v2/x/sudo"
	sudokeeper "github.com/NibiruChain/nibiru/v2/x/sudo/keeper"
	sudotypes "github.com/NibiruChain/nibiru/v2/x/sudo/types"
>>>>>>> ba151df2
	dbm "github.com/cometbft/cometbft-db"
	"github.com/cometbft/cometbft/crypto"
	"github.com/cometbft/cometbft/crypto/secp256k1"
	"github.com/cometbft/cometbft/libs/log"
	tmproto "github.com/cometbft/cometbft/proto/tendermint/types"
	"github.com/cosmos/cosmos-sdk/codec"
	codectypes "github.com/cosmos/cosmos-sdk/codec/types"
	cryptotypes "github.com/cosmos/cosmos-sdk/crypto/types"
	"github.com/cosmos/cosmos-sdk/std"
	"github.com/cosmos/cosmos-sdk/store"
	storetypes "github.com/cosmos/cosmos-sdk/store/types"
	"github.com/cosmos/cosmos-sdk/testutil/sims"
	sdk "github.com/cosmos/cosmos-sdk/types"
	"github.com/cosmos/cosmos-sdk/types/module"
	"github.com/cosmos/cosmos-sdk/types/module/testutil"
	"github.com/cosmos/cosmos-sdk/x/auth"
	authkeeper "github.com/cosmos/cosmos-sdk/x/auth/keeper"
	"github.com/cosmos/cosmos-sdk/x/auth/tx"
	authtypes "github.com/cosmos/cosmos-sdk/x/auth/types"
	"github.com/cosmos/cosmos-sdk/x/bank"
	bankkeeper "github.com/cosmos/cosmos-sdk/x/bank/keeper"
	banktypes "github.com/cosmos/cosmos-sdk/x/bank/types"
	distr "github.com/cosmos/cosmos-sdk/x/distribution"
	distrkeeper "github.com/cosmos/cosmos-sdk/x/distribution/keeper"
	distrtypes "github.com/cosmos/cosmos-sdk/x/distribution/types"
	govtypes "github.com/cosmos/cosmos-sdk/x/gov/types"
	"github.com/cosmos/cosmos-sdk/x/params"
	paramstypes "github.com/cosmos/cosmos-sdk/x/params/types"
	slashingkeeper "github.com/cosmos/cosmos-sdk/x/slashing/keeper"
	slashingtypes "github.com/cosmos/cosmos-sdk/x/slashing/types"
	"github.com/cosmos/cosmos-sdk/x/staking"
	stakingkeeper "github.com/cosmos/cosmos-sdk/x/staking/keeper"
	stakingtypes "github.com/cosmos/cosmos-sdk/x/staking/types"
	"github.com/stretchr/testify/require"
)

const faucetAccountName = "faucet"

// ModuleBasics nolint
var ModuleBasics = module.NewBasicManager(
	auth.AppModuleBasic{},
	bank.AppModuleBasic{},
	distr.AppModuleBasic{},
	staking.AppModuleBasic{},
	params.AppModuleBasic{},
	sudo.AppModuleBasic{},
)

// MakeTestCodec nolint
func MakeTestCodec(t *testing.T) codec.Codec {
	return MakeEncodingConfig(t).Codec
}

// MakeEncodingConfig nolint
func MakeEncodingConfig(_ *testing.T) testutil.TestEncodingConfig {
	amino := codec.NewLegacyAmino()
	interfaceRegistry := codectypes.NewInterfaceRegistry()
	codec := codec.NewProtoCodec(interfaceRegistry)
	txCfg := tx.NewTxConfig(codec, tx.DefaultSignModes)

	std.RegisterInterfaces(interfaceRegistry)
	std.RegisterLegacyAminoCodec(amino)

	ModuleBasics.RegisterLegacyAminoCodec(amino)
	ModuleBasics.RegisterInterfaces(interfaceRegistry)
	types.RegisterLegacyAminoCodec(amino)
	types.RegisterInterfaces(interfaceRegistry)
	return testutil.TestEncodingConfig{
		InterfaceRegistry: interfaceRegistry,
		Codec:             codec,
		TxConfig:          txCfg,
		Amino:             amino,
	}
}

// Test addresses
var (
	ValPubKeys = sims.CreateTestPubKeys(5)

	pubKeys = []crypto.PubKey{
		secp256k1.GenPrivKey().PubKey(),
		secp256k1.GenPrivKey().PubKey(),
		secp256k1.GenPrivKey().PubKey(),
		secp256k1.GenPrivKey().PubKey(),
		secp256k1.GenPrivKey().PubKey(),
	}

	Addrs = []sdk.AccAddress{
		sdk.AccAddress(pubKeys[0].Address()),
		sdk.AccAddress(pubKeys[1].Address()),
		sdk.AccAddress(pubKeys[2].Address()),
		sdk.AccAddress(pubKeys[3].Address()),
		sdk.AccAddress(pubKeys[4].Address()),
	}

	ValAddrs = []sdk.ValAddress{
		sdk.ValAddress(pubKeys[0].Address()),
		sdk.ValAddress(pubKeys[1].Address()),
		sdk.ValAddress(pubKeys[2].Address()),
		sdk.ValAddress(pubKeys[3].Address()),
		sdk.ValAddress(pubKeys[4].Address()),
	}

	InitTokens = sdk.TokensFromConsensusPower(200, sdk.DefaultPowerReduction)
	InitCoins  = sdk.NewCoins(sdk.NewCoin(denoms.NIBI, InitTokens))

	OracleDecPrecision = 8
)

// TestFixture nolint
type TestFixture struct {
	Ctx           sdk.Context
	Cdc           *codec.LegacyAmino
	AccountKeeper authkeeper.AccountKeeper
	BankKeeper    bankkeeper.Keeper
	OracleKeeper  Keeper
	StakingKeeper stakingkeeper.Keeper
	DistrKeeper   distrkeeper.Keeper
<<<<<<< HEAD
	SudoKeeper    sudokeeper.Keeper
=======
	SudoKeeper    types.SudoKeeper
>>>>>>> ba151df2
}

// CreateTestFixture nolint
// Creates a base app, with 5 accounts,
func CreateTestFixture(t *testing.T) TestFixture {
	keyAcc := sdk.NewKVStoreKey(authtypes.StoreKey)
	keyBank := sdk.NewKVStoreKey(banktypes.StoreKey)
	keyParams := sdk.NewKVStoreKey(paramstypes.StoreKey)
	tKeyParams := sdk.NewTransientStoreKey(paramstypes.TStoreKey)
	keyOracle := sdk.NewKVStoreKey(types.StoreKey)
	keyStaking := sdk.NewKVStoreKey(stakingtypes.StoreKey)
	keySlashing := sdk.NewKVStoreKey(slashingtypes.StoreKey)
	keyDistr := sdk.NewKVStoreKey(distrtypes.StoreKey)
	keySudo := sdk.NewKVStoreKey(sudotypes.StoreKey)

	govModuleAddr := authtypes.NewModuleAddress(govtypes.ModuleName).String()

	db := dbm.NewMemDB()
	ms := store.NewCommitMultiStore(db)
	ctx := sdk.NewContext(ms, tmproto.Header{Time: time.Now().UTC(), Height: 1}, false, log.NewNopLogger())
	encodingConfig := MakeEncodingConfig(t)
	appCodec, legacyAmino := encodingConfig.Codec, encodingConfig.Amino

	ms.MountStoreWithDB(keyAcc, storetypes.StoreTypeIAVL, db)
	ms.MountStoreWithDB(keyBank, storetypes.StoreTypeIAVL, db)
	ms.MountStoreWithDB(tKeyParams, storetypes.StoreTypeTransient, db)
	ms.MountStoreWithDB(keyParams, storetypes.StoreTypeIAVL, db)
	ms.MountStoreWithDB(keyOracle, storetypes.StoreTypeIAVL, db)
	ms.MountStoreWithDB(keyStaking, storetypes.StoreTypeIAVL, db)
	ms.MountStoreWithDB(keyDistr, storetypes.StoreTypeIAVL, db)
	ms.MountStoreWithDB(keySudo, storetypes.StoreTypeIAVL, db)

	require.NoError(t, ms.LoadLatestVersion())

	blackListAddrs := map[string]bool{
		authtypes.FeeCollectorName:     true,
		stakingtypes.NotBondedPoolName: true,
		stakingtypes.BondedPoolName:    true,
		distrtypes.ModuleName:          true,
		faucetAccountName:              true,
	}

	maccPerms := map[string][]string{
		faucetAccountName:              {authtypes.Minter},
		authtypes.FeeCollectorName:     nil,
		stakingtypes.NotBondedPoolName: {authtypes.Burner, authtypes.Staking},
		stakingtypes.BondedPoolName:    {authtypes.Burner, authtypes.Staking},
		distrtypes.ModuleName:          nil,
		types.ModuleName:               nil,
	}

	accountKeeper := authkeeper.NewAccountKeeper(
		appCodec,
		keyAcc,
		authtypes.ProtoBaseAccount,
		maccPerms,
		sdk.GetConfig().GetBech32AccountAddrPrefix(),
		authtypes.NewModuleAddress(govtypes.ModuleName).String(),
	)
	bankKeeper := bankkeeper.NewBaseKeeper(
		appCodec,
		keyBank,
		accountKeeper,
		blackListAddrs,
		authtypes.NewModuleAddress(govtypes.ModuleName).String(),
	)

	totalSupply := sdk.NewCoins(sdk.NewCoin(denoms.NIBI, InitTokens.MulRaw(int64(len(Addrs)*10))))
	bankKeeper.MintCoins(ctx, faucetAccountName, totalSupply)

	stakingKeeper := stakingkeeper.NewKeeper(
		appCodec,
		keyStaking,
		accountKeeper,
		bankKeeper,
		authtypes.NewModuleAddress(govtypes.ModuleName).String(),
	)
	stakingParams := stakingtypes.DefaultParams()
	stakingParams.BondDenom = denoms.NIBI
	stakingKeeper.SetParams(ctx, stakingParams)

	slashingKeeper := slashingkeeper.NewKeeper(appCodec, legacyAmino, keySlashing, stakingKeeper, govModuleAddr)

	distrKeeper := distrkeeper.NewKeeper(
		appCodec,
		keyDistr,
		accountKeeper, bankKeeper, stakingKeeper,
		authtypes.FeeCollectorName,
		authtypes.NewModuleAddress(govtypes.ModuleName).String(),
	)

	distrKeeper.SetFeePool(ctx, distrtypes.InitialFeePool())
	distrParams := distrtypes.DefaultParams()
	distrParams.CommunityTax = math.LegacyNewDecWithPrec(2, 2)
	distrParams.BaseProposerReward = math.LegacyNewDecWithPrec(1, 2)
	distrParams.BonusProposerReward = math.LegacyNewDecWithPrec(4, 2)
	distrKeeper.SetParams(ctx, distrParams)
	stakingKeeper.SetHooks(stakingtypes.NewMultiStakingHooks(distrKeeper.Hooks()))

	feeCollectorAcc := authtypes.NewEmptyModuleAccount(authtypes.FeeCollectorName)
	notBondedPool := authtypes.NewEmptyModuleAccount(stakingtypes.NotBondedPoolName, authtypes.Burner, authtypes.Staking)
	bondPool := authtypes.NewEmptyModuleAccount(stakingtypes.BondedPoolName, authtypes.Burner, authtypes.Staking)
	distrAcc := authtypes.NewEmptyModuleAccount(distrtypes.ModuleName)
	oracleAcc := authtypes.NewEmptyModuleAccount(types.ModuleName, authtypes.Minter)

	bankKeeper.SendCoinsFromModuleToModule(ctx, faucetAccountName, stakingtypes.NotBondedPoolName, sdk.NewCoins(sdk.NewCoin(denoms.NIBI, InitTokens.MulRaw(int64(len(Addrs))))))

	sudoKeeper := sudokeeper.NewKeeper(appCodec, keySudo)
	sudoAcc := authtypes.NewEmptyModuleAccount(sudotypes.ModuleName)

	accountKeeper.SetModuleAccount(ctx, feeCollectorAcc)
	accountKeeper.SetModuleAccount(ctx, bondPool)
	accountKeeper.SetModuleAccount(ctx, notBondedPool)
	accountKeeper.SetModuleAccount(ctx, distrAcc)
	accountKeeper.SetModuleAccount(ctx, oracleAcc)
	accountKeeper.SetModuleAccount(ctx, sudoAcc)

	for _, addr := range Addrs {
		accountKeeper.SetAccount(ctx, authtypes.NewBaseAccountWithAddress(addr))
		err := bankKeeper.SendCoinsFromModuleToAccount(ctx, faucetAccountName, addr, InitCoins)
		require.NoError(t, err)
	}

	sudoKeeper := sudokeeper.NewKeeper(
		appCodec,
		keySudo,
	)

	keeper := NewKeeper(
		appCodec,
		keyOracle,
		accountKeeper,
		bankKeeper,
		distrKeeper,
		stakingKeeper,
		slashingKeeper,
<<<<<<< HEAD
=======
		sudoKeeper,
>>>>>>> ba151df2
		distrtypes.ModuleName,
	)

	defaults := types.DefaultParams()

	for _, pair := range defaults.Whitelist {
		keeper.WhitelistedPairs.Insert(ctx, pair)
	}

	keeper.Params.Set(ctx, defaults)

<<<<<<< HEAD
	return TestFixture{ctx, legacyAmino, accountKeeper, bankKeeper, keeper, *stakingKeeper, distrKeeper, sudoKeeper}
=======
	return TestFixture{
		ctx, legacyAmino, accountKeeper, bankKeeper,
		keeper,
		*stakingKeeper,
		distrKeeper,
		sudoKeeper,
	}
>>>>>>> ba151df2
}

// NewTestMsgCreateValidator test msg creator
func NewTestMsgCreateValidator(
	address sdk.ValAddress, pubKey cryptotypes.PubKey, amt sdk.Int,
) *stakingtypes.MsgCreateValidator {
	commission := stakingtypes.NewCommissionRates(math.LegacyZeroDec(), math.LegacyZeroDec(), math.LegacyZeroDec())
	msg, _ := stakingtypes.NewMsgCreateValidator(
		address, pubKey, sdk.NewCoin(denoms.NIBI, amt),
		stakingtypes.Description{}, commission, math.OneInt(),
	)

	return msg
}

// FundAccount is a utility function that funds an account by minting and
// sending the coins to the address. This should be used for testing purposes
// only!
func FundAccount(input TestFixture, addr sdk.AccAddress, amounts sdk.Coins) error {
	if err := input.BankKeeper.MintCoins(input.Ctx, faucetAccountName, amounts); err != nil {
		return err
	}

	return input.BankKeeper.SendCoinsFromModuleToAccount(input.Ctx, faucetAccountName, addr, amounts)
}

func AllocateRewards(t *testing.T, input TestFixture, rewards sdk.Coins, votePeriods uint64) {
	require.NoError(t, input.BankKeeper.MintCoins(input.Ctx, faucetAccountName, rewards))
	require.NoError(t, input.OracleKeeper.AllocateRewards(input.Ctx, faucetAccountName, rewards, votePeriods))
}

var (
	testStakingAmt   = sdk.TokensFromConsensusPower(10, sdk.DefaultPowerReduction)
	testExchangeRate = math.LegacyNewDec(1700)
)

func Setup(t *testing.T) (TestFixture, types.MsgServer) {
	fixture := CreateTestFixture(t)

	params, _ := fixture.OracleKeeper.Params.Get(fixture.Ctx)

	params.VotePeriod = 1
	params.SlashWindow = 100
	fixture.OracleKeeper.Params.Set(fixture.Ctx, params)

	params, _ = fixture.OracleKeeper.Params.Get(fixture.Ctx)

	h := NewMsgServerImpl(fixture.OracleKeeper, fixture.SudoKeeper)
	sh := stakingkeeper.NewMsgServerImpl(&fixture.StakingKeeper)

	// Validator created
	_, err := sh.CreateValidator(fixture.Ctx, NewTestMsgCreateValidator(ValAddrs[0], ValPubKeys[0], testStakingAmt))
	require.NoError(t, err)
	_, err = sh.CreateValidator(fixture.Ctx, NewTestMsgCreateValidator(ValAddrs[1], ValPubKeys[1], testStakingAmt))
	require.NoError(t, err)
	_, err = sh.CreateValidator(fixture.Ctx, NewTestMsgCreateValidator(ValAddrs[2], ValPubKeys[2], testStakingAmt))
	require.NoError(t, err)
	_, err = sh.CreateValidator(fixture.Ctx, NewTestMsgCreateValidator(ValAddrs[3], ValPubKeys[3], testStakingAmt))
	require.NoError(t, err)
	_, err = sh.CreateValidator(fixture.Ctx, NewTestMsgCreateValidator(ValAddrs[4], ValPubKeys[4], testStakingAmt))
	require.NoError(t, err)
	staking.EndBlocker(fixture.Ctx, &fixture.StakingKeeper)

	return fixture, h
}

func MakeAggregatePrevoteAndVote(
	t *testing.T,
	input TestFixture,
	msgServer types.MsgServer,
	height int64,
	rates types.ExchangeRateTuples,
	valIdx int,
) {
	salt := "1"
	ratesStr, err := rates.ToString()
	require.NoError(t, err)
	hash := types.GetAggregateVoteHash(salt, ratesStr, ValAddrs[valIdx])

	prevoteMsg := types.NewMsgAggregateExchangeRatePrevote(hash, Addrs[valIdx], ValAddrs[valIdx])
	_, err = msgServer.AggregateExchangeRatePrevote(sdk.WrapSDKContext(input.Ctx.WithBlockHeight(height)), prevoteMsg)
	require.NoError(t, err)

	voteMsg := types.NewMsgAggregateExchangeRateVote(salt, ratesStr, Addrs[valIdx], ValAddrs[valIdx])
	_, err = msgServer.AggregateExchangeRateVote(sdk.WrapSDKContext(input.Ctx.WithBlockHeight(height+1)), voteMsg)
	require.NoError(t, err)
}<|MERGE_RESOLUTION|>--- conflicted
+++ resolved
@@ -5,26 +5,12 @@
 	"testing"
 	"time"
 
-<<<<<<< HEAD
-	sudokeeper "github.com/NibiruChain/nibiru/x/sudo/keeper"
-	sudotypes "github.com/NibiruChain/nibiru/x/sudo/types"
-
-	"github.com/cosmos/cosmos-sdk/store"
-	storetypes "github.com/cosmos/cosmos-sdk/store/types"
-	"github.com/cosmos/cosmos-sdk/testutil/sims"
-	"github.com/cosmos/cosmos-sdk/types/module/testutil"
-	govtypes "github.com/cosmos/cosmos-sdk/x/gov/types"
-
-	"github.com/NibiruChain/nibiru/x/common/denoms"
-	"github.com/NibiruChain/nibiru/x/oracle/types"
-=======
 	"cosmossdk.io/math"
 	"github.com/NibiruChain/nibiru/v2/x/common/denoms"
 	"github.com/NibiruChain/nibiru/v2/x/oracle/types"
 	"github.com/NibiruChain/nibiru/v2/x/sudo"
 	sudokeeper "github.com/NibiruChain/nibiru/v2/x/sudo/keeper"
 	sudotypes "github.com/NibiruChain/nibiru/v2/x/sudo/types"
->>>>>>> ba151df2
 	dbm "github.com/cometbft/cometbft-db"
 	"github.com/cometbft/cometbft/crypto"
 	"github.com/cometbft/cometbft/crypto/secp256k1"
@@ -143,11 +129,7 @@
 	OracleKeeper  Keeper
 	StakingKeeper stakingkeeper.Keeper
 	DistrKeeper   distrkeeper.Keeper
-<<<<<<< HEAD
-	SudoKeeper    sudokeeper.Keeper
-=======
 	SudoKeeper    types.SudoKeeper
->>>>>>> ba151df2
 }
 
 // CreateTestFixture nolint
@@ -178,7 +160,6 @@
 	ms.MountStoreWithDB(keyOracle, storetypes.StoreTypeIAVL, db)
 	ms.MountStoreWithDB(keyStaking, storetypes.StoreTypeIAVL, db)
 	ms.MountStoreWithDB(keyDistr, storetypes.StoreTypeIAVL, db)
-	ms.MountStoreWithDB(keySudo, storetypes.StoreTypeIAVL, db)
 
 	require.NoError(t, ms.LoadLatestVersion())
 
@@ -271,11 +252,6 @@
 		require.NoError(t, err)
 	}
 
-	sudoKeeper := sudokeeper.NewKeeper(
-		appCodec,
-		keySudo,
-	)
-
 	keeper := NewKeeper(
 		appCodec,
 		keyOracle,
@@ -284,10 +260,7 @@
 		distrKeeper,
 		stakingKeeper,
 		slashingKeeper,
-<<<<<<< HEAD
-=======
 		sudoKeeper,
->>>>>>> ba151df2
 		distrtypes.ModuleName,
 	)
 
@@ -299,9 +272,6 @@
 
 	keeper.Params.Set(ctx, defaults)
 
-<<<<<<< HEAD
-	return TestFixture{ctx, legacyAmino, accountKeeper, bankKeeper, keeper, *stakingKeeper, distrKeeper, sudoKeeper}
-=======
 	return TestFixture{
 		ctx, legacyAmino, accountKeeper, bankKeeper,
 		keeper,
@@ -309,7 +279,6 @@
 		distrKeeper,
 		sudoKeeper,
 	}
->>>>>>> ba151df2
 }
 
 // NewTestMsgCreateValidator test msg creator
@@ -357,7 +326,7 @@
 
 	params, _ = fixture.OracleKeeper.Params.Get(fixture.Ctx)
 
-	h := NewMsgServerImpl(fixture.OracleKeeper, fixture.SudoKeeper)
+	h := NewMsgServerImpl(fixture.OracleKeeper)
 	sh := stakingkeeper.NewMsgServerImpl(&fixture.StakingKeeper)
 
 	// Validator created
