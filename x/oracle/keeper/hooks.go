--- conflicted
+++ resolved
@@ -56,21 +56,6 @@
 			}
 		}
 
-<<<<<<< HEAD
-		err = h.bankKeeper.SendCoinsFromModuleToModule(ctx, perptypes.FeePoolModuleAccount, perptypes.PerpEFModuleAccount, totalRest)
-		if err != nil {
-			h.k.Logger(ctx).Error("failed to send coins from module to module", "error", err)
-		}
-
-		err = h.k.AllocateRewards(
-			ctx,
-			perptypes.FeePoolModuleAccount,
-			totalValidatorFees,
-			1,
-		)
-		if err != nil {
-			h.k.Logger(ctx).Error("failed to allocate rewards", "error", err)
-=======
 		if !totalRemainder.IsZero() {
 			err = h.bankKeeper.SendCoinsFromModuleToModule(ctx, perptypes.FeePoolModuleAccount, perptypes.PerpEFModuleAccount, totalRemainder)
 			if err != nil {
@@ -88,7 +73,6 @@
 			if err != nil {
 				h.k.Logger(ctx).Error("Failed to allocate oracle rewards from perp fee pool", "err", err)
 			}
->>>>>>> 3073f95b
 		}
 	}
 }
