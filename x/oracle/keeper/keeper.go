--- conflicted
+++ resolved
@@ -29,10 +29,7 @@
 	distrKeeper    types.DistributionKeeper
 	StakingKeeper  types.StakingKeeper
 	slashingKeeper types.SlashingKeeper
-<<<<<<< HEAD
-=======
 	sudoKeeper     types.SudoKeeper
->>>>>>> ba151df2
 
 	distrModuleName string
 
@@ -63,10 +60,7 @@
 	distrKeeper types.DistributionKeeper,
 	stakingKeeper types.StakingKeeper,
 	slashingKeeper types.SlashingKeeper,
-<<<<<<< HEAD
-=======
 	sudoKeeper types.SudoKeeper,
->>>>>>> ba151df2
 
 	distrName string,
 ) Keeper {
@@ -83,10 +77,7 @@
 		distrKeeper:       distrKeeper,
 		StakingKeeper:     stakingKeeper,
 		slashingKeeper:    slashingKeeper,
-<<<<<<< HEAD
-=======
 		sudoKeeper:        sudoKeeper,
->>>>>>> ba151df2
 		distrModuleName:   distrName,
 		Params:            collections.NewItem(storeKey, 11, collections.ProtoValueEncoder[types.Params](cdc)),
 		ExchangeRates:     collections.NewMap(storeKey, 1, asset.PairKeyEncoder, collections.ProtoValueEncoder[types.DatedPrice](cdc)),
