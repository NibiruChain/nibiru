--- conflicted
+++ resolved
@@ -153,13 +153,8 @@
 	validators := map[string]int64{}
 
 	f := fuzz.New().NilChance(0).Funcs(
-<<<<<<< HEAD
-		func(e *sdk.Dec, c fuzz.Continue) {
+		func(e *sdkmath.LegacyDec, c fuzz.Continue) {
 			*e = sdkmath.LegacyNewDec(c.Int63())
-=======
-		func(e *math.LegacyDec, c fuzz.Continue) {
-			*e = math.LegacyNewDec(c.Int63())
->>>>>>> d4233c81
 		},
 		func(e *map[string]int64, c fuzz.Continue) {
 			numValidators := c.Intn(100) + 5
@@ -180,7 +175,7 @@
 			for addr, power := range validators {
 				addr, _ := sdk.ValAddressFromBech32(addr)
 
-				var rate math.LegacyDec
+				var rate sdkmath.LegacyDec
 				c.Fuzz(&rate)
 
 				votes = append(votes, types.NewExchangeRateVote(rate, asset.NewPair(c.RandString(), c.RandString()), addr, power))
@@ -199,7 +194,7 @@
 	votes := types.ExchangeRateVotes{}
 	f.Fuzz(&votes)
 
-	var rewardBand math.LegacyDec
+	var rewardBand sdkmath.LegacyDec
 	f.Fuzz(&rewardBand)
 
 	require.NotPanics(t, func() {
@@ -291,13 +286,13 @@
 			name: "nonempty key, nonempty votes, whitelisted",
 			voteMap: VoteMap{
 				"x": types.ExchangeRateVotes{
-					{Pair: "x", ExchangeRate: math.LegacyDec{}, Voter: sdk.ValAddress{123}, Power: 5},
+					{Pair: "x", ExchangeRate: sdkmath.LegacyDec{}, Voter: sdk.ValAddress{123}, Power: 5},
 				},
 				asset.Registry.Pair(denoms.BTC, denoms.NUSD): types.ExchangeRateVotes{
-					{Pair: asset.Registry.Pair(denoms.BTC, denoms.NUSD), ExchangeRate: math.LegacyDec{}, Voter: sdk.ValAddress{123}, Power: 5},
+					{Pair: asset.Registry.Pair(denoms.BTC, denoms.NUSD), ExchangeRate: sdkmath.LegacyDec{}, Voter: sdk.ValAddress{123}, Power: 5},
 				},
 				asset.Registry.Pair(denoms.ETH, denoms.NUSD): types.ExchangeRateVotes{
-					{Pair: asset.Registry.Pair(denoms.BTC, denoms.NUSD), ExchangeRate: math.LegacyDec{}, Voter: sdk.ValAddress{123}, Power: 5},
+					{Pair: asset.Registry.Pair(denoms.BTC, denoms.NUSD), ExchangeRate: sdkmath.LegacyDec{}, Voter: sdk.ValAddress{123}, Power: 5},
 				},
 			},
 		},
@@ -331,17 +326,12 @@
 				*e = append(*e, asset.NewPair(testutil.RandLetters(5), testutil.RandLetters(5)))
 			}
 		},
-<<<<<<< HEAD
-		func(e *sdk.Dec, c fuzz.Continue) {
+		func(e *sdkmath.LegacyDec, c fuzz.Continue) {
 			*e = sdkmath.LegacyNewDec(c.Int63())
-=======
-		func(e *math.LegacyDec, c fuzz.Continue) {
-			*e = math.LegacyNewDec(c.Int63())
->>>>>>> d4233c81
-		},
-		func(e *map[asset.Pair]math.LegacyDec, c fuzz.Continue) {
+		},
+		func(e *map[asset.Pair]sdkmath.LegacyDec, c fuzz.Continue) {
 			for _, pair := range pairs {
-				var rate math.LegacyDec
+				var rate sdkmath.LegacyDec
 				c.Fuzz(&rate)
 
 				(*e)[pair] = rate
@@ -362,7 +352,7 @@
 				for addr, power := range validators {
 					addr, _ := sdk.ValAddressFromBech32(addr)
 
-					var rate math.LegacyDec
+					var rate sdkmath.LegacyDec
 					c.Fuzz(&rate)
 
 					votes = append(votes, types.NewExchangeRateVote(rate, pair, addr, power))
