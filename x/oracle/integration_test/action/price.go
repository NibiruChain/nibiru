--- conflicted
+++ resolved
@@ -27,8 +27,7 @@
 func (s setPairPrice) Do(app *app.NibiruApp, ctx sdk.Context) (sdk.Context, error, bool) {
 	app.OracleKeeper.SetPrice(ctx, s.Pair, s.Price)
 
-<<<<<<< HEAD
-	return ctx, nil
+	return ctx, nil, true
 }
 
 func InsertPriceSnapshot(pair asset.Pair, time time.Time, price sdk.Dec) action.Action {
@@ -53,7 +52,4 @@
 	})
 
 	return ctx, nil
-=======
-	return ctx, nil, true
->>>>>>> f02dab03
 }