--- conflicted
+++ resolved
@@ -18,11 +18,7 @@
 	// all the Addrs vote for the block ... not last period block yet, so tally fails
 	for i := range keeper.Addrs[:4] {
 		keeper.MakeAggregatePrevoteAndVote(t, input, h, 0, types.ExchangeRateTuples{
-<<<<<<< HEAD
-			{Pair: asset.Registry.Pair(denoms.BTC, denoms.USD), ExchangeRate: sdk.OneDec()},
-=======
 			{Pair: asset.Registry.Pair(denoms.BTC, denoms.USD), ExchangeRate: math.LegacyOneDec()},
->>>>>>> ba151df2
 		}, i)
 	}
 
