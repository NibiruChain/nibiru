--- conflicted
+++ resolved
@@ -19,7 +19,6 @@
 // oracle message types
 const (
 	TypeMsgDelegateFeedConsent          = "delegate_feeder"
-	TypeMsgEditOracleParams             = "edit_oracle_params"
 	TypeMsgAggregateExchangeRatePrevote = "aggregate_exchange_rate_prevote"
 	TypeMsgAggregateExchangeRateVote    = "aggregate_exchange_rate_vote"
 	TypeMsgEditOracleParams             = "edit_oracle_params"
@@ -198,39 +197,6 @@
 	return nil
 }
 
-<<<<<<< HEAD
-func (msg MsgEditOracleParams) Route() string { return RouterKey }
-
-func (msg MsgEditOracleParams) Type() string { return TypeMsgEditOracleParams }
-
-// GetSignBytes implements sdk.Msg
-func (msg MsgEditOracleParams) GetSignBytes() []byte {
-	return sdk.MustSortJSON(ModuleCdc.MustMarshalJSON(&msg))
-}
-
-// GetSigners implements sdk.Msg
-func (msg MsgEditOracleParams) GetSigners() []sdk.AccAddress {
-	sender, err := sdk.AccAddressFromBech32(msg.Sender)
-	if err != nil {
-		panic(err)
-	}
-
-	return []sdk.AccAddress{sdk.AccAddress(sender)}
-}
-
-// ValidateBasic implements sdk.Msg
-func (msg MsgEditOracleParams) ValidateBasic() error {
-	_, err := sdk.AccAddressFromBech32(msg.Sender)
-	if err != nil {
-		return sdkerrors.Wrapf(errors.ErrInvalidAddress, "Invalid sender address (%s)", err)
-	}
-
-	if msg.Params == nil {
-		return sdkerrors.Wrap(errors.ErrInvalidRequest, "params cannot be nil")
-	}
-
-	return nil
-=======
 // ------------------------ MsgEditOracleParams ------------------------
 
 func (m MsgEditOracleParams) Route() string { return RouterKey }
@@ -253,5 +219,4 @@
 		panic(err)
 	}
 	return []sdk.AccAddress{signer}
->>>>>>> ba151df2
 }