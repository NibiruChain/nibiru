package simulation

import (
	"fmt"
	"math/rand"

	"github.com/cosmos/cosmos-sdk/baseapp"
	"github.com/cosmos/cosmos-sdk/simapp"
	sdk "github.com/cosmos/cosmos-sdk/types"
	simtypes "github.com/cosmos/cosmos-sdk/types/simulation"
	"github.com/cosmos/cosmos-sdk/x/simulation"

	"github.com/NibiruChain/nibiru/collections/keys"
	"github.com/NibiruChain/nibiru/x/common"
	"github.com/NibiruChain/nibiru/x/perp/types"
)

const defaultWeight = 100

// WeightedOperations returns all the operations from the module with their respective weights
func WeightedOperations(
	ak types.AccountKeeper,
	bk types.BankKeeper,
) simulation.WeightedOperations {
	return simulation.WeightedOperations{
		simulation.NewWeightedOperation(
			defaultWeight,
			SimulateMsgOpenPosition(ak, bk),
		),
		simulation.NewWeightedOperation(
			33,
			SimulateMsgClosePosition(ak, bk, k),
		),
		simulation.NewWeightedOperation(
			50,
			SimulateMsgAddMargin(ak, bk, k),
		),
		simulation.NewWeightedOperation(
			50,
			SimulateMsgRemoveMargin(ak, bk, k),
		),
	}
}

<<<<<<< HEAD
// SimulateMsgOpenPosition generates a MsgCreatePool with random values.
func SimulateMsgOpenPosition(ak types.AccountKeeper, bk types.BankKeeper) simtypes.Operation {
=======
// SimulateMsgOpenPosition generates a MsgOpenPosition with random values.
func SimulateMsgOpenPosition(ak types.AccountKeeper, bk types.BankKeeper, k keeper.Keeper) simtypes.Operation {
>>>>>>> 149e82fc
	return func(
		r *rand.Rand, app *baseapp.BaseApp, ctx sdk.Context, accs []simtypes.Account, chainID string,
	) (simtypes.OperationMsg, []simtypes.FutureOperation, error) {
		simAccount, _ := simtypes.RandomAcc(r, accs)
		fundAccountWithTokens(ctx, simAccount.Address, bk)
		spendableCoins := bk.SpendableCoins(ctx, simAccount.Address)

		quoteAmt, _ := simtypes.RandPositiveInt(r, spendableCoins.AmountOf(common.DenomNUSD))
		leverage := simtypes.RandomDecAmount(r, sdk.NewDec(9)).Add(sdk.OneDec()) // between [1, 10]
		openNotional := leverage.MulInt(quoteAmt)
		feesAmt := openNotional.Mul(sdk.MustNewDecFromStr("0.002")).Ceil().TruncateInt()
		spentCoins := sdk.NewCoins(sdk.NewCoin(common.DenomNUSD, quoteAmt.Add(feesAmt)))

		msg := &types.MsgOpenPosition{
			Sender:               simAccount.Address.String(),
			TokenPair:            common.Pair_BTC_NUSD.String(),
			Side:                 types.Side_BUY,
			QuoteAssetAmount:     quoteAmt,
			Leverage:             leverage,
			BaseAssetAmountLimit: sdk.ZeroInt(),
		}

		opMsg, futureOps, err := simulation.GenAndDeliverTxWithRandFees(
			simulation.OperationInput{
				R:               r,
				App:             app,
				TxGen:           simapp.MakeTestEncodingConfig().TxConfig,
				Cdc:             nil,
				Msg:             msg,
				MsgType:         msg.Type(),
				Context:         ctx,
				SimAccount:      simAccount,
				AccountKeeper:   ak,
				Bankkeeper:      bk,
				ModuleName:      types.ModuleName,
				CoinsSpentInMsg: spentCoins,
			},
		)
		if err != nil {
			fmt.Println(spendableCoins)
			fmt.Println(quoteAmt)
		}

		return opMsg, futureOps, err
	}
}

// SimulateMsgClosePosition generates a MsgClosePosition with random values.
func SimulateMsgClosePosition(ak types.AccountKeeper, bk types.BankKeeper, k keeper.Keeper) simtypes.Operation {
	return func(
		r *rand.Rand, app *baseapp.BaseApp, ctx sdk.Context, accs []simtypes.Account, chainID string,
	) (simtypes.OperationMsg, []simtypes.FutureOperation, error) {
		simAccount, _ := simtypes.RandomAcc(r, accs)
		trader := simAccount.Address.String()
		pair := common.Pair_BTC_NUSD.String()

		msg := &types.MsgClosePosition{
			Sender:    trader,
			TokenPair: pair,
		}

		_, err := k.Positions.Get(ctx, keys.Join(common.Pair_BTC_NUSD, keys.String(trader)))
		if err != nil {
			return simtypes.NoOpMsg(types.ModuleName, msg.Type(), "no position opened yet"), nil, nil
		}

		return simulation.GenAndDeliverTxWithRandFees(
			simulation.OperationInput{
				R:               r,
				App:             app,
				TxGen:           simapp.MakeTestEncodingConfig().TxConfig,
				Cdc:             nil,
				Msg:             msg,
				MsgType:         msg.Type(),
				Context:         ctx,
				SimAccount:      simAccount,
				AccountKeeper:   ak,
				Bankkeeper:      bk,
				ModuleName:      types.ModuleName,
				CoinsSpentInMsg: sdk.NewCoins(),
			},
		)
	}
}

// SimulateMsgAddMargin generates a MsgAddMargin with random values.
func SimulateMsgAddMargin(ak types.AccountKeeper, bk types.BankKeeper, k keeper.Keeper) simtypes.Operation {
	return func(
		r *rand.Rand, app *baseapp.BaseApp, ctx sdk.Context, accs []simtypes.Account, chainID string,
	) (simtypes.OperationMsg, []simtypes.FutureOperation, error) {
		simAccount, _ := simtypes.RandomAcc(r, accs)
		trader := simAccount.Address.String()
		pair := common.Pair_BTC_NUSD.String()

		msg := &types.MsgAddMargin{}
		_, err := k.Positions.Get(ctx, keys.Join(common.Pair_BTC_NUSD, keys.String(trader)))
		if err != nil {
			return simtypes.NoOpMsg(types.ModuleName, msg.Type(), "no position opened yet"), nil, nil
		}

		spendableCoins := bk.SpendableCoins(ctx, simAccount.Address)

		quoteAmt, _ := simtypes.RandPositiveInt(r, spendableCoins.AmountOf(common.DenomNUSD))
		spentCoin := sdk.NewCoin(common.DenomNUSD, quoteAmt)

		msg = &types.MsgAddMargin{
			Sender:    trader,
			TokenPair: pair,
			Margin:    spentCoin,
		}

		return simulation.GenAndDeliverTxWithRandFees(
			simulation.OperationInput{
				R:               r,
				App:             app,
				TxGen:           simapp.MakeTestEncodingConfig().TxConfig,
				Cdc:             nil,
				Msg:             msg,
				MsgType:         msg.Type(),
				Context:         ctx,
				SimAccount:      simAccount,
				AccountKeeper:   ak,
				Bankkeeper:      bk,
				ModuleName:      types.ModuleName,
				CoinsSpentInMsg: sdk.NewCoins(spentCoin),
			},
		)
	}
}

// SimulateMsgRemoveMargin generates a MsgRemoveMargin with random values.
func SimulateMsgRemoveMargin(ak types.AccountKeeper, bk types.BankKeeper, k keeper.Keeper) simtypes.Operation {
	return func(
		r *rand.Rand, app *baseapp.BaseApp, ctx sdk.Context, accs []simtypes.Account, chainID string,
	) (simtypes.OperationMsg, []simtypes.FutureOperation, error) {
		simAccount, _ := simtypes.RandomAcc(r, accs)
		trader := simAccount.Address.String()
		pair := common.Pair_BTC_NUSD.String()

		msg := &types.MsgRemoveMargin{}

		position, err := k.Positions.Get(ctx, keys.Join(common.Pair_BTC_NUSD, keys.String(trader)))
		if err != nil {
			return simtypes.NoOpMsg(types.ModuleName, msg.Type(), "no position opened yet"), nil, nil
		}

		//simple calculation, might still fail due to funding rate or unrealizedPnL
		maintenanceMarginRatio := k.VpoolKeeper.GetMaintenanceMarginRatio(ctx, position.GetPair())
		maintenanceMarginRequirement := position.OpenNotional.Mul(maintenanceMarginRatio)

		maxMarginToRemove := position.Margin.Sub(maintenanceMarginRequirement)

		marginToRemove, _ := simtypes.RandPositiveInt(r, maxMarginToRemove.TruncateInt())
		expectedCoin := sdk.NewCoin(common.DenomNUSD, marginToRemove)

		msg = &types.MsgRemoveMargin{
			Sender:    trader,
			TokenPair: pair,
			Margin:    expectedCoin,
		}

		opMsg, futureOps, err := simulation.GenAndDeliverTxWithRandFees(
			simulation.OperationInput{
				R:               r,
				App:             app,
				TxGen:           simapp.MakeTestEncodingConfig().TxConfig,
				Cdc:             nil,
				Msg:             msg,
				MsgType:         msg.Type(),
				Context:         ctx,
				SimAccount:      simAccount,
				AccountKeeper:   ak,
				Bankkeeper:      bk,
				ModuleName:      types.ModuleName,
				CoinsSpentInMsg: sdk.NewCoins(),
			},
		)
		if err != nil {
			fmt.Println(expectedCoin)
			fmt.Println(maxMarginToRemove)
		}

		return opMsg, futureOps, err
	}
}

func fundAccountWithTokens(ctx sdk.Context, receiver sdk.AccAddress, bk types.BankKeeper) {
	newCoins := sdk.NewCoins(
		sdk.NewCoin(common.DenomNUSD, sdk.NewInt(1e6)),
	)

	if err := bk.MintCoins(ctx, types.ModuleName, newCoins); err != nil {
		panic(err)
	}

	if err := bk.SendCoinsFromModuleToAccount(
		ctx,
		types.ModuleName,
		receiver,
		newCoins,
	); err != nil {
		panic(err)
	}
}<|MERGE_RESOLUTION|>--- conflicted
+++ resolved
@@ -12,16 +12,14 @@
 
 	"github.com/NibiruChain/nibiru/collections/keys"
 	"github.com/NibiruChain/nibiru/x/common"
+	"github.com/NibiruChain/nibiru/x/perp/keeper"
 	"github.com/NibiruChain/nibiru/x/perp/types"
 )
 
 const defaultWeight = 100
 
 // WeightedOperations returns all the operations from the module with their respective weights
-func WeightedOperations(
-	ak types.AccountKeeper,
-	bk types.BankKeeper,
-) simulation.WeightedOperations {
+func WeightedOperations(ak types.AccountKeeper, bk types.BankKeeper, k keeper.Keeper, ) simulation.WeightedOperations {
 	return simulation.WeightedOperations{
 		simulation.NewWeightedOperation(
 			defaultWeight,
@@ -42,13 +40,8 @@
 	}
 }
 
-<<<<<<< HEAD
-// SimulateMsgOpenPosition generates a MsgCreatePool with random values.
+// SimulateMsgOpenPosition generates a MsgOpenPosition with random values.
 func SimulateMsgOpenPosition(ak types.AccountKeeper, bk types.BankKeeper) simtypes.Operation {
-=======
-// SimulateMsgOpenPosition generates a MsgOpenPosition with random values.
-func SimulateMsgOpenPosition(ak types.AccountKeeper, bk types.BankKeeper, k keeper.Keeper) simtypes.Operation {
->>>>>>> 149e82fc
 	return func(
 		r *rand.Rand, app *baseapp.BaseApp, ctx sdk.Context, accs []simtypes.Account, chainID string,
 	) (simtypes.OperationMsg, []simtypes.FutureOperation, error) {
