package keeper

import (
	sdkmath "cosmossdk.io/math"
	sdk "github.com/cosmos/cosmos-sdk/types"

	types "github.com/NibiruChain/nibiru/x/perp/v2/types"
)

// WithdrawFromVault coins from the vault to the receiver.
// If the total amount of coins to withdraw is greater than the vault's amount, then
// withdraw the shortage from the PerpEF and mark it as prepaid bad debt.
//
// Prepaid bad debt will count towards realized bad debt from negative PnL positions
// when those are closed/liquidated.
//
// An example of this happening is when a long position has really high PnL and
// closes their position, realizing their profits.
// There is a counter party short position with really negative PnL, but
// their position hasn't been closed/liquidated yet.
// We must pay the long trader first, which results in funds being taken from the EF.
// when the short position is closed, it also realizes some bad debt but because
// we have already withdrawn from the EF, we don't need to withdraw more from the EF.
//
// args:
// - ctx: context
// - market: the perp market
// - receiver: the receiver of the coins
// - amountToWithdraw: amount of coins to withdraw
//
// returns:
// - error: error
func (k Keeper) WithdrawFromVault(
	ctx sdk.Context,
	market types.Market,
	receiver sdk.AccAddress,
	amountToWithdraw sdkmath.Int,
) (err error) {
	if !amountToWithdraw.IsPositive() {
		return nil
	}

	collateral, err := k.Collateral.Get(ctx)
	if err != nil {
		return err
	}

	vaultQuoteBalance := k.BankKeeper.GetBalance(
		ctx,
		k.AccountKeeper.GetModuleAddress(types.VaultModuleAccount),
<<<<<<< HEAD
		collateral.String(),
=======
		collateral,
>>>>>>> 5c98a89e
	)
	if vaultQuoteBalance.Amount.LT(amountToWithdraw) {
		// if withdraw amount is larger than entire balance of vault
		// means this trader's profit comes from other under collateral position's future loss
		// and the balance of entire vault is not enough
		// need money from PerpEF to pay first, and record this prepaidBadDebt
		shortage := amountToWithdraw.Sub(vaultQuoteBalance.Amount)
		k.IncrementPrepaidBadDebt(ctx, market, shortage)

		// TODO(k-yang): emit event for prepaid bad debt

		if err := k.BankKeeper.SendCoinsFromModuleToModule(
			ctx,
			types.PerpEFModuleAccount,
			types.VaultModuleAccount,
			sdk.NewCoins(
<<<<<<< HEAD
				sdk.NewCoin(collateral.String(), shortage),
=======
				sdk.NewCoin(collateral, shortage),
>>>>>>> 5c98a89e
			),
		); err != nil {
			return err
		}
	}

	// Transfer from Vault to receiver
	return k.BankKeeper.SendCoinsFromModuleToAccount(
		ctx,
		/* from */ types.VaultModuleAccount,
		/* to */ receiver,
		sdk.NewCoins(
<<<<<<< HEAD
			sdk.NewCoin(collateral.String(), amountToWithdraw),
=======
			sdk.NewCoin(collateral, amountToWithdraw),
>>>>>>> 5c98a89e
		),
	)
}

// IncrementPrepaidBadDebt increases the bad debt for the provided denom.
func (k Keeper) IncrementPrepaidBadDebt(ctx sdk.Context, market types.Market, amount sdkmath.Int) {
	market.PrepaidBadDebt.Amount = market.PrepaidBadDebt.Amount.Add(amount)
	k.SaveMarket(ctx, market)
}

// ZeroPrepaidBadDebt out the prepaid bad debt
func (k Keeper) ZeroPrepaidBadDebt(ctx sdk.Context, market types.Market) {
	market.PrepaidBadDebt.Amount = sdk.ZeroInt()
	k.SaveMarket(ctx, market)
}

// DecrementPrepaidBadDebt decrements the amount of bad debt prepaid by denom.
func (k Keeper) DecrementPrepaidBadDebt(ctx sdk.Context, market types.Market, amount sdkmath.Int) {
	market.PrepaidBadDebt.Amount = market.PrepaidBadDebt.Amount.Sub(amount)
	k.SaveMarket(ctx, market)
}

/*
Realizes the bad debt by first decrementing it from the prepaid bad debt.
Prepaid bad debt accrues when more coins are withdrawn from the vault than the
vault contains, so we "credit" ourselves with prepaid bad debt.

then, when bad debt is actually realized (by closing underwater positions), we
can consume the credit we have built before withdrawing more from the ecosystem fund.
*/
func (k Keeper) realizeBadDebt(ctx sdk.Context, market types.Market, badDebtToRealize sdkmath.Int) (
	err error,
) {
	if market.PrepaidBadDebt.Amount.GTE(badDebtToRealize) {
		// prepaidBadDebtBalance > badDebtToRealize
		k.DecrementPrepaidBadDebt(ctx, market, badDebtToRealize)
	} else {
		// badDebtToRealize > prepaidBadDebtBalance
		k.ZeroPrepaidBadDebt(ctx, market)

		collateral, err := k.Collateral.Get(ctx)
		if err != nil {
			return err
		}

		return k.BankKeeper.SendCoinsFromModuleToModule(ctx,
			/*from=*/ types.PerpEFModuleAccount,
			/*to=*/ types.VaultModuleAccount,
			sdk.NewCoins(
				sdk.NewCoin(
<<<<<<< HEAD
					collateral.String(),
=======
					collateral,
>>>>>>> 5c98a89e
					badDebtToRealize.Sub(market.PrepaidBadDebt.Amount),
				),
			),
		)
	}

	return nil
}<|MERGE_RESOLUTION|>--- conflicted
+++ resolved
@@ -48,11 +48,7 @@
 	vaultQuoteBalance := k.BankKeeper.GetBalance(
 		ctx,
 		k.AccountKeeper.GetModuleAddress(types.VaultModuleAccount),
-<<<<<<< HEAD
-		collateral.String(),
-=======
 		collateral,
->>>>>>> 5c98a89e
 	)
 	if vaultQuoteBalance.Amount.LT(amountToWithdraw) {
 		// if withdraw amount is larger than entire balance of vault
@@ -69,11 +65,7 @@
 			types.PerpEFModuleAccount,
 			types.VaultModuleAccount,
 			sdk.NewCoins(
-<<<<<<< HEAD
-				sdk.NewCoin(collateral.String(), shortage),
-=======
 				sdk.NewCoin(collateral, shortage),
->>>>>>> 5c98a89e
 			),
 		); err != nil {
 			return err
@@ -86,11 +78,7 @@
 		/* from */ types.VaultModuleAccount,
 		/* to */ receiver,
 		sdk.NewCoins(
-<<<<<<< HEAD
-			sdk.NewCoin(collateral.String(), amountToWithdraw),
-=======
 			sdk.NewCoin(collateral, amountToWithdraw),
->>>>>>> 5c98a89e
 		),
 	)
 }
@@ -141,11 +129,7 @@
 			/*to=*/ types.VaultModuleAccount,
 			sdk.NewCoins(
 				sdk.NewCoin(
-<<<<<<< HEAD
-					collateral.String(),
-=======
 					collateral,
->>>>>>> 5c98a89e
 					badDebtToRealize.Sub(market.PrepaidBadDebt.Amount),
 				),
 			),
