package keeper

import (
	"fmt"

	sdk "github.com/cosmos/cosmos-sdk/types"

	"github.com/NibiruChain/nibiru/x/common/asset"
	"github.com/NibiruChain/nibiru/x/perp/v2/types"
)

// AddMargin adds margin to an existing position, effectively deleveraging it.
// Adding margin increases the margin ratio of the corresponding position.
//
// args:
//   - ctx: the cosmos-sdk context
//   - pair: the asset pair
//   - traderAddr: the trader's address
//   - marginToAdd: the amount of margin to add. Must be positive.
//
// ret:
//   - res: the response
//   - err: error if any
func (k Keeper) AddMargin(
	ctx sdk.Context, pair asset.Pair, traderAddr sdk.AccAddress, marginToAdd sdk.Coin,
) (res *types.MsgAddMarginResponse, err error) {
	collateral, err := k.Collateral.Get(ctx)
	if err != nil {
		return nil, err
	}

	market, err := k.GetMarket(ctx, pair)
	if err != nil {
		return nil, fmt.Errorf("%w: %s", types.ErrPairNotFound, pair)
	}
	amm, err := k.GetAMM(ctx, pair)
	if err != nil {
		return nil, fmt.Errorf("%w: %s", types.ErrPairNotFound, pair)
	}

<<<<<<< HEAD
	if marginToAdd.Denom != collateral.String() {
=======
	if marginToAdd.Denom != collateral {
>>>>>>> 5c98a89e
		return nil, fmt.Errorf("invalid margin denom: %s", marginToAdd.Denom)
	}

	position, err := k.GetPosition(ctx, pair, market.Version, traderAddr)
	if err != nil {
		return nil, err
	}

	fundingPayment := FundingPayment(position, market.LatestCumulativePremiumFraction)
	remainingMargin := position.Margin.Add(sdk.NewDecFromInt(marginToAdd.Amount)).Sub(fundingPayment)

	if remainingMargin.IsNegative() {
		return nil, types.ErrBadDebt.Wrapf("applying funding payment would result in negative remaining margin: %s", remainingMargin)
	}

	if err = k.BankKeeper.SendCoinsFromAccountToModule(
		ctx,
		/* from */ traderAddr,
		/* to */ types.VaultModuleAccount,
		/* amount */ sdk.NewCoins(marginToAdd),
	); err != nil {
		return nil, err
	}

	// apply funding payment and add margin
	position.Margin = remainingMargin
	position.LatestCumulativePremiumFraction = market.LatestCumulativePremiumFraction
	position.LastUpdatedBlockNumber = ctx.BlockHeight()
	k.SavePosition(ctx, pair, market.Version, traderAddr, position)

	positionNotional, err := PositionNotionalSpot(amm, position)
	if err != nil {
		return nil, err
	}

	if err = ctx.EventManager().EmitTypedEvent(
		&types.PositionChangedEvent{
			FinalPosition:    position,
			PositionNotional: positionNotional,
<<<<<<< HEAD
			TransactionFee:   sdk.NewCoin(collateral.String(), sdk.ZeroInt()), // always zero when adding margin
			RealizedPnl:      sdk.ZeroDec(),                                   // always zero when adding margin
			BadDebt:          sdk.NewCoin(collateral.String(), sdk.ZeroInt()), // always zero when adding margin
=======
			TransactionFee:   sdk.NewCoin(collateral, sdk.ZeroInt()), // always zero when adding margin
			RealizedPnl:      sdk.ZeroDec(),                          // always zero when adding margin
			BadDebt:          sdk.NewCoin(collateral, sdk.ZeroInt()), // always zero when adding margin
>>>>>>> 5c98a89e
			FundingPayment:   fundingPayment,
			BlockHeight:      ctx.BlockHeight(),
			MarginToUser:     marginToAdd.Amount.Neg(),
			ChangeReason:     types.ChangeReason_AddMargin,
		},
	); err != nil {
		return nil, err
	}

	return &types.MsgAddMarginResponse{
		FundingPayment: fundingPayment,
		Position:       &position,
	}, nil
}

/*
	RemoveMargin further leverages an existing position by directly removing

the margin (collateral) that backs it from the vault. This also decreases the
margin ratio of the position.

Fails if the position goes underwater.

args:
  - ctx: the cosmos-sdk context
  - pair: the asset pair
  - traderAddr: the trader's address
  - margin: the amount of margin to withdraw. Must be positive.

ret:
  - marginOut: the amount of margin removed
  - fundingPayment: the funding payment that was applied with this position interaction
  - err: error if any
*/
func (k Keeper) RemoveMargin(
	ctx sdk.Context, pair asset.Pair, traderAddr sdk.AccAddress, marginToRemove sdk.Coin,
) (res *types.MsgRemoveMarginResponse, err error) {
	collateral, err := k.Collateral.Get(ctx)
	if err != nil {
		return nil, err
	}

	// fetch objects from state
	market, err := k.GetMarket(ctx, pair)
	if err != nil {
		return nil, fmt.Errorf("%w: %s", types.ErrPairNotFound, pair)
	}

	amm, err := k.GetAMM(ctx, pair)
	if err != nil {
		return nil, fmt.Errorf("%w: %s", types.ErrPairNotFound, pair)
	}
<<<<<<< HEAD
	if marginToRemove.Denom != collateral.String() {
=======
	if marginToRemove.Denom != collateral {
>>>>>>> 5c98a89e
		return nil, fmt.Errorf("invalid margin denom: %s", marginToRemove.Denom)
	}

	position, err := k.GetPosition(ctx, pair, market.Version, traderAddr)
	if err != nil {
		return nil, err
	}

	// ensure we have enough free collateral
	spotNotional, err := PositionNotionalSpot(amm, position)
	if err != nil {
		return nil, err
	}
	twapNotional, err := k.PositionNotionalTWAP(ctx, position, market.TwapLookbackWindow)
	if err != nil {
		return nil, err
	}
	minPositionNotional := sdk.MinDec(spotNotional, twapNotional)

	// account for funding payment
	fundingPayment := FundingPayment(position, market.LatestCumulativePremiumFraction)
	remainingMargin := position.Margin.Sub(fundingPayment)

	// account for negative PnL
	unrealizedPnl := UnrealizedPnl(position, minPositionNotional)
	if unrealizedPnl.IsNegative() {
		remainingMargin = remainingMargin.Add(unrealizedPnl)
	}

	if remainingMargin.LT(sdk.NewDecFromInt(marginToRemove.Amount)) {
		return nil, types.ErrBadDebt.Wrapf(
			"not enough free collateral to remove margin; remainingMargin %s, marginToRemove %s", remainingMargin, marginToRemove,
		)
	}

	// apply funding payment and remove margin
	position.Margin = position.Margin.Sub(fundingPayment).Sub(sdk.NewDecFromInt(marginToRemove.Amount))
	position.LatestCumulativePremiumFraction = market.LatestCumulativePremiumFraction
	position.LastUpdatedBlockNumber = ctx.BlockHeight()

	err = k.checkMarginRatio(ctx, market, amm, position)
	if err != nil {
		return nil, err
	}

	if err = k.WithdrawFromVault(ctx, market, traderAddr, marginToRemove.Amount); err != nil {
		return nil, err
	}
	k.SavePosition(ctx, pair, market.Version, traderAddr, position)

	if err = ctx.EventManager().EmitTypedEvent(
		&types.PositionChangedEvent{
			FinalPosition:    position,
			PositionNotional: spotNotional,
<<<<<<< HEAD
			TransactionFee:   sdk.NewCoin(collateral.String(), sdk.ZeroInt()), // always zero when removing margin
			RealizedPnl:      sdk.ZeroDec(),                                   // always zero when removing margin
			BadDebt:          sdk.NewCoin(collateral.String(), sdk.ZeroInt()), // always zero when removing margin
=======
			TransactionFee:   sdk.NewCoin(collateral, sdk.ZeroInt()), // always zero when removing margin
			RealizedPnl:      sdk.ZeroDec(),                          // always zero when removing margin
			BadDebt:          sdk.NewCoin(collateral, sdk.ZeroInt()), // always zero when removing margin
>>>>>>> 5c98a89e
			FundingPayment:   fundingPayment,
			BlockHeight:      ctx.BlockHeight(),
			MarginToUser:     marginToRemove.Amount,
			ChangeReason:     types.ChangeReason_RemoveMargin,
		},
	); err != nil {
		return nil, err
	}

	return &types.MsgRemoveMarginResponse{
		FundingPayment: fundingPayment,
		Position:       &position,
	}, nil
}<|MERGE_RESOLUTION|>--- conflicted
+++ resolved
@@ -38,11 +38,7 @@
 		return nil, fmt.Errorf("%w: %s", types.ErrPairNotFound, pair)
 	}
 
-<<<<<<< HEAD
-	if marginToAdd.Denom != collateral.String() {
-=======
 	if marginToAdd.Denom != collateral {
->>>>>>> 5c98a89e
 		return nil, fmt.Errorf("invalid margin denom: %s", marginToAdd.Denom)
 	}
 
@@ -82,15 +78,9 @@
 		&types.PositionChangedEvent{
 			FinalPosition:    position,
 			PositionNotional: positionNotional,
-<<<<<<< HEAD
-			TransactionFee:   sdk.NewCoin(collateral.String(), sdk.ZeroInt()), // always zero when adding margin
-			RealizedPnl:      sdk.ZeroDec(),                                   // always zero when adding margin
-			BadDebt:          sdk.NewCoin(collateral.String(), sdk.ZeroInt()), // always zero when adding margin
-=======
 			TransactionFee:   sdk.NewCoin(collateral, sdk.ZeroInt()), // always zero when adding margin
 			RealizedPnl:      sdk.ZeroDec(),                          // always zero when adding margin
 			BadDebt:          sdk.NewCoin(collateral, sdk.ZeroInt()), // always zero when adding margin
->>>>>>> 5c98a89e
 			FundingPayment:   fundingPayment,
 			BlockHeight:      ctx.BlockHeight(),
 			MarginToUser:     marginToAdd.Amount.Neg(),
@@ -143,11 +133,7 @@
 	if err != nil {
 		return nil, fmt.Errorf("%w: %s", types.ErrPairNotFound, pair)
 	}
-<<<<<<< HEAD
-	if marginToRemove.Denom != collateral.String() {
-=======
 	if marginToRemove.Denom != collateral {
->>>>>>> 5c98a89e
 		return nil, fmt.Errorf("invalid margin denom: %s", marginToRemove.Denom)
 	}
 
@@ -202,15 +188,9 @@
 		&types.PositionChangedEvent{
 			FinalPosition:    position,
 			PositionNotional: spotNotional,
-<<<<<<< HEAD
-			TransactionFee:   sdk.NewCoin(collateral.String(), sdk.ZeroInt()), // always zero when removing margin
-			RealizedPnl:      sdk.ZeroDec(),                                   // always zero when removing margin
-			BadDebt:          sdk.NewCoin(collateral.String(), sdk.ZeroInt()), // always zero when removing margin
-=======
 			TransactionFee:   sdk.NewCoin(collateral, sdk.ZeroInt()), // always zero when removing margin
 			RealizedPnl:      sdk.ZeroDec(),                          // always zero when removing margin
 			BadDebt:          sdk.NewCoin(collateral, sdk.ZeroInt()), // always zero when removing margin
->>>>>>> 5c98a89e
 			FundingPayment:   fundingPayment,
 			BlockHeight:      ctx.BlockHeight(),
 			MarginToUser:     marginToRemove.Amount,
