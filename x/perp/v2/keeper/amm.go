--- conflicted
+++ resolved
@@ -11,80 +11,9 @@
 	types "github.com/NibiruChain/nibiru/x/perp/v2/types"
 )
 
-<<<<<<< HEAD
-// EditPriceMultiplier edits the peg multiplier of an amm pool after making
-// sure there's enough money in the perp EF fund to pay for the repeg. These
-// funds get send to the vault to pay for trader's new net margin.
-func (k Keeper) EditPriceMultiplier(
-	ctx sdk.Context,
-	pair asset.Pair,
-	newPriceMultiplier sdk.Dec,
-) (err error) {
-	amm, err := k.GetAMM(ctx, pair)
-	if err != nil {
-		return err
-	}
-
-	if newPriceMultiplier.Equal(amm.PriceMultiplier) {
-		// same price multiplier, no-op
-		return nil
-	}
-
-	// Compute cost of re-pegging the pool
-	cost, err := amm.CalcRepegCost(newPriceMultiplier)
-	if err != nil {
-		return err
-	}
-
-	err = k.handleMarketUpdateCost(ctx, cost)
-	if err != nil {
-		return err
-	}
-
-	// Do the re-peg
-	amm.PriceMultiplier = newPriceMultiplier
-	k.SaveAMM(ctx, amm)
-
-	return nil
-}
-
-// EditSwapInvariant edits the swap invariant of an amm pool after making
-// sure there's enough money in the perp EF fund to pay for the repeg. These
-// funds get send to the vault to pay for trader's new net margin.
-func (k Keeper) EditSwapInvariant(ctx sdk.Context, pair asset.Pair, newSwapInvariant sdk.Dec) (err error) {
-	// Get the pool
-	amm, err := k.GetAMM(ctx, pair)
-	if err != nil {
-		return err
-	}
-
-	// Compute cost of re-pegging the pool
-	cost, err := amm.CalcUpdateSwapInvariantCost(newSwapInvariant)
-	if err != nil {
-		return err
-	}
-
-	err = k.handleMarketUpdateCost(ctx, cost)
-	if err != nil {
-		return err
-	}
-
-	err = amm.UpdateSwapInvariant(newSwapInvariant)
-	if err != nil {
-		return err
-	}
-
-	k.SaveAMM(ctx, amm)
-
-	return nil
-}
-
-func (k Keeper) handleMarketUpdateCost(ctx sdk.Context, costAmt sdkmath.Int) (err error) {
-=======
 func (k Keeper) handleMarketUpdateCost(
 	ctx sdk.Context, pair asset.Pair, costAmt sdkmath.Int,
 ) (costPaid sdk.Coin, err error) {
->>>>>>> e890d4f1
 	collateral, err := k.Collateral.Get(ctx)
 	if err != nil {
 		return costPaid, err
