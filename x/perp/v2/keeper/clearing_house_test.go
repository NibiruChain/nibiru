package keeper_test

import (
	"testing"
	"time"

	sdkmath "cosmossdk.io/math"
	"github.com/NibiruChain/collections"
	"github.com/NibiruChain/nibiru/x/common/asset"
	"github.com/NibiruChain/nibiru/x/common/denoms"
	"github.com/NibiruChain/nibiru/x/common/testutil"
	. "github.com/NibiruChain/nibiru/x/common/testutil/action"
	. "github.com/NibiruChain/nibiru/x/common/testutil/assertion"
	"github.com/NibiruChain/nibiru/x/common/testutil/mock"
	"github.com/NibiruChain/nibiru/x/common/testutil/testapp"
	. "github.com/NibiruChain/nibiru/x/oracle/integration/action"
	. "github.com/NibiruChain/nibiru/x/perp/v2/integration/action"
	. "github.com/NibiruChain/nibiru/x/perp/v2/integration/assertion"
	sdk "github.com/cosmos/cosmos-sdk/types"
	sdkerrors "github.com/cosmos/cosmos-sdk/types/errors"
	"github.com/stretchr/testify/require"

	types "github.com/NibiruChain/nibiru/x/perp/v2/types"
)

func TestMarketOrder(t *testing.T) {
	alice := testutil.AccAddress()
	pairBtcNusd := asset.Registry.Pair(denoms.BTC, denoms.NUSD)
	startBlockTime := time.Now()

	tc := TestCases{
		TC("new long position").
			Given(
				CreateCustomMarket(pairBtcNusd),
				SetBlockTime(startBlockTime),
				SetBlockNumber(1),
				SetOraclePrice(pairBtcNusd, sdk.NewDec(1)),
				FundAccount(alice, sdk.NewCoins(sdk.NewCoin(denoms.NUSD, sdk.NewInt(1020)))),
			).
			When(
				MarketOrder(alice, pairBtcNusd, types.Direction_LONG, sdk.NewInt(1000), sdk.NewDec(10), sdk.ZeroDec(),
					MarketOrderResp_PositionShouldBeEqual(
						types.Position{
							Pair:                            pairBtcNusd,
							TraderAddress:                   alice.String(),
							Margin:                          sdk.NewDec(1000),
							OpenNotional:                    sdk.NewDec(10_000),
							Size_:                           sdk.MustNewDecFromStr("9999.999900000001"),
							LastUpdatedBlockNumber:          1,
							LatestCumulativePremiumFraction: sdk.ZeroDec(),
						}),
					MarketOrderResp_ExchangeNotionalValueShouldBeEqual(sdk.NewDec(10_000)), // margin * leverage
					MarketOrderResp_ExchangedPositionSizeShouldBeEqual(sdk.MustNewDecFromStr("9999.999900000001")),
					MarketOrderResp_BadDebtShouldBeEqual(sdk.ZeroDec()),
					MarketOrderResp_FundingPaymentShouldBeEqual(sdk.ZeroDec()),
					MarketOrderResp_RealizedPnlShouldBeEqual(sdk.ZeroDec()),
					MarketOrderResp_UnrealizedPnlAfterShouldBeEqual(sdk.ZeroDec()),
					MarketOrderResp_MarginToVaultShouldBeEqual(sdk.NewDec(1000)),
					MarketOrderResp_PositionNotionalShouldBeEqual(sdk.NewDec(10_000)),
				),
			).
			Then(
				PositionShouldBeEqual(alice, pairBtcNusd, Position_PositionShouldBeEqualTo(types.Position{
					Pair:                            pairBtcNusd,
					TraderAddress:                   alice.String(),
					Margin:                          sdk.NewDec(1000),
					OpenNotional:                    sdk.NewDec(10_000),
					Size_:                           sdk.MustNewDecFromStr("9999.999900000001"),
					LastUpdatedBlockNumber:          1,
					LatestCumulativePremiumFraction: sdk.ZeroDec(),
				})),
				PositionChangedEventShouldBeEqual(&types.PositionChangedEvent{
					FinalPosition: types.Position{
						Pair:                            pairBtcNusd,
						TraderAddress:                   alice.String(),
						Margin:                          sdk.NewDec(1000),
						OpenNotional:                    sdk.NewDec(10_000),
						Size_:                           sdk.MustNewDecFromStr("9999.999900000001"),
						LastUpdatedBlockNumber:          1,
						LatestCumulativePremiumFraction: sdk.ZeroDec(),
					},
					PositionNotional: sdk.NewDec(10_000),
					RealizedPnl:      sdk.ZeroDec(),
					BadDebt:          sdk.NewCoin(denoms.NUSD, sdk.ZeroInt()),
					FundingPayment:   sdk.ZeroDec(),
					TransactionFee:   sdk.NewCoin(denoms.NUSD, sdk.NewInt(20)),
					BlockHeight:      1,
					// exchangedMargin = - marginToVault - transferredFee
					MarginToUser: sdk.NewInt(1_000 + 20).Neg(),
					ChangeReason: types.ChangeReason_MarketOrder,
				}),
			),

		TC("existing long position, go more long").
			Given(
				SetBlockNumber(1),
				SetBlockTime(startBlockTime),
				CreateCustomMarket(pairBtcNusd),
				SetOraclePrice(pairBtcNusd, sdk.NewDec(1)),
				FundAccount(alice, sdk.NewCoins(sdk.NewCoin(denoms.NUSD, sdk.NewInt(2040)))),
				MarketOrder(alice, pairBtcNusd, types.Direction_LONG, sdk.NewInt(1000), sdk.NewDec(10), sdk.ZeroDec()),
			).
			When(
				MoveToNextBlock(),
				MarketOrder(alice, pairBtcNusd, types.Direction_LONG, sdk.NewInt(1000), sdk.NewDec(10), sdk.ZeroDec(),
					MarketOrderResp_PositionShouldBeEqual(
						types.Position{
							Pair:                            pairBtcNusd,
							TraderAddress:                   alice.String(),
							Margin:                          sdk.NewDec(2000),
							OpenNotional:                    sdk.NewDec(20_000),
							Size_:                           sdk.MustNewDecFromStr("19999.999600000008000000"),
							LastUpdatedBlockNumber:          2,
							LatestCumulativePremiumFraction: sdk.ZeroDec(),
						}),
					MarketOrderResp_ExchangeNotionalValueShouldBeEqual(sdk.NewDec(10_000)), // margin * leverage
					MarketOrderResp_ExchangedPositionSizeShouldBeEqual(sdk.MustNewDecFromStr("9999.999700000007000000")),
					MarketOrderResp_BadDebtShouldBeEqual(sdk.ZeroDec()),
					MarketOrderResp_FundingPaymentShouldBeEqual(sdk.ZeroDec()),
					MarketOrderResp_RealizedPnlShouldBeEqual(sdk.ZeroDec()),
					MarketOrderResp_UnrealizedPnlAfterShouldBeEqual(sdk.ZeroDec()),
					MarketOrderResp_MarginToVaultShouldBeEqual(sdk.NewDec(1000)),
					MarketOrderResp_PositionNotionalShouldBeEqual(sdk.NewDec(20_000)),
				),
			).
			Then(
				PositionChangedEventShouldBeEqual(&types.PositionChangedEvent{
					FinalPosition: types.Position{
						Pair:                            pairBtcNusd,
						TraderAddress:                   alice.String(),
						Margin:                          sdk.NewDec(2000),
						OpenNotional:                    sdk.NewDec(20_000),
						Size_:                           sdk.MustNewDecFromStr("19999.999600000008000000"),
						LastUpdatedBlockNumber:          2,
						LatestCumulativePremiumFraction: sdk.ZeroDec(),
					},
					PositionNotional: sdk.NewDec(20_000),
					RealizedPnl:      sdk.ZeroDec(),
					BadDebt:          sdk.NewCoin(denoms.NUSD, sdk.ZeroInt()),
					FundingPayment:   sdk.ZeroDec(),
					TransactionFee:   sdk.NewCoin(denoms.NUSD, sdk.NewInt(20)), // 20 bps
					BlockHeight:      2,
					// exchangedMargin = - marginToVault - transferredFee
					MarginToUser: sdk.NewInt(1_000 + 20).Neg(),
					ChangeReason: types.ChangeReason_MarketOrder,
				}),
			),

		TC("existing long position, decrease a bit").
			Given(
				CreateCustomMarket(pairBtcNusd),
				SetBlockNumber(1),
				SetBlockTime(startBlockTime),
				SetOraclePrice(pairBtcNusd, sdk.NewDec(1)),
				FundAccount(alice, sdk.NewCoins(sdk.NewCoin(denoms.NUSD, sdk.NewInt(1030)))),
				MarketOrder(alice, pairBtcNusd, types.Direction_LONG, sdk.NewInt(1000), sdk.NewDec(10), sdk.ZeroDec()),
			).
			When(
				MoveToNextBlock(),
				MarketOrder(alice, pairBtcNusd, types.Direction_SHORT, sdk.NewInt(500), sdk.NewDec(10), sdk.ZeroDec(),
					MarketOrderResp_PositionShouldBeEqual(
						types.Position{
							Pair:                            pairBtcNusd,
							TraderAddress:                   alice.String(),
							Margin:                          sdk.NewDec(1000),
							OpenNotional:                    sdk.NewDec(5000),
							Size_:                           sdk.MustNewDecFromStr("4999.999975000000125000"),
							LastUpdatedBlockNumber:          2,
							LatestCumulativePremiumFraction: sdk.ZeroDec(),
						},
					),
					MarketOrderResp_ExchangeNotionalValueShouldBeEqual(sdk.NewDec(5000)), // margin * leverage
					MarketOrderResp_ExchangedPositionSizeShouldBeEqual(sdk.MustNewDecFromStr("-4999.999925000000875000")),
					MarketOrderResp_BadDebtShouldBeEqual(sdk.ZeroDec()),
					MarketOrderResp_FundingPaymentShouldBeEqual(sdk.ZeroDec()),
					MarketOrderResp_RealizedPnlShouldBeEqual(sdk.ZeroDec()),
					MarketOrderResp_UnrealizedPnlAfterShouldBeEqual(sdk.ZeroDec()),
					MarketOrderResp_MarginToVaultShouldBeEqual(sdk.ZeroDec()),
					MarketOrderResp_PositionNotionalShouldBeEqual(sdk.NewDec(5000)),
				),
			).
			Then(
				PositionChangedEventShouldBeEqual(&types.PositionChangedEvent{
					FinalPosition: types.Position{
						Pair:                            pairBtcNusd,
						TraderAddress:                   alice.String(),
						Margin:                          sdk.NewDec(1000),
						OpenNotional:                    sdk.NewDec(5000),
						Size_:                           sdk.MustNewDecFromStr("4999.999975000000125000"),
						LastUpdatedBlockNumber:          2,
						LatestCumulativePremiumFraction: sdk.ZeroDec(),
					},
					PositionNotional: sdk.NewDec(5000),
					RealizedPnl:      sdk.ZeroDec(),
					BadDebt:          sdk.NewCoin(denoms.NUSD, sdk.ZeroInt()),
					FundingPayment:   sdk.ZeroDec(),
					TransactionFee:   sdk.NewCoin(denoms.NUSD, sdk.NewInt(10)), // 20 bps
					BlockHeight:      2,
					// exchangedMargin = - marginToVault - transferredFee
					MarginToUser: sdk.NewInt(0 + 10).Neg(),
					ChangeReason: types.ChangeReason_MarketOrder,
				}),
			),

		TC("existing long position, decrease a lot").
			Given(
				CreateCustomMarket(pairBtcNusd),
				SetBlockNumber(1),
				SetBlockTime(startBlockTime),
				SetOraclePrice(pairBtcNusd, sdk.NewDec(1)),
				FundAccount(alice, sdk.NewCoins(sdk.NewCoin(denoms.NUSD, sdk.NewInt(4080)))),
				MarketOrder(alice, pairBtcNusd, types.Direction_LONG, sdk.NewInt(1000), sdk.NewDec(10), sdk.ZeroDec()),
			).
			When(
				MoveToNextBlock(),
				MarketOrder(alice, pairBtcNusd, types.Direction_SHORT, sdk.NewInt(3000), sdk.NewDec(10), sdk.ZeroDec(),
					MarketOrderResp_PositionShouldBeEqual(
						types.Position{
							Pair:                            pairBtcNusd,
							TraderAddress:                   alice.String(),
							Margin:                          sdk.NewDec(2000),
							OpenNotional:                    sdk.NewDec(20000),
							Size_:                           sdk.MustNewDecFromStr("-20000.000400000008000000"),
							LastUpdatedBlockNumber:          2,
							LatestCumulativePremiumFraction: sdk.ZeroDec(),
						},
					),
					MarketOrderResp_ExchangeNotionalValueShouldBeEqual(sdk.NewDec(30000)), // margin * leverage
					MarketOrderResp_ExchangedPositionSizeShouldBeEqual(sdk.MustNewDecFromStr("-30000.000300000009000000")),
					MarketOrderResp_BadDebtShouldBeEqual(sdk.ZeroDec()),
					MarketOrderResp_FundingPaymentShouldBeEqual(sdk.ZeroDec()),
					MarketOrderResp_RealizedPnlShouldBeEqual(sdk.ZeroDec()),
					MarketOrderResp_UnrealizedPnlAfterShouldBeEqual(sdk.ZeroDec()),
					MarketOrderResp_MarginToVaultShouldBeEqual(sdk.NewDec(1000)),
					MarketOrderResp_PositionNotionalShouldBeEqual(sdk.NewDec(20000)),
				),
			).
			Then(
				PositionChangedEventShouldBeEqual(&types.PositionChangedEvent{
					FinalPosition: types.Position{
						Pair:                            pairBtcNusd,
						TraderAddress:                   alice.String(),
						Margin:                          sdk.NewDec(2000),
						OpenNotional:                    sdk.NewDec(20000),
						Size_:                           sdk.MustNewDecFromStr("-20000.000400000008000000"),
						LastUpdatedBlockNumber:          2,
						LatestCumulativePremiumFraction: sdk.ZeroDec(),
					},
					PositionNotional: sdk.NewDec(20000),
					RealizedPnl:      sdk.ZeroDec(),
					BadDebt:          sdk.NewCoin(denoms.NUSD, sdk.ZeroInt()),
					FundingPayment:   sdk.ZeroDec(),
					TransactionFee:   sdk.NewCoin(denoms.NUSD, sdk.NewInt(60)), // 20 bps
					BlockHeight:      2,
					// exchangedMargin = - marginToVault - transferredFee
					MarginToUser: sdk.NewInt(1_000 + 60).Neg(),
					ChangeReason: types.ChangeReason_MarketOrder,
				}),
			),

		TC("new short position").
			Given(
				CreateCustomMarket(pairBtcNusd),
				SetBlockTime(startBlockTime),
				SetBlockNumber(1),
				SetOraclePrice(pairBtcNusd, sdk.NewDec(1)),
				FundAccount(alice, sdk.NewCoins(sdk.NewCoin(denoms.NUSD, sdk.NewInt(1020)))),
			).
			When(
				MarketOrder(alice, pairBtcNusd, types.Direction_SHORT, sdk.NewInt(1000), sdk.NewDec(10), sdk.ZeroDec(),
					MarketOrderResp_PositionShouldBeEqual(
						types.Position{
							Pair:                            pairBtcNusd,
							TraderAddress:                   alice.String(),
							Margin:                          sdk.NewDec(1000),
							OpenNotional:                    sdk.NewDec(10_000),
							Size_:                           sdk.MustNewDecFromStr("-10000.000100000001000000"),
							LastUpdatedBlockNumber:          1,
							LatestCumulativePremiumFraction: sdk.ZeroDec(),
						}),
					MarketOrderResp_ExchangeNotionalValueShouldBeEqual(sdk.NewDec(10_000)), // margin * leverage
					MarketOrderResp_ExchangedPositionSizeShouldBeEqual(sdk.MustNewDecFromStr("-10000.000100000001000000")),
					MarketOrderResp_BadDebtShouldBeEqual(sdk.ZeroDec()),
					MarketOrderResp_FundingPaymentShouldBeEqual(sdk.ZeroDec()),
					MarketOrderResp_RealizedPnlShouldBeEqual(sdk.ZeroDec()),
					MarketOrderResp_UnrealizedPnlAfterShouldBeEqual(sdk.ZeroDec()),
					MarketOrderResp_MarginToVaultShouldBeEqual(sdk.NewDec(1000)),
					MarketOrderResp_PositionNotionalShouldBeEqual(sdk.NewDec(10_000)),
				),
			).
			Then(
				PositionShouldBeEqual(alice, pairBtcNusd,
					Position_PositionShouldBeEqualTo(types.Position{
						Pair:                            pairBtcNusd,
						TraderAddress:                   alice.String(),
						Margin:                          sdk.NewDec(1000),
						OpenNotional:                    sdk.NewDec(10_000),
						Size_:                           sdk.MustNewDecFromStr("-10000.000100000001000000"),
						LastUpdatedBlockNumber:          1,
						LatestCumulativePremiumFraction: sdk.ZeroDec(),
					}),
				),
				PositionChangedEventShouldBeEqual(&types.PositionChangedEvent{
					FinalPosition: types.Position{
						Pair:                            pairBtcNusd,
						TraderAddress:                   alice.String(),
						Margin:                          sdk.NewDec(1000),
						OpenNotional:                    sdk.NewDec(10_000),
						Size_:                           sdk.MustNewDecFromStr("-10000.000100000001000000"),
						LastUpdatedBlockNumber:          1,
						LatestCumulativePremiumFraction: sdk.ZeroDec(),
					},
					PositionNotional: sdk.NewDec(10_000),
					RealizedPnl:      sdk.ZeroDec(),
					BadDebt:          sdk.NewCoin(denoms.NUSD, sdk.ZeroInt()),
					FundingPayment:   sdk.ZeroDec(),
					TransactionFee:   sdk.NewCoin(denoms.NUSD, sdk.NewInt(20)),
					BlockHeight:      1,
					// exchangedMargin = - marginToVault - transferredFee
					MarginToUser: sdk.NewInt(1_000 + 20).Neg(),
					ChangeReason: types.ChangeReason_MarketOrder,
				}),
			),

		TC("existing short position, go more short").
			Given(
				CreateCustomMarket(pairBtcNusd),
				SetBlockNumber(1),
				SetBlockTime(startBlockTime),
				SetOraclePrice(pairBtcNusd, sdk.NewDec(1)),
				FundAccount(alice, sdk.NewCoins(sdk.NewCoin(denoms.NUSD, sdk.NewInt(2040)))),
				MarketOrder(alice, pairBtcNusd, types.Direction_SHORT, sdk.NewInt(1000), sdk.NewDec(10), sdk.ZeroDec()),
			).
			When(
				MoveToNextBlock(),
				MarketOrder(alice, pairBtcNusd, types.Direction_SHORT, sdk.NewInt(1000), sdk.NewDec(10), sdk.ZeroDec(),
					MarketOrderResp_PositionShouldBeEqual(
						types.Position{
							Pair:                            pairBtcNusd,
							TraderAddress:                   alice.String(),
							Margin:                          sdk.NewDec(2000),
							OpenNotional:                    sdk.NewDec(20_000),
							Size_:                           sdk.MustNewDecFromStr("-20000.000400000008000000"),
							LastUpdatedBlockNumber:          2,
							LatestCumulativePremiumFraction: sdk.ZeroDec(),
						},
					),
					MarketOrderResp_ExchangeNotionalValueShouldBeEqual(sdk.NewDec(10_000)), // margin * leverage
					MarketOrderResp_ExchangedPositionSizeShouldBeEqual(sdk.MustNewDecFromStr("-10000.000300000007000000")),
					MarketOrderResp_BadDebtShouldBeEqual(sdk.ZeroDec()),
					MarketOrderResp_FundingPaymentShouldBeEqual(sdk.ZeroDec()),
					MarketOrderResp_RealizedPnlShouldBeEqual(sdk.ZeroDec()),
					MarketOrderResp_UnrealizedPnlAfterShouldBeEqual(sdk.ZeroDec()),
					MarketOrderResp_MarginToVaultShouldBeEqual(sdk.NewDec(1000)),
					MarketOrderResp_PositionNotionalShouldBeEqual(sdk.NewDec(20_000)),
				),
			).
			Then(
				PositionChangedEventShouldBeEqual(&types.PositionChangedEvent{
					FinalPosition: types.Position{
						Pair:                            pairBtcNusd,
						TraderAddress:                   alice.String(),
						Margin:                          sdk.NewDec(2000),
						OpenNotional:                    sdk.NewDec(20_000),
						Size_:                           sdk.MustNewDecFromStr("-20000.000400000008000000"),
						LastUpdatedBlockNumber:          2,
						LatestCumulativePremiumFraction: sdk.ZeroDec(),
					},
					PositionNotional: sdk.NewDec(20_000),
					RealizedPnl:      sdk.ZeroDec(),
					BadDebt:          sdk.NewCoin(denoms.NUSD, sdk.ZeroInt()),
					FundingPayment:   sdk.ZeroDec(),
					TransactionFee:   sdk.NewCoin(denoms.NUSD, sdk.NewInt(20)), // 20 bps
					BlockHeight:      2,
					// exchangedMargin = - marginToVault - transferredFee
					MarginToUser: sdk.NewInt(1_000 + 20).Neg(),
					ChangeReason: types.ChangeReason_MarketOrder,
				}),
			),

		TC("existing short position, decrease a bit").
			Given(
				CreateCustomMarket(pairBtcNusd),
				SetBlockNumber(1),
				SetBlockTime(startBlockTime),
				SetOraclePrice(pairBtcNusd, sdk.NewDec(1)),
				FundAccount(alice, sdk.NewCoins(sdk.NewCoin(denoms.NUSD, sdk.NewInt(1030)))),
				MarketOrder(alice, pairBtcNusd, types.Direction_SHORT, sdk.NewInt(1000), sdk.NewDec(10), sdk.ZeroDec()),
			).
			When(
				MoveToNextBlock(),
				MarketOrder(alice, pairBtcNusd, types.Direction_LONG, sdk.NewInt(500), sdk.NewDec(10), sdk.ZeroDec(),
					MarketOrderResp_PositionShouldBeEqual(
						types.Position{
							Pair:                            pairBtcNusd,
							TraderAddress:                   alice.String(),
							Margin:                          sdk.NewDec(1000),
							OpenNotional:                    sdk.NewDec(5000),
							Size_:                           sdk.MustNewDecFromStr("-5000.000025000000125000"),
							LastUpdatedBlockNumber:          2,
							LatestCumulativePremiumFraction: sdk.ZeroDec(),
						},
					),
					MarketOrderResp_ExchangeNotionalValueShouldBeEqual(sdk.NewDec(5000)), // margin * leverage
					MarketOrderResp_ExchangedPositionSizeShouldBeEqual(sdk.MustNewDecFromStr("5000.000075000000875000")),
					MarketOrderResp_BadDebtShouldBeEqual(sdk.ZeroDec()),
					MarketOrderResp_FundingPaymentShouldBeEqual(sdk.ZeroDec()),
					MarketOrderResp_RealizedPnlShouldBeEqual(sdk.ZeroDec()),
					MarketOrderResp_UnrealizedPnlAfterShouldBeEqual(sdk.ZeroDec()),
					MarketOrderResp_MarginToVaultShouldBeEqual(sdk.ZeroDec()),
					MarketOrderResp_PositionNotionalShouldBeEqual(sdk.NewDec(5000)),
				),
			).
			Then(
				PositionChangedEventShouldBeEqual(&types.PositionChangedEvent{
					FinalPosition: types.Position{
						Pair:                            pairBtcNusd,
						TraderAddress:                   alice.String(),
						Margin:                          sdk.NewDec(1000),
						OpenNotional:                    sdk.NewDec(5000),
						Size_:                           sdk.MustNewDecFromStr("-5000.000025000000125000"),
						LastUpdatedBlockNumber:          2,
						LatestCumulativePremiumFraction: sdk.ZeroDec(),
					},
					PositionNotional: sdk.NewDec(5000),
					RealizedPnl:      sdk.ZeroDec(),
					BadDebt:          sdk.NewCoin(denoms.NUSD, sdk.ZeroInt()),
					FundingPayment:   sdk.ZeroDec(),
					TransactionFee:   sdk.NewCoin(denoms.NUSD, sdk.NewInt(10)), // 20 bps
					BlockHeight:      2,
					// exchangedMargin = - marginToVault - transferredFee
					MarginToUser: sdk.NewInt(0 + 10).Neg(),
					ChangeReason: types.ChangeReason_MarketOrder,
				}),
			),

		TC("existing short position, decrease a lot").
			Given(
				CreateCustomMarket(pairBtcNusd),
				SetBlockNumber(1),
				SetBlockTime(startBlockTime),
				SetOraclePrice(pairBtcNusd, sdk.NewDec(1)),
				FundAccount(alice, sdk.NewCoins(sdk.NewCoin(denoms.NUSD, sdk.NewInt(4080)))),
				MarketOrder(alice, pairBtcNusd, types.Direction_SHORT, sdk.NewInt(1000), sdk.NewDec(10), sdk.ZeroDec()),
			).
			When(
				MoveToNextBlock(),
				MarketOrder(alice, pairBtcNusd, types.Direction_LONG, sdk.NewInt(3000), sdk.NewDec(10), sdk.ZeroDec(),
					MarketOrderResp_PositionShouldBeEqual(
						types.Position{
							Pair:                            pairBtcNusd,
							TraderAddress:                   alice.String(),
							Margin:                          sdk.NewDec(2000),
							OpenNotional:                    sdk.NewDec(20000),
							Size_:                           sdk.MustNewDecFromStr("19999.999600000008000000"),
							LastUpdatedBlockNumber:          2,
							LatestCumulativePremiumFraction: sdk.ZeroDec(),
						},
					),
					MarketOrderResp_ExchangeNotionalValueShouldBeEqual(sdk.NewDec(30000)), // margin * leverage
					MarketOrderResp_ExchangedPositionSizeShouldBeEqual(sdk.MustNewDecFromStr("29999.999700000009000000")),
					MarketOrderResp_BadDebtShouldBeEqual(sdk.ZeroDec()),
					MarketOrderResp_FundingPaymentShouldBeEqual(sdk.ZeroDec()),
					MarketOrderResp_RealizedPnlShouldBeEqual(sdk.ZeroDec()),
					MarketOrderResp_UnrealizedPnlAfterShouldBeEqual(sdk.ZeroDec()),
					MarketOrderResp_MarginToVaultShouldBeEqual(sdk.NewDec(1000)),
					MarketOrderResp_PositionNotionalShouldBeEqual(sdk.NewDec(20000)),
				),
			).
			Then(
				PositionChangedEventShouldBeEqual(&types.PositionChangedEvent{
					FinalPosition: types.Position{
						Pair:                            pairBtcNusd,
						TraderAddress:                   alice.String(),
						Margin:                          sdk.NewDec(2000),
						OpenNotional:                    sdk.NewDec(20000),
						Size_:                           sdk.MustNewDecFromStr("19999.999600000008000000"),
						LastUpdatedBlockNumber:          2,
						LatestCumulativePremiumFraction: sdk.ZeroDec(),
					},
					PositionNotional: sdk.NewDec(20000),
					RealizedPnl:      sdk.ZeroDec(),
					BadDebt:          sdk.NewCoin(denoms.NUSD, sdk.ZeroInt()),
					FundingPayment:   sdk.ZeroDec(),
					TransactionFee:   sdk.NewCoin(denoms.NUSD, sdk.NewInt(60)), // 20 bps
					BlockHeight:      2,
					// exchangedMargin = - marginToVault - transferredFee
					MarginToUser: sdk.NewInt(1_000 + 60).Neg(),
					ChangeReason: types.ChangeReason_MarketOrder,
				}),
			),

		TC("user has insufficient funds").
			Given(
				CreateCustomMarket(pairBtcNusd),
				SetBlockTime(startBlockTime),
				SetBlockNumber(1),
				SetOraclePrice(pairBtcNusd, sdk.NewDec(1)),
				FundAccount(alice, sdk.NewCoins(sdk.NewCoin(denoms.NUSD, sdk.NewInt(99)))),
			).
			When(
				MarketOrderFails(
					alice, pairBtcNusd, types.Direction_LONG, sdk.NewInt(100), sdk.OneDec(), sdk.ZeroDec(),
					sdkerrors.ErrInsufficientFunds),
			).
			Then(
				PositionShouldNotExist(alice, pairBtcNusd),
			),

		TC("new long position, can close position after market is not enabled").
			Given(
				CreateCustomMarket(pairBtcNusd),
				SetBlockTime(startBlockTime),
				SetBlockNumber(1),
				SetOraclePrice(pairBtcNusd, sdk.NewDec(1)),
				FundAccount(alice, sdk.NewCoins(sdk.NewCoin(denoms.NUSD, sdk.NewInt(47_714_285_715)))),
				MarketOrder(alice, pairBtcNusd, types.Direction_SHORT, sdk.NewInt(47_619_047_619), sdk.OneDec(), sdk.ZeroDec()),
				SetMarketEnabled(pairBtcNusd, false),
			).
			When(
				ClosePosition(alice, pairBtcNusd),
			).
			Then(
				PositionShouldNotExist(alice, pairBtcNusd),
			),

		TC("new long position, can not open new position after market is not enabled").
			Given(
				CreateCustomMarket(pairBtcNusd),
				SetBlockTime(startBlockTime),
				SetBlockNumber(1),
				SetOraclePrice(pairBtcNusd, sdk.NewDec(1)),
				FundAccount(alice, sdk.NewCoins(sdk.NewCoin(denoms.NUSD, sdk.NewInt(47_714_285_715)))),
				SetMarketEnabled(pairBtcNusd, false),
			).
			When(
				MarketOrderFails(alice, pairBtcNusd, types.Direction_SHORT, sdk.NewInt(47_619_047_619), sdk.OneDec(), sdk.ZeroDec(),
					types.ErrMarketNotEnabled),
			).
			Then(
				PositionShouldNotExist(alice, pairBtcNusd),
			),

		TC("existing long position, can not open new one but can close").
			Given(
				CreateCustomMarket(pairBtcNusd),
				SetBlockTime(startBlockTime),
				SetBlockNumber(1),
				SetOraclePrice(pairBtcNusd, sdk.NewDec(1)),
				FundAccount(alice, sdk.NewCoins(sdk.NewCoin(denoms.NUSD, sdk.NewInt(47_714_285_715)))),
				MarketOrder(alice, pairBtcNusd, types.Direction_SHORT, sdk.NewInt(50_000), sdk.OneDec(), sdk.ZeroDec()),
				SetMarketEnabled(pairBtcNusd, false),
			).
			When(
				MarketOrderFails(alice, pairBtcNusd, types.Direction_SHORT, sdk.NewInt(47_619_047_619), sdk.OneDec(), sdk.ZeroDec(),
					types.ErrMarketNotEnabled),
				ClosePosition(alice, pairBtcNusd),
			).
			Then(
				PositionShouldNotExist(alice, pairBtcNusd),
			),

		TC("market doesn't exist").
			Given(
				SetBlockTime(startBlockTime),
				SetBlockNumber(1),
				SetOraclePrice(pairBtcNusd, sdk.NewDec(1)),
				FundAccount(alice, sdk.NewCoins(sdk.NewCoin(denoms.NUSD, sdk.NewInt(47_714_285_715)))),
			).
			When(
				MarketOrderFails(alice, pairBtcNusd, types.Direction_SHORT, sdk.NewInt(47_619_047_619), sdk.OneDec(), sdk.ZeroDec(),
					types.ErrPairNotFound),
			).
			Then(
				PositionShouldNotExist(alice, pairBtcNusd),
			),

		TC("zero quote asset amount").
			Given(
				SetBlockTime(startBlockTime),
				SetBlockNumber(1),
				CreateCustomMarket(pairBtcNusd),
				SetOraclePrice(pairBtcNusd, sdk.NewDec(1)),
				FundAccount(alice, sdk.NewCoins(sdk.NewCoin(denoms.NUSD, sdk.NewInt(47_714_285_715)))),
			).
			When(
				MarketOrderFails(alice, pairBtcNusd, types.Direction_LONG, sdk.ZeroInt(), sdk.OneDec(), sdk.ZeroDec(),
					types.ErrInputQuoteAmtNegative),
			).
			Then(
				PositionShouldNotExist(alice, pairBtcNusd),
			),

		TC("zero leverage").
			Given(
				SetBlockTime(startBlockTime),
				SetBlockNumber(1),
				CreateCustomMarket(pairBtcNusd),
				SetOraclePrice(pairBtcNusd, sdk.NewDec(1)),
				FundAccount(alice, sdk.NewCoins(sdk.NewCoin(denoms.NUSD, sdk.NewInt(1e6)))),
			).
			When(
				MarketOrderFails(alice, pairBtcNusd, types.Direction_LONG, sdk.OneInt(), sdk.ZeroDec(), sdk.ZeroDec(),
					types.ErrUserLeverageNegative),
			).
			Then(
				PositionShouldNotExist(alice, pairBtcNusd),
			),

		TC("user leverage greater than market max leverage").
			Given(
				SetBlockTime(startBlockTime),
				SetBlockNumber(1),
				CreateCustomMarket(pairBtcNusd),
				SetOraclePrice(pairBtcNusd, sdk.NewDec(1)),
				FundAccount(alice, sdk.NewCoins(sdk.NewCoin(denoms.NUSD, sdk.NewInt(1e6)))),
			).
			When(
				MarketOrderFails(alice, pairBtcNusd, types.Direction_LONG, sdk.OneInt(), sdk.NewDec(11), sdk.ZeroDec(),
					types.ErrLeverageIsTooHigh),
			).
			Then(
				PositionShouldNotExist(alice, pairBtcNusd),
			),

		TC("position should not exist after opening a closing manually").
			Given(
				SetBlockTime(startBlockTime),
				SetBlockNumber(1),
				CreateCustomMarket(pairBtcNusd, WithPricePeg(sdk.MustNewDecFromStr("25001.0112"))),
				SetOraclePrice(pairBtcNusd, sdk.NewDec(25_000)),
				FundAccount(alice, sdk.NewCoins(sdk.NewCoin(denoms.NUSD, sdk.NewInt(20_000_000_000+20_000_000)))),
			).
			When(
				MarketOrder(alice, pairBtcNusd, types.Direction_SHORT, sdk.NewInt(10_000_000_000), sdk.OneDec(), sdk.ZeroDec()),
				MarketOrder(alice, pairBtcNusd, types.Direction_LONG, sdk.NewInt(10_000_000_000), sdk.OneDec(), sdk.ZeroDec()),
			).
			Then(
				PositionShouldNotExist(alice, pairBtcNusd),
			),

		TC("position should not exist after opening a closing manually - reverse with leverage").
			Given(
				SetBlockTime(startBlockTime),
				SetBlockNumber(1),
				CreateCustomMarket(pairBtcNusd, WithPricePeg(sdk.MustNewDecFromStr("25001.0112"))),
				SetOraclePrice(pairBtcNusd, sdk.NewDec(1)),
				FundAccount(alice, sdk.NewCoins(sdk.NewCoin(denoms.NUSD, sdk.NewInt(1e6)))),
			).
			When(
				MarketOrder(alice, pairBtcNusd, types.Direction_SHORT, sdk.NewInt(100_000), sdk.OneDec(), sdk.ZeroDec()),
				MarketOrder(alice, pairBtcNusd, types.Direction_LONG, sdk.NewInt(50_000), sdk.NewDec(2), sdk.ZeroDec()),
			).
			Then(
				PositionShouldNotExist(alice, pairBtcNusd),
			),
		TC("position should not exist after opening a closing manually - open with leverage").
			Given(
				SetBlockTime(startBlockTime),
				SetBlockNumber(1),
				CreateCustomMarket(pairBtcNusd, WithPricePeg(sdk.MustNewDecFromStr("25001.0112"))),
				SetOraclePrice(pairBtcNusd, sdk.NewDec(1)),
				FundAccount(alice, sdk.NewCoins(sdk.NewCoin(denoms.NUSD, sdk.NewInt(1e6)))),
			).
			When(
				MarketOrder(alice, pairBtcNusd, types.Direction_LONG, sdk.NewInt(50_000), sdk.NewDec(2), sdk.ZeroDec()),
				MarketOrder(alice, pairBtcNusd, types.Direction_SHORT, sdk.NewInt(100_000), sdk.OneDec(), sdk.ZeroDec()),
			).
			Then(
				PositionShouldNotExist(alice, pairBtcNusd),
			),

		TC("position should not exist after opening a closing manually - reverse with leverage").
			Given(
				SetBlockTime(startBlockTime),
				SetBlockNumber(1),
				CreateCustomMarket(pairBtcNusd, WithPricePeg(sdk.MustNewDecFromStr("25001.0112"))),
				SetOraclePrice(pairBtcNusd, sdk.NewDec(1)),
				FundAccount(alice, sdk.NewCoins(sdk.NewCoin(denoms.NUSD, sdk.NewInt(1e6)))),
			).
			When(
				MarketOrder(alice, pairBtcNusd, types.Direction_SHORT, sdk.NewInt(100_000), sdk.OneDec(), sdk.ZeroDec()),
				MarketOrder(alice, pairBtcNusd, types.Direction_LONG, sdk.NewInt(50_000), sdk.NewDec(2), sdk.ZeroDec()),
			).
			Then(
				PositionShouldNotExist(alice, pairBtcNusd),
			),

		TC("position should not exist after opening a closing manually - reverse with leverage - more steps").
			Given(
				SetBlockTime(startBlockTime),
				SetBlockNumber(1),
				CreateCustomMarket(pairBtcNusd, WithPricePeg(sdk.MustNewDecFromStr("25000"))),
				SetOraclePrice(pairBtcNusd, sdk.NewDec(2)),
				FundAccount(alice, sdk.NewCoins(sdk.NewCoin(denoms.NUSD, sdk.NewInt(1e6)))),
			).
			When(
				MarketOrder(alice, pairBtcNusd, types.Direction_SHORT, sdk.NewInt(100_000), sdk.OneDec(), sdk.ZeroDec()),
				MarketOrder(alice, pairBtcNusd, types.Direction_LONG, sdk.NewInt(50_000), sdk.NewDec(4), sdk.ZeroDec()),
				MarketOrder(alice, pairBtcNusd, types.Direction_SHORT, sdk.NewInt(50_000), sdk.NewDec(2), sdk.ZeroDec()),
			).
			Then(
				PositionShouldNotExist(alice, pairBtcNusd),
			),
	}

	NewTestSuite(t).WithTestCases(tc...).Run()
}

func TestMarketOrderError(t *testing.T) {
	testCases := []struct {
		name        string
		traderFunds sdk.Coins

		initialPosition *types.Position

		// position arguments
		side      types.Direction
		margin    sdkmath.Int
		leverage  sdk.Dec
		baseLimit sdk.Dec

		expectedErr error
	}{
		{
			name:            "not enough trader funds",
			traderFunds:     sdk.NewCoins(sdk.NewInt64Coin(denoms.NUSD, 999)),
			initialPosition: nil,
			side:            types.Direction_LONG,
			margin:          sdk.NewInt(1000),
			leverage:        sdk.NewDec(10),
			baseLimit:       sdk.ZeroDec(),
			expectedErr:     sdkerrors.ErrInsufficientFunds,
		},
		{
			name:        "position has bad debt",
			traderFunds: sdk.NewCoins(sdk.NewInt64Coin(denoms.NUSD, 999)),
			initialPosition: &types.Position{
				Pair:                            asset.Registry.Pair(denoms.BTC, denoms.NUSD),
				Size_:                           sdk.OneDec(),
				Margin:                          sdk.NewDec(1000),
				OpenNotional:                    sdk.NewDec(10_000),
				LatestCumulativePremiumFraction: sdk.ZeroDec(),
				LastUpdatedBlockNumber:          1,
			},
			side:        types.Direction_LONG,
			margin:      sdk.NewInt(1),
			leverage:    sdk.OneDec(),
			baseLimit:   sdk.ZeroDec(),
			expectedErr: types.ErrMarginRatioTooLow,
		},
		{
			name:            "new long position not over base limit",
			traderFunds:     sdk.NewCoins(sdk.NewInt64Coin(denoms.NUSD, 1020)),
			initialPosition: nil,
			side:            types.Direction_LONG,
			margin:          sdk.NewInt(1000),
			leverage:        sdk.NewDec(10),
			baseLimit:       sdk.NewDec(10_000),
			expectedErr:     types.ErrAssetFailsUserLimit,
		},
		{
			name:            "new short position not under base limit",
			traderFunds:     sdk.NewCoins(sdk.NewInt64Coin(denoms.NUSD, 1020)),
			initialPosition: nil,
			side:            types.Direction_SHORT,
			margin:          sdk.NewInt(1000),
			leverage:        sdk.NewDec(10),
			baseLimit:       sdk.NewDec(10_000),
			expectedErr:     types.ErrAssetFailsUserLimit,
		},
		{
			name:            "quote asset amount is zero",
			traderFunds:     sdk.NewCoins(sdk.NewInt64Coin(denoms.NUSD, 1020)),
			initialPosition: nil,
			side:            types.Direction_SHORT,
			margin:          sdk.NewInt(0),
			leverage:        sdk.NewDec(10),
			baseLimit:       sdk.NewDec(10_000),
			expectedErr:     types.ErrInputQuoteAmtNegative,
		},
		{
			name:            "leverage amount is zero",
			traderFunds:     sdk.NewCoins(sdk.NewInt64Coin(denoms.NUSD, 1020)),
			initialPosition: nil,
			side:            types.Direction_SHORT,
			margin:          sdk.NewInt(1000),
			leverage:        sdk.NewDec(0),
			baseLimit:       sdk.NewDec(10_000),
			expectedErr:     types.ErrUserLeverageNegative,
		},
		{
			name:            "leverage amount is too high - SELL",
			traderFunds:     sdk.NewCoins(sdk.NewInt64Coin(denoms.NUSD, 1020)),
			initialPosition: nil,
			side:            types.Direction_SHORT,
			margin:          sdk.NewInt(100),
			leverage:        sdk.NewDec(100),
			baseLimit:       sdk.NewDec(11_000),
			expectedErr:     types.ErrLeverageIsTooHigh,
		},
		{
			name:            "leverage amount is too high - BUY",
			traderFunds:     sdk.NewCoins(sdk.NewInt64Coin(denoms.NUSD, 1020)),
			initialPosition: nil,
			side:            types.Direction_LONG,
			margin:          sdk.NewInt(100),
			leverage:        sdk.NewDec(16),
			baseLimit:       sdk.NewDec(0),
			expectedErr:     types.ErrLeverageIsTooHigh,
		},
	}

	for _, testCase := range testCases {
		tc := testCase
		t.Run(tc.name, func(t *testing.T) {
			app, ctx := testapp.NewNibiruTestAppAndContext(true)
			traderAddr := testutil.AccAddress()

			market := mock.TestMarket()
			app.PerpKeeperV2.Markets.Insert(ctx, asset.Registry.Pair(denoms.BTC, denoms.NUSD), *market)
			amm := mock.TestAMMDefault()
			app.PerpKeeperV2.AMMs.Insert(ctx, amm.Pair, *amm)
			app.PerpKeeperV2.ReserveSnapshots.Insert(ctx, collections.Join(amm.Pair, ctx.BlockTime()), types.ReserveSnapshot{
				Amm:         *amm,
				TimestampMs: ctx.BlockTime().UnixMilli(),
			})
			require.NoError(t, testapp.FundAccount(app.BankKeeper, ctx, traderAddr, tc.traderFunds))

			if tc.initialPosition != nil {
				tc.initialPosition.TraderAddress = traderAddr.String()
				app.PerpKeeperV2.Positions.Insert(ctx, collections.Join(tc.initialPosition.Pair, traderAddr), *tc.initialPosition)
			}

			ctx = ctx.WithBlockHeight(ctx.BlockHeight() + 1).WithBlockTime(ctx.BlockTime().Add(time.Second * 5))
			resp, err := app.PerpKeeperV2.MarketOrder(ctx, asset.Registry.Pair(denoms.BTC, denoms.NUSD), tc.side, traderAddr, tc.margin, tc.leverage, tc.baseLimit)
			require.ErrorContains(t, err, tc.expectedErr.Error())
			require.Nil(t, resp)
		})
	}
}

func TestClosePosition(t *testing.T) {
	alice := testutil.AccAddress()
	pairBtcNusd := asset.Registry.Pair(denoms.BTC, denoms.NUSD)
	startBlockTime := time.Now()

	tc := TestCases{
		TC("close long position with positive PnL").
			Given(
				CreateCustomMarket(pairBtcNusd,
					WithPricePeg(sdk.NewDec(2)),
					WithLatestMarketCPF(sdk.MustNewDecFromStr("0.0002")),
				),
				SetBlockTime(startBlockTime),
				SetBlockNumber(1),
				FundAccount(alice, sdk.NewCoins(sdk.NewCoin(denoms.NUSD, sdk.NewInt(40)))),
				FundModule(types.VaultModuleAccount, sdk.NewCoins(sdk.NewInt64Coin(denoms.NUSD, 10_998))),
				InsertPosition(
					WithTrader(alice),
					WithPair(pairBtcNusd),
					WithSize(sdk.NewDec(10_000)),
					WithMargin(sdk.NewDec(1_000)),
					WithOpenNotional(sdk.NewDec(10_000)),
				),
			).
			When(
				ClosePosition(alice, pairBtcNusd),
			).
			Then(
				PositionShouldNotExist(alice, pairBtcNusd),
				PositionChangedEventShouldBeEqual(&types.PositionChangedEvent{
					FinalPosition: types.Position{
						Pair:                            pairBtcNusd,
						TraderAddress:                   alice.String(),
						Margin:                          sdk.ZeroDec(),
						OpenNotional:                    sdk.ZeroDec(),
						Size_:                           sdk.ZeroDec(),
						LastUpdatedBlockNumber:          1,
						LatestCumulativePremiumFraction: sdk.MustNewDecFromStr("0.0002"),
					},
					PositionNotional: sdk.ZeroDec(),
					RealizedPnl:      sdk.MustNewDecFromStr("9999.999800000002000000"),
					BadDebt:          sdk.NewCoin(denoms.NUSD, sdk.ZeroInt()),
					FundingPayment:   sdk.NewDec(2),
					TransactionFee:   sdk.NewCoin(denoms.NUSD, sdk.NewInt(40)),
					BlockHeight:      1,
					MarginToUser:     sdk.NewInt(10_958),
					ChangeReason:     types.ChangeReason_ClosePosition,
				}),
			),

<<<<<<< HEAD
		TC("close long position with negative PnL").
			Given(
				CreateCustomMarket(pairBtcNusd,
					WithPricePeg(sdk.MustNewDecFromStr("0.99")),
					WithLatestMarketCPF(sdk.MustNewDecFromStr("0.0002")),
				),
				SetBlockTime(startBlockTime),
				SetBlockNumber(1),
				FundAccount(alice, sdk.NewCoins(sdk.NewCoin(denoms.NUSD, sdk.NewInt(20)))),
				FundModule(types.VaultModuleAccount, sdk.NewCoins(sdk.NewInt64Coin(denoms.NUSD, 898))),
				InsertPosition(
					WithTrader(alice),
					WithPair(pairBtcNusd),
=======
func TestPartialClose(t *testing.T) {
	alice := testutil.AccAddress()
	pairBtcUsdc := asset.Registry.Pair(denoms.BTC, denoms.NUSD)
	startBlockTime := time.Now()

	tc := TestCases{
		TC("partial close long position with positive PnL").
			Given(
				CreateCustomMarket(
					pairBtcUsdc,
					WithPricePeg(sdk.NewDec(2)),
					WithMarketLatestCPF(sdk.MustNewDecFromStr("0.0002")),
				),
				SetBlockTime(startBlockTime),
				SetBlockNumber(1),
				FundAccount(alice, sdk.NewCoins(sdk.NewCoin(denoms.NUSD, sdk.NewInt(10)))),
				InsertPosition(
					WithPair(pairBtcUsdc),
					WithTrader(alice),
>>>>>>> 4f7d8241
					WithSize(sdk.NewDec(10_000)),
					WithMargin(sdk.NewDec(1_000)),
					WithOpenNotional(sdk.NewDec(10_000)),
				),
			).
			When(
<<<<<<< HEAD
				ClosePosition(alice, pairBtcNusd),
			).
			Then(
				PositionShouldNotExist(alice, pairBtcNusd),
				PositionChangedEventShouldBeEqual(&types.PositionChangedEvent{
					FinalPosition: types.Position{
						Pair:                            pairBtcNusd,
						TraderAddress:                   alice.String(),
						Margin:                          sdk.ZeroDec(),
						OpenNotional:                    sdk.ZeroDec(),
						Size_:                           sdk.ZeroDec(),
						LastUpdatedBlockNumber:          1,
						LatestCumulativePremiumFraction: sdk.MustNewDecFromStr("0.0002"),
					},
					PositionNotional: sdk.ZeroDec(),
					RealizedPnl:      sdk.MustNewDecFromStr("-100.000098999999010000"),
					BadDebt:          sdk.NewCoin(denoms.NUSD, sdk.ZeroInt()),
					FundingPayment:   sdk.NewDec(2),
					TransactionFee:   sdk.NewCoin(denoms.NUSD, sdk.NewInt(20)),
					BlockHeight:      1,
					MarginToUser:     sdk.NewInt(878),
					ChangeReason:     types.ChangeReason_ClosePosition,
				}),
			),
=======
				PartialClose(alice, pairBtcUsdc, sdk.NewDec(2_500)),
			).
			Then(
				PositionShouldBeEqual(alice, pairBtcUsdc, Position_PositionShouldBeEqualTo(types.Position{
					Pair:                            pairBtcUsdc,
					TraderAddress:                   alice.String(),
					Margin:                          sdk.MustNewDecFromStr("3497.999950000000500000"),
					OpenNotional:                    sdk.MustNewDecFromStr("7499.999962500000468750"),
					Size_:                           sdk.MustNewDecFromStr("7500.000000000000000000"),
					LastUpdatedBlockNumber:          1,
					LatestCumulativePremiumFraction: sdk.MustNewDecFromStr("0.0002"),
				})),
				PositionChangedEventShouldBeEqual(&types.PositionChangedEvent{
					FinalPosition: types.Position{
						Pair:                            pairBtcUsdc,
						TraderAddress:                   alice.String(),
						Margin:                          sdk.MustNewDecFromStr("3497.999950000000500000"),
						OpenNotional:                    sdk.MustNewDecFromStr("7499.999962500000468750"),
						Size_:                           sdk.MustNewDecFromStr("7500.000000000000000000"),
						LastUpdatedBlockNumber:          1,
						LatestCumulativePremiumFraction: sdk.MustNewDecFromStr("0.0002"),
					},
					PositionNotional: sdk.MustNewDecFromStr("14999.999812500001968750"),
					RealizedPnl:      sdk.MustNewDecFromStr("2499.999950000000500000"),
					BadDebt:          sdk.NewCoin(denoms.NUSD, sdk.ZeroInt()),
					FundingPayment:   sdk.NewDec(2),
					TransactionFee:   sdk.NewCoin(denoms.NUSD, sdk.NewInt(10)),
					BlockHeight:      1,
					MarginToUser:     sdk.NewInt(-10),
					ChangeReason:     types.ChangeReason_PartialClose,
				}),
			),
		TC("partial close long position with negative PnL").
			Given(
				CreateCustomMarket(
					pairBtcUsdc,
					WithPricePeg(sdk.MustNewDecFromStr("0.95")),
					WithMarketLatestCPF(sdk.MustNewDecFromStr("0.0002")),
				),
				SetBlockTime(startBlockTime),
				SetBlockNumber(1),
				FundAccount(alice, sdk.NewCoins(sdk.NewCoin(denoms.NUSD, sdk.NewInt(4)))),
				InsertPosition(
					WithPair(pairBtcUsdc),
					WithTrader(alice),
					WithSize(sdk.NewDec(10_000)),
					WithMargin(sdk.NewDec(1_000)),
					WithOpenNotional(sdk.NewDec(10_000)),
				),
			).
			When(
				PartialClose(alice, pairBtcUsdc, sdk.NewDec(2_500)),
			).
			Then(
				PositionShouldBeEqual(alice, pairBtcUsdc, Position_PositionShouldBeEqualTo(types.Position{
					Pair:                            pairBtcUsdc,
					TraderAddress:                   alice.String(),
					Margin:                          sdk.MustNewDecFromStr("872.999976250000237500"),
					OpenNotional:                    sdk.MustNewDecFromStr("7499.999982187500222656"),
					Size_:                           sdk.MustNewDecFromStr("7500.000000000000000000"),
					LastUpdatedBlockNumber:          1,
					LatestCumulativePremiumFraction: sdk.MustNewDecFromStr("0.0002"),
				})),
				PositionChangedEventShouldBeEqual(&types.PositionChangedEvent{
					FinalPosition: types.Position{
						Pair:                            pairBtcUsdc,
						TraderAddress:                   alice.String(),
						Margin:                          sdk.MustNewDecFromStr("872.999976250000237500"),
						OpenNotional:                    sdk.MustNewDecFromStr("7499.999982187500222656"),
						Size_:                           sdk.MustNewDecFromStr("7500.000000000000000000"),
						LastUpdatedBlockNumber:          1,
						LatestCumulativePremiumFraction: sdk.MustNewDecFromStr("0.0002"),
					},
					PositionNotional: sdk.MustNewDecFromStr("7124.999910937500935156"),
					RealizedPnl:      sdk.MustNewDecFromStr("-125.000023749999762500"),
					BadDebt:          sdk.NewCoin(denoms.NUSD, sdk.ZeroInt()),
					FundingPayment:   sdk.NewDec(2),
					TransactionFee:   sdk.NewCoin(denoms.NUSD, sdk.NewInt(4)),
					BlockHeight:      1,
					MarginToUser:     sdk.NewInt(-4),
					ChangeReason:     types.ChangeReason_PartialClose,
				}),
			),
		TC("partial close long position with bad debt").
			Given(
				CreateCustomMarket(
					pairBtcUsdc,
					WithPricePeg(sdk.MustNewDecFromStr("0.9")),
					WithMarketLatestCPF(sdk.MustNewDecFromStr("0.0002")),
				),
				SetBlockTime(startBlockTime),
				SetBlockNumber(1),
				FundAccount(alice, sdk.NewCoins(sdk.NewCoin(denoms.NUSD, sdk.NewInt(4020)))),
				InsertPosition(
					WithPair(pairBtcUsdc),
					WithTrader(alice),
					WithSize(sdk.NewDec(10_000)),
					WithMargin(sdk.NewDec(1_000)),
					WithOpenNotional(sdk.NewDec(10_000)),
				),
			).
			When(
				PartialCloseFails(alice, pairBtcUsdc, sdk.NewDec(2_500), types.ErrMarginRatioTooLow),
			).
			Then(
				PositionShouldBeEqual(alice, pairBtcUsdc, Position_PositionShouldBeEqualTo(types.Position{
					Pair:                            pairBtcUsdc,
					TraderAddress:                   alice.String(),
					Margin:                          sdk.NewDec(1_000),
					OpenNotional:                    sdk.NewDec(10_000),
					Size_:                           sdk.NewDec(10_000),
					LastUpdatedBlockNumber:          0,
					LatestCumulativePremiumFraction: sdk.ZeroDec(),
				})),
			),
		TC("partial close short position with positive PnL").
			Given(
				CreateCustomMarket(
					pairBtcUsdc,
					WithPricePeg(sdk.MustNewDecFromStr("0.10")),
					WithMarketLatestCPF(sdk.MustNewDecFromStr("0.0002")),
				),
				SetBlockTime(startBlockTime),
				SetBlockNumber(1),
				FundAccount(alice, sdk.NewCoins(sdk.NewCoin(denoms.NUSD, sdk.NewInt(2)))),
				InsertPosition(
					WithPair(pairBtcUsdc),
					WithTrader(alice),
					WithSize(sdk.NewDec(-10_000)),
					WithMargin(sdk.NewDec(1_000)),
					WithOpenNotional(sdk.NewDec(10_000)),
				),
			).
			When(
				PartialClose(alice, pairBtcUsdc, sdk.NewDec(7_500)),
			).
			Then(
				PositionShouldBeEqual(alice, pairBtcUsdc, Position_PositionShouldBeEqualTo(types.Position{
					Pair:                            pairBtcUsdc,
					TraderAddress:                   alice.String(),
					Margin:                          sdk.MustNewDecFromStr("7751.999992499999925000"),
					OpenNotional:                    sdk.MustNewDecFromStr("2500.000001875000032812"),
					Size_:                           sdk.MustNewDecFromStr("-2499.999999999999999995"),
					LastUpdatedBlockNumber:          1,
					LatestCumulativePremiumFraction: sdk.MustNewDecFromStr("0.0002"),
				})),
				PositionChangedEventShouldBeEqual(&types.PositionChangedEvent{
					FinalPosition: types.Position{
						Pair:                            pairBtcUsdc,
						TraderAddress:                   alice.String(),
						Margin:                          sdk.MustNewDecFromStr("7751.999992499999925000"),
						OpenNotional:                    sdk.MustNewDecFromStr("2500.000001875000032812"),
						Size_:                           sdk.MustNewDecFromStr("-2499.999999999999999995"),
						LastUpdatedBlockNumber:          1,
						LatestCumulativePremiumFraction: sdk.MustNewDecFromStr("0.0002"),
					},
					PositionNotional: sdk.MustNewDecFromStr("250.000004375000057812"),
					RealizedPnl:      sdk.MustNewDecFromStr("6749.999992499999925000"),
					BadDebt:          sdk.NewCoin(denoms.NUSD, sdk.ZeroInt()),
					FundingPayment:   sdk.NewDec(-2),
					TransactionFee:   sdk.NewCoin(denoms.NUSD, sdk.NewInt(2)),
					BlockHeight:      1,
					MarginToUser:     sdk.NewInt(-2),
					ChangeReason:     types.ChangeReason_PartialClose,
				}),
			),
		TC("partial close short position with negative PnL").
			Given(
				CreateCustomMarket(
					pairBtcUsdc,
					WithPricePeg(sdk.MustNewDecFromStr("1.05")),
					WithMarketLatestCPF(sdk.MustNewDecFromStr("0.0002")),
				),
				SetBlockTime(startBlockTime),
				SetBlockNumber(1),
				FundAccount(alice, sdk.NewCoins(sdk.NewCoin(denoms.NUSD, sdk.NewInt(16)))),
				InsertPosition(
					WithPair(pairBtcUsdc),
					WithTrader(alice),
					WithSize(sdk.NewDec(-10_000)),
					WithMargin(sdk.NewDec(1_000)),
					WithOpenNotional(sdk.NewDec(10_000)),
				),
			).
			When(
				PartialClose(alice, pairBtcUsdc, sdk.NewDec(7_500)),
			).
			Then(
				PositionShouldBeEqual(alice, pairBtcUsdc, Position_PositionShouldBeEqualTo(types.Position{
					Pair:                            pairBtcUsdc,
					TraderAddress:                   alice.String(),
					Margin:                          sdk.MustNewDecFromStr("626.999921249999212500"),
					OpenNotional:                    sdk.MustNewDecFromStr("2500.000019687500344531"),
					Size_:                           sdk.MustNewDecFromStr("-2500.000000000000000000"),
					LastUpdatedBlockNumber:          1,
					LatestCumulativePremiumFraction: sdk.MustNewDecFromStr("0.0002"),
				})),
				PositionChangedEventShouldBeEqual(&types.PositionChangedEvent{
					FinalPosition: types.Position{
						Pair:                            pairBtcUsdc,
						TraderAddress:                   alice.String(),
						Margin:                          sdk.MustNewDecFromStr("626.999921249999212500"),
						OpenNotional:                    sdk.MustNewDecFromStr("2500.000019687500344531"),
						Size_:                           sdk.MustNewDecFromStr("-2500.000000000000000000"),
						LastUpdatedBlockNumber:          1,
						LatestCumulativePremiumFraction: sdk.MustNewDecFromStr("0.0002"),
					},
					PositionNotional: sdk.MustNewDecFromStr("2625.000045937500607031"),
					RealizedPnl:      sdk.MustNewDecFromStr("-375.000078750000787500"),
					BadDebt:          sdk.NewCoin(denoms.NUSD, sdk.ZeroInt()),
					FundingPayment:   sdk.NewDec(-2),
					TransactionFee:   sdk.NewCoin(denoms.NUSD, sdk.NewInt(16)),
					BlockHeight:      1,
					MarginToUser:     sdk.NewInt(-16),
					ChangeReason:     types.ChangeReason_PartialClose,
				}),
			),
		TC("partial close short position with bad debt").
			Given(
				CreateCustomMarket(
					pairBtcUsdc,
					WithPricePeg(sdk.MustNewDecFromStr("1.10")),
					WithMarketLatestCPF(sdk.MustNewDecFromStr("0.0002")),
				),
				SetBlockTime(startBlockTime),
				SetBlockNumber(1),
				FundAccount(alice, sdk.NewCoins(sdk.NewCoin(denoms.NUSD, sdk.NewInt(16)))),
				InsertPosition(
					WithPair(pairBtcUsdc),
					WithTrader(alice),
					WithSize(sdk.NewDec(-10_000)),
					WithMargin(sdk.NewDec(1_000)),
					WithOpenNotional(sdk.NewDec(10_000)),
				),
			).
			When(
				PartialCloseFails(alice, pairBtcUsdc, sdk.NewDec(7_500), types.ErrMarginRatioTooLow),
			).
			Then(
				PositionShouldBeEqual(alice, pairBtcUsdc, Position_PositionShouldBeEqualTo(types.Position{
					Pair:                            pairBtcUsdc,
					TraderAddress:                   alice.String(),
					Margin:                          sdk.NewDec(1_000),
					OpenNotional:                    sdk.NewDec(10_000),
					Size_:                           sdk.NewDec(-10_000),
					LastUpdatedBlockNumber:          0,
					LatestCumulativePremiumFraction: sdk.ZeroDec(),
				})),
			),
	}

	NewTestSuite(t).WithTestCases(tc...).Run()
}

func TestClosePositionWithBadDebt(t *testing.T) {
	pairBtcUsdc := asset.Registry.Pair(denoms.BTC, denoms.USDC)
>>>>>>> 4f7d8241

		TC("close long position with bad debt").
			Given(
				CreateCustomMarket(pairBtcNusd,
					WithPricePeg(sdk.MustNewDecFromStr("0.89")),
					WithLatestMarketCPF(sdk.MustNewDecFromStr("0.0002")),
				),
				SetBlockNumber(1),
				SetBlockTime(startBlockTime),
				InsertPosition(
					WithTrader(alice),
					WithPair(pairBtcNusd),
					WithSize(sdk.NewDec(10_000)),
					WithMargin(sdk.NewDec(1_000)),
					WithOpenNotional(sdk.NewDec(10_000)),
				),
				FundAccount(alice, sdk.NewCoins(sdk.NewInt64Coin(denoms.NUSD, 18))),
				FundModule(types.VaultModuleAccount, sdk.NewCoins(sdk.NewInt64Coin(denoms.NUSD, 1000))),
				FundModule(types.PerpEFModuleAccount, sdk.NewCoins(sdk.NewInt64Coin(denoms.NUSD, 102))),
			).
			When(
				MoveToNextBlock(),
				ClosePosition(alice, pairBtcNusd),
			).
			Then(
				PositionShouldNotExist(alice, pairBtcNusd),
				PositionChangedEventShouldBeEqual(&types.PositionChangedEvent{
					FinalPosition: types.Position{
						TraderAddress:                   alice.String(),
						Pair:                            pairBtcNusd,
						Size_:                           sdk.ZeroDec(),
						Margin:                          sdk.ZeroDec(),
						OpenNotional:                    sdk.ZeroDec(),
						LatestCumulativePremiumFraction: sdk.MustNewDecFromStr("0.0002"),
						LastUpdatedBlockNumber:          2,
					},
					PositionNotional: sdk.ZeroDec(),
					TransactionFee:   sdk.NewInt64Coin(denoms.NUSD, 18),
					RealizedPnl:      sdk.MustNewDecFromStr("-1100.000088999999110000"),
					BadDebt:          sdk.NewCoin(denoms.NUSD, sdk.NewInt(102)),
					FundingPayment:   sdk.NewDec(2),
					BlockHeight:      2,
					MarginToUser:     sdk.NewInt(-18),
					ChangeReason:     types.ChangeReason_ClosePosition,
				}),
				ModuleBalanceEqual(types.VaultModuleAccount, denoms.NUSD, sdk.NewInt(1102)), // 1000 + 102 from perp ef
				ModuleBalanceEqual(types.PerpEFModuleAccount, denoms.NUSD, sdk.NewInt(9)),
			),

		TC("close short position with positive PnL").
			Given(
				CreateCustomMarket(pairBtcNusd,
					WithPricePeg(sdk.MustNewDecFromStr("0.10")),
					WithLatestMarketCPF(sdk.MustNewDecFromStr("0.0002")),
				),
				SetBlockTime(startBlockTime),
				SetBlockNumber(1),
				FundAccount(alice, sdk.NewCoins(sdk.NewCoin(denoms.NUSD, sdk.NewInt(2)))),
				FundModule(types.VaultModuleAccount, sdk.NewCoins(sdk.NewInt64Coin(denoms.NUSD, 10_002))),
				InsertPosition(
					WithTrader(alice),
					WithPair(pairBtcNusd),
					WithSize(sdk.NewDec(-10_000)),
					WithMargin(sdk.NewDec(1_000)),
					WithOpenNotional(sdk.NewDec(10_000)),
				),
			).
			When(
				ClosePosition(alice, pairBtcNusd),
			).
			Then(
				PositionShouldNotExist(alice, pairBtcNusd),
				PositionChangedEventShouldBeEqual(&types.PositionChangedEvent{
					FinalPosition: types.Position{
						Pair:                            pairBtcNusd,
						TraderAddress:                   alice.String(),
						Margin:                          sdk.ZeroDec(),
						OpenNotional:                    sdk.ZeroDec(),
						Size_:                           sdk.ZeroDec(),
						LastUpdatedBlockNumber:          1,
						LatestCumulativePremiumFraction: sdk.MustNewDecFromStr("0.0002"),
					},
					PositionNotional: sdk.ZeroDec(),
					RealizedPnl:      sdk.MustNewDecFromStr("8999.999989999999900000"),
					BadDebt:          sdk.NewCoin(denoms.NUSD, sdk.ZeroInt()),
					FundingPayment:   sdk.NewDec(-2),
					TransactionFee:   sdk.NewCoin(denoms.NUSD, sdk.NewInt(2)),
					BlockHeight:      1,
					MarginToUser:     sdk.NewInt(10_000),
					ChangeReason:     types.ChangeReason_ClosePosition,
				}),
			),

		TC("close short position with negative PnL").
			Given(
				CreateCustomMarket(pairBtcNusd,
					WithPricePeg(sdk.MustNewDecFromStr("1.01")),
					WithLatestMarketCPF(sdk.MustNewDecFromStr("0.0002")),
				),
				SetBlockTime(startBlockTime),
				SetBlockNumber(1),
				FundAccount(alice, sdk.NewCoins(sdk.NewCoin(denoms.NUSD, sdk.NewInt(20)))),
				FundModule(types.VaultModuleAccount, sdk.NewCoins(sdk.NewInt64Coin(denoms.NUSD, 902))),
				InsertPosition(
					WithTrader(alice),
					WithPair(pairBtcNusd),
					WithSize(sdk.NewDec(-10_000)),
					WithMargin(sdk.NewDec(1_000)),
					WithOpenNotional(sdk.NewDec(10_000)),
				),
			).
			When(
				ClosePosition(alice, pairBtcNusd),
			).
			Then(
				PositionShouldNotExist(alice, pairBtcNusd),
				PositionChangedEventShouldBeEqual(&types.PositionChangedEvent{
					FinalPosition: types.Position{
						Pair:                            pairBtcNusd,
						TraderAddress:                   alice.String(),
						Margin:                          sdk.ZeroDec(),
						OpenNotional:                    sdk.ZeroDec(),
						Size_:                           sdk.ZeroDec(),
						LastUpdatedBlockNumber:          1,
						LatestCumulativePremiumFraction: sdk.MustNewDecFromStr("0.0002"),
					},
					PositionNotional: sdk.ZeroDec(),
					RealizedPnl:      sdk.MustNewDecFromStr("-100.000101000001010000"),
					BadDebt:          sdk.NewCoin(denoms.NUSD, sdk.ZeroInt()),
					FundingPayment:   sdk.NewDec(-2),
					TransactionFee:   sdk.NewCoin(denoms.NUSD, sdk.NewInt(20)),
					BlockHeight:      1,
					MarginToUser:     sdk.NewInt(882),
					ChangeReason:     types.ChangeReason_ClosePosition,
				}),
			),

		TC("close short position with bad debt").
			Given(
				CreateCustomMarket(pairBtcNusd,
					WithPricePeg(sdk.MustNewDecFromStr("1.11")),
					WithLatestMarketCPF(sdk.MustNewDecFromStr("0.0002")),
				),
				SetBlockTime(startBlockTime),
				SetBlockNumber(1),
				InsertPosition(
					WithTrader(alice),
					WithPair(pairBtcNusd),
					WithSize(sdk.NewDec(-10_000)),
					WithMargin(sdk.NewDec(1_000)),
					WithOpenNotional(sdk.NewDec(10_000)),
				),
				FundAccount(alice, sdk.NewCoins(sdk.NewInt64Coin(denoms.NUSD, 22))),
				FundModule(types.VaultModuleAccount, sdk.NewCoins(sdk.NewInt64Coin(denoms.NUSD, 1000))),
				FundModule(types.PerpEFModuleAccount, sdk.NewCoins(sdk.NewInt64Coin(denoms.NUSD, 98))),
			).
			When(
				MoveToNextBlock(),
				ClosePosition(alice, pairBtcNusd),
			).
			Then(
				PositionShouldNotExist(alice, pairBtcNusd),
				PositionChangedEventShouldBeEqual(&types.PositionChangedEvent{
					FinalPosition: types.Position{
						TraderAddress:                   alice.String(),
						Pair:                            pairBtcNusd,
						Size_:                           sdk.ZeroDec(),
						Margin:                          sdk.ZeroDec(),
						OpenNotional:                    sdk.ZeroDec(),
						LatestCumulativePremiumFraction: sdk.MustNewDecFromStr("0.0002"),
						LastUpdatedBlockNumber:          2,
					},
					PositionNotional: sdk.ZeroDec(),
					TransactionFee:   sdk.NewInt64Coin(denoms.NUSD, 22),
					RealizedPnl:      sdk.MustNewDecFromStr("-1100.000111000001110000"),
					BadDebt:          sdk.NewInt64Coin(denoms.NUSD, 98),
					FundingPayment:   sdk.NewDec(-2),
					BlockHeight:      2,
					MarginToUser:     sdk.NewInt(-22),
					ChangeReason:     types.ChangeReason_ClosePosition,
				}),
				ModuleBalanceEqual(types.VaultModuleAccount, denoms.NUSD, sdk.NewInt(1098)), // 1000 + 98 from perp ef
				ModuleBalanceEqual(types.PerpEFModuleAccount, denoms.NUSD, sdk.NewInt(11)),
			),
	}

	NewTestSuite(t).WithTestCases(tc...).Run()
}

func TestUpdateSwapInvariant(t *testing.T) {
	alice := testutil.AccAddress()
	bob := testutil.AccAddress()
	pairBtcNusd := asset.Registry.Pair(denoms.BTC, denoms.NUSD)
	startBlockTime := time.Now()

	startingSwapInvariant := sdk.NewDec(1_000_000_000_000).Mul(sdk.NewDec(1_000_000_000_000))

	tc := TestCases{
		TC("only long position - no change to swap invariant").
			Given(
				CreateCustomMarket(pairBtcNusd),
				SetBlockTime(startBlockTime),
				SetBlockNumber(1),
				SetOraclePrice(pairBtcNusd, sdk.NewDec(1)),
				FundAccount(alice, sdk.NewCoins(sdk.NewCoin(denoms.NUSD, sdk.NewInt(10_200_000_000)))),
				FundModule(types.PerpEFModuleAccount, sdk.NewCoins(sdk.NewCoin(denoms.NUSD, sdk.NewInt(100000)))),
			).
			When(
				MarketOrder(alice, pairBtcNusd, types.Direction_LONG, sdk.NewInt(10_000_000_000), sdk.NewDec(1), sdk.ZeroDec()),
				ClosePosition(alice, pairBtcNusd),
			).
			Then(
				PositionShouldNotExist(alice, pairBtcNusd),
			),
		TC("only short position - no change to swap invariant").
			Given(
				CreateCustomMarket(pairBtcNusd),
				SetBlockTime(startBlockTime),
				SetBlockNumber(1),
				SetOraclePrice(pairBtcNusd, sdk.NewDec(1)),
				FundAccount(alice, sdk.NewCoins(sdk.NewCoin(denoms.NUSD, sdk.NewInt(10_200_000_000)))),
				FundModule(types.PerpEFModuleAccount, sdk.NewCoins(sdk.NewCoin(denoms.NUSD, sdk.NewInt(100000)))),
			).
			When(
				MarketOrder(alice, pairBtcNusd, types.Direction_SHORT, sdk.NewInt(10_000_000_000), sdk.NewDec(1), sdk.NewDec(10_000_000_000_000)),
				ClosePosition(alice, pairBtcNusd),
			).
			Then(
				PositionShouldNotExist(alice, pairBtcNusd),
			),
		TC("only long position - increasing k").
			Given(
				CreateCustomMarket(pairBtcNusd),
				SetBlockTime(startBlockTime),
				SetBlockNumber(1),
				SetOraclePrice(pairBtcNusd, sdk.NewDec(1)),
				FundAccount(alice, sdk.NewCoins(sdk.NewCoin(denoms.NUSD, sdk.NewInt(10_200_000_000)))),
				FundModule(types.PerpEFModuleAccount, sdk.NewCoins(sdk.NewCoin(denoms.NUSD, sdk.NewInt(100_000_000)))),
			).
			When(
				MarketOrder(alice, pairBtcNusd, types.Direction_LONG, sdk.NewInt(10_000_000_000), sdk.NewDec(1), sdk.ZeroDec()),
				EditSwapInvariant(pairBtcNusd, startingSwapInvariant.MulInt64(100)),
				AMMShouldBeEqual(
					pairBtcNusd,
					AMM_SwapInvariantShouldBeEqual(sdk.MustNewDecFromStr("99999999999999999999999999.999999000000000000"))),
				ClosePosition(alice, pairBtcNusd),
			).
			Then(
				PositionShouldNotExist(alice, pairBtcNusd),
				ModuleBalanceShouldBeEqualTo(types.VaultModuleAccount, sdk.NewCoins()),
			),
		TC("only short position - increasing k").
			Given(
				CreateCustomMarket(pairBtcNusd),
				SetBlockTime(startBlockTime),
				SetBlockNumber(1),
				SetOraclePrice(pairBtcNusd, sdk.NewDec(1)),
				FundAccount(alice, sdk.NewCoins(sdk.NewCoin(denoms.NUSD, sdk.NewInt(10_200_000_000)))),
				FundModule(types.PerpEFModuleAccount, sdk.NewCoins(sdk.NewCoin(denoms.NUSD, sdk.NewInt(100_000_000)))),
			).
			When(
				MarketOrder(alice, pairBtcNusd, types.Direction_SHORT, sdk.NewInt(10_000_000_000), sdk.NewDec(1), sdk.ZeroDec()),
				EditSwapInvariant(pairBtcNusd, startingSwapInvariant.MulInt64(100)),
				AMMShouldBeEqual(
					pairBtcNusd,
					AMM_SwapInvariantShouldBeEqual(sdk.MustNewDecFromStr("99999999999999999999999999.999999000000000000"))),
				ClosePosition(alice, pairBtcNusd),
			).
			Then(
				PositionShouldNotExist(alice, pairBtcNusd),
				ModuleBalanceShouldBeEqualTo(types.VaultModuleAccount, sdk.NewCoins(sdk.NewCoin(denoms.NUSD, sdk.OneInt()))),
			),

		TC("only long position - decreasing k").
			Given(
				CreateCustomMarket(pairBtcNusd),
				SetBlockTime(startBlockTime),
				SetBlockNumber(1),
				SetOraclePrice(pairBtcNusd, sdk.NewDec(1)),
				FundAccount(alice, sdk.NewCoins(sdk.NewCoin(denoms.NUSD, sdk.NewInt(10_200_000_000)))),
				FundModule(types.PerpEFModuleAccount, sdk.NewCoins(sdk.NewCoin(denoms.NUSD, sdk.NewInt(100_000_000)))),
			).
			When(
				MarketOrder(alice, pairBtcNusd, types.Direction_LONG, sdk.NewInt(10_000_000_000), sdk.NewDec(1), sdk.ZeroDec()),
				EditSwapInvariant(pairBtcNusd, startingSwapInvariant.Mul(sdk.MustNewDecFromStr("0.1"))),
				AMMShouldBeEqual(
					pairBtcNusd,
					AMM_SwapInvariantShouldBeEqual(sdk.MustNewDecFromStr("99999999999999999873578.871987715651277660"))),
				ClosePosition(alice, pairBtcNusd),
			).
			Then(
				PositionShouldNotExist(alice, pairBtcNusd),
				ModuleBalanceShouldBeEqualTo(types.VaultModuleAccount, sdk.NewCoins()),
			),
		TC("only short position - decreasing k").
			Given(
				CreateCustomMarket(pairBtcNusd),
				SetBlockTime(startBlockTime),
				SetBlockNumber(1),
				SetOraclePrice(pairBtcNusd, sdk.NewDec(1)),
				FundAccount(alice, sdk.NewCoins(sdk.NewCoin(denoms.NUSD, sdk.NewInt(10_200_000_000)))),
				FundModule(types.PerpEFModuleAccount, sdk.NewCoins(sdk.NewCoin(denoms.NUSD, sdk.NewInt(100_000_000)))),
			).
			When(
				MarketOrder(alice, pairBtcNusd, types.Direction_SHORT, sdk.NewInt(10_000_000_000), sdk.NewDec(1), sdk.ZeroDec()),
				EditSwapInvariant(pairBtcNusd, startingSwapInvariant.Mul(sdk.MustNewDecFromStr("0.1"))),
				AMMShouldBeEqual(
					pairBtcNusd,
					AMM_SwapInvariantShouldBeEqual(sdk.MustNewDecFromStr("99999999999999999873578.871987801032774485"))),
				ClosePosition(alice, pairBtcNusd),
			).
			Then(
				PositionShouldNotExist(alice, pairBtcNusd),
				ModuleBalanceShouldBeEqualTo(types.VaultModuleAccount, sdk.NewCoins()),
			),

		TC("long and short position - increasing k").
			Given(
				CreateCustomMarket(pairBtcNusd),
				SetBlockTime(startBlockTime),
				SetBlockNumber(1),
				SetOraclePrice(pairBtcNusd, sdk.NewDec(1)),
				FundAccount(alice, sdk.NewCoins(sdk.NewCoin(denoms.NUSD, sdk.NewInt(10_200_000_000)))),
				FundAccount(bob, sdk.NewCoins(sdk.NewCoin(denoms.NUSD, sdk.NewInt(10_200_000_000)))),
			).
			When(
				MarketOrder(alice, pairBtcNusd, types.Direction_LONG, sdk.NewInt(10_000_000_000), sdk.NewDec(1), sdk.ZeroDec()),
				MarketOrder(bob, pairBtcNusd, types.Direction_SHORT, sdk.NewInt(10_000_000_000), sdk.NewDec(1), sdk.NewDec(10_000_000_000_000)),

				EditSwapInvariant(pairBtcNusd, startingSwapInvariant.MulInt64(100)),
				AMMShouldBeEqual(
					pairBtcNusd,
					AMM_BiasShouldBeEqual(sdk.ZeroDec()),
					AMM_SwapInvariantShouldBeEqual(sdk.MustNewDecFromStr("100000000000000000000000000.000000000000000000"))),

				ModuleBalanceShouldBeEqualTo(types.VaultModuleAccount, sdk.NewCoins(sdk.NewCoin(denoms.NUSD, sdk.NewInt(20_000_000_000)))),
				ModuleBalanceShouldBeEqualTo(types.FeePoolModuleAccount, sdk.NewCoins(sdk.NewCoin(denoms.NUSD, sdk.NewInt(20_000_000)))), // Fees are 10_000_000_000 * 0.0010 * 2

				ClosePosition(alice, pairBtcNusd),
				ClosePosition(bob, pairBtcNusd),
			).
			Then(
				PositionShouldNotExist(alice, pairBtcNusd),
				PositionShouldNotExist(bob, pairBtcNusd),

				ModuleBalanceShouldBeEqualTo(types.VaultModuleAccount, sdk.NewCoins()),
				ModuleBalanceShouldBeEqualTo(types.PerpEFModuleAccount, sdk.NewCoins(sdk.NewCoin(denoms.NUSD, sdk.NewInt(39_782_394)))),
			),
		TC("long and short position - reducing k").
			Given(
				CreateCustomMarket(pairBtcNusd),
				SetBlockTime(startBlockTime),
				SetBlockNumber(1),
				SetOraclePrice(pairBtcNusd, sdk.NewDec(1)),
				FundAccount(alice, sdk.NewCoins(sdk.NewCoin(denoms.NUSD, sdk.NewInt(10_200_000_000)))),
				FundAccount(bob, sdk.NewCoins(sdk.NewCoin(denoms.NUSD, sdk.NewInt(10_200_000_000)))),
			).
			When(
				MarketOrder(alice, pairBtcNusd, types.Direction_LONG, sdk.NewInt(10_000_000_000), sdk.NewDec(1), sdk.ZeroDec()),
				MarketOrder(bob, pairBtcNusd, types.Direction_SHORT, sdk.NewInt(10_000_000_000), sdk.NewDec(1), sdk.NewDec(10_000_000_000_000)),

				EditSwapInvariant(pairBtcNusd, startingSwapInvariant.Mul(sdk.MustNewDecFromStr("0.1"))),
				AMMShouldBeEqual(
					pairBtcNusd,
					AMM_BiasShouldBeEqual(sdk.ZeroDec()),
					AMM_SwapInvariantShouldBeEqual(sdk.MustNewDecFromStr("99999999999999999873578.871987712489000000"))),

				ModuleBalanceShouldBeEqualTo(types.VaultModuleAccount, sdk.NewCoins(sdk.NewCoin(denoms.NUSD, sdk.NewInt(20_000_000_000)))),
				ModuleBalanceShouldBeEqualTo(types.FeePoolModuleAccount, sdk.NewCoins(sdk.NewCoin(denoms.NUSD, sdk.NewInt(20_000_000)))), // Fees are 10_000_000_000 * 0.0010 * 2

				ClosePosition(alice, pairBtcNusd),
				ClosePosition(bob, pairBtcNusd),
			).
			Then(
				PositionShouldNotExist(alice, pairBtcNusd),
				PositionShouldNotExist(bob, pairBtcNusd),

				ModuleBalanceShouldBeEqualTo(types.VaultModuleAccount, sdk.NewCoins()),
				ModuleBalanceShouldBeEqualTo(types.PerpEFModuleAccount, sdk.NewCoins(sdk.NewCoin(denoms.NUSD, sdk.NewInt(39_200_810)))),
			),
	}

	NewTestSuite(t).WithTestCases(tc...).Run()
}<|MERGE_RESOLUTION|>--- conflicted
+++ resolved
@@ -840,71 +840,6 @@
 	}
 }
 
-func TestClosePosition(t *testing.T) {
-	alice := testutil.AccAddress()
-	pairBtcNusd := asset.Registry.Pair(denoms.BTC, denoms.NUSD)
-	startBlockTime := time.Now()
-
-	tc := TestCases{
-		TC("close long position with positive PnL").
-			Given(
-				CreateCustomMarket(pairBtcNusd,
-					WithPricePeg(sdk.NewDec(2)),
-					WithLatestMarketCPF(sdk.MustNewDecFromStr("0.0002")),
-				),
-				SetBlockTime(startBlockTime),
-				SetBlockNumber(1),
-				FundAccount(alice, sdk.NewCoins(sdk.NewCoin(denoms.NUSD, sdk.NewInt(40)))),
-				FundModule(types.VaultModuleAccount, sdk.NewCoins(sdk.NewInt64Coin(denoms.NUSD, 10_998))),
-				InsertPosition(
-					WithTrader(alice),
-					WithPair(pairBtcNusd),
-					WithSize(sdk.NewDec(10_000)),
-					WithMargin(sdk.NewDec(1_000)),
-					WithOpenNotional(sdk.NewDec(10_000)),
-				),
-			).
-			When(
-				ClosePosition(alice, pairBtcNusd),
-			).
-			Then(
-				PositionShouldNotExist(alice, pairBtcNusd),
-				PositionChangedEventShouldBeEqual(&types.PositionChangedEvent{
-					FinalPosition: types.Position{
-						Pair:                            pairBtcNusd,
-						TraderAddress:                   alice.String(),
-						Margin:                          sdk.ZeroDec(),
-						OpenNotional:                    sdk.ZeroDec(),
-						Size_:                           sdk.ZeroDec(),
-						LastUpdatedBlockNumber:          1,
-						LatestCumulativePremiumFraction: sdk.MustNewDecFromStr("0.0002"),
-					},
-					PositionNotional: sdk.ZeroDec(),
-					RealizedPnl:      sdk.MustNewDecFromStr("9999.999800000002000000"),
-					BadDebt:          sdk.NewCoin(denoms.NUSD, sdk.ZeroInt()),
-					FundingPayment:   sdk.NewDec(2),
-					TransactionFee:   sdk.NewCoin(denoms.NUSD, sdk.NewInt(40)),
-					BlockHeight:      1,
-					MarginToUser:     sdk.NewInt(10_958),
-					ChangeReason:     types.ChangeReason_ClosePosition,
-				}),
-			),
-
-<<<<<<< HEAD
-		TC("close long position with negative PnL").
-			Given(
-				CreateCustomMarket(pairBtcNusd,
-					WithPricePeg(sdk.MustNewDecFromStr("0.99")),
-					WithLatestMarketCPF(sdk.MustNewDecFromStr("0.0002")),
-				),
-				SetBlockTime(startBlockTime),
-				SetBlockNumber(1),
-				FundAccount(alice, sdk.NewCoins(sdk.NewCoin(denoms.NUSD, sdk.NewInt(20)))),
-				FundModule(types.VaultModuleAccount, sdk.NewCoins(sdk.NewInt64Coin(denoms.NUSD, 898))),
-				InsertPosition(
-					WithTrader(alice),
-					WithPair(pairBtcNusd),
-=======
 func TestPartialClose(t *testing.T) {
 	alice := testutil.AccAddress()
 	pairBtcUsdc := asset.Registry.Pair(denoms.BTC, denoms.NUSD)
@@ -916,7 +851,7 @@
 				CreateCustomMarket(
 					pairBtcUsdc,
 					WithPricePeg(sdk.NewDec(2)),
-					WithMarketLatestCPF(sdk.MustNewDecFromStr("0.0002")),
+					WithLatestMarketCPF(sdk.MustNewDecFromStr("0.0002")),
 				),
 				SetBlockTime(startBlockTime),
 				SetBlockNumber(1),
@@ -924,39 +859,12 @@
 				InsertPosition(
 					WithPair(pairBtcUsdc),
 					WithTrader(alice),
->>>>>>> 4f7d8241
 					WithSize(sdk.NewDec(10_000)),
 					WithMargin(sdk.NewDec(1_000)),
 					WithOpenNotional(sdk.NewDec(10_000)),
 				),
 			).
 			When(
-<<<<<<< HEAD
-				ClosePosition(alice, pairBtcNusd),
-			).
-			Then(
-				PositionShouldNotExist(alice, pairBtcNusd),
-				PositionChangedEventShouldBeEqual(&types.PositionChangedEvent{
-					FinalPosition: types.Position{
-						Pair:                            pairBtcNusd,
-						TraderAddress:                   alice.String(),
-						Margin:                          sdk.ZeroDec(),
-						OpenNotional:                    sdk.ZeroDec(),
-						Size_:                           sdk.ZeroDec(),
-						LastUpdatedBlockNumber:          1,
-						LatestCumulativePremiumFraction: sdk.MustNewDecFromStr("0.0002"),
-					},
-					PositionNotional: sdk.ZeroDec(),
-					RealizedPnl:      sdk.MustNewDecFromStr("-100.000098999999010000"),
-					BadDebt:          sdk.NewCoin(denoms.NUSD, sdk.ZeroInt()),
-					FundingPayment:   sdk.NewDec(2),
-					TransactionFee:   sdk.NewCoin(denoms.NUSD, sdk.NewInt(20)),
-					BlockHeight:      1,
-					MarginToUser:     sdk.NewInt(878),
-					ChangeReason:     types.ChangeReason_ClosePosition,
-				}),
-			),
-=======
 				PartialClose(alice, pairBtcUsdc, sdk.NewDec(2_500)),
 			).
 			Then(
@@ -994,7 +902,7 @@
 				CreateCustomMarket(
 					pairBtcUsdc,
 					WithPricePeg(sdk.MustNewDecFromStr("0.95")),
-					WithMarketLatestCPF(sdk.MustNewDecFromStr("0.0002")),
+					WithLatestMarketCPF(sdk.MustNewDecFromStr("0.0002")),
 				),
 				SetBlockTime(startBlockTime),
 				SetBlockNumber(1),
@@ -1045,7 +953,7 @@
 				CreateCustomMarket(
 					pairBtcUsdc,
 					WithPricePeg(sdk.MustNewDecFromStr("0.9")),
-					WithMarketLatestCPF(sdk.MustNewDecFromStr("0.0002")),
+					WithLatestMarketCPF(sdk.MustNewDecFromStr("0.0002")),
 				),
 				SetBlockTime(startBlockTime),
 				SetBlockNumber(1),
@@ -1077,7 +985,7 @@
 				CreateCustomMarket(
 					pairBtcUsdc,
 					WithPricePeg(sdk.MustNewDecFromStr("0.10")),
-					WithMarketLatestCPF(sdk.MustNewDecFromStr("0.0002")),
+					WithLatestMarketCPF(sdk.MustNewDecFromStr("0.0002")),
 				),
 				SetBlockTime(startBlockTime),
 				SetBlockNumber(1),
@@ -1128,7 +1036,7 @@
 				CreateCustomMarket(
 					pairBtcUsdc,
 					WithPricePeg(sdk.MustNewDecFromStr("1.05")),
-					WithMarketLatestCPF(sdk.MustNewDecFromStr("0.0002")),
+					WithLatestMarketCPF(sdk.MustNewDecFromStr("0.0002")),
 				),
 				SetBlockTime(startBlockTime),
 				SetBlockNumber(1),
@@ -1179,7 +1087,7 @@
 				CreateCustomMarket(
 					pairBtcUsdc,
 					WithPricePeg(sdk.MustNewDecFromStr("1.10")),
-					WithMarketLatestCPF(sdk.MustNewDecFromStr("0.0002")),
+					WithLatestMarketCPF(sdk.MustNewDecFromStr("0.0002")),
 				),
 				SetBlockTime(startBlockTime),
 				SetBlockNumber(1),
@@ -1211,9 +1119,99 @@
 	NewTestSuite(t).WithTestCases(tc...).Run()
 }
 
-func TestClosePositionWithBadDebt(t *testing.T) {
-	pairBtcUsdc := asset.Registry.Pair(denoms.BTC, denoms.USDC)
->>>>>>> 4f7d8241
+func TestClosePosition(t *testing.T) {
+	alice := testutil.AccAddress()
+	pairBtcNusd := asset.Registry.Pair(denoms.BTC, denoms.NUSD)
+	startBlockTime := time.Now()
+
+	tc := TestCases{
+		TC("close long position with positive PnL").
+			Given(
+				CreateCustomMarket(pairBtcNusd,
+					WithPricePeg(sdk.NewDec(2)),
+					WithLatestMarketCPF(sdk.MustNewDecFromStr("0.0002")),
+				),
+				SetBlockTime(startBlockTime),
+				SetBlockNumber(1),
+				FundAccount(alice, sdk.NewCoins(sdk.NewCoin(denoms.NUSD, sdk.NewInt(40)))),
+				FundModule(types.VaultModuleAccount, sdk.NewCoins(sdk.NewInt64Coin(denoms.NUSD, 10_998))),
+				InsertPosition(
+					WithTrader(alice),
+					WithPair(pairBtcNusd),
+					WithSize(sdk.NewDec(10_000)),
+					WithMargin(sdk.NewDec(1_000)),
+					WithOpenNotional(sdk.NewDec(10_000)),
+				),
+			).
+			When(
+				ClosePosition(alice, pairBtcNusd),
+			).
+			Then(
+				PositionShouldNotExist(alice, pairBtcNusd),
+				PositionChangedEventShouldBeEqual(&types.PositionChangedEvent{
+					FinalPosition: types.Position{
+						Pair:                            pairBtcNusd,
+						TraderAddress:                   alice.String(),
+						Margin:                          sdk.ZeroDec(),
+						OpenNotional:                    sdk.ZeroDec(),
+						Size_:                           sdk.ZeroDec(),
+						LastUpdatedBlockNumber:          1,
+						LatestCumulativePremiumFraction: sdk.MustNewDecFromStr("0.0002"),
+					},
+					PositionNotional: sdk.ZeroDec(),
+					RealizedPnl:      sdk.MustNewDecFromStr("9999.999800000002000000"),
+					BadDebt:          sdk.NewCoin(denoms.NUSD, sdk.ZeroInt()),
+					FundingPayment:   sdk.NewDec(2),
+					TransactionFee:   sdk.NewCoin(denoms.NUSD, sdk.NewInt(40)),
+					BlockHeight:      1,
+					MarginToUser:     sdk.NewInt(10_958),
+					ChangeReason:     types.ChangeReason_ClosePosition,
+				}),
+			),
+
+		TC("close long position with negative PnL").
+			Given(
+				CreateCustomMarket(pairBtcNusd,
+					WithPricePeg(sdk.MustNewDecFromStr("0.99")),
+					WithLatestMarketCPF(sdk.MustNewDecFromStr("0.0002")),
+				),
+				SetBlockTime(startBlockTime),
+				SetBlockNumber(1),
+				FundAccount(alice, sdk.NewCoins(sdk.NewCoin(denoms.NUSD, sdk.NewInt(20)))),
+				FundModule(types.VaultModuleAccount, sdk.NewCoins(sdk.NewInt64Coin(denoms.NUSD, 898))),
+				InsertPosition(
+					WithTrader(alice),
+					WithPair(pairBtcNusd),
+					WithSize(sdk.NewDec(10_000)),
+					WithMargin(sdk.NewDec(1_000)),
+					WithOpenNotional(sdk.NewDec(10_000)),
+				),
+			).
+			When(
+				ClosePosition(alice, pairBtcNusd),
+			).
+			Then(
+				PositionShouldNotExist(alice, pairBtcNusd),
+				PositionChangedEventShouldBeEqual(&types.PositionChangedEvent{
+					FinalPosition: types.Position{
+						Pair:                            pairBtcNusd,
+						TraderAddress:                   alice.String(),
+						Margin:                          sdk.ZeroDec(),
+						OpenNotional:                    sdk.ZeroDec(),
+						Size_:                           sdk.ZeroDec(),
+						LastUpdatedBlockNumber:          1,
+						LatestCumulativePremiumFraction: sdk.MustNewDecFromStr("0.0002"),
+					},
+					PositionNotional: sdk.ZeroDec(),
+					RealizedPnl:      sdk.MustNewDecFromStr("-100.000098999999010000"),
+					BadDebt:          sdk.NewCoin(denoms.NUSD, sdk.ZeroInt()),
+					FundingPayment:   sdk.NewDec(2),
+					TransactionFee:   sdk.NewCoin(denoms.NUSD, sdk.NewInt(20)),
+					BlockHeight:      1,
+					MarginToUser:     sdk.NewInt(878),
+					ChangeReason:     types.ChangeReason_ClosePosition,
+				}),
+			),
 
 		TC("close long position with bad debt").
 			Given(
