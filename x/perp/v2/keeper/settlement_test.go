--- conflicted
+++ resolved
@@ -33,11 +33,7 @@
 			),
 			SetBlockNumber(1),
 			SetBlockTime(startTime),
-<<<<<<< HEAD
-			FundAccount(alice, sdk.NewCoins(sdk.NewCoin(types.DefaultTestingCollateralNotForProd.String(), sdk.NewInt(10_200)))),
-=======
 			FundAccount(alice, sdk.NewCoins(sdk.NewCoin(types.TestingCollateralDenomNUSD, sdk.NewInt(10_200)))),
->>>>>>> 5c98a89e
 			MarketOrder(
 				alice,
 				pairBtcUsdc,
@@ -62,13 +58,8 @@
 			),
 			SetBlockNumber(1),
 			SetBlockTime(startTime),
-<<<<<<< HEAD
-			FundAccount(alice, sdk.NewCoins(sdk.NewCoin(types.DefaultTestingCollateralNotForProd.String(), sdk.NewInt(104)))), // need 4 because we need to pay for the close position fee
-			FundAccount(bob, sdk.NewCoins(sdk.NewCoin(types.DefaultTestingCollateralNotForProd.String(), sdk.NewInt(1_020)))),
-=======
 			FundAccount(alice, sdk.NewCoins(sdk.NewCoin(types.TestingCollateralDenomNUSD, sdk.NewInt(104)))), // need 4 because we need to pay for the close position fee
 			FundAccount(bob, sdk.NewCoins(sdk.NewCoin(types.TestingCollateralDenomNUSD, sdk.NewInt(1_020)))),
->>>>>>> 5c98a89e
 			MarketOrder(
 				alice,
 				pairBtcUsdc,
@@ -123,13 +114,8 @@
 			PositionShouldNotExist(alice, pairBtcUsdc, 1),
 			PositionShouldNotExist(bob, pairBtcUsdc, 1),
 			SetBlockNumber(2),
-<<<<<<< HEAD
-			BalanceEqual(alice, types.DefaultTestingCollateralNotForProd.String(), sdk.NewInt(0)),
-			BalanceEqual(bob, types.DefaultTestingCollateralNotForProd.String(), sdk.NewInt(1101-20)),
-=======
 			BalanceEqual(alice, types.TestingCollateralDenomNUSD, sdk.NewInt(0)),
 			BalanceEqual(bob, types.TestingCollateralDenomNUSD, sdk.NewInt(1101-20)),
->>>>>>> 5c98a89e
 		),
 
 		TC("Error: can't settle on enabled market").When(
@@ -141,11 +127,7 @@
 			),
 			SetBlockNumber(1),
 			SetBlockTime(startTime),
-<<<<<<< HEAD
-			FundAccount(alice, sdk.NewCoins(sdk.NewCoin(types.DefaultTestingCollateralNotForProd.String(), sdk.NewInt(10_200)))),
-=======
 			FundAccount(alice, sdk.NewCoins(sdk.NewCoin(types.TestingCollateralDenomNUSD, sdk.NewInt(10_200)))),
->>>>>>> 5c98a89e
 			MarketOrder(
 				alice,
 				pairBtcUsdc,
@@ -168,11 +150,7 @@
 			),
 			SetBlockNumber(1),
 			SetBlockTime(startTime),
-<<<<<<< HEAD
-			FundAccount(alice, sdk.NewCoins(sdk.NewCoin(types.DefaultTestingCollateralNotForProd.String(), sdk.NewInt(20_400)))),
-=======
 			FundAccount(alice, sdk.NewCoins(sdk.NewCoin(types.TestingCollateralDenomNUSD, sdk.NewInt(20_400)))),
->>>>>>> 5c98a89e
 			MarketOrder(
 				alice,
 				pairBtcUsdc,
@@ -218,11 +196,7 @@
 			),
 			SetBlockNumber(1),
 			SetBlockTime(startTime),
-<<<<<<< HEAD
-			FundAccount(alice, sdk.NewCoins(sdk.NewCoin(types.DefaultTestingCollateralNotForProd.String(), sdk.NewInt(20_400)))),
-=======
 			FundAccount(alice, sdk.NewCoins(sdk.NewCoin(types.TestingCollateralDenomNUSD, sdk.NewInt(20_400)))),
->>>>>>> 5c98a89e
 			MarketOrder(
 				alice,
 				pairBtcUsdc,
