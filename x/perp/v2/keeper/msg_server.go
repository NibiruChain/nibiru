package keeper

import (
	"context"

	sdk "github.com/cosmos/cosmos-sdk/types"

	"github.com/NibiruChain/nibiru/x/common"
	types "github.com/NibiruChain/nibiru/x/perp/v2/types"
)

type msgServer struct {
	k Keeper
}

var _ types.MsgServer = msgServer{}

// NewMsgServerImpl returns an implementation of the MsgServer interface
// for the provided Keeper.
func NewMsgServerImpl(keeper Keeper) types.MsgServer {
	return &msgServer{k: keeper}
}

func (m msgServer) RemoveMargin(ctx context.Context, msg *types.MsgRemoveMargin,
) (*types.MsgRemoveMarginResponse, error) {
	// These fields should have already been validated by MsgRemoveMargin.ValidateBasic() prior to being sent to the msgServer.
	traderAddr := sdk.MustAccAddressFromBech32(msg.Sender)
	return m.k.RemoveMargin(sdk.UnwrapSDKContext(ctx), msg.Pair, traderAddr, msg.Margin)
}

func (m msgServer) AddMargin(ctx context.Context, msg *types.MsgAddMargin,
) (*types.MsgAddMarginResponse, error) {
	// These fields should have already been validated by MsgAddMargin.ValidateBasic() prior to being sent to the msgServer.
	traderAddr := sdk.MustAccAddressFromBech32(msg.Sender)
	return m.k.AddMargin(sdk.UnwrapSDKContext(ctx), msg.Pair, traderAddr, msg.Margin)
}

func (m msgServer) MarketOrder(goCtx context.Context, req *types.MsgMarketOrder,
) (response *types.MsgMarketOrderResponse, err error) {
	traderAddr := sdk.MustAccAddressFromBech32(req.Sender)

	positionResp, err := m.k.MarketOrder(
		sdk.UnwrapSDKContext(goCtx),
		req.Pair,
		req.Side,
		traderAddr,
		req.QuoteAssetAmount,
		req.Leverage,
		sdk.NewDecFromInt(req.BaseAssetAmountLimit),
	)
	if err != nil {
		return nil, err
	}

	return &types.MsgMarketOrderResponse{
		Position:               &positionResp.Position,
		ExchangedNotionalValue: positionResp.ExchangedNotionalValue,
		ExchangedPositionSize:  positionResp.ExchangedPositionSize,
		FundingPayment:         positionResp.FundingPayment,
		RealizedPnl:            positionResp.RealizedPnl,
		UnrealizedPnlAfter:     positionResp.UnrealizedPnlAfter,
		MarginToVault:          positionResp.MarginToVault,
		PositionNotional:       positionResp.PositionNotional,
	}, nil
}

func (m msgServer) ClosePosition(goCtx context.Context, req *types.MsgClosePosition) (*types.MsgClosePositionResponse, error) {
	ctx := sdk.UnwrapSDKContext(goCtx)
	traderAddr := sdk.MustAccAddressFromBech32(req.Sender)

	resp, err := m.k.ClosePosition(ctx, req.Pair, traderAddr)
	if err != nil {
		return nil, err
	}

	return &types.MsgClosePositionResponse{
		ExchangedNotionalValue: resp.ExchangedNotionalValue,
		ExchangedPositionSize:  resp.ExchangedPositionSize,
		FundingPayment:         resp.FundingPayment,
		RealizedPnl:            resp.RealizedPnl,
		MarginToTrader:         resp.MarginToVault.Neg(),
	}, nil
}

func (m msgServer) PartialClose(goCtx context.Context, req *types.MsgPartialClose) (*types.MsgPartialCloseResponse, error) {
	ctx := sdk.UnwrapSDKContext(goCtx)
	traderAddr := sdk.MustAccAddressFromBech32(req.Sender)

	resp, err := m.k.PartialClose(ctx, req.Pair, traderAddr, req.Size_)
	if err != nil {
		return nil, err
	}

	return &types.MsgPartialCloseResponse{
		ExchangedNotionalValue: resp.ExchangedNotionalValue,
		ExchangedPositionSize:  resp.ExchangedPositionSize,
		FundingPayment:         resp.FundingPayment,
		RealizedPnl:            resp.RealizedPnl,
		MarginToTrader:         resp.MarginToVault.Neg(),
	}, nil
}

func (m msgServer) MultiLiquidate(goCtx context.Context, req *types.MsgMultiLiquidate) (*types.MsgMultiLiquidateResponse, error) {
	resp, err := m.k.MultiLiquidate(sdk.UnwrapSDKContext(goCtx), sdk.MustAccAddressFromBech32(req.Sender), req.Liquidations)
	if err != nil {
		return nil, err
	}

	return &types.MsgMultiLiquidateResponse{Liquidations: resp}, nil
}

func (m msgServer) SettlePosition(ctx context.Context, msg *types.MsgSettlePosition) (*types.MsgClosePositionResponse, error) {
	// These fields should have already been validated by MsgSettlePosition.ValidateBasic() prior to being sent to the msgServer.
	traderAddr := sdk.MustAccAddressFromBech32(msg.Sender)
	resp, err := m.k.SettlePosition(sdk.UnwrapSDKContext(ctx), msg.Pair, msg.Version, traderAddr)
	if err != nil {
		return nil, err
	}

	return &types.MsgClosePositionResponse{
		ExchangedNotionalValue: resp.ExchangedNotionalValue,
		ExchangedPositionSize:  resp.ExchangedPositionSize,
		FundingPayment:         resp.FundingPayment,
		RealizedPnl:            resp.RealizedPnl,
		MarginToTrader:         resp.MarginToVault.Neg(),
	}, nil
}

// DonateToEcosystemFund allows users to donate to the ecosystem fund.
func (m msgServer) DonateToEcosystemFund(ctx context.Context, msg *types.MsgDonateToEcosystemFund) (*types.MsgDonateToEcosystemFundResponse, error) {
	if err := m.k.BankKeeper.SendCoinsFromAccountToModule(
		sdk.UnwrapSDKContext(ctx),
		sdk.MustAccAddressFromBech32(msg.Sender),
		types.PerpFundModuleAccount,
		sdk.NewCoins(msg.Donation),
	); err != nil {
		return nil, err
	}

	return &types.MsgDonateToEcosystemFundResponse{}, nil
}

// ChangeCollateralDenom Updates the collateral denom. A denom is valid if it is
<<<<<<< HEAD
// possible to make an sdk.Coin using it. [Sudo] Only callable by sudoers.
=======
// possible to make an sdk.Coin using it. [SUDO] Only callable by sudoers.
>>>>>>> c2a96d5c
func (m msgServer) ChangeCollateralDenom(
	goCtx context.Context, txMsg *types.MsgChangeCollateralDenom,
) (resp *types.MsgChangeCollateralDenomResponse, err error) {
	if txMsg == nil {
		return resp, common.ErrNilMsg()
	}
	if err := txMsg.ValidateBasic(); err != nil {
		return resp, err
	}

	ctx := sdk.UnwrapSDKContext(goCtx)
	err = m.k.Sudo().ChangeCollateralDenom(ctx, txMsg.NewDenom, txMsg.GetSigners()[0])

	return &types.MsgChangeCollateralDenomResponse{}, err
}

func (m msgServer) AllocateEpochRebates(
	ctx context.Context, msg *types.MsgAllocateEpochRebates,
) (*types.MsgAllocateEpochRebatesResponse, error) {
	if msg == nil {
		return nil, common.ErrNilMsg()
	}

	// Sender is checked in `msg.ValidateBasic` before reaching this fn call.
	sender, _ := sdk.AccAddressFromBech32(msg.Sender)
	total, err := m.k.AllocateEpochRebates(sdk.UnwrapSDKContext(ctx), sender, msg.Rebates)
	if err != nil {
		return nil, err
	}

	return &types.MsgAllocateEpochRebatesResponse{TotalEpochRebates: total}, nil
}

func (m msgServer) WithdrawEpochRebates(ctx context.Context, msg *types.MsgWithdrawEpochRebates) (*types.MsgWithdrawEpochRebatesResponse, error) {
	if msg == nil {
		return nil, common.ErrNilMsg()
	}
	// Sender is checked in `msg.ValidateBasic` before reaching this fn call.
	sender, _ := sdk.AccAddressFromBech32(msg.Sender)
	sdkCtx := sdk.UnwrapSDKContext(ctx)
	totalWithdrawn := sdk.NewCoins()
	for _, epoch := range msg.Epochs {
		withdrawn, err := m.k.WithdrawEpochRebates(sdkCtx, epoch, sender)
		if err != nil {
			return nil, err
		}
		totalWithdrawn = totalWithdrawn.Add(withdrawn...)
	}
	return &types.MsgWithdrawEpochRebatesResponse{
		WithdrawnRebates: totalWithdrawn,
	}, nil
}

// ShiftPegMultiplier: gRPC tx msg for changing a market's peg multiplier.
// [SUDO] Only callable by sudoers.
func (m msgServer) ShiftPegMultiplier(
	goCtx context.Context, msg *types.MsgShiftPegMultiplier,
) (*types.MsgShiftPegMultiplierResponse, error) {
	// Sender is checked in `msg.ValidateBasic` before reaching this fn call.
	sender, _ := sdk.AccAddressFromBech32(msg.Sender)
	ctx := sdk.UnwrapSDKContext(goCtx)
	err := m.k.Sudo().ShiftPegMultiplier(ctx, msg.Pair, msg.NewPegMult, sender)
	return &types.MsgShiftPegMultiplierResponse{}, err
}

// ShiftSwapInvariant: gRPC tx msg for changing a market's swap invariant.
// [SUDO] Only callable by sudoers.
func (m msgServer) ShiftSwapInvariant(
	goCtx context.Context, msg *types.MsgShiftSwapInvariant,
) (*types.MsgShiftSwapInvariantResponse, error) {
	// Sender is checked in `msg.ValidateBasic` before reaching this fn call.
	sender, _ := sdk.AccAddressFromBech32(msg.Sender)
	ctx := sdk.UnwrapSDKContext(goCtx)
	err := m.k.Sudo().ShiftSwapInvariant(ctx, msg.Pair, msg.NewSwapInvariant, sender)
	return &types.MsgShiftSwapInvariantResponse{}, err
}

// WithdrawFromPerpFund: gRPC tx msg for changing a market's swap invariant.
// [SUDO] Only callable by sudoers.
func (m msgServer) WithdrawFromPerpFund(
	goCtx context.Context, msg *types.MsgWithdrawFromPerpFund,
) (resp *types.MsgWithdrawFromPerpFundResponse, err error) {
	// Sender is checked in `msg.ValidateBasic` before reaching this fn call.
	sender, _ := sdk.AccAddressFromBech32(msg.Sender)
	toAddr, _ := sdk.AccAddressFromBech32(msg.ToAddr)
	ctx := sdk.UnwrapSDKContext(goCtx)
	return resp, m.k.Sudo().WithdrawFromPerpFund(
		ctx, msg.Amount, sender, toAddr, msg.Denom,
	)
}<|MERGE_RESOLUTION|>--- conflicted
+++ resolved
@@ -141,11 +141,7 @@
 }
 
 // ChangeCollateralDenom Updates the collateral denom. A denom is valid if it is
-<<<<<<< HEAD
-// possible to make an sdk.Coin using it. [Sudo] Only callable by sudoers.
-=======
 // possible to make an sdk.Coin using it. [SUDO] Only callable by sudoers.
->>>>>>> c2a96d5c
 func (m msgServer) ChangeCollateralDenom(
 	goCtx context.Context, txMsg *types.MsgChangeCollateralDenom,
 ) (resp *types.MsgChangeCollateralDenomResponse, err error) {
