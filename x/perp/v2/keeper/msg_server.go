--- conflicted
+++ resolved
@@ -219,13 +219,6 @@
 	return &types.MsgShiftSwapInvariantResponse{}, err
 }
 
-<<<<<<< HEAD
-// CloseMarket closes a market.
-func (m msgServer) CloseMarket(ctx context.Context, msg *types.MsgCloseMarket) (*types.MsgCloseMarketResponse, error) {
-	sender, _ := sdk.AccAddressFromBech32(msg.Sender)
-	err := m.k.Admin.CloseMarket(sdk.UnwrapSDKContext(ctx), msg.Pair, sender)
-	return &types.MsgCloseMarketResponse{}, err
-=======
 // WithdrawFromPerpFund: gRPC tx msg for changing a market's swap invariant.
 // [SUDO] Only callable by sudoers.
 func (m msgServer) WithdrawFromPerpFund(
@@ -238,5 +231,11 @@
 	return resp, m.k.Sudo().WithdrawFromPerpFund(
 		ctx, msg.Amount, sender, toAddr, msg.Denom,
 	)
->>>>>>> c2a96d5c
+}
+
+// CloseMarket closes a market.
+func (m msgServer) CloseMarket(ctx context.Context, msg *types.MsgCloseMarket) (*types.MsgCloseMarketResponse, error) {
+	sender, _ := sdk.AccAddressFromBech32(msg.Sender)
+	err := m.k.Sudo().CloseMarket(sdk.UnwrapSDKContext(ctx), msg.Pair, sender)
+	return &types.MsgCloseMarketResponse{}, err
 }