--- conflicted
+++ resolved
@@ -157,23 +157,15 @@
 	return &types.MsgChangeCollateralDenomResponse{}, err
 }
 
-<<<<<<< HEAD
 func (m msgServer) AllocateEpochRebates(
 	ctx context.Context, msg *types.MsgAllocateEpochRebates,
 ) (*types.MsgAllocateEpochRebatesResponse, error) {
-	// Sender is checked in `msg.ValidateBasic` before reaching this fn call.
-	sender, _ := sdk.AccAddressFromBech32(msg.Sender)
-=======
-func (m msgServer) AllocateEpochRebates(ctx context.Context, msg *types.MsgAllocateEpochRebates) (*types.MsgAllocateEpochRebatesResponse, error) {
 	if msg == nil {
 		return nil, common.ErrNilMsg()
 	}
 
-	sender, err := sdk.AccAddressFromBech32(msg.Sender)
-	if err != nil {
-		return nil, err
-	}
->>>>>>> 46cd514e
+	// Sender is checked in `msg.ValidateBasic` before reaching this fn call.
+	sender, _ := sdk.AccAddressFromBech32(msg.Sender)
 	total, err := m.k.AllocateEpochRebates(sdk.UnwrapSDKContext(ctx), sender, msg.Rebates)
 	if err != nil {
 		return nil, err
@@ -183,19 +175,11 @@
 }
 
 func (m msgServer) WithdrawEpochRebates(ctx context.Context, msg *types.MsgWithdrawEpochRebates) (*types.MsgWithdrawEpochRebatesResponse, error) {
-<<<<<<< HEAD
-	// Sender is checked in `msg.ValidateBasic` before reaching this fn call.
-	sender, _ := sdk.AccAddressFromBech32(msg.Sender)
-=======
 	if msg == nil {
 		return nil, common.ErrNilMsg()
 	}
-
-	sender, err := sdk.AccAddressFromBech32(msg.Sender)
-	if err != nil {
-		return nil, err
-	}
->>>>>>> 46cd514e
+	// Sender is checked in `msg.ValidateBasic` before reaching this fn call.
+	sender, _ := sdk.AccAddressFromBech32(msg.Sender)
 	sdkCtx := sdk.UnwrapSDKContext(ctx)
 	totalWithdrawn := sdk.NewCoins()
 	for _, epoch := range msg.Epochs {
