package keeper

import (
	"context"

	sdk "github.com/cosmos/cosmos-sdk/types"

	"github.com/NibiruChain/nibiru/x/common"
	types "github.com/NibiruChain/nibiru/x/perp/v2/types"
)

type msgServer struct {
	k Keeper
}

var _ types.MsgServer = msgServer{}

// NewMsgServerImpl returns an implementation of the MsgServer interface
// for the provided Keeper.
func NewMsgServerImpl(keeper Keeper) types.MsgServer {
	return &msgServer{k: keeper}
}

func (m msgServer) RemoveMargin(ctx context.Context, msg *types.MsgRemoveMargin,
) (*types.MsgRemoveMarginResponse, error) {
	// These fields should have already been validated by MsgRemoveMargin.ValidateBasic() prior to being sent to the msgServer.
	traderAddr := sdk.MustAccAddressFromBech32(msg.Sender)
	return m.k.RemoveMargin(sdk.UnwrapSDKContext(ctx), msg.Pair, traderAddr, msg.Margin)
}

func (m msgServer) AddMargin(ctx context.Context, msg *types.MsgAddMargin,
) (*types.MsgAddMarginResponse, error) {
	// These fields should have already been validated by MsgAddMargin.ValidateBasic() prior to being sent to the msgServer.
	traderAddr := sdk.MustAccAddressFromBech32(msg.Sender)
	return m.k.AddMargin(sdk.UnwrapSDKContext(ctx), msg.Pair, traderAddr, msg.Margin)
}

func (m msgServer) MarketOrder(goCtx context.Context, req *types.MsgMarketOrder,
) (response *types.MsgMarketOrderResponse, err error) {
	traderAddr := sdk.MustAccAddressFromBech32(req.Sender)

	positionResp, err := m.k.MarketOrder(
		sdk.UnwrapSDKContext(goCtx),
		req.Pair,
		req.Side,
		traderAddr,
		req.QuoteAssetAmount,
		req.Leverage,
		sdk.NewDecFromInt(req.BaseAssetAmountLimit),
	)
	if err != nil {
		return nil, err
	}

	return &types.MsgMarketOrderResponse{
		Position:               &positionResp.Position,
		ExchangedNotionalValue: positionResp.ExchangedNotionalValue,
		ExchangedPositionSize:  positionResp.ExchangedPositionSize,
		FundingPayment:         positionResp.FundingPayment,
		RealizedPnl:            positionResp.RealizedPnl,
		UnrealizedPnlAfter:     positionResp.UnrealizedPnlAfter,
		MarginToVault:          positionResp.MarginToVault,
		PositionNotional:       positionResp.PositionNotional,
	}, nil
}

func (m msgServer) ClosePosition(goCtx context.Context, req *types.MsgClosePosition) (*types.MsgClosePositionResponse, error) {
	ctx := sdk.UnwrapSDKContext(goCtx)
	traderAddr := sdk.MustAccAddressFromBech32(req.Sender)

	resp, err := m.k.ClosePosition(ctx, req.Pair, traderAddr)
	if err != nil {
		return nil, err
	}

	return &types.MsgClosePositionResponse{
		ExchangedNotionalValue: resp.ExchangedNotionalValue,
		ExchangedPositionSize:  resp.ExchangedPositionSize,
		FundingPayment:         resp.FundingPayment,
		RealizedPnl:            resp.RealizedPnl,
		MarginToTrader:         resp.MarginToVault.Neg(),
	}, nil
}

func (m msgServer) PartialClose(goCtx context.Context, req *types.MsgPartialClose) (*types.MsgPartialCloseResponse, error) {
	ctx := sdk.UnwrapSDKContext(goCtx)
	traderAddr := sdk.MustAccAddressFromBech32(req.Sender)

	resp, err := m.k.PartialClose(ctx, req.Pair, traderAddr, req.Size_)
	if err != nil {
		return nil, err
	}

	return &types.MsgPartialCloseResponse{
		ExchangedNotionalValue: resp.ExchangedNotionalValue,
		ExchangedPositionSize:  resp.ExchangedPositionSize,
		FundingPayment:         resp.FundingPayment,
		RealizedPnl:            resp.RealizedPnl,
		MarginToTrader:         resp.MarginToVault.Neg(),
	}, nil
}

func (m msgServer) MultiLiquidate(goCtx context.Context, req *types.MsgMultiLiquidate) (*types.MsgMultiLiquidateResponse, error) {
	resp, err := m.k.MultiLiquidate(sdk.UnwrapSDKContext(goCtx), sdk.MustAccAddressFromBech32(req.Sender), req.Liquidations)
	if err != nil {
		return nil, err
	}

	return &types.MsgMultiLiquidateResponse{Liquidations: resp}, nil
}

func (m msgServer) SettlePosition(ctx context.Context, msg *types.MsgSettlePosition) (*types.MsgClosePositionResponse, error) {
	// These fields should have already been validated by MsgSettlePosition.ValidateBasic() prior to being sent to the msgServer.
	traderAddr := sdk.MustAccAddressFromBech32(msg.Sender)
	resp, err := m.k.SettlePosition(sdk.UnwrapSDKContext(ctx), msg.Pair, msg.Version, traderAddr)
	if err != nil {
		return nil, err
	}

	return &types.MsgClosePositionResponse{
		ExchangedNotionalValue: resp.ExchangedNotionalValue,
		ExchangedPositionSize:  resp.ExchangedPositionSize,
		FundingPayment:         resp.FundingPayment,
		RealizedPnl:            resp.RealizedPnl,
		MarginToTrader:         resp.MarginToVault.Neg(),
	}, nil
}

// DonateToEcosystemFund allows users to donate to the ecosystem fund.
func (m msgServer) DonateToEcosystemFund(ctx context.Context, msg *types.MsgDonateToEcosystemFund) (*types.MsgDonateToEcosystemFundResponse, error) {
	if err := m.k.BankKeeper.SendCoinsFromAccountToModule(
		sdk.UnwrapSDKContext(ctx),
		sdk.MustAccAddressFromBech32(msg.Sender),
		types.PerpFundModuleAccount,
		sdk.NewCoins(msg.Donation),
	); err != nil {
		return nil, err
	}

	return &types.MsgDonateToEcosystemFundResponse{}, nil
}

// ChangeCollateralDenom Updates the collateral denom. A denom is valid if it is
// possible to make an sdk.Coin using it. [SUDO] Only callable by sudoers.
func (m msgServer) ChangeCollateralDenom(
	goCtx context.Context, txMsg *types.MsgChangeCollateralDenom,
) (resp *types.MsgChangeCollateralDenomResponse, err error) {
	if txMsg == nil {
		return resp, common.ErrNilMsg()
	}
	if err := txMsg.ValidateBasic(); err != nil {
		return resp, err
	}

	ctx := sdk.UnwrapSDKContext(goCtx)
	err = m.k.Sudo().ChangeCollateralDenom(ctx, txMsg.NewDenom, txMsg.GetSigners()[0])

	return &types.MsgChangeCollateralDenomResponse{}, err
}

func (m msgServer) AllocateEpochRebates(
	ctx context.Context, msg *types.MsgAllocateEpochRebates,
) (*types.MsgAllocateEpochRebatesResponse, error) {
	if msg == nil {
		return nil, common.ErrNilMsg()
	}

	// Sender is checked in `msg.ValidateBasic` before reaching this fn call.
	sender, _ := sdk.AccAddressFromBech32(msg.Sender)
	total, err := m.k.AllocateEpochRebates(sdk.UnwrapSDKContext(ctx), sender, msg.Rebates)
	if err != nil {
		return nil, err
	}

	return &types.MsgAllocateEpochRebatesResponse{TotalEpochRebates: total}, nil
}

func (m msgServer) WithdrawEpochRebates(ctx context.Context, msg *types.MsgWithdrawEpochRebates) (*types.MsgWithdrawEpochRebatesResponse, error) {
	if msg == nil {
		return nil, common.ErrNilMsg()
	}
	// Sender is checked in `msg.ValidateBasic` before reaching this fn call.
	sender, _ := sdk.AccAddressFromBech32(msg.Sender)
	sdkCtx := sdk.UnwrapSDKContext(ctx)
	totalWithdrawn := sdk.NewCoins()
	for _, epoch := range msg.Epochs {
		withdrawn, err := m.k.WithdrawEpochRebates(sdkCtx, epoch, sender)
		if err != nil {
			return nil, err
		}
		totalWithdrawn = totalWithdrawn.Add(withdrawn...)
	}
	return &types.MsgWithdrawEpochRebatesResponse{
		WithdrawnRebates: totalWithdrawn,
	}, nil
}

// ShiftPegMultiplier: gRPC tx msg for changing a market's peg multiplier.
// [SUDO] Only callable by sudoers.
func (m msgServer) ShiftPegMultiplier(
	goCtx context.Context, msg *types.MsgShiftPegMultiplier,
) (*types.MsgShiftPegMultiplierResponse, error) {
	// Sender is checked in `msg.ValidateBasic` before reaching this fn call.
	sender, _ := sdk.AccAddressFromBech32(msg.Sender)
	ctx := sdk.UnwrapSDKContext(goCtx)
	err := m.k.Sudo().ShiftPegMultiplier(ctx, msg.Pair, msg.NewPegMult, sender)
	return &types.MsgShiftPegMultiplierResponse{}, err
}

// ShiftSwapInvariant: gRPC tx msg for changing a market's swap invariant.
// [SUDO] Only callable by sudoers.
func (m msgServer) ShiftSwapInvariant(
	goCtx context.Context, msg *types.MsgShiftSwapInvariant,
) (*types.MsgShiftSwapInvariantResponse, error) {
	// Sender is checked in `msg.ValidateBasic` before reaching this fn call.
	sender, _ := sdk.AccAddressFromBech32(msg.Sender)
	ctx := sdk.UnwrapSDKContext(goCtx)
	err := m.k.Sudo().ShiftSwapInvariant(ctx, msg.Pair, msg.NewSwapInvariant, sender)
	return &types.MsgShiftSwapInvariantResponse{}, err
}

<<<<<<< HEAD
// CreateMarket gRPC tx msg for creating a new market.
// [Admin] Only callable by sudoers.
func (m msgServer) CreateMarket(
	goCtx context.Context, msg *types.MsgCreateMarket,
) (*types.MsgCreateMarketResponse, error) {
	sender, _ := sdk.AccAddressFromBech32(msg.Sender)
	ctx := sdk.UnwrapSDKContext(goCtx)

	args := ArgsCreateMarket{}

	err := m.k.Admin.CreateMarket(ctx, args, sender)
	if err != nil {
		return nil, err
	}

	return &types.MsgCreateMarketResponse{}, nil
=======
// WithdrawFromPerpFund: gRPC tx msg for changing a market's swap invariant.
// [SUDO] Only callable by sudoers.
func (m msgServer) WithdrawFromPerpFund(
	goCtx context.Context, msg *types.MsgWithdrawFromPerpFund,
) (resp *types.MsgWithdrawFromPerpFundResponse, err error) {
	// Sender is checked in `msg.ValidateBasic` before reaching this fn call.
	sender, _ := sdk.AccAddressFromBech32(msg.Sender)
	toAddr, _ := sdk.AccAddressFromBech32(msg.ToAddr)
	ctx := sdk.UnwrapSDKContext(goCtx)
	return resp, m.k.Sudo().WithdrawFromPerpFund(
		ctx, msg.Amount, sender, toAddr, msg.Denom,
	)
>>>>>>> c2a96d5c
}<|MERGE_RESOLUTION|>--- conflicted
+++ resolved
@@ -219,7 +219,20 @@
 	return &types.MsgShiftSwapInvariantResponse{}, err
 }
 
-<<<<<<< HEAD
+// WithdrawFromPerpFund: gRPC tx msg for changing a market's swap invariant.
+// [SUDO] Only callable by sudoers.
+func (m msgServer) WithdrawFromPerpFund(
+	goCtx context.Context, msg *types.MsgWithdrawFromPerpFund,
+) (resp *types.MsgWithdrawFromPerpFundResponse, err error) {
+	// Sender is checked in `msg.ValidateBasic` before reaching this fn call.
+	sender, _ := sdk.AccAddressFromBech32(msg.Sender)
+	toAddr, _ := sdk.AccAddressFromBech32(msg.ToAddr)
+	ctx := sdk.UnwrapSDKContext(goCtx)
+	return resp, m.k.Sudo().WithdrawFromPerpFund(
+		ctx, msg.Amount, sender, toAddr, msg.Denom,
+	)
+}
+
 // CreateMarket gRPC tx msg for creating a new market.
 // [Admin] Only callable by sudoers.
 func (m msgServer) CreateMarket(
@@ -236,18 +249,4 @@
 	}
 
 	return &types.MsgCreateMarketResponse{}, nil
-=======
-// WithdrawFromPerpFund: gRPC tx msg for changing a market's swap invariant.
-// [SUDO] Only callable by sudoers.
-func (m msgServer) WithdrawFromPerpFund(
-	goCtx context.Context, msg *types.MsgWithdrawFromPerpFund,
-) (resp *types.MsgWithdrawFromPerpFundResponse, err error) {
-	// Sender is checked in `msg.ValidateBasic` before reaching this fn call.
-	sender, _ := sdk.AccAddressFromBech32(msg.Sender)
-	toAddr, _ := sdk.AccAddressFromBech32(msg.ToAddr)
-	ctx := sdk.UnwrapSDKContext(goCtx)
-	return resp, m.k.Sudo().WithdrawFromPerpFund(
-		ctx, msg.Amount, sender, toAddr, msg.Denom,
-	)
->>>>>>> c2a96d5c
 }