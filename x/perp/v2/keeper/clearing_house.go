--- conflicted
+++ resolved
@@ -641,16 +641,12 @@
 	exchangeFeeRatio sdk.Dec,
 	ecosystemFundFeeRatio sdk.Dec,
 ) (fees sdkmath.Int, err error) {
-<<<<<<< HEAD
+	collateral, err := k.Collateral.Get(ctx)
+	if err != nil {
+		return sdkmath.Int{}, err
+	}
+
 	exchangeFeeRatio, err = k.applyDiscount(ctx, pair, trader, positionNotional, exchangeFeeRatio)
-=======
-	collateral, err := k.Collateral.Get(ctx)
-	if err != nil {
-		return sdkmath.Int{}, err
-	}
-
-	exchangeFeeRatio, err = k.applyDiscountAndRebate(ctx, pair, trader, positionNotional, exchangeFeeRatio)
->>>>>>> dffd7e50
 	if err != nil {
 		return sdkmath.Int{}, err
 	}
