package keeper

import (
	"errors"
	"fmt"

	sdkmath "cosmossdk.io/math"

	"github.com/NibiruChain/collections"
	sdk "github.com/cosmos/cosmos-sdk/types"

	"github.com/NibiruChain/nibiru/x/common/asset"
	"github.com/NibiruChain/nibiru/x/perp/v2/types"
)

// MarketOrder opens a position on the selected pair.
//
// args:
//   - ctx: cosmos-sdk context
//   - pair: pair to open position on
//   - dir: direction the user is taking
//   - traderAddr: address of the trader
//   - quoteAssetAmt: amount of quote asset to open position with
//   - leverage: leverage to open position with
//   - baseAmtLimit: minimum base asset amount to open position with
//
// ret:
//   - positionResp: contains the result of the open position and the new position
//   - err: error
func (k Keeper) MarketOrder(
	ctx sdk.Context,
	pair asset.Pair,
	dir types.Direction,
	traderAddr sdk.AccAddress,
	quoteAssetAmt sdkmath.Int,
	leverage sdk.Dec,
	baseAmtLimit sdk.Dec,
) (positionResp *types.PositionResp, err error) {
	market, err := k.GetMarket(ctx, pair)
	if err != nil {
		return nil, types.ErrPairNotFound.Wrapf("pair %s not found", pair)
	}

	if !market.Enabled {
		return nil, types.ErrMarketNotEnabled.Wrapf("market pair %s not enabled", pair)
	}

	amm, err := k.GetAMM(ctx, pair)
	if err != nil {
		return nil, types.ErrPairNotFound.Wrapf("pair %s not found", pair)
	}

	err = checkMarketOrderRequirements(market, quoteAssetAmt, leverage)
	if err != nil {
		return nil, err
	}

	position, err := k.GetPosition(ctx, pair, market.Version, traderAddr)
	isNewPosition := errors.Is(err, types.ErrPositionNotFound)
	if isNewPosition {
		position = types.ZeroPosition(ctx, pair, traderAddr)
	}

	sameSideLong := position.Size_.IsPositive() && dir == types.Direction_LONG
	sameSideShort := position.Size_.IsNegative() && dir == types.Direction_SHORT

	var updatedAMM *types.AMM
	openSideMatchesPosition := sameSideLong || sameSideShort
	if isNewPosition || openSideMatchesPosition {
		updatedAMM, positionResp, err = k.increasePosition(
			ctx,
			market,
			amm,
			position,
			dir,
			/* openNotional */ leverage.MulInt(quoteAssetAmt),
			/* minPositionSize */ baseAmtLimit,
			/* leverage */ leverage)
		if err != nil {
			return nil, err
		}
	} else {
		quoteAssetAmtToDec := sdk.NewDecFromInt(quoteAssetAmt)
		updatedAMM, positionResp, err = k.openReversePosition(
			ctx,
			market,
			amm,
			position,
			/* quoteAssetAmount */ quoteAssetAmtToDec,
			/* leverage */ leverage,
			/* baseAmtLimit */ baseAmtLimit,
		)
		if err != nil {
			return nil, err
		}
	}

	// check bad debt
	if !positionResp.Position.Size_.IsZero() {
		if !positionResp.BadDebt.IsZero() {
			return nil, types.ErrBadDebt.Wrapf("position has bad debt %s", positionResp.BadDebt)
		}

		err = k.checkMarginRatio(ctx, market, *updatedAMM, positionResp.Position)
		if err != nil {
			return nil, err
		}
	}

	if err = k.afterPositionUpdate(
		ctx, market, *updatedAMM, traderAddr, *positionResp, types.ChangeReason_MarketOrder, position,
	); err != nil {
		return nil, err
	}

	return positionResp, nil
}

// increases a position by increasedNotional amount in margin units.
// Calculates the amount of margin required given the leverage parameter.
// Recalculates the remaining margin after applying a funding payment.
// Does not realize PnL.
//
// For example, a long position with position notional value of 150 NUSD and unrealized PnL of 50 NUSD
// could increase their position by 30 NUSD using 10x leverage.
// This would be:
//   - 3 NUSD as margin requirement
//   - new open notional value of 130 NUSD
//   - new position notional value of 150 NUSD
//   - unrealized PnL remains unchanged at 50 NUSD
//   - remaining margin is calculated by applying the funding payment
//
// args:
//   - ctx: sdk.Context
//   - market: the perp market
//   - amm: the amm reserves
//   - currentPosition: the current position
//   - dir: the direction the user is taking
//   - increasedNotional: the amount of notional the user is increasing by, must be positive
//   - baseAmtLimit: the user-specified limit on the base reserves
//   - leverage: the leverage the user is taking
//
// returns:
//   - updatedAMM: the updated AMM reserves
//   - positionResp: updated position information
//   - err: error
func (k Keeper) increasePosition(
	ctx sdk.Context,
	market types.Market,
	amm types.AMM,
	currentPosition types.Position,
	dir types.Direction,
	increasedNotional sdk.Dec, // unsigned
	baseAmtLimit sdk.Dec, // unsigned
	leverage sdk.Dec, // unsigned
) (updatedAMM *types.AMM, positionResp *types.PositionResp, err error) {
	positionNotional, err := PositionNotionalSpot(amm, currentPosition)
	if err != nil {
		return nil, nil, err
	}

	positionResp = &types.PositionResp{
		RealizedPnl:            sdk.ZeroDec(),
		MarginToVault:          increasedNotional.Quo(leverage),                                         // unsigned
		FundingPayment:         FundingPayment(currentPosition, market.LatestCumulativePremiumFraction), // signed
		ExchangedNotionalValue: increasedNotional,                                                       // unsigned
		PositionNotional:       positionNotional.Add(increasedNotional),                                 // unsigned
	}

	remainingMargin := currentPosition.Margin.Add(positionResp.MarginToVault).Sub(positionResp.FundingPayment) // signed

	updatedAMM, baseAssetDeltaAbs, err := k.SwapQuoteAsset(
		ctx,
		amm,
		dir,
		increasedNotional,
		baseAmtLimit,
	)
	if err != nil {
		return nil, nil, err
	}

	if dir == types.Direction_LONG {
		positionResp.ExchangedPositionSize = baseAssetDeltaAbs
	} else if dir == types.Direction_SHORT {
		positionResp.ExchangedPositionSize = baseAssetDeltaAbs.Neg()
	}

	positionResp.BadDebt = sdk.MinDec(sdk.ZeroDec(), remainingMargin).Abs()
	positionResp.Position = types.Position{
		TraderAddress:                   currentPosition.TraderAddress,
		Pair:                            currentPosition.Pair,
		Size_:                           currentPosition.Size_.Add(positionResp.ExchangedPositionSize),
		Margin:                          sdk.MaxDec(sdk.ZeroDec(), remainingMargin).Abs(),
		OpenNotional:                    currentPosition.OpenNotional.Add(increasedNotional),
		LatestCumulativePremiumFraction: market.LatestCumulativePremiumFraction,
		LastUpdatedBlockNumber:          ctx.BlockHeight(),
	}
	positionResp.UnrealizedPnlAfter = UnrealizedPnl(positionResp.Position, positionResp.PositionNotional)

	return updatedAMM, positionResp, nil
}

// decreases a position by decreasedNotional amount in margin units.
// Calculates the amount of margin required given the leverage parameter.
// Recalculates the remaining margin after applying a funding payment.
//
// args:
//   - ctx: sdk.Context
//   - market: the perp market
//   - amm: the amm reserves
//   - currentPosition: the current position
//   - decreasedNotional: the amount of notional the user is decreasing by
//   - baseAmtLimit: the user-specified limit on the base reserves
//
// returns:
//   - updatedAMM: the updated AMM reserves
//   - positionResp: updated position information
//   - err: error
func (k Keeper) openReversePosition(
	ctx sdk.Context,
	market types.Market,
	amm types.AMM,
	currentPosition types.Position,
	quoteAssetAmount sdk.Dec,
	leverage sdk.Dec,
	baseAmtLimit sdk.Dec,
) (updatedAMM *types.AMM, positionResp *types.PositionResp, err error) {
	notionalToDecreaseBy := leverage.Mul(quoteAssetAmount)
	currentPositionNotional, err := PositionNotionalSpot(amm, currentPosition)
	if err != nil {
		return nil, nil, err
	}

	if currentPositionNotional.GT(notionalToDecreaseBy) {
		// position reduction
		return k.decreasePosition(
			ctx,
			market,
			amm,
			currentPosition,
			notionalToDecreaseBy,
			baseAmtLimit,
		)
	} else {
		// close and reverse
		return k.closeAndOpenReversePosition(
			ctx,
			market,
			amm,
			currentPosition,
			quoteAssetAmount,
			leverage,
			baseAmtLimit,
		)
	}
}

// Decreases a position by decreasedNotional amount in margin units.
// Realizes PnL and calculates remaining margin after applying a funding payment.
//
// For example, a long position with position notional value of 150 NUSD and PnL of 50 NUSD
// could decrease their position by 30 NUSD. This would realize a PnL of 10 NUSD (50NUSD * 30/150)
// and update their margin (old margin + realized PnL - funding payment).
// Their new position notional value would be 120 NUSD and their position size would
// shrink by 20%.
//
// args:
//   - ctx: cosmos-sdk context
//   - market: the perp market
//   - amm: the amm reserves
//   - currentPosition: the current position
//   - decreasedNotional: the amount of notional the user is decreasing by
//   - baseAmtLimit: the user-specified limit on the base reserves
//
// returns:
//   - updatedAMM: the updated AMM reserves
//   - positionResp: updated position information
//   - err: error
func (k Keeper) decreasePosition(
	ctx sdk.Context,
	market types.Market,
	amm types.AMM,
	currentPosition types.Position,
	decreasedNotional sdk.Dec,
	baseAmtLimit sdk.Dec,
) (updatedAMM *types.AMM, positionResp *types.PositionResp, err error) {
	if currentPosition.Size_.IsZero() {
		return nil, nil, fmt.Errorf("current position size is zero, nothing to decrease")
	}

	trader, err := sdk.AccAddressFromBech32(currentPosition.TraderAddress)
	if err != nil {
		return nil, nil, err
	}

	var dir types.Direction
	if currentPosition.Size_.IsPositive() {
		dir = types.Direction_SHORT
	} else {
		dir = types.Direction_LONG
	}

	positionResp = &types.PositionResp{
		MarginToVault: sdk.ZeroDec(),
	}

	currentPositionNotional, err := PositionNotionalSpot(amm, currentPosition)
	if err != nil {
		return nil, nil, err
	}
	currentUnrealizedPnl := UnrealizedPnl(currentPosition, currentPositionNotional)

	updatedAMM, baseAssetDeltaAbs, err := k.SwapQuoteAsset(
		ctx,
		amm,
		dir,
		decreasedNotional,
		baseAmtLimit,
	)
	if err != nil {
		return nil, nil, err
	}

	if dir == types.Direction_LONG {
		positionResp.ExchangedPositionSize = baseAssetDeltaAbs
	} else {
		positionResp.ExchangedPositionSize = baseAssetDeltaAbs.Neg()
	}

	positionResp.RealizedPnl = currentUnrealizedPnl.Mul(
		positionResp.ExchangedPositionSize.Abs().
			Quo(currentPosition.Size_.Abs()),
	)

	fundingPayment := FundingPayment(currentPosition, market.LatestCumulativePremiumFraction)
	remainingMargin := currentPosition.Margin.Add(positionResp.RealizedPnl).Sub(fundingPayment)

	positionResp.BadDebt = sdk.MinDec(sdk.ZeroDec(), remainingMargin).Abs()
	positionResp.FundingPayment = fundingPayment
	positionResp.UnrealizedPnlAfter = currentUnrealizedPnl.Sub(positionResp.RealizedPnl)
	positionResp.ExchangedNotionalValue = decreasedNotional
	positionResp.PositionNotional = currentPositionNotional.Sub(decreasedNotional)

	// calculate openNotional (it's different depends on long or short side)
	// long: unrealizedPnl = positionNotional - openNotional => openNotional = positionNotional - unrealizedPnl
	// short: unrealizedPnl = openNotional - positionNotional => openNotional = positionNotional + unrealizedPnl
	// positionNotional = oldPositionNotional - notionalValueToDecrease
	var remainOpenNotional sdk.Dec
	if currentPosition.Size_.IsPositive() {
		remainOpenNotional = positionResp.PositionNotional.Sub(positionResp.UnrealizedPnlAfter)
	} else {
		remainOpenNotional = positionResp.PositionNotional.Add(positionResp.UnrealizedPnlAfter)
	}

	if remainOpenNotional.IsNegative() {
		return nil, nil, fmt.Errorf("value of open notional < 0")
	}

	positionResp.Position = types.Position{
		TraderAddress:                   currentPosition.TraderAddress,
		Pair:                            currentPosition.Pair,
		Size_:                           currentPosition.Size_.Add(positionResp.ExchangedPositionSize),
		Margin:                          sdk.MaxDec(sdk.ZeroDec(), remainingMargin).Abs(),
		OpenNotional:                    remainOpenNotional,
		LatestCumulativePremiumFraction: market.LatestCumulativePremiumFraction,
		LastUpdatedBlockNumber:          ctx.BlockHeight(),
	}

	if positionResp.Position.Size_.IsZero() {
		err := k.Positions.Delete(ctx, collections.Join(collections.Join(currentPosition.Pair, amm.Version), trader))
		if err != nil {
			return nil, nil, err
		}
	}

	return updatedAMM, positionResp, nil
}

// Closes a position and realizes PnL and funding payments.
// Opens a position in the opposite direction if there is notional value remaining.
// Errors out if the provided notional value is not greater than the existing position's notional value.
// Errors out if there is bad debt.
//
// args:
//   - ctx: cosmos-sdk context
//   - market: the perp market
//   - amm: the amm reserves
//   - existingPosition: the existing position
//   - quoteAssetAmount: the amount of quote asset to close
//   - leverage: the leverage to open the new position with
//   - baseAmtLimit: the user-specified limit on the base reserves
//
// returns:
//   - updatedAMM: the updated AMM reserves
//   - positionResp: updated position information
//   - err: error
func (k Keeper) closeAndOpenReversePosition(
	ctx sdk.Context,
	market types.Market,
	amm types.AMM,
	existingPosition types.Position,
	quoteAssetAmount sdk.Dec,
	leverage sdk.Dec,
	baseAmtLimit sdk.Dec,
) (updatedAMM *types.AMM, positionResp *types.PositionResp, err error) {
	trader, err := sdk.AccAddressFromBech32(existingPosition.TraderAddress)
	if err != nil {
		return nil, nil, err
	}

	updatedAMM, closePositionResp, err := k.closePositionEntirely(
		ctx,
		market,
		amm,
		existingPosition,
		/* quoteAssetAmountLimit */ sdk.ZeroDec(),
	)
	if err != nil {
		return nil, nil, err
	}

	if closePositionResp.BadDebt.IsPositive() {
		// if there's already bad debt, then we don't allow the user to continue and just early return
		return updatedAMM, closePositionResp, nil
	}

	reverseNotionalValue := leverage.Mul(quoteAssetAmount)
	remainingReverseNotionalValue := reverseNotionalValue.Sub(
		closePositionResp.ExchangedNotionalValue)
	if remainingReverseNotionalValue.IsNegative() {
		// should never happen as openReversePosition should have checked this
		return nil, nil, fmt.Errorf(
			"provided quote asset amount and leverage not large enough to close position. need %s but got %s",
			closePositionResp.ExchangedNotionalValue, reverseNotionalValue)
	}

	var dir types.Direction
	// flipped since we are going against the current position
	if existingPosition.Size_.IsPositive() {
		dir = types.Direction_SHORT
	} else {
		dir = types.Direction_LONG
	}

	// check if it's worth continuing with the increase position
	quoteReserveAmt := updatedAMM.QuoteAssetToReserve(remainingReverseNotionalValue)
	possibleNextSize, err := updatedAMM.GetBaseReserveAmt(quoteReserveAmt, dir)
	if err != nil {
		return nil, nil, err
	}
	if possibleNextSize.IsZero() {
		// nothing to do, early return
		return updatedAMM, closePositionResp, nil
	}

	if baseAmtLimit.IsPositive() {
		baseAmtLimit = baseAmtLimit.Sub(closePositionResp.ExchangedPositionSize.Abs())
	}
	if baseAmtLimit.IsNegative() {
		return nil, nil, fmt.Errorf(
			"position size changed by greater than the specified base limit: %s",
			baseAmtLimit,
		)
	}

	newPosition := types.ZeroPosition(
		ctx,
		existingPosition.Pair,
		trader,
	)
	updatedAMM, increasePositionResp, err := k.increasePosition(
		ctx,
		market,
		*updatedAMM,
		newPosition,
		dir,
		remainingReverseNotionalValue,
		baseAmtLimit,
		leverage,
	)
	if err != nil {
		return nil, nil, err
	}

	positionResp = &types.PositionResp{
		Position:               increasePositionResp.Position,
		PositionNotional:       increasePositionResp.PositionNotional,
		ExchangedNotionalValue: closePositionResp.ExchangedNotionalValue.Add(increasePositionResp.ExchangedNotionalValue),
		BadDebt:                closePositionResp.BadDebt.Add(increasePositionResp.BadDebt),
		ExchangedPositionSize:  closePositionResp.ExchangedPositionSize.Add(increasePositionResp.ExchangedPositionSize),
		FundingPayment:         closePositionResp.FundingPayment.Add(increasePositionResp.FundingPayment),
		RealizedPnl:            closePositionResp.RealizedPnl.Add(increasePositionResp.RealizedPnl),
		MarginToVault:          closePositionResp.MarginToVault.Add(increasePositionResp.MarginToVault),
		UnrealizedPnlAfter:     sdk.ZeroDec(),
	}

	return updatedAMM, positionResp, nil
}

// checkMarketOrderRequirements checks the minimum requirements to open a position.
//
// - Checks that quote asset is not zero.
// - Checks that leverage is not zero.
// - Checks that leverage is below requirement.
//
// args:
// - market: the market where the position will be opened
// - quoteAssetAmt: the amount of quote asset
// - leverage: the amount of leverage to take, as sdk.Dec
//
// returns:
// - error: if any of the requirements is not met
func checkMarketOrderRequirements(market types.Market, quoteAssetAmt sdkmath.Int, userLeverage sdk.Dec) error {
	if !quoteAssetAmt.IsPositive() {
		return types.ErrInputQuoteAmtNegative
	}

	if !userLeverage.IsPositive() {
		return types.ErrUserLeverageNegative
	}

	if userLeverage.GT(market.MaxLeverage) {
		return types.ErrLeverageIsTooHigh
	}

	return nil
}

// afterPositionUpdate is called when a position has been updated.
func (k Keeper) afterPositionUpdate(
	ctx sdk.Context,
	market types.Market,
	amm types.AMM,
	traderAddr sdk.AccAddress,
	positionResp types.PositionResp,
	changeType types.ChangeReason,
	existingPosition types.Position,
) (err error) {
	// transfer trader <=> vault
	marginToVault := positionResp.MarginToVault.RoundInt()

	collateral, err := k.Collateral.Get(ctx)
	if errors.Is(err, collections.ErrNotFound) {
		return types.ErrCollateralTokenFactoryDenomNotSet
	}

	switch {
	case marginToVault.IsPositive():
<<<<<<< HEAD
		coinToSend := sdk.NewCoin(collateral.String(), marginToVault)
=======
		coinToSend := sdk.NewCoin(collateral, marginToVault)
>>>>>>> 5c98a89e
		if err = k.BankKeeper.SendCoinsFromAccountToModule(
			ctx, traderAddr, types.VaultModuleAccount, sdk.NewCoins(coinToSend)); err != nil {
			return err
		}
	case marginToVault.IsNegative():
		if err = k.WithdrawFromVault(ctx, market, traderAddr, marginToVault.Abs()); err != nil {
			return err
		}
	}

	transferredFee, err := k.transferFee(ctx, market.Pair, traderAddr, positionResp.ExchangedNotionalValue,
		market.ExchangeFeeRatio, market.EcosystemFundFeeRatio,
	)
	if err != nil {
		return err
	}

	if !positionResp.Position.Size_.IsZero() {
		k.SavePosition(ctx, market.Pair, market.Version, traderAddr, positionResp.Position)
	}

	// calculate positionNotional (it's different depends on long or short side)
	// long: unrealizedPnl = positionNotional - openNotional => positionNotional = openNotional + unrealizedPnl
	// short: unrealizedPnl = openNotional - positionNotional => positionNotional = openNotional - unrealizedPnl
	positionNotional := sdk.ZeroDec()
	if positionResp.Position.Size_.IsPositive() {
		positionNotional = positionResp.Position.OpenNotional.Add(positionResp.UnrealizedPnlAfter)
	} else if positionResp.Position.Size_.IsNegative() {
		positionNotional = positionResp.Position.OpenNotional.Sub(positionResp.UnrealizedPnlAfter)
	}

	_ = ctx.EventManager().EmitTypedEvents(
		&types.PositionChangedEvent{
			FinalPosition:     positionResp.Position,
			PositionNotional:  positionNotional,
<<<<<<< HEAD
			TransactionFee:    sdk.NewCoin(collateral.String(), transferredFee),
			RealizedPnl:       positionResp.RealizedPnl,
			BadDebt:           sdk.NewCoin(collateral.String(), positionResp.BadDebt.RoundInt()),
=======
			TransactionFee:    sdk.NewCoin(collateral, transferredFee),
			RealizedPnl:       positionResp.RealizedPnl,
			BadDebt:           sdk.NewCoin(collateral, positionResp.BadDebt.RoundInt()),
>>>>>>> 5c98a89e
			FundingPayment:    positionResp.FundingPayment,
			BlockHeight:       ctx.BlockHeight(),
			MarginToUser:      marginToVault.Neg().Sub(transferredFee),
			ChangeReason:      changeType,
			ExchangedSize:     positionResp.Position.Size_.Sub(existingPosition.Size_),
			ExchangedNotional: positionResp.PositionNotional.Sub(existingPosition.OpenNotional),
		},
	)

	return nil
}

// checkMarginRatio checks if the margin ratio of the position is below the liquidation threshold.
func (k Keeper) checkMarginRatio(ctx sdk.Context, market types.Market, amm types.AMM, position types.Position) (err error) {
	spotNotional, err := PositionNotionalSpot(amm, position)
	if err != nil {
		return
	}
	twapNotional, err := k.PositionNotionalTWAP(ctx, position, market.TwapLookbackWindow)
	if err != nil {
		return
	}
	var preferredPositionNotional sdk.Dec
	if position.Size_.IsPositive() {
		preferredPositionNotional = sdk.MaxDec(spotNotional, twapNotional)
	} else {
		preferredPositionNotional = sdk.MinDec(spotNotional, twapNotional)
	}

	marginRatio := MarginRatio(position, preferredPositionNotional, market.LatestCumulativePremiumFraction)
	if marginRatio.LT(market.MaintenanceMarginRatio) {
		return types.ErrMarginRatioTooLow.Wrapf("position margin ratio: %s, maintenance margin ratio: %s", marginRatio, market.MaintenanceMarginRatio)
	}
	return
}

// transfers the fee to the exchange fee pool
//
// args:
// - ctx: the cosmos-sdk context
// - pair: the trading pair
// - trader: the trader's address
// - positionNotional: the position's notional value
//
// returns:
// - fees: the fees to be transferred
// - err: error if any
func (k Keeper) transferFee(
	ctx sdk.Context,
	pair asset.Pair,
	trader sdk.AccAddress,
	positionNotional sdk.Dec,
	exchangeFeeRatio sdk.Dec,
	ecosystemFundFeeRatio sdk.Dec,
) (fees sdkmath.Int, err error) {
	collateral, err := k.Collateral.Get(ctx)
	if err != nil {
		return sdkmath.Int{}, err
	}

	exchangeFeeRatio, err = k.applyDiscountAndRebate(ctx, pair, trader, positionNotional, exchangeFeeRatio)
	if err != nil {
		return sdkmath.Int{}, err
	}
	feeToExchangeFeePool := exchangeFeeRatio.Mul(positionNotional).RoundInt()
	if feeToExchangeFeePool.IsPositive() {
		if err = k.BankKeeper.SendCoinsFromAccountToModule(
			ctx,
			/* from */ trader,
			/* to */ types.FeePoolModuleAccount,
			/* coins */ sdk.NewCoins(
				sdk.NewCoin(
<<<<<<< HEAD
					collateral.String(),
=======
					collateral,
>>>>>>> 5c98a89e
					feeToExchangeFeePool,
				),
			),
		); err != nil {
			return sdkmath.Int{}, err
		}
	}

	feeToEcosystemFund := ecosystemFundFeeRatio.Mul(positionNotional).RoundInt()
	if feeToEcosystemFund.IsPositive() {
		if err = k.BankKeeper.SendCoinsFromAccountToModule(
			ctx,
			/* from */ trader,
			/* to */ types.PerpEFModuleAccount,
			/* coins */ sdk.NewCoins(
				sdk.NewCoin(
<<<<<<< HEAD
					collateral.String(),
=======
					collateral,
>>>>>>> 5c98a89e
					feeToEcosystemFund,
				),
			),
		); err != nil {
			return sdkmath.Int{}, err
		}
	}

	return feeToExchangeFeePool.Add(feeToEcosystemFund), nil
}

// ClosePosition closes a position entirely and transfers the remaining margin back to the user.
// Errors if the position has bad debt.
//
// args:
//   - ctx: the cosmos-sdk context
//   - pair: the pair of the position
//   - traderAddr: the address of the trader
//
// returns:
//   - positionResp: response object containing information about the position change
//   - err: error if any
func (k Keeper) ClosePosition(ctx sdk.Context, pair asset.Pair, traderAddr sdk.AccAddress) (*types.PositionResp, error) {
	market, err := k.GetMarket(ctx, pair)
	if err != nil {
		return nil, fmt.Errorf("%w: %s", types.ErrPairNotFound, pair)
	}

	if !market.Enabled {
		return nil, fmt.Errorf("%w: this position can be only closed by Settlement", types.ErrMarketNotEnabled)
	}

	amm, err := k.GetAMM(ctx, pair)
	if err != nil {
		return nil, fmt.Errorf("%w: %s", types.ErrPairNotFound, pair)
	}

	position, err := k.GetPosition(ctx, pair, market.Version, traderAddr)
	if err != nil {
		return nil, err
	}

	updatedAMM, positionResp, err := k.closePositionEntirely(
		ctx,
		market,
		amm,
		position,
		/* quoteAssetAmountLimit */ sdk.ZeroDec(),
	)
	if err != nil {
		return nil, err
	}

	if positionResp.BadDebt.IsPositive() {
		if err = k.realizeBadDebt(
			ctx,
			market,
			positionResp.BadDebt.RoundInt(),
		); err != nil {
			return nil, err
		}
	}

	if err = k.afterPositionUpdate(
		ctx,
		market,
		*updatedAMM,
		traderAddr,
		*positionResp,
		types.ChangeReason_ClosePosition,
		position,
	); err != nil {
		return nil, err
	}

	return positionResp, nil
}

// Closes a position and realizes PnL and funding payments.
// Does not error out if there is bad debt, that is for callers to decide.
//
// args:
//   - ctx: cosmos-sdk context
//   - market: the perp market
//   - amm: the amm reserves
//   - currentPosition: the existing position
//   - quoteAssetAmountLimit: the user-specified limit on the quote asset reserves
//
// returns:
//   - updatedAMM: updated AMM reserves
//   - positionResp: response object containing information about the position change
//   - err: error
func (k Keeper) closePositionEntirely(
	ctx sdk.Context,
	market types.Market,
	amm types.AMM,
	currentPosition types.Position,
	quoteAssetAmountLimit sdk.Dec,
) (updatedAMM *types.AMM, resp *types.PositionResp, err error) {
	if currentPosition.Size_.IsZero() {
		return nil, nil, fmt.Errorf("zero position size")
	}
	positionNotional, err := PositionNotionalSpot(amm, currentPosition)
	if err != nil {
		return nil, nil, err
	}

	trader, err := sdk.AccAddressFromBech32(currentPosition.TraderAddress)
	if err != nil {
		return nil, nil, err
	}

	resp = &types.PositionResp{
		ExchangedPositionSize: currentPosition.Size_.Neg(),
		PositionNotional:      sdk.ZeroDec(),
		FundingPayment:        FundingPayment(currentPosition, market.LatestCumulativePremiumFraction),
		RealizedPnl:           UnrealizedPnl(currentPosition, positionNotional),
		UnrealizedPnlAfter:    sdk.ZeroDec(),
	}

	remainingMargin := currentPosition.Margin.Add(resp.RealizedPnl).Sub(resp.FundingPayment)

	if remainingMargin.IsPositive() {
		resp.BadDebt = sdk.ZeroDec()
		resp.MarginToVault = remainingMargin.Neg()
	} else {
		resp.BadDebt = remainingMargin.Abs()
		resp.MarginToVault = sdk.ZeroDec()
	}

	var dir types.Direction
	// flipped since we are going against the current position
	if currentPosition.Size_.IsPositive() {
		dir = types.Direction_SHORT
	} else {
		dir = types.Direction_LONG
	}
	updatedAMM, exchangedNotionalValue, err := k.SwapBaseAsset(
		ctx,
		amm,
		dir,
		currentPosition.Size_.Abs(),
		quoteAssetAmountLimit,
	)
	if err != nil {
		return nil, nil, err
	}

	resp.ExchangedNotionalValue = exchangedNotionalValue
	resp.Position = types.Position{
		TraderAddress:                   currentPosition.TraderAddress,
		Pair:                            currentPosition.Pair,
		Size_:                           sdk.ZeroDec(),
		Margin:                          sdk.ZeroDec(),
		OpenNotional:                    sdk.ZeroDec(),
		LatestCumulativePremiumFraction: market.LatestCumulativePremiumFraction,
		LastUpdatedBlockNumber:          ctx.BlockHeight(),
	}

	err = k.DeletePosition(ctx, currentPosition.Pair, market.Version, trader)
	if err != nil {
		return nil, nil, err
	}

	return updatedAMM, resp, nil
}

func (k Keeper) PartialClose(
	ctx sdk.Context,
	pair asset.Pair,
	traderAddr sdk.AccAddress,
	sizeAmt sdk.Dec, // unsigned
) (*types.PositionResp, error) {
	market, err := k.GetMarket(ctx, pair)
	if err != nil {
		return nil, types.ErrPairNotFound.Wrapf("pair: %s", pair)
	}

	if !market.Enabled {
		return nil, fmt.Errorf("%w: this position can be only closed by Settlement", types.ErrMarketNotEnabled)
	}

	amm, err := k.GetAMM(ctx, pair)
	if err != nil {
		return nil, types.ErrPairNotFound.Wrapf("pair: %s", pair)
	}

	position, err := k.GetPosition(ctx, pair, market.Version, traderAddr)
	if err != nil {
		return nil, err
	}

	if position.Size_.IsZero() {
		return nil, fmt.Errorf("zero position size")
	}

	if sizeAmt.Abs().GT(position.Size_.Abs()) {
		return nil, fmt.Errorf("position size is smaller than the amount to close")
	}

	var dir types.Direction
	if position.Size_.IsPositive() {
		dir = types.Direction_SHORT
	} else {
		dir = types.Direction_LONG
	}

	reverseNotionalAmt, err := amm.GetQuoteReserveAmt(sizeAmt.Abs(), dir)
	if err != nil {
		return nil, err
	}
	reverseNotionalAmt = amm.QuoteReserveToAsset(reverseNotionalAmt)

	updatedAMM, positionResp, err := k.decreasePosition(ctx, market, amm, position, reverseNotionalAmt, sdk.ZeroDec())
	if err != nil {
		return nil, err
	}

	if positionResp.BadDebt.IsPositive() {
		if err = k.realizeBadDebt(
			ctx,
			market,
			positionResp.BadDebt.RoundInt(),
		); err != nil {
			return nil, err
		}
	}

	err = k.afterPositionUpdate(
		ctx,
		market,
		*updatedAMM,
		traderAddr,
		*positionResp,
		types.ChangeReason_PartialClose,
		position,
	)
	if err != nil {
		return nil, err
	}

	return positionResp, nil
}<|MERGE_RESOLUTION|>--- conflicted
+++ resolved
@@ -547,11 +547,7 @@
 
 	switch {
 	case marginToVault.IsPositive():
-<<<<<<< HEAD
-		coinToSend := sdk.NewCoin(collateral.String(), marginToVault)
-=======
 		coinToSend := sdk.NewCoin(collateral, marginToVault)
->>>>>>> 5c98a89e
 		if err = k.BankKeeper.SendCoinsFromAccountToModule(
 			ctx, traderAddr, types.VaultModuleAccount, sdk.NewCoins(coinToSend)); err != nil {
 			return err
@@ -587,15 +583,9 @@
 		&types.PositionChangedEvent{
 			FinalPosition:     positionResp.Position,
 			PositionNotional:  positionNotional,
-<<<<<<< HEAD
-			TransactionFee:    sdk.NewCoin(collateral.String(), transferredFee),
-			RealizedPnl:       positionResp.RealizedPnl,
-			BadDebt:           sdk.NewCoin(collateral.String(), positionResp.BadDebt.RoundInt()),
-=======
 			TransactionFee:    sdk.NewCoin(collateral, transferredFee),
 			RealizedPnl:       positionResp.RealizedPnl,
 			BadDebt:           sdk.NewCoin(collateral, positionResp.BadDebt.RoundInt()),
->>>>>>> 5c98a89e
 			FundingPayment:    positionResp.FundingPayment,
 			BlockHeight:       ctx.BlockHeight(),
 			MarginToUser:      marginToVault.Neg().Sub(transferredFee),
@@ -668,11 +658,7 @@
 			/* to */ types.FeePoolModuleAccount,
 			/* coins */ sdk.NewCoins(
 				sdk.NewCoin(
-<<<<<<< HEAD
-					collateral.String(),
-=======
 					collateral,
->>>>>>> 5c98a89e
 					feeToExchangeFeePool,
 				),
 			),
@@ -689,11 +675,7 @@
 			/* to */ types.PerpEFModuleAccount,
 			/* coins */ sdk.NewCoins(
 				sdk.NewCoin(
-<<<<<<< HEAD
-					collateral.String(),
-=======
 					collateral,
->>>>>>> 5c98a89e
 					feeToEcosystemFund,
 				),
 			),
