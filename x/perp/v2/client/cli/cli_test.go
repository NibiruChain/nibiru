package cli_test

import (
	"fmt"
	"testing"

	"github.com/NibiruChain/collections"
	abcitypes "github.com/cometbft/cometbft/abci/types"
	sdk "github.com/cosmos/cosmos-sdk/types"
	bankcli "github.com/cosmos/cosmos-sdk/x/bank/client/cli"
	"github.com/stretchr/testify/suite"
	"google.golang.org/grpc/codes"
	"google.golang.org/grpc/status"

	"github.com/NibiruChain/nibiru/app"
	"github.com/NibiruChain/nibiru/x/common"
	"github.com/NibiruChain/nibiru/x/common/asset"
	"github.com/NibiruChain/nibiru/x/common/denoms"
	testutilcli "github.com/NibiruChain/nibiru/x/common/testutil/cli"
	"github.com/NibiruChain/nibiru/x/common/testutil/genesis"
	oracletypes "github.com/NibiruChain/nibiru/x/oracle/types"
	"github.com/NibiruChain/nibiru/x/perp/v2/client/cli"
	"github.com/NibiruChain/nibiru/x/perp/v2/types"
)

type IntegrationTestSuite struct {
	suite.Suite

	cfg        testutilcli.Config
	network    *testutilcli.Network
	users      []sdk.AccAddress
	liquidator sdk.AccAddress
}

func (s *IntegrationTestSuite) SetupSuite() {
	/* 	Make test skip if -short is not used:
	All tests: `go test ./...`
	Unit tests only: `go test ./... -short`
	Integration tests only: `go test ./... -run Integration`
	https://stackoverflow.com/a/41407042/13305627 */
	if testing.Short() {
		s.T().Skip("skipping integration test suite")
	}

	s.T().Log("setting up integration test suite")

	app.SetPrefixes(app.AccountAddressPrefix)

	// setup market
	encodingConfig := app.MakeEncodingConfigAndRegister()
	genState := genesis.NewTestGenesisState(encodingConfig)
	genState = genesis.AddPerpV2Genesis(genState)
	genState = genesis.AddOracleGenesis(genState)

	oracleGenesis := oracletypes.DefaultGenesisState()
	oracleGenesis.Params.Whitelist = []asset.Pair{
		asset.Registry.Pair(denoms.BTC, denoms.NUSD),
		asset.Registry.Pair(denoms.ETH, denoms.NUSD),
		asset.Registry.Pair(denoms.ATOM, denoms.NUSD),
		asset.Registry.Pair(denoms.OSMO, denoms.NUSD),
	}
	oracleGenesis.Params.VotePeriod = 1_000
	oracleGenesis.ExchangeRates = []oracletypes.ExchangeRateTuple{
		{Pair: asset.Registry.Pair(denoms.BTC, denoms.NUSD), ExchangeRate: sdk.NewDec(20_000)},
		{Pair: asset.Registry.Pair(denoms.ETH, denoms.NUSD), ExchangeRate: sdk.NewDec(2_000)},
		{Pair: asset.Registry.Pair(denoms.ATOM, denoms.NUSD), ExchangeRate: sdk.NewDec(6_000)},
		{Pair: asset.Registry.Pair(denoms.OSMO, denoms.NUSD), ExchangeRate: sdk.NewDec(6_000)},
	}
	genState[oracletypes.ModuleName] = encodingConfig.Marshaler.MustMarshalJSON(oracleGenesis)

	s.cfg = testutilcli.BuildNetworkConfig(genState)
	s.cfg.NumValidators = 1
	s.cfg.Mnemonics = []string{"satisfy december text daring wheat vanish save viable holiday rural vessel shuffle dice skate promote fade badge federal sail during lend fever balance give"}
	network, err := testutilcli.New(
		s.T(),
		s.T().TempDir(),
		s.cfg,
	)
	s.Require().NoError(err)
	s.network = network

	s.NoError(s.network.WaitForNextBlock())

	val := s.network.Validators[0]

	for i := 0; i < 8; i++ {
		newUser := testutilcli.NewAccount(s.network, fmt.Sprintf("user%d", i))
		s.users = append(s.users, newUser)
		s.Require().NoError(
			testutilcli.FillWalletFromValidator(newUser,
				sdk.NewCoins(
					sdk.NewInt64Coin(denoms.NIBI, 10e6),
					sdk.NewInt64Coin(denoms.USDC, 1e3*common.TO_MICRO),
					sdk.NewInt64Coin(denoms.NUSD, 5e3*common.TO_MICRO),
				),
				val,
				denoms.NIBI,
			),
		)
		s.NoError(s.network.WaitForNextBlock())
	}

	s.liquidator = sdk.MustAccAddressFromBech32("nibi1w89pf5yq8ntjg89048qmtaz929fdxup0a57d8m")
	s.NoError(
		testutilcli.FillWalletFromValidator(s.liquidator,
			sdk.NewCoins(sdk.NewInt64Coin(denoms.NIBI, 1000)),
			val,
			denoms.NIBI,
		),
	)
	s.NoError(s.network.WaitForNextBlock())
}

func (s *IntegrationTestSuite) TearDownSuite() {
	s.T().Log("tearing down integration test suite")
	s.network.Cleanup()
}

func (s *IntegrationTestSuite) TestMultiLiquidate() {
	s.T().Log("opening positions")
	_, err := s.network.ExecTxCmd(cli.MarketOrderCmd(), s.users[2], []string{
		"buy",
		asset.Registry.Pair(denoms.ATOM, denoms.NUSD).String(),
		"15",      // Leverage
		"9000000", // Quote asset amount
		"0",       // Base asset limit
	})
	s.Require().NoError(err)

	_, err = s.network.ExecTxCmd(cli.MarketOrderCmd(), s.users[3], []string{
		"buy",
		asset.Registry.Pair(denoms.OSMO, denoms.NUSD).String(),
		"15",      // Leverage
		"9000000", // Quote asset amount
		"0",       // Base asset limit
	})
	s.Require().NoError(err)

	s.T().Log("opening counter positions")
	_, err = s.network.ExecTxCmd(cli.MarketOrderCmd(), s.users[4], []string{
		"sell",
		asset.Registry.Pair(denoms.ATOM, denoms.NUSD).String(),
		"15",       // Leverage
		"90000000", // Quote asset amount
		"0",
	})
	s.Require().NoError(err)

<<<<<<< HEAD
	_, err = s.network.ExecTxCmd(cli.MarketOrderCmd(), s.users[5], []string{
=======
	s.T().Logf("review positions")
	resp := new(types.QueryPositionsResponse)
	s.NoError(
		testutilcli.ExecQuery(
			s.network.Validators[0].ClientCtx,
			cli.CmdQueryPositions(),
			[]string{s.users[2].String()},
			resp,
		),
	)

	_, err = testutilcli.ExecTx(s.network, cli.MarketOrderCmd(), s.users[5], []string{
>>>>>>> 7ef1f851
		"sell",
		asset.Registry.Pair(denoms.OSMO, denoms.NUSD).String(),
		"15",       // Leverage
		"90000000", // Quote asset amount
		"0",
	})
	s.Require().NoError(err)

	s.T().Log("wait 10 blocks")
	height, err := s.network.LatestHeight()
	s.Require().NoError(err)
	_, err = s.network.WaitForHeight(height + 10)
	s.Require().NoError(err)

	s.T().Log("liquidating all users...")
	_, err = s.network.ExecTxCmd(cli.MultiLiquidateCmd(), s.liquidator, []string{
		fmt.Sprintf("%s:%s:%s", denoms.ATOM, denoms.NUSD, s.users[2].String()),
		fmt.Sprintf("%s:%s:%s", denoms.OSMO, denoms.NUSD, s.users[3].String()),
	})
	s.Require().NoError(err)
	err = s.network.WaitForNextBlock()
	s.Require().NoError(err)

	s.T().Log("check trader position")
	_, err = testutilcli.QueryPositionV2(s.network.Validators[0].ClientCtx, asset.Registry.Pair(denoms.ATOM, denoms.NUSD), s.users[2])
	s.Require().Error(err)

	_, err = testutilcli.QueryPositionV2(s.network.Validators[0].ClientCtx, asset.Registry.Pair(denoms.OSMO, denoms.NUSD), s.users[3])
	s.Require().Error(err)

	s.T().Log("closing positions - fail")
	_, err = testutilcli.ExecTx(s.network, cli.ClosePositionCmd(), s.users[4], []string{
		"asset.Registry.Pair(denoms.ATOM, denoms.NUSD).String()",
	})
	s.Require().Error(err) // invalid pair
	_, err = testutilcli.ExecTx(s.network, cli.ClosePositionCmd(), s.users[4], []string{
		"uluna:usdt",
	})
	s.Require().Error(err) // non whitelisted pair

	s.T().Log("closing positions")

	_, err = s.network.ExecTxCmd(cli.ClosePositionCmd(), s.users[4], []string{
		asset.Registry.Pair(denoms.ATOM, denoms.NUSD).String(),
	})
	s.Require().NoError(err)

	_, err = s.network.ExecTxCmd(cli.ClosePositionCmd(), s.users[5], []string{
		asset.Registry.Pair(denoms.OSMO, denoms.NUSD).String(),
	})
	s.Require().NoError(err)
}

// user[0] opens a long position
func (s *IntegrationTestSuite) TestMarketOrdersAndCloseCmd() {
	val := s.network.Validators[0]
	user := s.users[0]

	pair := asset.Registry.Pair(denoms.BTC, denoms.NUSD)
	exchangeRate, err := testutilcli.QueryOracleExchangeRate(
		val.ClientCtx, pair,
	)
	s.T().Logf("0. current exchange rate is: %+v", exchangeRate)
	s.NoError(err)

	s.T().Log("A. check market balances")
	ammMarketDuo, err := testutilcli.QueryMarketV2(val.ClientCtx, pair)
	s.Require().NoError(err)
	s.EqualValues(sdk.NewDec(10e6), ammMarketDuo.Amm.BaseReserve)
	s.EqualValues(sdk.NewDec(10e6), ammMarketDuo.Amm.QuoteReserve)

	s.T().Log("A. check trader has no existing positions")
	_, err = testutilcli.QueryPositionV2(
		val.ClientCtx, asset.Registry.Pair(denoms.BTC, denoms.NUSD), user,
	)
	s.Error(err)

	s.T().Log("B. open position")
	txResp, err := s.network.ExecTxCmd(cli.MarketOrderCmd(), user, []string{
		"buy",
		asset.Registry.Pair(denoms.BTC, denoms.NUSD).String(),
		/* leverage */ "1",
		/* quoteAmt */ "2000000", // 2*10^6 uNUSD
		/* baseAssetLimit */ "1"},
	)
	s.NoError(err)
	s.EqualValues(abcitypes.CodeTypeOK, txResp.Code)
	s.NoError(s.network.WaitForNextBlock())

	s.T().Log("B. check market balance after open position")
	ammMarketDuo, err = testutilcli.QueryMarketV2(val.ClientCtx, pair)
	s.Require().NoError(err)
	s.T().Logf("ammMarketDuo: %s", ammMarketDuo.String())
	s.EqualValues(sdk.MustNewDecFromStr("9999666.677777407419752675"), ammMarketDuo.Amm.BaseReserve)
	s.EqualValues(sdk.MustNewDecFromStr("10000333.333333333333333333"), ammMarketDuo.Amm.QuoteReserve)

	s.T().Log("B. check trader position")
	queryResp, err := testutilcli.QueryPositionV2(val.ClientCtx, asset.Registry.Pair(denoms.BTC, denoms.NUSD), user)
	s.NoError(err)
	s.T().Logf("query response: %+v", queryResp)
	s.EqualValues(user.String(), queryResp.Position.TraderAddress)
	s.EqualValues(asset.Registry.Pair(denoms.BTC, denoms.NUSD), queryResp.Position.Pair)
	s.EqualValues(sdk.MustNewDecFromStr("333.322222592580247325"), queryResp.Position.Size_)
	s.EqualValues(sdk.NewDec(2*common.TO_MICRO), queryResp.Position.Margin)
	s.EqualValues(sdk.NewDec(2*common.TO_MICRO), queryResp.Position.OpenNotional)
	s.EqualValues(sdk.MustNewDecFromStr("1999999.999999999999998000"), queryResp.PositionNotional)
	s.EqualValues(sdk.MustNewDecFromStr("-0.000000000000002000"), queryResp.UnrealizedPnl)
	s.EqualValues(sdk.OneDec(), queryResp.MarginRatio)

	s.T().Log("C. open position with 2x leverage and zero baseAmtLimit")
	txResp, err = s.network.ExecTxCmd(cli.MarketOrderCmd(), user, []string{
		"buy",
		asset.Registry.Pair(denoms.BTC, denoms.NUSD).String(),
		/* leverage */ "2",
		/* quoteAmt */ "2000000", // 2*10^6 uNUSD
		/* baseAmtLimit */ "0",
	})
	s.NoError(err)
	s.EqualValues(abcitypes.CodeTypeOK, txResp.Code)
	s.NoError(s.network.WaitForNextBlock())

	s.T().Log("C. check trader position")
	queryResp, err = testutilcli.QueryPositionV2(val.ClientCtx, asset.Registry.Pair(denoms.BTC, denoms.NUSD), user)
	s.NoError(err)
	s.T().Logf("query response: %+v", queryResp)
	s.EqualValues(user.String(), queryResp.Position.TraderAddress)
	s.EqualValues(asset.Registry.Pair(denoms.BTC, denoms.NUSD), queryResp.Position.Pair)
	s.EqualValues(sdk.MustNewDecFromStr("999.900009999000099990"), queryResp.Position.Size_)
	s.EqualValues(sdk.NewDec(4*common.TO_MICRO), queryResp.Position.Margin)
	s.EqualValues(sdk.NewDec(6*common.TO_MICRO), queryResp.Position.OpenNotional)
	s.EqualValues(sdk.MustNewDecFromStr("6000000.000000000000000000"), queryResp.PositionNotional)
	s.EqualValues(sdk.MustNewDecFromStr("0.000000000000000000"), queryResp.UnrealizedPnl)
	s.EqualValues(sdk.MustNewDecFromStr("0.666666666666666667"), queryResp.MarginRatio)

	s.T().Log("D. Open a reverse position smaller than the existing position")
	txResp, err = s.network.ExecTxCmd(cli.MarketOrderCmd(), user, []string{
		"sell",
		asset.Registry.Pair(denoms.BTC, denoms.NUSD).String(),
		/* leverage */ "1",
		/* quoteAmt */ "1000000", // 100 uNUSD
		/* baseAssetLimit */ "0",
	})
	s.NoError(err)
	s.EqualValues(abcitypes.CodeTypeOK, txResp.Code)
	s.NoError(s.network.WaitForNextBlock())

	s.T().Log("D. Check market after opening reverse position")

	ammMarketDuo, err = testutilcli.QueryMarketV2(val.ClientCtx, pair)
	s.Require().NoError(err)
	s.T().Logf("ammMarketDuo: %s", ammMarketDuo.String())
	s.EqualValues(sdk.MustNewDecFromStr("9999166.736105324556286976"), ammMarketDuo.Amm.BaseReserve)
	s.EqualValues(sdk.MustNewDecFromStr("10000833.333333333333333333"), ammMarketDuo.Amm.QuoteReserve)

	s.T().Log("D. Check trader position")
	queryResp, err = testutilcli.QueryPositionV2(val.ClientCtx, asset.Registry.Pair(denoms.BTC, denoms.NUSD), user)
	s.NoError(err)
	s.T().Logf("query response: %+v", queryResp)
	s.EqualValues(user.String(), queryResp.Position.TraderAddress)
	s.EqualValues(asset.Registry.Pair(denoms.BTC, denoms.NUSD), queryResp.Position.Pair)
	s.EqualValues(sdk.MustNewDecFromStr("833.263894675443713024"), queryResp.Position.Size_)
	s.EqualValues(sdk.NewDec(4*common.TO_MICRO), queryResp.Position.Margin)
	s.EqualValues(sdk.NewDec(5_000_000), queryResp.Position.OpenNotional)
	s.EqualValues(sdk.MustNewDecFromStr("4999999.999999999999998000"), queryResp.PositionNotional)
	s.EqualValues(sdk.MustNewDecFromStr("-0.000000000000002000"), queryResp.UnrealizedPnl)
	s.EqualValues(sdk.MustNewDecFromStr("0.800000000000000000"), queryResp.MarginRatio)

	s.T().Log("E. Open a reverse position larger than the existing position")
	txResp, err = s.network.ExecTxCmd(cli.MarketOrderCmd(), user, []string{
		"sell",
		asset.Registry.Pair(denoms.BTC, denoms.NUSD).String(),
		/* leverage */ "1",
		/* quoteAmt */ "8000000", // 8*10^6 uNUSD
		/* baseAssetLimit */ "0",
	})
	s.NoError(err)
	s.EqualValues(abcitypes.CodeTypeOK, txResp.Code)
	s.NoError(s.network.WaitForNextBlock())

	s.T().Log("E. Check trader position")
	queryResp, err = testutilcli.QueryPositionV2(val.ClientCtx, asset.Registry.Pair(denoms.BTC, denoms.NUSD), user)
	s.NoError(err)
	s.T().Logf("query response: %+v", queryResp)
	s.EqualValues(user.String(), queryResp.Position.TraderAddress)
	s.EqualValues(asset.Registry.Pair(denoms.BTC, denoms.NUSD), queryResp.Position.Pair)
	s.EqualValues(sdk.MustNewDecFromStr("-500.025001250062503125"), queryResp.Position.Size_)
	s.EqualValues(sdk.MustNewDecFromStr("3000000.000000000000002000"), queryResp.Position.OpenNotional)
	s.EqualValues(sdk.MustNewDecFromStr("3000000.000000000000002000"), queryResp.Position.Margin)
	s.EqualValues(sdk.MustNewDecFromStr("3000000.000000000000000000"), queryResp.PositionNotional)
	s.EqualValues(sdk.MustNewDecFromStr("0.000000000000002000"), queryResp.UnrealizedPnl)
	// there is a random delta due to twap margin ratio calculation and random block times in the in-process network
	s.InDelta(1, queryResp.MarginRatio.MustFloat64(), 0.008)

	s.T().Log("F. Close position")
	txResp, err = s.network.ExecTxCmd(cli.ClosePositionCmd(), user, []string{
		asset.Registry.Pair(denoms.BTC, denoms.NUSD).String(),
	})
	s.NoError(err)
	s.EqualValues(abcitypes.CodeTypeOK, txResp.Code)
	s.NoError(s.network.WaitForNextBlock())

	s.T().Log("F. check trader position")
	queryResp, err = testutilcli.QueryPositionV2(val.ClientCtx, asset.Registry.Pair(denoms.BTC, denoms.NUSD), user)
	s.Error(err)
	s.T().Logf("query response: %+v", queryResp)

	status, ok := status.FromError(err)
	s.True(ok)
	s.EqualValues(codes.InvalidArgument, status.Code())
}

func (s *IntegrationTestSuite) TestPartialCloseCmd() {
	val := s.network.Validators[0]
	user := s.users[6]
	pair := asset.Registry.Pair(denoms.BTC, denoms.NUSD)
	var err error

	s.T().Log("Open position")
	txResp, err := s.network.ExecTxCmd(cli.MarketOrderCmd(), user, []string{
		"buy",
		asset.Registry.Pair(denoms.BTC, denoms.NUSD).String(),
		/* leverage */ "1",
		/* quoteAmt */ "12000000", // 12e6 uNUSD
		/* baseAssetLimit */ "0"},
	)
	s.NoError(err)
	s.EqualValues(abcitypes.CodeTypeOK, txResp.Code)
	s.NoError(s.network.WaitForNextBlock())

	s.T().Log("Check market balance after open position")
	ammMarketDuo, err := testutilcli.QueryMarketV2(val.ClientCtx, pair)
	s.Require().NoError(err)
	s.T().Logf("ammMarketDuo: %s", ammMarketDuo.String())
	s.EqualValues(sdk.MustNewDecFromStr("9998000.399920015996800640"), ammMarketDuo.Amm.BaseReserve)
	s.EqualValues(sdk.MustNewDecFromStr("10002000.000000000000000000"), ammMarketDuo.Amm.QuoteReserve)

	s.T().Log("Check trader position")
	queryResp, err := testutilcli.QueryPositionV2(val.ClientCtx, asset.Registry.Pair(denoms.BTC, denoms.NUSD), user)
	s.NoError(err)
	s.T().Logf("query response: %+v", queryResp)
	s.EqualValues(user.String(), queryResp.Position.TraderAddress)
	s.EqualValues(pair, queryResp.Position.Pair)
	s.EqualValues(sdk.MustNewDecFromStr("1999.600079984003199360"), queryResp.Position.Size_)
	s.EqualValues(sdk.NewDec(12e6), queryResp.Position.Margin)
	s.EqualValues(sdk.NewDec(12e6), queryResp.Position.OpenNotional)
	s.EqualValues(sdk.MustNewDecFromStr("12000000"), queryResp.PositionNotional)
	s.EqualValues(sdk.ZeroDec(), queryResp.UnrealizedPnl)
	s.EqualValues(sdk.OneDec(), queryResp.MarginRatio)

	s.T().Log("Partially close the position - fails")
	_, err = testutilcli.ExecTx(s.network, cli.PartialCloseCmd(), user, []string{
		pair.String(),
		"",
	})
	s.Error(err) // invalid size amount
	_, err = testutilcli.ExecTx(s.network, cli.PartialCloseCmd(), user, []string{
		"pair.String()",
		"500",
	})
	s.Error(err) // invalid pair
	_, err = testutilcli.ExecTx(s.network, cli.PartialCloseCmd(), user, []string{
		"uluna:usdt",
		"500",
	})
	s.Error(err) // not whitelisted pair

	s.T().Log("Partially close the position")
	txResp, err = s.network.ExecTxCmd(cli.PartialCloseCmd(), user, []string{
		pair.String(),
		"500", // 500 uBTC
	})
	s.NoError(err)
	s.EqualValues(abcitypes.CodeTypeOK, txResp.Code)
	s.NoError(s.network.WaitForNextBlock())

	s.T().Log("Check market after partial close")
	ammMarketDuo, err = testutilcli.QueryMarketV2(val.ClientCtx, pair)
	s.Require().NoError(err)
	s.T().Logf("ammMarketDuo: %s", ammMarketDuo.String())
	s.EqualValues(sdk.MustNewDecFromStr("9998500.399920015996800640"), ammMarketDuo.Amm.BaseReserve)
	s.EqualValues(sdk.MustNewDecFromStr("10001499.824993752062459356"), ammMarketDuo.Amm.QuoteReserve)

	s.T().Log("Check trader position")
	queryResp, err = testutilcli.QueryPositionV2(val.ClientCtx, asset.Registry.Pair(denoms.BTC, denoms.NUSD), user)
	s.NoError(err)
	s.T().Logf("query response: %+v", queryResp)
	s.EqualValues(user.String(), queryResp.Position.TraderAddress)
	s.EqualValues(asset.Registry.Pair(denoms.BTC, denoms.NUSD), queryResp.Position.Pair)
	s.EqualValues(sdk.MustNewDecFromStr("1499.600079984003199360"), queryResp.Position.Size_)
	s.EqualValues(sdk.NewDec(12e6), queryResp.Position.Margin)
	s.EqualValues(sdk.MustNewDecFromStr("8998949.962512374756136000"), queryResp.Position.OpenNotional)
	s.EqualValues(sdk.MustNewDecFromStr("8998949.962512374756136000"), queryResp.PositionNotional)
	s.EqualValues(sdk.ZeroDec(), queryResp.UnrealizedPnl)
	s.EqualValues(sdk.MustNewDecFromStr("1.333488912594172945"), queryResp.MarginRatio)
}

func (s *IntegrationTestSuite) TestPositionEmptyAndClose() {
	val := s.network.Validators[0]
	user := s.users[0]

	// verify trader has no position (empty)
	_, err := testutilcli.QueryPositionV2(val.ClientCtx, asset.Registry.Pair(denoms.ETH, denoms.NUSD), user)
	s.Error(err, "no position found")

	// close position should produce error
	_, err = s.network.ExecTxCmd(cli.ClosePositionCmd(), user, []string{
		asset.Registry.Pair(denoms.ETH, denoms.NUSD).String(),
	})
	s.Contains(err.Error(), collections.ErrNotFound.Error())
}

// user[0] opens a position and removes margin to trigger bad debt
func (s *IntegrationTestSuite) TestRemoveMargin() {
	// Open a position with first user
	s.T().Log("opening a position with user 0")
	_, err := s.network.ExecTxCmd(cli.MarketOrderCmd(), s.users[0], []string{
		"buy",
		asset.Registry.Pair(denoms.BTC, denoms.NUSD).String(),
		"10",      // Leverage
		"1000000", // Quote asset amount
		"0",
	})
	s.NoError(err)
	s.NoError(s.network.WaitForNextBlock())

	// Remove margin to trigger bad debt on user 0
	s.T().Log("removing margin on user 0....")
	_, err = s.network.ExecTxCmd(cli.RemoveMarginCmd(), s.users[0], []string{
		asset.Registry.Pair(denoms.BTC, denoms.NUSD).String(),
		fmt.Sprintf("%s%s", "10000000", denoms.NUSD),
	})
	s.Contains(err.Error(), types.ErrBadDebt.Error())

	s.T().Log("removing margin on user 0....")
	_, err = s.network.ExecTxCmd(cli.RemoveMarginCmd(), s.users[0], []string{
		asset.Registry.Pair(denoms.BTC, denoms.NUSD).String(),
		fmt.Sprintf("%s%s", "1", denoms.NUSD),
	})
	s.NoError(err)
	s.NoError(s.network.WaitForNextBlock())
}

// user[1] opens a position and adds margin
func (s *IntegrationTestSuite) TestX_AddMargin() {
	// Open a new position
	s.T().Log("opening a position with user 1....")
<<<<<<< HEAD
	txResp, err := s.network.ExecTxCmd(cli.MarketOrderCmd(), s.users[1], []string{
=======
	_, err := testutilcli.ExecTx(s.network, cli.MarketOrderCmd(), s.users[1], []string{
>>>>>>> 7ef1f851
		"buy",
		asset.Registry.Pair(denoms.ETH, denoms.NUSD).String(),
		"10",      // Leverage
		"1000000", // Quote asset amount
		"0.0000001",
	})
	s.Require().NoError(err)
	s.NoError(s.network.WaitForNextBlock())

	testCases := []struct {
		name           string
		args           []string
		expectedCode   uint32
		expectedMargin sdk.Dec
		excpectedFail  bool
	}{
		{
			name: "PASS: add margin to correct position",
			args: []string{
				asset.Registry.Pair(denoms.ETH, denoms.NUSD).String(),
				fmt.Sprintf("10000%s", denoms.NUSD),
			},
			expectedCode:   0,
			expectedMargin: sdk.NewDec(1_010_000),
			excpectedFail:  false,
		},
		{
			name: "fail: position not found",
			args: []string{
				asset.Registry.Pair(denoms.BTC, denoms.NUSD).String(),
				fmt.Sprintf("10000%s", denoms.NUSD),
			},
			expectedCode:  1,
			excpectedFail: false,
		},
		{
			name: "fail: not correct margin denom",
			args: []string{
				asset.Registry.Pair(denoms.BTC, denoms.NUSD).String(),
				fmt.Sprintf("10000%s", denoms.USDT),
			},
			excpectedFail: true,
		},
		{
			name: "fail: invalid coin",
			args: []string{
				asset.Registry.Pair(denoms.BTC, denoms.NUSD).String(),
				"100",
			},
			excpectedFail: true,
		},
		{
			name: "fail: invalid pair",
			args: []string{
				"alisdhjal;dhao;sdh",
				fmt.Sprintf("10000%s", denoms.NUSD),
			},
			excpectedFail: true,
		},
	}

	for _, tc := range testCases {
		tc := tc
		s.T().Run(tc.name, func(t *testing.T) {
			s.T().Log("adding margin on user 3....")
<<<<<<< HEAD
			canFail := true
			txResp, err = s.network.ExecTxCmd(cli.AddMarginCmd(), s.users[1], tc.args,
				testutilcli.WithTxOptions(
					testutilcli.TxOptionChanges{CanFail: &canFail}),
			)
			s.Require().NoError(err)
			s.Require().NoError(s.network.WaitForNextBlock())

			resp, err := testutilcli.QueryTx(s.network.Validators[0].ClientCtx, txResp.TxHash)
			s.Require().NoError(err)
			s.Require().EqualValues(tc.expectedCode, resp.Code)

			if tc.expectedCode == 0 {
				// query trader position
				queryResp, err := testutilcli.QueryPositionV2(s.network.Validators[0].ClientCtx, asset.Registry.Pair(denoms.ETH, denoms.NUSD), s.users[1])
				s.NoError(err)
				s.EqualValues(tc.expectedMargin, queryResp.Position.Margin)
=======

			if tc.excpectedFail {
				_, err = testutilcli.ExecTx(s.network, cli.AddMarginCmd(), s.users[1], tc.args, testutilcli.WithTxCanFail(true))
				s.Require().Error(err)
			} else {
				txResp, err := testutilcli.ExecTx(s.network, cli.AddMarginCmd(), s.users[1], tc.args, testutilcli.WithTxCanFail(true))
				s.Require().NoError(err)
				s.Require().NoError(s.network.WaitForNextBlock())

				resp, err := testutilcli.QueryTx(s.network.Validators[0].ClientCtx, txResp.TxHash)
				s.Require().NoError(err)
				s.Require().EqualValues(tc.expectedCode, resp.Code)

				if tc.expectedCode == 0 {
					// query trader position
					queryResp, err := testutilcli.QueryPositionV2(s.network.Validators[0].ClientCtx, asset.Registry.Pair(denoms.ETH, denoms.NUSD), s.users[1])
					s.NoError(err)
					s.EqualValues(tc.expectedMargin, queryResp.Position.Margin)
				}
			}
		})
	}
}

// user[1] opens a position and removes margin
func (s *IntegrationTestSuite) TestX_RemoveMargin() {
	// Open a new position
	s.T().Log("opening a position with user 1....")
	_, err := testutilcli.ExecTx(s.network, cli.MarketOrderCmd(), s.users[2], []string{
		"buy",
		asset.Registry.Pair(denoms.ETH, denoms.NUSD).String(),
		"10",      // Leverage
		"1000000", // Quote asset amount
		"0.0000001",
	})
	s.Require().NoError(err)
	s.NoError(s.network.WaitForNextBlock())

	testCases := []struct {
		name           string
		args           []string
		expectedCode   uint32
		expectedMargin sdk.Dec
		excpectedFail  bool
	}{
		{
			name: "PASS: remove margin to correct position",
			args: []string{
				asset.Registry.Pair(denoms.ETH, denoms.NUSD).String(),
				fmt.Sprintf("10000%s", denoms.NUSD),
			},
			expectedCode:   0,
			expectedMargin: sdk.NewDec(990_000),
			excpectedFail:  false,
		},
		{
			name: "fail: position not found",
			args: []string{
				asset.Registry.Pair(denoms.BTC, denoms.NUSD).String(),
				fmt.Sprintf("10000%s", denoms.NUSD),
			},
			expectedCode:  1,
			excpectedFail: false,
		},
		{
			name: "fail: not correct margin denom",
			args: []string{
				asset.Registry.Pair(denoms.BTC, denoms.NUSD).String(),
				fmt.Sprintf("10000%s", denoms.USDT),
			},
			excpectedFail: true,
		},
		{
			name: "fail: invalid coin",
			args: []string{
				asset.Registry.Pair(denoms.BTC, denoms.NUSD).String(),
				"100",
			},
			excpectedFail: true,
		},
		{
			name: "fail: invalid pair",
			args: []string{
				"alisdhjal;dhao;sdh",
				fmt.Sprintf("10000%s", denoms.NUSD),
			},
			excpectedFail: true,
		},
	}

	for _, tc := range testCases {
		tc := tc
		s.T().Run(tc.name, func(t *testing.T) {
			s.T().Log("removing margin on user 3....")

			if tc.excpectedFail {
				_, err = testutilcli.ExecTx(s.network, cli.RemoveMarginCmd(), s.users[2], tc.args, testutilcli.WithTxCanFail(true))
				s.Require().Error(err)
			} else {
				txResp, err := testutilcli.ExecTx(s.network, cli.RemoveMarginCmd(), s.users[2], tc.args, testutilcli.WithTxCanFail(true))
				s.Require().NoError(err)
				s.Require().NoError(s.network.WaitForNextBlock())

				resp, err := testutilcli.QueryTx(s.network.Validators[0].ClientCtx, txResp.TxHash)
				s.Require().NoError(err)
				s.Require().EqualValues(tc.expectedCode, resp.Code)

				if tc.expectedCode == 0 {
					// query trader position
					queryResp, err := testutilcli.QueryPositionV2(s.network.Validators[0].ClientCtx, asset.Registry.Pair(denoms.ETH, denoms.NUSD), s.users[2])
					s.NoError(err)
					s.EqualValues(tc.expectedMargin, queryResp.Position.Margin)
				}
>>>>>>> 7ef1f851
			}
		})
	}
}

func (s *IntegrationTestSuite) TestDonateToEcosystemFund() {
	s.T().Logf("donate to ecosystem fund")
	out, err := s.network.ExecTxCmd(
		cli.DonateToEcosystemFundCmd(),
		sdk.MustAccAddressFromBech32("nibi1w89pf5yq8ntjg89048qmtaz929fdxup0a57d8m"),
		[]string{"100unusd"},
	)
	s.NoError(err)
	s.Require().EqualValues(abcitypes.CodeTypeOK, out.Code)

	s.NoError(s.network.WaitForNextBlock())

	_, err = testutilcli.ExecTx(s.network, cli.DonateToEcosystemFundCmd(), sdk.MustAccAddressFromBech32("nibi1w89pf5yq8ntjg89048qmtaz929fdxup0a57d8m"), []string{"10"})
	s.Error(err)

	s.NoError(s.network.WaitForNextBlock())
	resp := new(sdk.Coin)
	moduleAccountAddrPerpEF := "nibi1trh2mamq64u4g042zfeevvjk4cukrthvppfnc7"
	s.NoError(
		testutilcli.ExecQuery(
			s.network.Validators[0].ClientCtx,
			bankcli.GetBalancesCmd(),
			[]string{moduleAccountAddrPerpEF, "--denom", "unusd"},
			resp,
		),
	)
	s.Require().EqualValues(sdk.NewInt64Coin("unusd", 100), *resp)
}

func (s *IntegrationTestSuite) TestQueryModuleAccount() {
	s.T().Logf("donate to ecosystem fund")
	resp := new(types.QueryModuleAccountsResponse)
	s.NoError(
		testutilcli.ExecQuery(
			s.network.Validators[0].ClientCtx,
			cli.CmdQueryModuleAccounts(),
			[]string{},
			resp,
		),
	)
}

func TestIntegrationTestSuite(t *testing.T) {
	suite.Run(t, new(IntegrationTestSuite))
}<|MERGE_RESOLUTION|>--- conflicted
+++ resolved
@@ -146,9 +146,6 @@
 	})
 	s.Require().NoError(err)
 
-<<<<<<< HEAD
-	_, err = s.network.ExecTxCmd(cli.MarketOrderCmd(), s.users[5], []string{
-=======
 	s.T().Logf("review positions")
 	resp := new(types.QueryPositionsResponse)
 	s.NoError(
@@ -160,8 +157,7 @@
 		),
 	)
 
-	_, err = testutilcli.ExecTx(s.network, cli.MarketOrderCmd(), s.users[5], []string{
->>>>>>> 7ef1f851
+	_, err = s.network.ExecTxCmd(cli.MarketOrderCmd(), s.users[5], []string{
 		"sell",
 		asset.Registry.Pair(denoms.OSMO, denoms.NUSD).String(),
 		"15",       // Leverage
@@ -193,11 +189,12 @@
 	s.Require().Error(err)
 
 	s.T().Log("closing positions - fail")
-	_, err = testutilcli.ExecTx(s.network, cli.ClosePositionCmd(), s.users[4], []string{
+	_, err = s.network.ExecTxCmd(cli.ClosePositionCmd(), s.users[4], []string{
 		"asset.Registry.Pair(denoms.ATOM, denoms.NUSD).String()",
 	})
 	s.Require().Error(err) // invalid pair
-	_, err = testutilcli.ExecTx(s.network, cli.ClosePositionCmd(), s.users[4], []string{
+
+	_, err = s.network.ExecTxCmd(cli.ClosePositionCmd(), s.users[4], []string{
 		"uluna:usdt",
 	})
 	s.Require().Error(err) // non whitelisted pair
@@ -412,17 +409,17 @@
 	s.EqualValues(sdk.OneDec(), queryResp.MarginRatio)
 
 	s.T().Log("Partially close the position - fails")
-	_, err = testutilcli.ExecTx(s.network, cli.PartialCloseCmd(), user, []string{
+	_, err = s.network.ExecTxCmd(cli.PartialCloseCmd(), user, []string{
 		pair.String(),
 		"",
 	})
 	s.Error(err) // invalid size amount
-	_, err = testutilcli.ExecTx(s.network, cli.PartialCloseCmd(), user, []string{
+	_, err = s.network.ExecTxCmd(cli.PartialCloseCmd(), user, []string{
 		"pair.String()",
 		"500",
 	})
 	s.Error(err) // invalid pair
-	_, err = testutilcli.ExecTx(s.network, cli.PartialCloseCmd(), user, []string{
+	_, err = s.network.ExecTxCmd(cli.PartialCloseCmd(), user, []string{
 		"uluna:usdt",
 		"500",
 	})
@@ -508,18 +505,14 @@
 func (s *IntegrationTestSuite) TestX_AddMargin() {
 	// Open a new position
 	s.T().Log("opening a position with user 1....")
-<<<<<<< HEAD
 	txResp, err := s.network.ExecTxCmd(cli.MarketOrderCmd(), s.users[1], []string{
-=======
-	_, err := testutilcli.ExecTx(s.network, cli.MarketOrderCmd(), s.users[1], []string{
->>>>>>> 7ef1f851
 		"buy",
 		asset.Registry.Pair(denoms.ETH, denoms.NUSD).String(),
 		"10",      // Leverage
 		"1000000", // Quote asset amount
 		"0.0000001",
 	})
-	s.Require().NoError(err)
+	s.Require().NoError(err, txResp)
 	s.NoError(s.network.WaitForNextBlock())
 
 	testCases := []struct {
@@ -527,7 +520,7 @@
 		args           []string
 		expectedCode   uint32
 		expectedMargin sdk.Dec
-		excpectedFail  bool
+		expectFail     bool
 	}{
 		{
 			name: "PASS: add margin to correct position",
@@ -537,7 +530,7 @@
 			},
 			expectedCode:   0,
 			expectedMargin: sdk.NewDec(1_010_000),
-			excpectedFail:  false,
+			expectFail:     false,
 		},
 		{
 			name: "fail: position not found",
@@ -545,8 +538,8 @@
 				asset.Registry.Pair(denoms.BTC, denoms.NUSD).String(),
 				fmt.Sprintf("10000%s", denoms.NUSD),
 			},
-			expectedCode:  1,
-			excpectedFail: false,
+			expectedCode: 1,
+			expectFail:   false,
 		},
 		{
 			name: "fail: not correct margin denom",
@@ -554,7 +547,7 @@
 				asset.Registry.Pair(denoms.BTC, denoms.NUSD).String(),
 				fmt.Sprintf("10000%s", denoms.USDT),
 			},
-			excpectedFail: true,
+			expectFail: true,
 		},
 		{
 			name: "fail: invalid coin",
@@ -562,7 +555,7 @@
 				asset.Registry.Pair(denoms.BTC, denoms.NUSD).String(),
 				"100",
 			},
-			excpectedFail: true,
+			expectFail: true,
 		},
 		{
 			name: "fail: invalid pair",
@@ -570,7 +563,7 @@
 				"alisdhjal;dhao;sdh",
 				fmt.Sprintf("10000%s", denoms.NUSD),
 			},
-			excpectedFail: true,
+			expectFail: true,
 		},
 	}
 
@@ -578,31 +571,20 @@
 		tc := tc
 		s.T().Run(tc.name, func(t *testing.T) {
 			s.T().Log("adding margin on user 3....")
-<<<<<<< HEAD
 			canFail := true
-			txResp, err = s.network.ExecTxCmd(cli.AddMarginCmd(), s.users[1], tc.args,
-				testutilcli.WithTxOptions(
-					testutilcli.TxOptionChanges{CanFail: &canFail}),
-			)
-			s.Require().NoError(err)
-			s.Require().NoError(s.network.WaitForNextBlock())
-
-			resp, err := testutilcli.QueryTx(s.network.Validators[0].ClientCtx, txResp.TxHash)
-			s.Require().NoError(err)
-			s.Require().EqualValues(tc.expectedCode, resp.Code)
-
-			if tc.expectedCode == 0 {
-				// query trader position
-				queryResp, err := testutilcli.QueryPositionV2(s.network.Validators[0].ClientCtx, asset.Registry.Pair(denoms.ETH, denoms.NUSD), s.users[1])
-				s.NoError(err)
-				s.EqualValues(tc.expectedMargin, queryResp.Position.Margin)
-=======
-
-			if tc.excpectedFail {
-				_, err = testutilcli.ExecTx(s.network, cli.AddMarginCmd(), s.users[1], tc.args, testutilcli.WithTxCanFail(true))
-				s.Require().Error(err)
+			if tc.expectFail {
+				txResp, err = s.network.ExecTxCmd(
+					cli.AddMarginCmd(), s.users[1], tc.args,
+					testutilcli.WithTxOptions(
+						testutilcli.TxOptionChanges{CanFail: &canFail}),
+				)
+				s.Require().Error(err, txResp)
 			} else {
-				txResp, err := testutilcli.ExecTx(s.network, cli.AddMarginCmd(), s.users[1], tc.args, testutilcli.WithTxCanFail(true))
+				txResp, err := s.network.ExecTxCmd(
+					cli.AddMarginCmd(), s.users[1], tc.args,
+					testutilcli.WithTxOptions(
+						testutilcli.TxOptionChanges{CanFail: &canFail}),
+				)
 				s.Require().NoError(err)
 				s.Require().NoError(s.network.WaitForNextBlock())
 
@@ -625,7 +607,7 @@
 func (s *IntegrationTestSuite) TestX_RemoveMargin() {
 	// Open a new position
 	s.T().Log("opening a position with user 1....")
-	_, err := testutilcli.ExecTx(s.network, cli.MarketOrderCmd(), s.users[2], []string{
+	_, err := s.network.ExecTxCmd(cli.MarketOrderCmd(), s.users[2], []string{
 		"buy",
 		asset.Registry.Pair(denoms.ETH, denoms.NUSD).String(),
 		"10",      // Leverage
@@ -640,7 +622,7 @@
 		args           []string
 		expectedCode   uint32
 		expectedMargin sdk.Dec
-		excpectedFail  bool
+		expectFail     bool
 	}{
 		{
 			name: "PASS: remove margin to correct position",
@@ -650,7 +632,7 @@
 			},
 			expectedCode:   0,
 			expectedMargin: sdk.NewDec(990_000),
-			excpectedFail:  false,
+			expectFail:     false,
 		},
 		{
 			name: "fail: position not found",
@@ -658,8 +640,8 @@
 				asset.Registry.Pair(denoms.BTC, denoms.NUSD).String(),
 				fmt.Sprintf("10000%s", denoms.NUSD),
 			},
-			expectedCode:  1,
-			excpectedFail: false,
+			expectedCode: 1,
+			expectFail:   false,
 		},
 		{
 			name: "fail: not correct margin denom",
@@ -667,7 +649,7 @@
 				asset.Registry.Pair(denoms.BTC, denoms.NUSD).String(),
 				fmt.Sprintf("10000%s", denoms.USDT),
 			},
-			excpectedFail: true,
+			expectFail: true,
 		},
 		{
 			name: "fail: invalid coin",
@@ -675,7 +657,7 @@
 				asset.Registry.Pair(denoms.BTC, denoms.NUSD).String(),
 				"100",
 			},
-			excpectedFail: true,
+			expectFail: true,
 		},
 		{
 			name: "fail: invalid pair",
@@ -683,7 +665,7 @@
 				"alisdhjal;dhao;sdh",
 				fmt.Sprintf("10000%s", denoms.NUSD),
 			},
-			excpectedFail: true,
+			expectFail: true,
 		},
 	}
 
@@ -692,12 +674,16 @@
 		s.T().Run(tc.name, func(t *testing.T) {
 			s.T().Log("removing margin on user 3....")
 
-			if tc.excpectedFail {
-				_, err = testutilcli.ExecTx(s.network, cli.RemoveMarginCmd(), s.users[2], tc.args, testutilcli.WithTxCanFail(true))
-				s.Require().Error(err)
+			canFail := true
+			txResp, err := s.network.ExecTxCmd(
+				cli.RemoveMarginCmd(), s.users[2], tc.args,
+				testutilcli.WithTxOptions(
+					testutilcli.TxOptionChanges{CanFail: &canFail}),
+			)
+			if tc.expectFail {
+				s.Require().Errorf(err, "txResp: %v", txResp)
 			} else {
-				txResp, err := testutilcli.ExecTx(s.network, cli.RemoveMarginCmd(), s.users[2], tc.args, testutilcli.WithTxCanFail(true))
-				s.Require().NoError(err)
+				s.Require().NoErrorf(err, "txResp: %v", txResp)
 				s.Require().NoError(s.network.WaitForNextBlock())
 
 				resp, err := testutilcli.QueryTx(s.network.Validators[0].ClientCtx, txResp.TxHash)
@@ -710,7 +696,6 @@
 					s.NoError(err)
 					s.EqualValues(tc.expectedMargin, queryResp.Position.Margin)
 				}
->>>>>>> 7ef1f851
 			}
 		})
 	}
@@ -728,7 +713,10 @@
 
 	s.NoError(s.network.WaitForNextBlock())
 
-	_, err = testutilcli.ExecTx(s.network, cli.DonateToEcosystemFundCmd(), sdk.MustAccAddressFromBech32("nibi1w89pf5yq8ntjg89048qmtaz929fdxup0a57d8m"), []string{"10"})
+	_, err = s.network.ExecTxCmd(
+		cli.DonateToEcosystemFundCmd(),
+		sdk.MustAccAddressFromBech32("nibi1w89pf5yq8ntjg89048qmtaz929fdxup0a57d8m"),
+		[]string{"10"})
 	s.Error(err)
 
 	s.NoError(s.network.WaitForNextBlock())
