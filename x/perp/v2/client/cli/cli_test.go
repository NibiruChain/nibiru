package cli_test

import (
	"fmt"
	"testing"

	"cosmossdk.io/errors"

	abcitypes "github.com/cometbft/cometbft/abci/types"
	sdk "github.com/cosmos/cosmos-sdk/types"
	bankcli "github.com/cosmos/cosmos-sdk/x/bank/client/cli"
	"github.com/stretchr/testify/suite"

	"github.com/NibiruChain/nibiru/app"
	"github.com/NibiruChain/nibiru/x/common"
	"github.com/NibiruChain/nibiru/x/common/asset"
	"github.com/NibiruChain/nibiru/x/common/denoms"
	"github.com/NibiruChain/nibiru/x/common/testutil"
	testutilcli "github.com/NibiruChain/nibiru/x/common/testutil/cli"
	"github.com/NibiruChain/nibiru/x/common/testutil/genesis"
	oracletypes "github.com/NibiruChain/nibiru/x/oracle/types"
	"github.com/NibiruChain/nibiru/x/perp/v2/client/cli"
	"github.com/NibiruChain/nibiru/x/perp/v2/types"
)

type IntegrationTestSuite struct {
	suite.Suite

	cfg        testutilcli.Config
	network    *testutilcli.Network
	users      []sdk.AccAddress
	liquidator sdk.AccAddress
}

func (s *IntegrationTestSuite) SetupSuite() {
	testutil.BeforeIntegrationSuite(s.T())

	app.SetPrefixes(app.AccountAddressPrefix)

	// setup market
	encodingConfig := app.MakeEncodingConfig()
	genState := genesis.NewTestGenesisState(encodingConfig)
	genState = genesis.AddPerpV2Genesis(genState)
	genState = genesis.AddOracleGenesis(genState)

	oracleGenesis := oracletypes.DefaultGenesisState()
	oracleGenesis.Params.Whitelist = []asset.Pair{
		asset.Registry.Pair(denoms.BTC, denoms.NUSD),
		asset.Registry.Pair(denoms.ETH, denoms.NUSD),
		asset.Registry.Pair(denoms.ATOM, denoms.NUSD),
		asset.Registry.Pair(denoms.OSMO, denoms.NUSD),
	}
	oracleGenesis.Params.VotePeriod = 1_000
	oracleGenesis.ExchangeRates = []oracletypes.ExchangeRateTuple{
		{Pair: asset.Registry.Pair(denoms.BTC, denoms.NUSD), ExchangeRate: sdk.NewDec(20_000)},
		{Pair: asset.Registry.Pair(denoms.ETH, denoms.NUSD), ExchangeRate: sdk.NewDec(2_000)},
		{Pair: asset.Registry.Pair(denoms.ATOM, denoms.NUSD), ExchangeRate: sdk.NewDec(6_000)},
		{Pair: asset.Registry.Pair(denoms.OSMO, denoms.NUSD), ExchangeRate: sdk.NewDec(6_000)},
	}
	genState[oracletypes.ModuleName] = encodingConfig.Marshaler.MustMarshalJSON(oracleGenesis)

	s.cfg = testutilcli.BuildNetworkConfig(genState)
	s.cfg.NumValidators = 1
	s.cfg.Mnemonics = []string{"satisfy december text daring wheat vanish save viable holiday rural vessel shuffle dice skate promote fade badge federal sail during lend fever balance give"}
	network, err := testutilcli.New(
		s.T(),
		s.T().TempDir(),
		s.cfg,
	)
	s.Require().NoError(err)
	s.network = network

	s.NoError(s.network.WaitForNextBlock())

	val := s.network.Validators[0]

	for i := 0; i < 8; i++ {
		newUser := testutilcli.NewAccount(s.network, fmt.Sprintf("user%d", i))
		s.users = append(s.users, newUser)
		s.Require().NoError(
			testutilcli.FillWalletFromValidator(newUser,
				sdk.NewCoins(
					sdk.NewInt64Coin(denoms.NIBI, 10e6),
					sdk.NewInt64Coin(denoms.USDC, 1e3*common.TO_MICRO),
<<<<<<< HEAD
					sdk.NewInt64Coin(types.NibiTestingCollateralNotForProd.String(), 5e3*common.TO_MICRO),
=======
					sdk.NewInt64Coin(types.TestingCollateralDenomNUSD, 5e3*common.TO_MICRO),
>>>>>>> 5c98a89e
				),
				val,
				denoms.NIBI,
			),
		)
		s.NoError(s.network.WaitForNextBlock())
	}

	s.liquidator = sdk.MustAccAddressFromBech32("nibi1w89pf5yq8ntjg89048qmtaz929fdxup0a57d8m")
	s.NoError(
		testutilcli.FillWalletFromValidator(s.liquidator,
			sdk.NewCoins(sdk.NewInt64Coin(denoms.NIBI, 1000)),
			val,
			denoms.NIBI,
		),
	)
	s.NoError(s.network.WaitForNextBlock())
}

func (s *IntegrationTestSuite) TearDownSuite() {
	s.T().Log("tearing down integration test suite")
	s.network.Cleanup()
}

func (s *IntegrationTestSuite) TestMultiLiquidate() {
	s.T().Log("opening positions")
	_, err := s.network.ExecTxCmd(cli.MarketOrderCmd(), s.users[2], []string{
		"buy",
		asset.Registry.Pair(denoms.ATOM, denoms.NUSD).String(),
		"15",      // Leverage
		"9000000", // Quote asset amount
		"0",       // Base asset limit
	})
	s.Require().NoError(err)

	_, err = s.network.ExecTxCmd(cli.MarketOrderCmd(), s.users[3], []string{
		"buy",
		asset.Registry.Pair(denoms.OSMO, denoms.NUSD).String(),
		"15",      // Leverage
		"9000000", // Quote asset amount
		"0",       // Base asset limit
	})
	s.Require().NoError(err)

	s.T().Log("opening counter positions")
	_, err = s.network.ExecTxCmd(cli.MarketOrderCmd(), s.users[4], []string{
		"sell",
		asset.Registry.Pair(denoms.ATOM, denoms.NUSD).String(),
		"15",       // Leverage
		"90000000", // Quote asset amount
		"0",
	})
	s.Require().NoError(err)

	s.T().Logf("review positions")
	resp := new(types.QueryPositionsResponse)
	s.NoError(
		testutilcli.ExecQuery(
			s.network.Validators[0].ClientCtx,
			cli.CmdQueryPositions(),
			[]string{s.users[2].String()},
			resp,
		),
	)

	_, err = s.network.ExecTxCmd(cli.MarketOrderCmd(), s.users[5], []string{
		"sell",
		asset.Registry.Pair(denoms.OSMO, denoms.NUSD).String(),
		"15",       // Leverage
		"90000000", // Quote asset amount
		"0",
	})
	s.Require().NoError(err)

	s.T().Log("wait 10 blocks")
	height, err := s.network.LatestHeight()
	s.Require().NoError(err)
	_, err = s.network.WaitForHeight(height + 10)
	s.Require().NoError(err)

	s.T().Log("liquidating all users...")
	_, err = s.network.ExecTxCmd(cli.MultiLiquidateCmd(), s.liquidator, []string{
		fmt.Sprintf("%s:%s:%s", denoms.ATOM, denoms.NUSD, s.users[2].String()),
		fmt.Sprintf("%s:%s:%s", denoms.OSMO, denoms.NUSD, s.users[3].String()),
	})
	s.Require().NoError(err)
	err = s.network.WaitForNextBlock()
	s.Require().NoError(err)

	s.T().Log("check trader position")
	_, err = testutilcli.QueryPositionV2(s.network.Validators[0].ClientCtx, asset.Registry.Pair(denoms.ATOM, denoms.NUSD), s.users[2])
	s.Require().Error(err)

	_, err = testutilcli.QueryPositionV2(s.network.Validators[0].ClientCtx, asset.Registry.Pair(denoms.OSMO, denoms.NUSD), s.users[3])
	s.Require().Error(err)

	s.T().Log("closing positions - fail")
	_, err = s.network.ExecTxCmd(cli.ClosePositionCmd(), s.users[4], []string{
		"asset.Registry.Pair(denoms.ATOM, denoms.NUSD).String()",
	})
	s.Require().Error(err) // invalid pair

	_, err = s.network.ExecTxCmd(cli.ClosePositionCmd(), s.users[4], []string{
		"uluna:usdt",
	})
	s.Require().Error(err) // non whitelisted pair

	s.T().Log("closing positions")

	_, err = s.network.ExecTxCmd(cli.ClosePositionCmd(), s.users[4], []string{
		asset.Registry.Pair(denoms.ATOM, denoms.NUSD).String(),
	})
	s.Require().NoError(err)

	_, err = s.network.ExecTxCmd(cli.ClosePositionCmd(), s.users[5], []string{
		asset.Registry.Pair(denoms.OSMO, denoms.NUSD).String(),
	})
	s.Require().NoError(err)
}

// user[0] opens a long position
func (s *IntegrationTestSuite) TestMarketOrdersAndCloseCmd() {
	val := s.network.Validators[0]
	user := s.users[0]

	pair := asset.Registry.Pair(denoms.BTC, denoms.NUSD)
	exchangeRate, err := testutilcli.QueryOracleExchangeRate(
		val.ClientCtx, pair,
	)
	s.T().Logf("0. current exchange rate is: %+v", exchangeRate)
	s.NoError(err)

	s.T().Log("A. check market balances")
	ammMarketDuo, err := testutilcli.QueryMarketV2(val.ClientCtx, pair)
	s.Require().NoError(err)
	s.EqualValues(sdk.NewDec(10e6), ammMarketDuo.Amm.BaseReserve)
	s.EqualValues(sdk.NewDec(10e6), ammMarketDuo.Amm.QuoteReserve)

	s.T().Log("A. check trader has no existing positions")
	_, err = testutilcli.QueryPositionV2(
		val.ClientCtx, asset.Registry.Pair(denoms.BTC, denoms.NUSD), user,
	)
	s.Error(err)

	s.T().Log("B. open position")
	txResp, err := s.network.ExecTxCmd(cli.MarketOrderCmd(), user, []string{
		"buy",
		asset.Registry.Pair(denoms.BTC, denoms.NUSD).String(),
		/* leverage */ "1",
		/* quoteAmt */ "2000000", // 2*10^6 uNUSD
		/* baseAssetLimit */ "1",
	},
	)
	s.NoError(err)
	s.EqualValues(abcitypes.CodeTypeOK, txResp.Code)
	s.NoError(s.network.WaitForNextBlock())

	s.T().Log("B. check market balance after open position")
	ammMarketDuo, err = testutilcli.QueryMarketV2(val.ClientCtx, pair)
	s.Require().NoError(err)
	s.T().Logf("ammMarketDuo: %s", ammMarketDuo.String())
	s.EqualValues(sdk.MustNewDecFromStr("9999666.677777407419752675"), ammMarketDuo.Amm.BaseReserve)
	s.EqualValues(sdk.MustNewDecFromStr("10000333.333333333333333333"), ammMarketDuo.Amm.QuoteReserve)

	s.T().Log("B. check trader position")
	queryResp, err := testutilcli.QueryPositionV2(val.ClientCtx, asset.Registry.Pair(denoms.BTC, denoms.NUSD), user)
	s.NoError(err)
	s.T().Logf("query response: %+v", queryResp)
	s.EqualValues(user.String(), queryResp.Position.TraderAddress)
	s.EqualValues(asset.Registry.Pair(denoms.BTC, denoms.NUSD), queryResp.Position.Pair)
	s.EqualValues(sdk.MustNewDecFromStr("333.322222592580247325"), queryResp.Position.Size_)
	s.EqualValues(sdk.NewDec(2*common.TO_MICRO), queryResp.Position.Margin)
	s.EqualValues(sdk.NewDec(2*common.TO_MICRO), queryResp.Position.OpenNotional)
	s.EqualValues(sdk.MustNewDecFromStr("1999999.999999999999998000"), queryResp.PositionNotional)
	s.EqualValues(sdk.MustNewDecFromStr("-0.000000000000002000"), queryResp.UnrealizedPnl)
	s.EqualValues(sdk.OneDec(), queryResp.MarginRatio)

	s.T().Log("C. open position with 2x leverage and zero baseAmtLimit")
	txResp, err = s.network.ExecTxCmd(cli.MarketOrderCmd(), user, []string{
		"buy",
		asset.Registry.Pair(denoms.BTC, denoms.NUSD).String(),
		/* leverage */ "2",
		/* quoteAmt */ "2000000", // 2*10^6 uNUSD
		/* baseAmtLimit */ "0",
	})
	s.NoError(err)
	s.EqualValues(abcitypes.CodeTypeOK, txResp.Code)
	s.NoError(s.network.WaitForNextBlock())

	s.T().Log("C. check trader position")
	queryResp, err = testutilcli.QueryPositionV2(val.ClientCtx, asset.Registry.Pair(denoms.BTC, denoms.NUSD), user)
	s.NoError(err)
	s.T().Logf("query response: %+v", queryResp)
	s.EqualValues(user.String(), queryResp.Position.TraderAddress)
	s.EqualValues(asset.Registry.Pair(denoms.BTC, denoms.NUSD), queryResp.Position.Pair)
	s.EqualValues(sdk.MustNewDecFromStr("999.900009999000099990"), queryResp.Position.Size_)
	s.EqualValues(sdk.NewDec(4*common.TO_MICRO), queryResp.Position.Margin)
	s.EqualValues(sdk.NewDec(6*common.TO_MICRO), queryResp.Position.OpenNotional)
	s.EqualValues(sdk.MustNewDecFromStr("6000000.000000000000000000"), queryResp.PositionNotional)
	s.EqualValues(sdk.MustNewDecFromStr("0.000000000000000000"), queryResp.UnrealizedPnl)
	s.EqualValues(sdk.MustNewDecFromStr("0.666666666666666667"), queryResp.MarginRatio)

	s.T().Log("D. Open a reverse position smaller than the existing position")
	txResp, err = s.network.ExecTxCmd(cli.MarketOrderCmd(), user, []string{
		"sell",
		asset.Registry.Pair(denoms.BTC, denoms.NUSD).String(),
		/* leverage */ "1",
		/* quoteAmt */ "1000000", // 100 uNUSD
		/* baseAssetLimit */ "0",
	})
	s.NoError(err)
	s.EqualValues(abcitypes.CodeTypeOK, txResp.Code)
	s.NoError(s.network.WaitForNextBlock())

	s.T().Log("D. Check market after opening reverse position")

	ammMarketDuo, err = testutilcli.QueryMarketV2(val.ClientCtx, pair)
	s.Require().NoError(err)
	s.T().Logf("ammMarketDuo: %s", ammMarketDuo.String())
	s.EqualValues(sdk.MustNewDecFromStr("9999166.736105324556286976"), ammMarketDuo.Amm.BaseReserve)
	s.EqualValues(sdk.MustNewDecFromStr("10000833.333333333333333333"), ammMarketDuo.Amm.QuoteReserve)

	s.T().Log("D. Check trader position")
	queryResp, err = testutilcli.QueryPositionV2(val.ClientCtx, asset.Registry.Pair(denoms.BTC, denoms.NUSD), user)
	s.NoError(err)
	s.T().Logf("query response: %+v", queryResp)
	s.EqualValues(user.String(), queryResp.Position.TraderAddress)
	s.EqualValues(asset.Registry.Pair(denoms.BTC, denoms.NUSD), queryResp.Position.Pair)
	s.EqualValues(sdk.MustNewDecFromStr("833.263894675443713024"), queryResp.Position.Size_)
	s.EqualValues(sdk.NewDec(4*common.TO_MICRO), queryResp.Position.Margin)
	s.EqualValues(sdk.NewDec(5_000_000), queryResp.Position.OpenNotional)
	s.EqualValues(sdk.MustNewDecFromStr("4999999.999999999999998000"), queryResp.PositionNotional)
	s.EqualValues(sdk.MustNewDecFromStr("-0.000000000000002000"), queryResp.UnrealizedPnl)
	s.EqualValues(sdk.MustNewDecFromStr("0.800000000000000000"), queryResp.MarginRatio)

	s.T().Log("E. Open a reverse position larger than the existing position")
	txResp, err = s.network.ExecTxCmd(cli.MarketOrderCmd(), user, []string{
		"sell",
		asset.Registry.Pair(denoms.BTC, denoms.NUSD).String(),
		/* leverage */ "1",
		/* quoteAmt */ "8000000", // 8*10^6 uNUSD
		/* baseAssetLimit */ "0",
	})
	s.NoError(err)
	s.EqualValues(abcitypes.CodeTypeOK, txResp.Code)
	s.NoError(s.network.WaitForNextBlock())

	s.T().Log("E. Check trader position")
	queryResp, err = testutilcli.QueryPositionV2(val.ClientCtx, asset.Registry.Pair(denoms.BTC, denoms.NUSD), user)
	s.NoError(err)
	s.T().Logf("query response: %+v", queryResp)
	s.EqualValues(user.String(), queryResp.Position.TraderAddress)
	s.EqualValues(asset.Registry.Pair(denoms.BTC, denoms.NUSD), queryResp.Position.Pair)
	s.EqualValues(sdk.MustNewDecFromStr("-500.025001250062503125"), queryResp.Position.Size_)
	s.EqualValues(sdk.MustNewDecFromStr("3000000.000000000000002000"), queryResp.Position.OpenNotional)
	s.EqualValues(sdk.MustNewDecFromStr("3000000.000000000000002000"), queryResp.Position.Margin)
	s.EqualValues(sdk.MustNewDecFromStr("3000000.000000000000000000"), queryResp.PositionNotional)
	s.EqualValues(sdk.MustNewDecFromStr("0.000000000000002000"), queryResp.UnrealizedPnl)
	// there is a random delta due to twap margin ratio calculation and random block times in the in-process network
	s.InDelta(1, queryResp.MarginRatio.MustFloat64(), 0.008)

	s.T().Log("F. Close position")
	txResp, err = s.network.ExecTxCmd(cli.ClosePositionCmd(), user, []string{
		asset.Registry.Pair(denoms.BTC, denoms.NUSD).String(),
	})
	s.NoError(err)
	s.EqualValues(abcitypes.CodeTypeOK, txResp.Code)
	s.NoError(s.network.WaitForNextBlock())

	s.T().Log("F. check trader position")
	queryResp, err = testutilcli.QueryPositionV2(val.ClientCtx, asset.Registry.Pair(denoms.BTC, denoms.NUSD), user)
	s.Error(err)
	errors.IsOf(err, types.ErrPositionNotFound)
	s.T().Logf("query response: %+v", queryResp)
}

func (s *IntegrationTestSuite) TestPartialCloseCmd() {
	val := s.network.Validators[0]
	user := s.users[6]
	pair := asset.Registry.Pair(denoms.BTC, denoms.NUSD)
	var err error

	s.T().Log("Open position")
	txResp, err := s.network.ExecTxCmd(cli.MarketOrderCmd(), user, []string{
		"buy",
		asset.Registry.Pair(denoms.BTC, denoms.NUSD).String(),
		/* leverage */ "1",
		/* quoteAmt */ "12000000", // 12e6 uNUSD
		/* baseAssetLimit */ "0",
	},
	)
	s.NoError(err)
	s.EqualValues(abcitypes.CodeTypeOK, txResp.Code)
	s.NoError(s.network.WaitForNextBlock())

	s.T().Log("Check market balance after open position")
	ammMarketDuo, err := testutilcli.QueryMarketV2(val.ClientCtx, pair)
	s.Require().NoError(err)
	s.T().Logf("ammMarketDuo: %s", ammMarketDuo.String())
	s.EqualValues(sdk.MustNewDecFromStr("9998000.399920015996800640"), ammMarketDuo.Amm.BaseReserve)
	s.EqualValues(sdk.MustNewDecFromStr("10002000.000000000000000000"), ammMarketDuo.Amm.QuoteReserve)

	s.T().Log("Check trader position")
	queryResp, err := testutilcli.QueryPositionV2(val.ClientCtx, asset.Registry.Pair(denoms.BTC, denoms.NUSD), user)
	s.NoError(err)
	s.T().Logf("query response: %+v", queryResp)
	s.EqualValues(user.String(), queryResp.Position.TraderAddress)
	s.EqualValues(pair, queryResp.Position.Pair)
	s.EqualValues(sdk.MustNewDecFromStr("1999.600079984003199360"), queryResp.Position.Size_)
	s.EqualValues(sdk.NewDec(12e6), queryResp.Position.Margin)
	s.EqualValues(sdk.NewDec(12e6), queryResp.Position.OpenNotional)
	s.EqualValues(sdk.MustNewDecFromStr("12000000"), queryResp.PositionNotional)
	s.EqualValues(sdk.ZeroDec(), queryResp.UnrealizedPnl)
	s.EqualValues(sdk.OneDec(), queryResp.MarginRatio)

	s.T().Log("Partially close the position - fails")
	_, err = s.network.ExecTxCmd(cli.PartialCloseCmd(), user, []string{
		pair.String(),
		"",
	})
	s.Error(err) // invalid size amount
	_, err = s.network.ExecTxCmd(cli.PartialCloseCmd(), user, []string{
		"pair.String()",
		"500",
	})
	s.Error(err) // invalid pair
	_, err = s.network.ExecTxCmd(cli.PartialCloseCmd(), user, []string{
		"uluna:usdt",
		"500",
	})
	s.Error(err) // not whitelisted pair

	s.T().Log("Partially close the position")
	txResp, err = s.network.ExecTxCmd(cli.PartialCloseCmd(), user, []string{
		pair.String(),
		"500", // 500 uBTC
	})
	s.NoError(err)
	s.EqualValues(abcitypes.CodeTypeOK, txResp.Code)
	s.NoError(s.network.WaitForNextBlock())

	s.T().Log("Check market after partial close")
	ammMarketDuo, err = testutilcli.QueryMarketV2(val.ClientCtx, pair)
	s.Require().NoError(err)
	s.T().Logf("ammMarketDuo: %s", ammMarketDuo.String())
	s.EqualValues(sdk.MustNewDecFromStr("9998500.399920015996800640"), ammMarketDuo.Amm.BaseReserve)
	s.EqualValues(sdk.MustNewDecFromStr("10001499.824993752062459356"), ammMarketDuo.Amm.QuoteReserve)

	s.T().Log("Check trader position")
	queryResp, err = testutilcli.QueryPositionV2(val.ClientCtx, asset.Registry.Pair(denoms.BTC, denoms.NUSD), user)
	s.NoError(err)
	s.T().Logf("query response: %+v", queryResp)
	s.EqualValues(user.String(), queryResp.Position.TraderAddress)
	s.EqualValues(asset.Registry.Pair(denoms.BTC, denoms.NUSD), queryResp.Position.Pair)
	s.EqualValues(sdk.MustNewDecFromStr("1499.600079984003199360"), queryResp.Position.Size_)
	s.EqualValues(sdk.NewDec(12e6), queryResp.Position.Margin)
	s.EqualValues(sdk.MustNewDecFromStr("8998949.962512374756136000"), queryResp.Position.OpenNotional)
	s.EqualValues(sdk.MustNewDecFromStr("8998949.962512374756136000"), queryResp.PositionNotional)
	s.EqualValues(sdk.ZeroDec(), queryResp.UnrealizedPnl)
	s.EqualValues(sdk.MustNewDecFromStr("1.333488912594172945"), queryResp.MarginRatio)
}

func (s *IntegrationTestSuite) TestPositionEmptyAndClose() {
	val := s.network.Validators[0]
	user := s.users[0]

	// verify trader has no position (empty)
	_, err := testutilcli.QueryPositionV2(val.ClientCtx, asset.Registry.Pair(denoms.ETH, denoms.NUSD), user)
	s.Error(err, "no position found")

	// close position should produce error
	_, err = s.network.ExecTxCmd(cli.ClosePositionCmd(), user, []string{
		asset.Registry.Pair(denoms.ETH, denoms.NUSD).String(),
	})
	s.Contains(err.Error(), types.ErrPositionNotFound.Error())
}

// user[0] opens a position and removes margin to trigger bad debt
func (s *IntegrationTestSuite) TestRemoveMargin() {
	// Open a position with first user
	s.T().Log("opening a position with user 0")
	_, err := s.network.ExecTxCmd(cli.MarketOrderCmd(), s.users[0], []string{
		"buy",
		asset.Registry.Pair(denoms.BTC, denoms.NUSD).String(),
		"10",      // Leverage
		"1000000", // Quote asset amount
		"0",
	})
	s.NoError(err)
	s.NoError(s.network.WaitForNextBlock())

	// Remove margin to trigger bad debt on user 0
	s.T().Log("removing margin on user 0....")
	_, err = s.network.ExecTxCmd(cli.RemoveMarginCmd(), s.users[0], []string{
		asset.Registry.Pair(denoms.BTC, denoms.NUSD).String(),
<<<<<<< HEAD
		fmt.Sprintf("%s%s", "10000000", types.NibiTestingCollateralNotForProd.String()),
=======
		fmt.Sprintf("%s%s", "10000000", types.TestingCollateralDenomNUSD),
>>>>>>> 5c98a89e
	})
	s.Contains(err.Error(), types.ErrBadDebt.Error())

	s.T().Log("removing margin on user 0....")
	_, err = s.network.ExecTxCmd(cli.RemoveMarginCmd(), s.users[0], []string{
		asset.Registry.Pair(denoms.BTC, denoms.NUSD).String(),
<<<<<<< HEAD
		fmt.Sprintf("%s%s", "1", types.NibiTestingCollateralNotForProd.String()),
=======
		fmt.Sprintf("%s%s", "1", types.TestingCollateralDenomNUSD),
>>>>>>> 5c98a89e
	})
	s.NoError(err)
	s.NoError(s.network.WaitForNextBlock())
}

// user[1] opens a position and adds margin
func (s *IntegrationTestSuite) TestX_AddMargin() {
	// Open a new position
	s.T().Log("opening a position with user 1....")
	txResp, err := s.network.ExecTxCmd(cli.MarketOrderCmd(), s.users[1], []string{
		"buy",
		asset.Registry.Pair(denoms.ETH, denoms.NUSD).String(),
		"10",      // Leverage
		"1000000", // Quote asset amount
		"0.0000001",
	})
	s.Require().NoError(err, txResp)
	s.NoError(s.network.WaitForNextBlock())

	testCases := []struct {
		name           string
		args           []string
		expectedCode   uint32
		expectedMargin sdk.Dec
		expectFail     bool
	}{
		{
			name: "fail: not correct margin denom",
			args: []string{
				asset.Registry.Pair(denoms.BTC, denoms.NUSD).String(),
				fmt.Sprintf("10000%s", denoms.USDT),
			},
			expectFail:     false,
			expectedMargin: sdk.NewDec(1_000_000),
			expectedCode:   1,
		},
		{
			name: "fail: position not found",
			args: []string{
				asset.Registry.Pair(denoms.BTC, denoms.NUSD).String(),
<<<<<<< HEAD
				fmt.Sprintf("10000%s", types.NibiTestingCollateralNotForProd.String()),
=======
				fmt.Sprintf("10000%s", types.TestingCollateralDenomNUSD),
>>>>>>> 5c98a89e
			},
			expectedCode:   types.ErrPositionNotFound.ABCICode(),
			expectedMargin: sdk.NewDec(1_000_000),
			expectFail:     false,
		},
		{
			name: "PASS: add margin to correct position",
			args: []string{
				asset.Registry.Pair(denoms.ETH, denoms.NUSD).String(),
<<<<<<< HEAD
				fmt.Sprintf("10000%s", types.NibiTestingCollateralNotForProd.String()),
=======
				fmt.Sprintf("10000%s", types.TestingCollateralDenomNUSD),
>>>>>>> 5c98a89e
			},
			expectedCode:   0,
			expectedMargin: sdk.NewDec(1_010_000),
			expectFail:     false,
		},
		{
			name: "fail: invalid coin",
			args: []string{
				asset.Registry.Pair(denoms.BTC, denoms.NUSD).String(),
				"100",
			},
			expectFail: true,
		},
		{
			name: "fail: invalid pair",
			args: []string{
				"alisdhjal;dhao;sdh",
<<<<<<< HEAD
				fmt.Sprintf("10000%s", types.NibiTestingCollateralNotForProd.String()),
=======
				fmt.Sprintf("10000%s", types.TestingCollateralDenomNUSD),
>>>>>>> 5c98a89e
			},
			expectFail: true,
		},
	}

	for _, tc := range testCases {
		tc := tc
		s.T().Run(tc.name, func(t *testing.T) {
			s.T().Log("adding margin on user 3....")
			canFail := true
			if tc.expectFail {
				txResp, err = s.network.ExecTxCmd(
					cli.AddMarginCmd(), s.users[1], tc.args,
					testutilcli.WithTxOptions(
						testutilcli.TxOptionChanges{CanFail: &canFail}),
				)
				s.Require().Error(err, txResp)
			} else {
				txResp, err := s.network.ExecTxCmd(
					cli.AddMarginCmd(), s.users[1], tc.args,
					testutilcli.WithTxOptions(
						testutilcli.TxOptionChanges{CanFail: &canFail}),
				)
				s.Require().NoError(err)
				s.Require().NoError(s.network.WaitForNextBlock())

				resp, err := testutilcli.QueryTx(s.network.Validators[0].ClientCtx, txResp.TxHash)
				s.Require().NoError(err)
				s.Require().EqualValues(tc.expectedCode, resp.Code)

				// query trader position
				queryResp, err := testutilcli.QueryPositionV2(s.network.Validators[0].ClientCtx, asset.Registry.Pair(denoms.ETH, denoms.NUSD), s.users[1])
				s.NoError(err)
				s.EqualValues(tc.expectedMargin, queryResp.Position.Margin)
			}
		})
	}
}

// user[1] opens a position and removes margin
func (s *IntegrationTestSuite) TestX_RemoveMargin() {
	// Open a new position
	s.T().Log("opening a position with user 1....")
	_, err := s.network.ExecTxCmd(cli.MarketOrderCmd(), s.users[2], []string{
		"buy",
		asset.Registry.Pair(denoms.ETH, denoms.NUSD).String(),
		"10",      // Leverage
		"1000000", // Quote asset amount
		"0.0000001",
	})
	s.Require().NoError(err)
	s.NoError(s.network.WaitForNextBlock())

	testCases := []struct {
		name           string
		args           []string
		expectedCode   uint32
		expectedMargin sdk.Dec
		expectFail     bool
	}{
		{
			name: "fail: not correct margin denom",
			args: []string{
				asset.Registry.Pair(denoms.BTC, denoms.NUSD).String(),
				fmt.Sprintf("10000%s", denoms.USDT),
			},
			expectFail:     false,
			expectedCode:   1,
			expectedMargin: sdk.NewDec(1_000_000),
		},
		{
			name: "fail: position not found",
			args: []string{
				asset.Registry.Pair(denoms.BTC, denoms.NUSD).String(),
<<<<<<< HEAD
				fmt.Sprintf("10000%s", types.NibiTestingCollateralNotForProd.String()),
=======
				fmt.Sprintf("10000%s", types.TestingCollateralDenomNUSD),
>>>>>>> 5c98a89e
			},
			expectedCode:   types.ErrPositionNotFound.ABCICode(),
			expectedMargin: sdk.NewDec(1_000_000),
			expectFail:     false,
		},
		{
			name: "PASS: remove margin to correct position",
			args: []string{
				asset.Registry.Pair(denoms.ETH, denoms.NUSD).String(),
<<<<<<< HEAD
				fmt.Sprintf("10000%s", types.NibiTestingCollateralNotForProd.String()),
=======
				fmt.Sprintf("10000%s", types.TestingCollateralDenomNUSD),
>>>>>>> 5c98a89e
			},
			expectedCode:   0,
			expectedMargin: sdk.NewDec(990_000),
			expectFail:     false,
		},
		{
			name: "fail: invalid coin",
			args: []string{
				asset.Registry.Pair(denoms.BTC, denoms.NUSD).String(),
				"100",
			},
			expectFail: true,
		},
		{
			name: "fail: invalid pair",
			args: []string{
				"alisdhjal;dhao;sdh",
<<<<<<< HEAD
				fmt.Sprintf("10000%s", types.NibiTestingCollateralNotForProd.String()),
=======
				fmt.Sprintf("10000%s", types.TestingCollateralDenomNUSD),
>>>>>>> 5c98a89e
			},
			expectFail: true,
		},
	}

	for _, tc := range testCases {
		tc := tc
		s.T().Run(tc.name, func(t *testing.T) {
			s.T().Log("removing margin on user 3....")

			canFail := true
			txResp, err := s.network.ExecTxCmd(
				cli.RemoveMarginCmd(), s.users[2], tc.args,
				testutilcli.WithTxOptions(
					testutilcli.TxOptionChanges{CanFail: &canFail}),
			)
			if tc.expectFail {
				s.Require().Errorf(err, "txResp: %v", txResp)
			} else {
				s.Require().NoErrorf(err, "txResp: %v", txResp)
				s.Require().NoError(s.network.WaitForNextBlock())

				resp, err := testutilcli.QueryTx(s.network.Validators[0].ClientCtx, txResp.TxHash)
				s.Require().NoError(err)
				s.Require().EqualValues(tc.expectedCode, resp.Code)

				queryResp, err := testutilcli.QueryPositionV2(s.network.Validators[0].ClientCtx, asset.Registry.Pair(denoms.ETH, denoms.NUSD), s.users[2])
				s.NoError(err)
				s.EqualValues(tc.expectedMargin, queryResp.Position.Margin)
			}
		})
	}
}

func (s *IntegrationTestSuite) TestDonateToEcosystemFund() {
	s.T().Logf("donate to ecosystem fund")
	out, err := s.network.ExecTxCmd(
		cli.DonateToEcosystemFundCmd(),
		sdk.MustAccAddressFromBech32("nibi1w89pf5yq8ntjg89048qmtaz929fdxup0a57d8m"),
<<<<<<< HEAD
		[]string{"100" + types.NibiTestingCollateralNotForProd.String()},
=======
		[]string{"100" + types.TestingCollateralDenomNUSD},
>>>>>>> 5c98a89e
	)
	s.NoError(err)
	s.Require().EqualValues(abcitypes.CodeTypeOK, out.Code)

	s.NoError(s.network.WaitForNextBlock())

	_, err = s.network.ExecTxCmd(
		cli.DonateToEcosystemFundCmd(),
		sdk.MustAccAddressFromBech32("nibi1w89pf5yq8ntjg89048qmtaz929fdxup0a57d8m"),
		[]string{"10"})
	s.Error(err)

	s.NoError(s.network.WaitForNextBlock())
	resp := new(sdk.Coin)
	moduleAccountAddrPerpEF := "nibi1trh2mamq64u4g042zfeevvjk4cukrthvppfnc7"
	s.NoError(
		testutilcli.ExecQuery(
			s.network.Validators[0].ClientCtx,
			bankcli.GetBalancesCmd(),
<<<<<<< HEAD
			[]string{moduleAccountAddrPerpEF, "--denom", types.NibiTestingCollateralNotForProd.String()},
			resp,
		),
	)
	s.Require().EqualValues(sdk.NewInt64Coin(types.NibiTestingCollateralNotForProd.String(), 100), *resp)
=======
			[]string{moduleAccountAddrPerpEF, "--denom", types.TestingCollateralDenomNUSD},
			resp,
		),
	)
	s.Require().EqualValues(sdk.NewInt64Coin(types.TestingCollateralDenomNUSD, 100), *resp)
>>>>>>> 5c98a89e
}

func (s *IntegrationTestSuite) TestQueryModuleAccount() {
	resp := new(types.QueryModuleAccountsResponse)
	s.NoError(
		s.network.ExecQuery(
			cli.NewQueryCmd(),
			[]string{"module-accounts"},
			resp,
		),
	)
	s.NotEmpty(resp.Accounts)
}

func (s *IntegrationTestSuite) TestQueryCollateralDenom() {
	resp := new(types.QueryCollateralResponse)
	s.NoError(
		s.network.ExecQuery(
			cli.NewQueryCmd(),
			[]string{"collateral"},
			resp,
		),
	)
	s.Equal(resp.CollateralDenom, types.TestingCollateralDenomNUSD)
}

func TestIntegrationTestSuite(t *testing.T) {
	suite.Run(t, new(IntegrationTestSuite))
}<|MERGE_RESOLUTION|>--- conflicted
+++ resolved
@@ -82,11 +82,7 @@
 				sdk.NewCoins(
 					sdk.NewInt64Coin(denoms.NIBI, 10e6),
 					sdk.NewInt64Coin(denoms.USDC, 1e3*common.TO_MICRO),
-<<<<<<< HEAD
-					sdk.NewInt64Coin(types.NibiTestingCollateralNotForProd.String(), 5e3*common.TO_MICRO),
-=======
 					sdk.NewInt64Coin(types.TestingCollateralDenomNUSD, 5e3*common.TO_MICRO),
->>>>>>> 5c98a89e
 				),
 				val,
 				denoms.NIBI,
@@ -482,22 +478,14 @@
 	s.T().Log("removing margin on user 0....")
 	_, err = s.network.ExecTxCmd(cli.RemoveMarginCmd(), s.users[0], []string{
 		asset.Registry.Pair(denoms.BTC, denoms.NUSD).String(),
-<<<<<<< HEAD
-		fmt.Sprintf("%s%s", "10000000", types.NibiTestingCollateralNotForProd.String()),
-=======
 		fmt.Sprintf("%s%s", "10000000", types.TestingCollateralDenomNUSD),
->>>>>>> 5c98a89e
 	})
 	s.Contains(err.Error(), types.ErrBadDebt.Error())
 
 	s.T().Log("removing margin on user 0....")
 	_, err = s.network.ExecTxCmd(cli.RemoveMarginCmd(), s.users[0], []string{
 		asset.Registry.Pair(denoms.BTC, denoms.NUSD).String(),
-<<<<<<< HEAD
-		fmt.Sprintf("%s%s", "1", types.NibiTestingCollateralNotForProd.String()),
-=======
 		fmt.Sprintf("%s%s", "1", types.TestingCollateralDenomNUSD),
->>>>>>> 5c98a89e
 	})
 	s.NoError(err)
 	s.NoError(s.network.WaitForNextBlock())
@@ -538,11 +526,7 @@
 			name: "fail: position not found",
 			args: []string{
 				asset.Registry.Pair(denoms.BTC, denoms.NUSD).String(),
-<<<<<<< HEAD
-				fmt.Sprintf("10000%s", types.NibiTestingCollateralNotForProd.String()),
-=======
 				fmt.Sprintf("10000%s", types.TestingCollateralDenomNUSD),
->>>>>>> 5c98a89e
 			},
 			expectedCode:   types.ErrPositionNotFound.ABCICode(),
 			expectedMargin: sdk.NewDec(1_000_000),
@@ -552,11 +536,7 @@
 			name: "PASS: add margin to correct position",
 			args: []string{
 				asset.Registry.Pair(denoms.ETH, denoms.NUSD).String(),
-<<<<<<< HEAD
-				fmt.Sprintf("10000%s", types.NibiTestingCollateralNotForProd.String()),
-=======
 				fmt.Sprintf("10000%s", types.TestingCollateralDenomNUSD),
->>>>>>> 5c98a89e
 			},
 			expectedCode:   0,
 			expectedMargin: sdk.NewDec(1_010_000),
@@ -574,11 +554,7 @@
 			name: "fail: invalid pair",
 			args: []string{
 				"alisdhjal;dhao;sdh",
-<<<<<<< HEAD
-				fmt.Sprintf("10000%s", types.NibiTestingCollateralNotForProd.String()),
-=======
 				fmt.Sprintf("10000%s", types.TestingCollateralDenomNUSD),
->>>>>>> 5c98a89e
 			},
 			expectFail: true,
 		},
@@ -653,11 +629,7 @@
 			name: "fail: position not found",
 			args: []string{
 				asset.Registry.Pair(denoms.BTC, denoms.NUSD).String(),
-<<<<<<< HEAD
-				fmt.Sprintf("10000%s", types.NibiTestingCollateralNotForProd.String()),
-=======
 				fmt.Sprintf("10000%s", types.TestingCollateralDenomNUSD),
->>>>>>> 5c98a89e
 			},
 			expectedCode:   types.ErrPositionNotFound.ABCICode(),
 			expectedMargin: sdk.NewDec(1_000_000),
@@ -667,11 +639,7 @@
 			name: "PASS: remove margin to correct position",
 			args: []string{
 				asset.Registry.Pair(denoms.ETH, denoms.NUSD).String(),
-<<<<<<< HEAD
-				fmt.Sprintf("10000%s", types.NibiTestingCollateralNotForProd.String()),
-=======
 				fmt.Sprintf("10000%s", types.TestingCollateralDenomNUSD),
->>>>>>> 5c98a89e
 			},
 			expectedCode:   0,
 			expectedMargin: sdk.NewDec(990_000),
@@ -689,11 +657,7 @@
 			name: "fail: invalid pair",
 			args: []string{
 				"alisdhjal;dhao;sdh",
-<<<<<<< HEAD
-				fmt.Sprintf("10000%s", types.NibiTestingCollateralNotForProd.String()),
-=======
 				fmt.Sprintf("10000%s", types.TestingCollateralDenomNUSD),
->>>>>>> 5c98a89e
 			},
 			expectFail: true,
 		},
@@ -733,11 +697,7 @@
 	out, err := s.network.ExecTxCmd(
 		cli.DonateToEcosystemFundCmd(),
 		sdk.MustAccAddressFromBech32("nibi1w89pf5yq8ntjg89048qmtaz929fdxup0a57d8m"),
-<<<<<<< HEAD
-		[]string{"100" + types.NibiTestingCollateralNotForProd.String()},
-=======
 		[]string{"100" + types.TestingCollateralDenomNUSD},
->>>>>>> 5c98a89e
 	)
 	s.NoError(err)
 	s.Require().EqualValues(abcitypes.CodeTypeOK, out.Code)
@@ -757,19 +717,11 @@
 		testutilcli.ExecQuery(
 			s.network.Validators[0].ClientCtx,
 			bankcli.GetBalancesCmd(),
-<<<<<<< HEAD
-			[]string{moduleAccountAddrPerpEF, "--denom", types.NibiTestingCollateralNotForProd.String()},
-			resp,
-		),
-	)
-	s.Require().EqualValues(sdk.NewInt64Coin(types.NibiTestingCollateralNotForProd.String(), 100), *resp)
-=======
 			[]string{moduleAccountAddrPerpEF, "--denom", types.TestingCollateralDenomNUSD},
 			resp,
 		),
 	)
 	s.Require().EqualValues(sdk.NewInt64Coin(types.TestingCollateralDenomNUSD, 100), *resp)
->>>>>>> 5c98a89e
 }
 
 func (s *IntegrationTestSuite) TestQueryModuleAccount() {
