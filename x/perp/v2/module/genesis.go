--- conflicted
+++ resolved
@@ -23,21 +23,12 @@
 
 	for _, m := range genState.Markets {
 		k.SaveMarket(ctx, m)
-<<<<<<< HEAD
 	}
 
 	for _, g := range genState.MarketLastVersions {
 		k.MarketLastVersion.Insert(ctx, g.Pair, types.MarketLastVersion{Version: g.Version})
 	}
 
-=======
-	}
-
-	for _, g := range genState.MarketLastVersions {
-		k.MarketLastVersion.Insert(ctx, g.Pair, types.MarketLastVersion{Version: g.Version})
-	}
-
->>>>>>> cdf86c52
 	for _, amm := range genState.Amms {
 		pair := amm.Pair
 		k.SaveAMM(ctx, amm)
