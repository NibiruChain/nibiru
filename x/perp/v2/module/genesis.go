--- conflicted
+++ resolved
@@ -71,7 +71,13 @@
 		)
 	}
 
-<<<<<<< HEAD
+	if genState.CollateralDenom != "" {
+		err := k.Admin.UnsafeChangeCollateralDenom(ctx, genState.CollateralDenom)
+		if err != nil {
+			panic(err)
+		}
+	}
+
 	for _, globalVolume := range genState.GlobalVolumes {
 		k.GlobalVolumes.Insert(
 			ctx,
@@ -89,13 +95,6 @@
 				Amount: rebateAlloc.Amount,
 			},
 		)
-=======
-	if genState.CollateralDenom != "" {
-		err := k.Admin.UnsafeChangeCollateralDenom(ctx, genState.CollateralDenom)
-		if err != nil {
-			panic(err)
-		}
->>>>>>> dffd7e50
 	}
 }
 
@@ -162,7 +161,12 @@
 		})
 	}
 
-<<<<<<< HEAD
+	collateral, err := k.Collateral.Get(ctx)
+	if err != nil {
+		panic(err)
+	}
+	genesis.CollateralDenom = collateral
+
 	// export global volumes
 	globalVolumes := k.GlobalVolumes.Iterate(ctx, collections.Range[uint64]{})
 	defer globalVolumes.Close()
@@ -176,12 +180,5 @@
 	// export rebates allocations
 	genesis.RebatesAllocations = k.EpochRebateAllocations.Iterate(ctx, collections.Range[uint64]{}).Values()
 
-=======
-	collateral, err := k.Collateral.Get(ctx)
-	if err != nil {
-		panic(err)
-	}
-	genesis.CollateralDenom = collateral
->>>>>>> dffd7e50
 	return genesis
 }