package assertion

import (
	"errors"
	"fmt"
	"reflect"
	"strings"

	abci "github.com/cometbft/cometbft/abci/types"
	"github.com/cosmos/cosmos-sdk/codec"
	sdk "github.com/cosmos/cosmos-sdk/types"
	"github.com/cosmos/gogoproto/proto"

	"github.com/NibiruChain/nibiru/app"
	"github.com/NibiruChain/nibiru/x/common/testutil/action"
	types "github.com/NibiruChain/nibiru/x/perp/v2/types"
)

var _ action.Action = (*containsLiquidateEvent)(nil)
var _ action.Action = (*positionChangedEventShouldBeEqual)(nil)

// TODO test(perp): Add action for testing the appearance of of successful
// liquidation events.

// --------------------------------------------------
// --------------------------------------------------

type containsLiquidateEvent struct {
	expectedEvent *types.LiquidationFailedEvent
}

func (act containsLiquidateEvent) Do(_ *app.NibiruApp, ctx sdk.Context) (
	outCtx sdk.Context, err error, isMandatory bool,
) {
	foundEvent := false
	events := ctx.EventManager().Events()
	matchingEvents := []abci.Event{}
	for _, sdkEvent := range events {
		if sdkEvent.Type != proto.MessageName(act.expectedEvent) {
			continue
		}

		abciEvent := abci.Event{
			Type:       sdkEvent.Type,
			Attributes: sdkEvent.Attributes,
		}

		typedEvent, err := sdk.ParseTypedEvent(abciEvent)
		if err != nil {
			return ctx, err, false
		}

		liquidationFailedEvent, ok := typedEvent.(*types.LiquidationFailedEvent)
		if !ok {
			return ctx, errors.New(
				fmt.Sprintf("expected event of type %s, got %s", proto.MessageName(act.expectedEvent), abciEvent.Type),
			), false
		}

		if reflect.DeepEqual(act.expectedEvent, liquidationFailedEvent) {
			foundEvent = true
			break
		}

		matchingEvents = append(matchingEvents, abciEvent)
	}

	if foundEvent {
		// happy path
		return ctx, nil, true
	}

	// Show descriptive error messages if the expected event is missing
	expectedEventBz, _ := codec.ProtoMarshalJSON(act.expectedEvent, nil)
	return ctx, errors.New(
		strings.Join([]string{
			fmt.Sprintf("expected the context event manager to contain event: %+v.", string(expectedEventBz)),
			fmt.Sprintf("found %v events:", len(events)),
			fmt.Sprintf("events of matching type:\n%v", sdk.StringifyEvents(matchingEvents).String()),
		}, "\n"),
	), false
}

// ContainsLiquidateEvent checks if a typed event (proto.Message) is contained in the
// event manager of the app context.
func ContainsLiquidateEvent(
	expectedEvent *types.LiquidationFailedEvent,
) action.Action {
	return containsLiquidateEvent{
		expectedEvent: expectedEvent,
	}
}

type positionChangedEventShouldBeEqual struct {
	expectedEvent *types.PositionChangedEvent
}

func (p positionChangedEventShouldBeEqual) Do(_ *app.NibiruApp, ctx sdk.Context) (sdk.Context, error, bool) {
	for _, sdkEvent := range ctx.EventManager().Events() {
		if sdkEvent.Type != proto.MessageName(p.expectedEvent) {
			continue
		}
<<<<<<< HEAD
		abciEvent := abci.Event{
			Type:       sdkEvent.Type,
			Attributes: sdkEvent.Attributes,
		}
		typedEvent, err := sdk.ParseTypedEvent(abciEvent)
=======
		typedEvent, err := sdk.ParseTypedEvent(abci.Event{
			Type:       sdkEvent.Type,
			Attributes: sdkEvent.Attributes,
		})
>>>>>>> a42df8e4
		if err != nil {
			return ctx, err, false
		}

		positionChangedEvent, ok := typedEvent.(*types.PositionChangedEvent)
		if !ok {
			return ctx, fmt.Errorf("expected event is not of type PositionChangedEvent"), false
		}

		if err := types.PositionsAreEqual(&p.expectedEvent.FinalPosition, &positionChangedEvent.FinalPosition); err != nil {
			return ctx, err, false
		}

		if !reflect.DeepEqual(p.expectedEvent, positionChangedEvent) {
<<<<<<< HEAD
			return ctx, fmt.Errorf(`expected event is not equal to actual event. 
got:
%+v, 
want: 
%+v.`, positionChangedEvent, p.expectedEvent), false
=======
			return ctx, fmt.Errorf(`expected event is not equal to the actual event.
got:
%+v
want:
%+v`, positionChangedEvent, p.expectedEvent), false
>>>>>>> a42df8e4
		}
	}

	return ctx, nil, false
}

// PositionChangedEventShouldBeEqual checks that the position changed event is
// equal to the expected event.
func PositionChangedEventShouldBeEqual(
	expectedEvent *types.PositionChangedEvent,
) action.Action {
	return positionChangedEventShouldBeEqual{
		expectedEvent: expectedEvent,
	}
}<|MERGE_RESOLUTION|>--- conflicted
+++ resolved
@@ -100,18 +100,11 @@
 		if sdkEvent.Type != proto.MessageName(p.expectedEvent) {
 			continue
 		}
-<<<<<<< HEAD
 		abciEvent := abci.Event{
 			Type:       sdkEvent.Type,
 			Attributes: sdkEvent.Attributes,
 		}
 		typedEvent, err := sdk.ParseTypedEvent(abciEvent)
-=======
-		typedEvent, err := sdk.ParseTypedEvent(abci.Event{
-			Type:       sdkEvent.Type,
-			Attributes: sdkEvent.Attributes,
-		})
->>>>>>> a42df8e4
 		if err != nil {
 			return ctx, err, false
 		}
@@ -126,19 +119,11 @@
 		}
 
 		if !reflect.DeepEqual(p.expectedEvent, positionChangedEvent) {
-<<<<<<< HEAD
-			return ctx, fmt.Errorf(`expected event is not equal to actual event. 
-got:
-%+v, 
-want: 
-%+v.`, positionChangedEvent, p.expectedEvent), false
-=======
 			return ctx, fmt.Errorf(`expected event is not equal to the actual event.
 got:
 %+v
 want:
 %+v`, positionChangedEvent, p.expectedEvent), false
->>>>>>> a42df8e4
 		}
 	}
 
