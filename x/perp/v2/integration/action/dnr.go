package action

import (
	"fmt"

	"cosmossdk.io/math"
	"github.com/NibiruChain/collections"
	sdk "github.com/cosmos/cosmos-sdk/types"

	"github.com/NibiruChain/nibiru/app"
	"github.com/NibiruChain/nibiru/x/common/asset"
	"github.com/NibiruChain/nibiru/x/common/testutil/action"
	"github.com/NibiruChain/nibiru/x/perp/v2/types"
)

func DnREpochIs(epoch uint64) action.Action {
	return &setEpochAction{
		Epoch: epoch,
	}
}

type setEpochAction struct {
	Epoch uint64
}

func (s setEpochAction) Do(app *app.NibiruApp, ctx sdk.Context) (outCtx sdk.Context, err error, isMandatory bool) {
	app.PerpKeeperV2.DnREpoch.Set(ctx, s.Epoch)
	return ctx, nil, true
}

func DnRCurrentVolumeIs(user sdk.AccAddress, wantVolume math.Int) action.Action {
	return &expectVolumeAction{
		User:   user,
		Volume: wantVolume,
	}
}

type expectVolumeAction struct {
	User   sdk.AccAddress
	Volume math.Int
}

func (e expectVolumeAction) Do(app *app.NibiruApp, ctx sdk.Context) (outCtx sdk.Context, err error, isMandatory bool) {
	currentEpoch, err := app.PerpKeeperV2.DnREpoch.Get(ctx)
	if err != nil {
		return ctx, err, true
	}
	volume, err := app.PerpKeeperV2.TraderVolumes.Get(ctx, collections.Join(e.User, currentEpoch))
	if err != nil {
		return ctx, err, true
	}
	if !volume.Equal(e.Volume) {
		return ctx, fmt.Errorf("unexpected user dnr volume, wanted %s, got %s", e.Volume, volume), true
	}
	return ctx, nil, true
}

func DnRPreviousVolumeIs(user sdk.AccAddress, wantVolume math.Int) action.Action {
	return &expectPreviousVolumeAction{
		User:   user,
		Volume: wantVolume,
	}
}

type expectPreviousVolumeAction struct {
	User   sdk.AccAddress
	Volume math.Int
}

func (e expectPreviousVolumeAction) Do(app *app.NibiruApp, ctx sdk.Context) (outCtx sdk.Context, err error, isMandatory bool) {
	currentEpoch, err := app.PerpKeeperV2.DnREpoch.Get(ctx)
	if err != nil {
		return ctx, err, true
	}

	v := app.PerpKeeperV2.GetTraderVolumeLastEpoch(ctx, currentEpoch, e.User)
	if !v.Equal(e.Volume) {
		return ctx, fmt.Errorf("unexpected user dnr volume, wanted %s, got %s", e.Volume, v), true
	}
	return ctx, nil, true
}

func DnRVolumeNotExist(user sdk.AccAddress, epoch uint64) action.Action {
	return &expectVolumeNotExistAction{
		Epoch: epoch,
		User:  user,
	}
}

type expectVolumeNotExistAction struct {
	Epoch uint64
	User  sdk.AccAddress
}

func (e expectVolumeNotExistAction) Do(app *app.NibiruApp, ctx sdk.Context) (outCtx sdk.Context, err error, isMandatory bool) {
	v, err := app.PerpKeeperV2.TraderVolumes.Get(ctx, collections.Join(e.User, e.Epoch))
	if err == nil {
		return ctx, fmt.Errorf("unexpected user dnr volume, got %s", v), true
	}
	return ctx, nil, true
}

type marketOrderFeeIs struct {
	fee sdk.Dec
	*openPositionAction
}

func MarketOrderFeeIs(
	fee sdk.Dec,
	trader sdk.AccAddress,
	pair asset.Pair,
	dir types.Direction,
	margin math.Int,
	leverage sdk.Dec,
	baseAssetLimit sdk.Dec,
	responseCheckers ...MarketOrderResponseChecker,
) action.Action {
	o := openPositionAction{
		trader:           trader,
		pair:             pair,
		dir:              dir,
		margin:           margin,
		leverage:         leverage,
		baseAssetLimit:   baseAssetLimit,
		responseCheckers: responseCheckers,
	}
	return &marketOrderFeeIs{
		fee:                fee,
		openPositionAction: &o,
	}
}

func (o *marketOrderFeeIs) Do(app *app.NibiruApp, ctx sdk.Context) (sdk.Context, error, bool) {
	collateral, err := app.PerpKeeperV2.Collateral.Get(ctx)
	if err != nil {
		return ctx, err, true
	}

<<<<<<< HEAD
	balanceBefore := app.BankKeeper.GetBalance(ctx, o.trader, collateral.String()).Amount
=======
	balanceBefore := app.BankKeeper.GetBalance(ctx, o.trader, collateral).Amount
>>>>>>> 5c98a89e
	resp, err := app.PerpKeeperV2.MarketOrder(
		ctx, o.pair, o.dir, o.trader,
		o.margin, o.leverage, o.baseAssetLimit,
	)
	if err != nil {
		return ctx, err, true
	}

	balanceBefore = balanceBefore.Sub(resp.MarginToVault.TruncateInt())

	expectedFee := math.LegacyNewDecFromInt(o.margin).Mul(o.fee.Add(sdk.MustNewDecFromStr("0.001"))) // we add the ecosystem fund fee
<<<<<<< HEAD
	balanceAfter := app.BankKeeper.GetBalance(ctx, o.trader, collateral.String()).Amount
=======
	balanceAfter := app.BankKeeper.GetBalance(ctx, o.trader, collateral).Amount
>>>>>>> 5c98a89e
	paidFees := balanceBefore.Sub(balanceAfter)
	if !paidFees.Equal(expectedFee.TruncateInt()) {
		return ctx, fmt.Errorf("unexpected fee, wanted %s, got %s", expectedFee, paidFees), true
	}
	return ctx, nil, true
}

func SetPreviousEpochUserVolume(user sdk.AccAddress, volume math.Int) action.Action {
	return &setPreviousEpochUserVolumeAction{
		user:   user,
		volume: volume,
	}
}

type setPreviousEpochUserVolumeAction struct {
	user   sdk.AccAddress
	volume math.Int
}

func (s setPreviousEpochUserVolumeAction) Do(app *app.NibiruApp, ctx sdk.Context) (outCtx sdk.Context, err error, isMandatory bool) {
	currentEpoch, err := app.PerpKeeperV2.DnREpoch.Get(ctx)
	if err != nil {
		return ctx, err, true
	}
	app.PerpKeeperV2.TraderVolumes.Insert(ctx, collections.Join(s.user, currentEpoch-1), s.volume)
	return ctx, nil, true
}

func SetGlobalDiscount(fee sdk.Dec, volume math.Int) action.Action {
	return &setGlobalDiscountAction{
		fee:    fee,
		volume: volume,
	}
}

type setGlobalDiscountAction struct {
	fee    sdk.Dec
	volume math.Int
}

func (s setGlobalDiscountAction) Do(app *app.NibiruApp, ctx sdk.Context) (outCtx sdk.Context, err error, isMandatory bool) {
	app.PerpKeeperV2.GlobalDiscounts.Insert(ctx, s.volume, s.fee)
	return ctx, nil, true
}

func SetCustomDiscount(user sdk.AccAddress, fee sdk.Dec, volume math.Int) action.Action {
	return &setCustomDiscountAction{
		fee:    fee,
		volume: volume,
		user:   user,
	}
}

type setCustomDiscountAction struct {
	fee    sdk.Dec
	volume math.Int
	user   sdk.AccAddress
}

func (s *setCustomDiscountAction) Do(app *app.NibiruApp, ctx sdk.Context) (outCtx sdk.Context, err error, isMandatory bool) {
	app.PerpKeeperV2.TraderDiscounts.Insert(ctx, collections.Join(s.user, s.volume), s.fee)
	return ctx, nil, true
}<|MERGE_RESOLUTION|>--- conflicted
+++ resolved
@@ -136,11 +136,7 @@
 		return ctx, err, true
 	}
 
-<<<<<<< HEAD
-	balanceBefore := app.BankKeeper.GetBalance(ctx, o.trader, collateral.String()).Amount
-=======
 	balanceBefore := app.BankKeeper.GetBalance(ctx, o.trader, collateral).Amount
->>>>>>> 5c98a89e
 	resp, err := app.PerpKeeperV2.MarketOrder(
 		ctx, o.pair, o.dir, o.trader,
 		o.margin, o.leverage, o.baseAssetLimit,
@@ -152,11 +148,7 @@
 	balanceBefore = balanceBefore.Sub(resp.MarginToVault.TruncateInt())
 
 	expectedFee := math.LegacyNewDecFromInt(o.margin).Mul(o.fee.Add(sdk.MustNewDecFromStr("0.001"))) // we add the ecosystem fund fee
-<<<<<<< HEAD
-	balanceAfter := app.BankKeeper.GetBalance(ctx, o.trader, collateral.String()).Amount
-=======
 	balanceAfter := app.BankKeeper.GetBalance(ctx, o.trader, collateral).Amount
->>>>>>> 5c98a89e
 	paidFees := balanceBefore.Sub(balanceAfter)
 	if !paidFees.Equal(expectedFee.TruncateInt()) {
 		return ctx, fmt.Errorf("unexpected fee, wanted %s, got %s", expectedFee, paidFees), true
