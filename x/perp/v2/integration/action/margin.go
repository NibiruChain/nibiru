package action

import (
	"errors"
	"fmt"

	sdkmath "cosmossdk.io/math"
	sdk "github.com/cosmos/cosmos-sdk/types"

	"github.com/NibiruChain/nibiru/app"
	"github.com/NibiruChain/nibiru/x/common/asset"
	"github.com/NibiruChain/nibiru/x/common/testutil/action"
)

// AddMargin adds margin to the position
func AddMargin(
	account sdk.AccAddress,
	pair asset.Pair,
	margin sdkmath.Int,
) action.Action {
	return &addMarginAction{
		Account: account,
		Pair:    pair,
		Margin:  margin,
	}
}

type addMarginAction struct {
	Account sdk.AccAddress
	Pair    asset.Pair
	Margin  sdkmath.Int
}

func (a addMarginAction) Do(app *app.NibiruApp, ctx sdk.Context) (sdk.Context, error, bool) {
	collateral, err := app.PerpKeeperV2.Collateral.Get(ctx)
	if err != nil {
		return ctx, err, true
	}

	_, err = app.PerpKeeperV2.AddMargin(
<<<<<<< HEAD
		ctx, a.Pair, a.Account, sdk.NewCoin(collateral.String(), a.Margin),
=======
		ctx, a.Pair, a.Account, sdk.NewCoin(collateral, a.Margin),
>>>>>>> 5c98a89e
	)
	if err != nil {
		return ctx, err, true
	}

	return ctx, nil, true
}

// AddMarginFail adds margin to the position expecting a fail
func AddMarginFail(
	account sdk.AccAddress,
	pair asset.Pair,
	margin sdkmath.Int,
	err error,
) action.Action {
	return &addMarginFailAction{
		Account:     account,
		Pair:        pair,
		Margin:      margin,
		ExpectedErr: err,
	}
}

type addMarginFailAction struct {
	Account     sdk.AccAddress
	Pair        asset.Pair
	Margin      sdkmath.Int
	ExpectedErr error
}

func (a addMarginFailAction) Do(app *app.NibiruApp, ctx sdk.Context) (sdk.Context, error, bool) {
	collateral, err := app.PerpKeeperV2.Collateral.Get(ctx)
	if err != nil {
		return ctx, err, true
	}

	_, err = app.PerpKeeperV2.AddMargin(
<<<<<<< HEAD
		ctx, a.Pair, a.Account, sdk.NewCoin(collateral.String(), a.Margin),
=======
		ctx, a.Pair, a.Account, sdk.NewCoin(collateral, a.Margin),
>>>>>>> 5c98a89e
	)
	if !errors.Is(err, a.ExpectedErr) {
		return ctx, fmt.Errorf("expected error %v, got %v", a.ExpectedErr, err), false
	}

	return ctx, nil, false
}

func RemoveMargin(
	account sdk.AccAddress,
	pair asset.Pair,
	margin sdkmath.Int,
) action.Action {
	return &removeMarginAction{
		Account: account,
		Pair:    pair,
		Margin:  margin,
	}
}

type removeMarginAction struct {
	Account sdk.AccAddress
	Pair    asset.Pair
	Margin  sdkmath.Int
}

func (a removeMarginAction) Do(app *app.NibiruApp, ctx sdk.Context) (sdk.Context, error, bool) {
	collateral, err := app.PerpKeeperV2.Collateral.Get(ctx)
	if err != nil {
		return ctx, err, true
	}

	_, err = app.PerpKeeperV2.RemoveMargin(
<<<<<<< HEAD
		ctx, a.Pair, a.Account, sdk.NewCoin(collateral.String(), a.Margin),
=======
		ctx, a.Pair, a.Account, sdk.NewCoin(collateral, a.Margin),
>>>>>>> 5c98a89e
	)
	if err != nil {
		return ctx, err, false
	}

	return ctx, nil, false
}

func RemoveMarginFail(
	account sdk.AccAddress,
	pair asset.Pair,
	margin sdkmath.Int,
	err error,
) action.Action {
	return &removeMarginActionFail{
		Account:     account,
		Pair:        pair,
		Margin:      margin,
		ExpectedErr: err,
	}
}

type removeMarginActionFail struct {
	Account     sdk.AccAddress
	Pair        asset.Pair
	Margin      sdkmath.Int
	ExpectedErr error
}

func (a removeMarginActionFail) Do(app *app.NibiruApp, ctx sdk.Context) (sdk.Context, error, bool) {
	collateral, err := app.PerpKeeperV2.Collateral.Get(ctx)
	if err != nil {
		return ctx, err, true
	}

	_, err = app.PerpKeeperV2.RemoveMargin(
<<<<<<< HEAD
		ctx, a.Pair, a.Account, sdk.NewCoin(collateral.String(), a.Margin),
=======
		ctx, a.Pair, a.Account, sdk.NewCoin(collateral, a.Margin),
>>>>>>> 5c98a89e
	)
	if !errors.Is(err, a.ExpectedErr) {
		return ctx, fmt.Errorf("expected error %v, got %v", a.ExpectedErr, err), false
	}

	return ctx, nil, false
}<|MERGE_RESOLUTION|>--- conflicted
+++ resolved
@@ -38,11 +38,7 @@
 	}
 
 	_, err = app.PerpKeeperV2.AddMargin(
-<<<<<<< HEAD
-		ctx, a.Pair, a.Account, sdk.NewCoin(collateral.String(), a.Margin),
-=======
 		ctx, a.Pair, a.Account, sdk.NewCoin(collateral, a.Margin),
->>>>>>> 5c98a89e
 	)
 	if err != nil {
 		return ctx, err, true
@@ -80,11 +76,7 @@
 	}
 
 	_, err = app.PerpKeeperV2.AddMargin(
-<<<<<<< HEAD
-		ctx, a.Pair, a.Account, sdk.NewCoin(collateral.String(), a.Margin),
-=======
 		ctx, a.Pair, a.Account, sdk.NewCoin(collateral, a.Margin),
->>>>>>> 5c98a89e
 	)
 	if !errors.Is(err, a.ExpectedErr) {
 		return ctx, fmt.Errorf("expected error %v, got %v", a.ExpectedErr, err), false
@@ -118,11 +110,7 @@
 	}
 
 	_, err = app.PerpKeeperV2.RemoveMargin(
-<<<<<<< HEAD
-		ctx, a.Pair, a.Account, sdk.NewCoin(collateral.String(), a.Margin),
-=======
 		ctx, a.Pair, a.Account, sdk.NewCoin(collateral, a.Margin),
->>>>>>> 5c98a89e
 	)
 	if err != nil {
 		return ctx, err, false
@@ -159,11 +147,7 @@
 	}
 
 	_, err = app.PerpKeeperV2.RemoveMargin(
-<<<<<<< HEAD
-		ctx, a.Pair, a.Account, sdk.NewCoin(collateral.String(), a.Margin),
-=======
 		ctx, a.Pair, a.Account, sdk.NewCoin(collateral, a.Margin),
->>>>>>> 5c98a89e
 	)
 	if !errors.Is(err, a.ExpectedErr) {
 		return ctx, fmt.Errorf("expected error %v, got %v", a.ExpectedErr, err), false
