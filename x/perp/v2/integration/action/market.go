package action

import (
	sdkmath "cosmossdk.io/math"
	sdk "github.com/cosmos/cosmos-sdk/types"

	"github.com/NibiruChain/collections"

	"github.com/NibiruChain/nibiru/x/common"
	"github.com/NibiruChain/nibiru/x/common/asset"
	"github.com/NibiruChain/nibiru/x/common/testutil/action"

	"github.com/NibiruChain/nibiru/app"
	"github.com/NibiruChain/nibiru/x/perp/v2/keeper"
	"github.com/NibiruChain/nibiru/x/perp/v2/types"
	tftypes "github.com/NibiruChain/nibiru/x/tokenfactory/types"
)

type logger struct {
	log string
}

func (e logger) Do(_ *app.NibiruApp, ctx sdk.Context) (sdk.Context, error, bool) {
	return ctx, nil, true
}

func Log(log string) action.Action {
	return logger{
		log: log,
	}
}

// createMarketAction creates a market
type createMarketAction struct {
	Market types.Market
	AMM    types.AMM
}

func (c createMarketAction) Do(app *app.NibiruApp, ctx sdk.Context) (sdk.Context, error, bool) {
	app.PerpKeeperV2.MarketLastVersion.Insert(
		ctx, c.Market.Pair, types.MarketLastVersion{Version: c.Market.Version})
	app.PerpKeeperV2.SaveMarket(ctx, c.Market)
	app.PerpKeeperV2.SaveAMM(ctx, c.AMM)

	app.PerpKeeperV2.ReserveSnapshots.Insert(ctx, collections.Join(c.AMM.Pair, ctx.BlockTime()), types.ReserveSnapshot{
		Amm:         c.AMM,
		TimestampMs: ctx.BlockTime().UnixMilli(),
	})

<<<<<<< HEAD
	app.PerpKeeperV2.Collateral.Set(ctx, types.DefaultTestingCollateralNotForProd)
=======
	app.PerpKeeperV2.Collateral.Set(ctx, types.TestingCollateralDenomNUSD)
>>>>>>> 5c98a89e

	return ctx, nil, true
}

// CreateCustomMarket creates a market with custom parameters
func CreateCustomMarket(pair asset.Pair, marketModifiers ...MarketModifier) action.Action {
	market := types.DefaultMarket(pair)
	amm := types.AMM{
		Pair:            pair,
		Version:         1,
		BaseReserve:     sdk.NewDec(1e12),
		QuoteReserve:    sdk.NewDec(1e12),
		SqrtDepth:       sdk.NewDec(1e12),
		PriceMultiplier: sdk.OneDec(),
		TotalLong:       sdk.ZeroDec(),
		TotalShort:      sdk.ZeroDec(),
	}

	for _, modifier := range marketModifiers {
		modifier(&market, &amm)
	}

	return createMarketAction{
		Market: market,
		AMM:    amm,
	}
}

type MarketModifier func(market *types.Market, amm *types.AMM)

func WithPrepaidBadDebt(amount sdkmath.Int, collateral string) MarketModifier {
	return func(market *types.Market, amm *types.AMM) {
		market.PrepaidBadDebt = sdk.NewCoin(collateral, amount)
	}
}

func WithPricePeg(newValue sdk.Dec) MarketModifier {
	return func(market *types.Market, amm *types.AMM) {
		amm.PriceMultiplier = newValue
	}
}

func WithTotalLong(amount sdk.Dec) MarketModifier {
	return func(market *types.Market, amm *types.AMM) {
		amm.TotalLong = amount
	}
}

func WithTotalShort(amount sdk.Dec) MarketModifier {
	return func(market *types.Market, amm *types.AMM) {
		amm.TotalShort = amount
	}
}

func WithSqrtDepth(amount sdk.Dec) MarketModifier {
	return func(market *types.Market, amm *types.AMM) {
		amm.SqrtDepth = amount
		amm.BaseReserve = amount
		amm.QuoteReserve = amount
	}
}

func WithLatestMarketCPF(amount sdk.Dec) MarketModifier {
	return func(market *types.Market, amm *types.AMM) {
		market.LatestCumulativePremiumFraction = amount
	}
}

func WithMaxFundingRate(amount sdk.Dec) MarketModifier {
	return func(market *types.Market, amm *types.AMM) {
		market.MaxFundingRate = amount
	}
}

func WithVersion(version uint64) MarketModifier {
	return func(market *types.Market, amm *types.AMM) {
		market.Version = version
		amm.Version = version
	}
}

func WithEnabled(enabled bool) MarketModifier {
	return func(market *types.Market, amm *types.AMM) {
		market.Enabled = enabled
	}
}

type editPriceMultiplier struct {
	pair     asset.Pair
	newValue sdk.Dec
}

func (e editPriceMultiplier) Do(app *app.NibiruApp, ctx sdk.Context) (sdk.Context, error, bool) {
	err := app.PerpKeeperV2.EditPriceMultiplier(ctx, e.pair, e.newValue)
	return ctx, err, true
}

func EditPriceMultiplier(pair asset.Pair, newValue sdk.Dec) action.Action {
	return editPriceMultiplier{
		pair:     pair,
		newValue: newValue,
	}
}

type editSwapInvariant struct {
	pair     asset.Pair
	newValue sdk.Dec
}

func (e editSwapInvariant) Do(app *app.NibiruApp, ctx sdk.Context) (sdk.Context, error, bool) {
	err := app.PerpKeeperV2.EditSwapInvariant(ctx, e.pair, e.newValue)
	return ctx, err, true
}

func EditSwapInvariant(pair asset.Pair, newValue sdk.Dec) action.Action {
	return editSwapInvariant{
		pair:     pair,
		newValue: newValue,
	}
}

type createPool struct {
	pair   asset.Pair
	market types.Market
	amm    types.AMM
}

func (c createPool) Do(app *app.NibiruApp, ctx sdk.Context) (sdk.Context, error, bool) {
	err := app.PerpKeeperV2.Admin.CreateMarket(ctx, keeper.ArgsCreateMarket{
		Pair:            c.pair,
		PriceMultiplier: c.amm.PriceMultiplier,
		SqrtDepth:       c.amm.SqrtDepth,
		Market:          &c.market,
	})
	return ctx, err, true
}

func CreateMarket(pair asset.Pair, market types.Market, amm types.AMM) action.Action {
	return createPool{
		pair:   pair,
		market: market,
		amm:    amm,
	}
}

type setCollateral struct {
<<<<<<< HEAD
	Collateral tftypes.TFDenom
}

func (c setCollateral) Do(app *app.NibiruApp, ctx sdk.Context) (sdk.Context, error, bool) {
	err := app.PerpKeeperV2.Admin.UpdateCollateral(ctx, c.Collateral.Subdenom, c.Collateral.Creator)
	return ctx, err, true
}

func SetCollateral(collateral tftypes.TFDenom) action.Action {
	return setCollateral{
		Collateral: collateral,
=======
	Denom  string
	Sender string
}

func (c setCollateral) Do(app *app.NibiruApp, ctx sdk.Context) (sdk.Context, error, bool) {
	sudoers, err := app.SudoKeeper.Sudoers.Get(ctx)
	if err != nil {
		return ctx, err, true
	}
	sudoers.Root = common.NibiruTeam
	app.SudoKeeper.Sudoers.Set(ctx, sudoers)

	senderAddr, err := sdk.AccAddressFromBech32(c.Sender)
	if err != nil {
		return ctx, err, true
	}
	err = app.PerpKeeperV2.Admin.ChangeCollateralDenom(ctx, c.Denom, senderAddr)
	return ctx, err, true
}

func SetCollateral(denom string) action.Action {
	return setCollateral{
		Denom:  denom,
		Sender: common.NibiruTeam,
>>>>>>> 5c98a89e
	}
}<|MERGE_RESOLUTION|>--- conflicted
+++ resolved
@@ -13,7 +13,6 @@
 	"github.com/NibiruChain/nibiru/app"
 	"github.com/NibiruChain/nibiru/x/perp/v2/keeper"
 	"github.com/NibiruChain/nibiru/x/perp/v2/types"
-	tftypes "github.com/NibiruChain/nibiru/x/tokenfactory/types"
 )
 
 type logger struct {
@@ -47,11 +46,7 @@
 		TimestampMs: ctx.BlockTime().UnixMilli(),
 	})
 
-<<<<<<< HEAD
-	app.PerpKeeperV2.Collateral.Set(ctx, types.DefaultTestingCollateralNotForProd)
-=======
 	app.PerpKeeperV2.Collateral.Set(ctx, types.TestingCollateralDenomNUSD)
->>>>>>> 5c98a89e
 
 	return ctx, nil, true
 }
@@ -198,19 +193,6 @@
 }
 
 type setCollateral struct {
-<<<<<<< HEAD
-	Collateral tftypes.TFDenom
-}
-
-func (c setCollateral) Do(app *app.NibiruApp, ctx sdk.Context) (sdk.Context, error, bool) {
-	err := app.PerpKeeperV2.Admin.UpdateCollateral(ctx, c.Collateral.Subdenom, c.Collateral.Creator)
-	return ctx, err, true
-}
-
-func SetCollateral(collateral tftypes.TFDenom) action.Action {
-	return setCollateral{
-		Collateral: collateral,
-=======
 	Denom  string
 	Sender string
 }
@@ -235,6 +217,5 @@
 	return setCollateral{
 		Denom:  denom,
 		Sender: common.NibiruTeam,
->>>>>>> 5c98a89e
 	}
 }