--- conflicted
+++ resolved
@@ -18,11 +18,7 @@
 }
 
 func (c closeMarket) Do(app *app.NibiruApp, ctx sdk.Context) (sdk.Context, error) {
-<<<<<<< HEAD
-	err := app.PerpKeeperV2.Admin.CloseMarket(ctx, c.pair, c.sender)
-=======
-	err := app.PerpKeeperV2.Sudo().CloseMarket(ctx, c.pair)
->>>>>>> c2a96d5c
+	err := app.PerpKeeperV2.Sudo().CloseMarket(ctx, c.pair, c.sender)
 	if err != nil {
 		return ctx, err
 	}
@@ -41,11 +37,7 @@
 }
 
 func (c closeMarketShouldFail) Do(app *app.NibiruApp, ctx sdk.Context) (sdk.Context, error) {
-<<<<<<< HEAD
-	err := app.PerpKeeperV2.Admin.CloseMarket(ctx, c.pair, c.sender)
-=======
-	err := app.PerpKeeperV2.Sudo().CloseMarket(ctx, c.pair)
->>>>>>> c2a96d5c
+	err := app.PerpKeeperV2.Sudo().CloseMarket(ctx, c.pair, c.sender)
 	if err == nil {
 		return ctx, err
 	}
