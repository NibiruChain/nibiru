--- conflicted
+++ resolved
@@ -1,19 +1,17 @@
 package types
 
 import (
-<<<<<<< HEAD
 	"time"
 
 	sdk "github.com/cosmos/cosmos-sdk/types"
 
+	"encoding/json"
+
 	"github.com/NibiruChain/nibiru/x/common/asset"
 	"github.com/NibiruChain/nibiru/x/common/denoms"
 	epochstypes "github.com/NibiruChain/nibiru/x/epochs/types"
-=======
-	"encoding/json"
 
 	"github.com/cosmos/cosmos-sdk/codec"
->>>>>>> 1c184c36
 )
 
 // DefaultGenesis returns the default Capability genesis state
@@ -50,7 +48,6 @@
 	return nil
 }
 
-<<<<<<< HEAD
 func DefaultMarket(pair asset.Pair) Market {
 	return Market{
 		Pair:                            pair,
@@ -67,7 +64,8 @@
 		MaintenanceMarginRatio:          sdk.MustNewDecFromStr("0.0625"),
 		MaxLeverage:                     sdk.NewDec(10),
 	}
-=======
+}
+
 func GetGenesisStateFromAppState(cdc codec.JSONCodec, appState map[string]json.RawMessage) *GenesisState {
 	var genesisState GenesisState
 
@@ -76,5 +74,4 @@
 	}
 
 	return &genesisState
->>>>>>> 1c184c36
 }