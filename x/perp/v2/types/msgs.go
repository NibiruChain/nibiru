package types

import (
	"fmt"

	"github.com/cosmos/cosmos-sdk/types/errors"

	sdkerrors "cosmossdk.io/errors"
	sdk "github.com/cosmos/cosmos-sdk/types"
)

var (
	_ sdk.Msg = &MsgRemoveMargin{}
	_ sdk.Msg = &MsgAddMargin{}
	_ sdk.Msg = &MsgMarketOrder{}
	_ sdk.Msg = &MsgMultiLiquidate{}
	_ sdk.Msg = &MsgClosePosition{}
	_ sdk.Msg = &MsgDonateToEcosystemFund{}
	_ sdk.Msg = &MsgPartialClose{}
	_ sdk.Msg = &MsgAllocateEpochRebates{}
	_ sdk.Msg = &MsgWithdrawEpochRebates{}
	_ sdk.Msg = &MsgShiftPegMultiplier{}
	_ sdk.Msg = &MsgShiftSwapInvariant{}
	_ sdk.Msg = &MsgWithdrawFromPerpFund{}
)

// ------------------------ MsgRemoveMargin ------------------------

func (m MsgRemoveMargin) Route() string { return "perp" }
func (m MsgRemoveMargin) Type() string  { return "remove_margin_msg" }

func (m MsgRemoveMargin) ValidateBasic() error {
	if _, err := sdk.AccAddressFromBech32(m.Sender); err != nil {
		return err
	}

	err := m.Pair.Validate()
	if err != nil {
		return err
	}

	if !m.Margin.Amount.IsPositive() {
		return fmt.Errorf("margin must be positive, not: %v", m.Margin.Amount.String())
	}

	return nil
}

func (m MsgRemoveMargin) GetSignBytes() []byte {
	return sdk.MustSortJSON(ModuleCdc.MustMarshalJSON(&m))
}

func (m MsgRemoveMargin) GetSigners() []sdk.AccAddress {
	signer, err := sdk.AccAddressFromBech32(m.Sender)
	if err != nil {
		panic(err)
	}
	return []sdk.AccAddress{signer}
}

// ------------------------ MsgAddMargin ------------------------

func (m MsgAddMargin) Route() string { return "perp" }
func (m MsgAddMargin) Type() string  { return "add_margin_msg" }

func (m MsgAddMargin) ValidateBasic() error {
	if _, err := sdk.AccAddressFromBech32(m.Sender); err != nil {
		return err
	}

	err := m.Pair.Validate()
	if err != nil {
		return err
	}

	if !m.Margin.Amount.IsPositive() {
		return fmt.Errorf("margin must be positive, not: %v", m.Margin.Amount.String())
	}

	return nil
}

func (m MsgAddMargin) GetSignBytes() []byte {
	return sdk.MustSortJSON(ModuleCdc.MustMarshalJSON(&m))
}

func (m MsgAddMargin) GetSigners() []sdk.AccAddress {
	signer, err := sdk.AccAddressFromBech32(m.Sender)
	if err != nil {
		panic(err)
	}
	return []sdk.AccAddress{signer}
}

// ------------------------ MsgMarketOrder ------------------------

func (m MsgMarketOrder) Route() string { return "perp" }
func (m MsgMarketOrder) Type() string  { return "market_order_msg" }

func (m *MsgMarketOrder) ValidateBasic() error {
	if m.Side != Direction_SHORT && m.Side != Direction_LONG {
		return fmt.Errorf("invalid side")
	}
	if err := m.Pair.Validate(); err != nil {
		return err
	}
	if _, err := sdk.AccAddressFromBech32(m.Sender); err != nil {
		return err
	}
	if !m.Leverage.IsPositive() {
		return fmt.Errorf("leverage must always be greater than zero")
	}
	if m.BaseAssetAmountLimit.IsNegative() {
		return fmt.Errorf("base asset amount limit must not be negative")
	}
	if !m.QuoteAssetAmount.IsPositive() {
		return fmt.Errorf("quote asset amount must be always greater than zero")
	}

	return nil
}

func (m MsgMarketOrder) GetSignBytes() []byte {
	return sdk.MustSortJSON(ModuleCdc.MustMarshalJSON(&m))
}

func (m *MsgMarketOrder) GetSigners() []sdk.AccAddress {
	signer, err := sdk.AccAddressFromBech32(m.Sender)
	if err != nil {
		panic(err)
	}
	return []sdk.AccAddress{signer}
}

// ------------------------ MsgMultiLiquidate ------------------------

func (m MsgMultiLiquidate) Route() string { return "perp" }
func (m MsgMultiLiquidate) Type() string  { return "multi_liquidate_msg" }

func (m *MsgMultiLiquidate) ValidateBasic() error {
	if _, err := sdk.AccAddressFromBech32(m.Sender); err != nil {
		return err
	}

	for i, liquidation := range m.Liquidations {
		if _, err := sdk.AccAddressFromBech32(liquidation.Trader); err != nil {
			return fmt.Errorf("invalid liquidation at index %d: %w", i, err)
		}

		if err := liquidation.Pair.Validate(); err != nil {
			return fmt.Errorf("invalid liquidation at index %d: %w", i, err)
		}
	}

	return nil
}

func (m MsgMultiLiquidate) GetSignBytes() []byte {
	return sdk.MustSortJSON(ModuleCdc.MustMarshalJSON(&m))
}

func (m *MsgMultiLiquidate) GetSigners() []sdk.AccAddress {
	addr, err := sdk.AccAddressFromBech32(m.Sender)
	if err != nil {
		panic(err)
	}

	return []sdk.AccAddress{addr}
}

// ------------------------ MsgClosePosition ------------------------

func (m MsgClosePosition) Route() string { return "perp" }
func (m MsgClosePosition) Type() string  { return "close_position_msg" }

func (m MsgClosePosition) ValidateBasic() error {
	if _, err := sdk.AccAddressFromBech32(m.Sender); err != nil {
		return sdkerrors.Wrapf(errors.ErrInvalidAddress, "invalid sender address (%s)", err)
	}
	if err := m.Pair.Validate(); err != nil {
		return err
	}
	return nil
}

func (m MsgClosePosition) GetSignBytes() []byte {
	return sdk.MustSortJSON(ModuleCdc.MustMarshalJSON(&m))
}

func (m MsgClosePosition) GetSigners() []sdk.AccAddress {
	signer, err := sdk.AccAddressFromBech32(m.Sender)
	if err != nil {
		panic(err)
	}
	return []sdk.AccAddress{signer}
}

// ------------------------ MsgSettlePosition ------------------------

func (m MsgSettlePosition) Route() string { return "perp" }
func (m MsgSettlePosition) Type() string  { return "settle_position_msg" }

func (m MsgSettlePosition) ValidateBasic() error {
	if _, err := sdk.AccAddressFromBech32(m.Sender); err != nil {
		return sdkerrors.Wrapf(errors.ErrInvalidAddress, "invalid sender address (%s)", err)
	}
	if err := m.Pair.Validate(); err != nil {
		return err
	}

	return nil
}

func (m MsgSettlePosition) GetSignBytes() []byte {
	return sdk.MustSortJSON(ModuleCdc.MustMarshalJSON(&m))
}

func (m MsgSettlePosition) GetSigners() []sdk.AccAddress {
	signer, err := sdk.AccAddressFromBech32(m.Sender)
	if err != nil {
		panic(err)
	}
	return []sdk.AccAddress{signer}
}

// ------------------------ MsgDonateToEcosystemFund ------------------------

func (m MsgDonateToEcosystemFund) Route() string { return "perp" }
func (m MsgDonateToEcosystemFund) Type() string  { return "donate_to_ef_msg" }

func (m MsgDonateToEcosystemFund) ValidateBasic() error {
	if _, err := sdk.AccAddressFromBech32(m.Sender); err != nil {
		return sdkerrors.Wrapf(errors.ErrInvalidAddress, "invalid sender address (%s)", err)
	}
	if m.Donation.IsNil() || m.Donation.IsNegative() {
		return fmt.Errorf("invalid donation amount: %s", m.Donation.String())
	}
	return nil
}

func (m MsgDonateToEcosystemFund) GetSignBytes() []byte {
	return sdk.MustSortJSON(ModuleCdc.MustMarshalJSON(&m))
}

func (m MsgDonateToEcosystemFund) GetSigners() []sdk.AccAddress {
	signer, err := sdk.AccAddressFromBech32(m.Sender)
	if err != nil {
		panic(err)
	}
	return []sdk.AccAddress{signer}
}

// ------------------------ MsgPartialClose ------------------------

func (m MsgPartialClose) Route() string { return "perp" }
func (m MsgPartialClose) Type() string  { return "partial_close_msg" }

func (m MsgPartialClose) ValidateBasic() error {
	if _, err := sdk.AccAddressFromBech32(m.Sender); err != nil {
		return sdkerrors.Wrapf(errors.ErrInvalidAddress, "invalid sender address (%s)", err)
	}
	if err := m.Pair.Validate(); err != nil {
		return err
	}
	if !m.Size_.IsPositive() {
		return fmt.Errorf("invalid size amount: %s", m.Size_.String())
	}
	return nil
}

func (m MsgPartialClose) GetSignBytes() []byte {
	return sdk.MustSortJSON(ModuleCdc.MustMarshalJSON(&m))
}

func (m MsgPartialClose) GetSigners() []sdk.AccAddress {
	signer, err := sdk.AccAddressFromBech32(m.Sender)
	if err != nil {
		panic(err)
	}
	return []sdk.AccAddress{signer}
}

// ------------------------ MsgChangeCollateralDenom ------------------------

func (m MsgChangeCollateralDenom) Route() string { return "perp" }
func (m MsgChangeCollateralDenom) Type() string  { return "change_collateral_denom_msg" }

func (m MsgChangeCollateralDenom) ValidateBasic() error {
	if _, err := sdk.AccAddressFromBech32(m.Sender); err != nil {
		return sdkerrors.Wrapf(errors.ErrInvalidAddress, "invalid sender address (%s)", err)
	}
	if err := sdk.ValidateDenom(m.NewDenom); err != nil {
		return err
	}
	return nil
}

func (m MsgChangeCollateralDenom) GetSignBytes() []byte {
	return sdk.MustSortJSON(ModuleCdc.MustMarshalJSON(&m))
}

func (m MsgChangeCollateralDenom) GetSigners() []sdk.AccAddress {
	signer, err := sdk.AccAddressFromBech32(m.Sender)
	if err != nil {
		panic(err)
	}
	return []sdk.AccAddress{signer}
}

// ------------------------ MsgAllocateEpochRebates ------------------------

func (m MsgAllocateEpochRebates) ValidateBasic() error {
	if _, err := sdk.AccAddressFromBech32(m.Sender); err != nil {
		return sdkerrors.Wrapf(errors.ErrInvalidAddress, "invalid sender address (%s)", err)
	}
	if err := m.Rebates.Validate(); err != nil {
		return err
	}
	return nil
}

func (m MsgAllocateEpochRebates) GetSigners() []sdk.AccAddress {
	signer, err := sdk.AccAddressFromBech32(m.Sender)
	if err != nil {
		panic(err)
	}
	return []sdk.AccAddress{signer}
}

func (m MsgAllocateEpochRebates) GetSignBytes() []byte {
	return sdk.MustSortJSON(ModuleCdc.MustMarshalJSON(&m))
}

// ------------------------ MsgWithdrawEpochRebates ------------------------

func (m MsgWithdrawEpochRebates) ValidateBasic() error {
	if _, err := sdk.AccAddressFromBech32(m.Sender); err != nil {
		return sdkerrors.Wrapf(errors.ErrInvalidAddress, "invalid sender address (%s)", err)
	}
	if len(m.Epochs) == 0 {
		return fmt.Errorf("epochs cannot be empty")
	}
	return nil
}

func (m MsgWithdrawEpochRebates) GetSigners() []sdk.AccAddress {
	signer, err := sdk.AccAddressFromBech32(m.Sender)
	if err != nil {
		panic(err)
	}
	return []sdk.AccAddress{signer}
}

func (m MsgWithdrawEpochRebates) GetSignBytes() []byte {
	return sdk.MustSortJSON(ModuleCdc.MustMarshalJSON(&m))
}

// ------------------------ MsgShiftPegMultiplier ------------------------

func (m MsgShiftPegMultiplier) ValidateBasic() error {
	if _, err := sdk.AccAddressFromBech32(m.Sender); err != nil {
		return sdkerrors.Wrapf(errors.ErrInvalidAddress, "invalid sender address (%s)", err)
	}
	if err := m.Pair.Validate(); err != nil {
		return err
	}
	if !m.NewPegMult.IsPositive() {
		return fmt.Errorf("%w: got value %s", ErrAmmNonPositivePegMult, m.NewPegMult)
	}
	return nil
}

func (m MsgShiftPegMultiplier) GetSigners() []sdk.AccAddress {
	signer, err := sdk.AccAddressFromBech32(m.Sender)
	if err != nil {
		panic(err)
	}
	return []sdk.AccAddress{signer}
}

func (m MsgShiftPegMultiplier) GetSignBytes() []byte {
	return sdk.MustSortJSON(ModuleCdc.MustMarshalJSON(&m))
}

// ------------------------ MsgShiftSwapInvariant ------------------------

func (m MsgShiftSwapInvariant) ValidateBasic() error {
	if _, err := sdk.AccAddressFromBech32(m.Sender); err != nil {
		return sdkerrors.Wrapf(errors.ErrInvalidAddress, "invalid sender address (%s)", err)
	}
	if err := m.Pair.Validate(); err != nil {
		return err
	}
	if !m.NewSwapInvariant.IsPositive() {
		return fmt.Errorf("%w: got value %s", ErrAmmNonPositiveSwapInvariant, m.NewSwapInvariant)
	}
	return nil
}

func (m MsgShiftSwapInvariant) GetSigners() []sdk.AccAddress {
	signer, err := sdk.AccAddressFromBech32(m.Sender)
	if err != nil {
		panic(err)
	}
	return []sdk.AccAddress{signer}
}

func (m MsgShiftSwapInvariant) GetSignBytes() []byte {
	return sdk.MustSortJSON(ModuleCdc.MustMarshalJSON(&m))
}

<<<<<<< HEAD
// ------------------------ MsgCreateMarket ------------------------

func (m MsgCreateMarket) ValidateBasic() error {
	if err := m.Pair.Validate(); err != nil {
		return err
	}
	if !m.SqrtDepth.IsPositive() {
		return fmt.Errorf("sqrt depth must be positive, not: %v", m.SqrtDepth.String())
	}
	if !m.PriceMultiplier.IsPositive() {
		return fmt.Errorf("price multiplier must be positive, not: %v", m.PriceMultiplier.String())
=======
// ------------------------ MsgWithdrawFromPerpFund ------------------------

func (m MsgWithdrawFromPerpFund) ValidateBasic() error {
	if _, err := sdk.AccAddressFromBech32(m.Sender); err != nil {
		return fmt.Errorf("%w: invalid sender address (%s): %s",
			errors.ErrInvalidAddress, m.Sender, err,
		)
	}
	if !m.Amount.IsPositive() {
		return fmt.Errorf(
			"%w: msg \"amount\" must be positive, got %s", ErrGeneric, m.Amount)
	}
	if _, err := sdk.AccAddressFromBech32(m.ToAddr); err != nil {
		return fmt.Errorf("%w: invalid \"to_addr\" (%s): %s",
			errors.ErrInvalidAddress, m.ToAddr, err,
		)
>>>>>>> c2a96d5c
	}
	return nil
}

<<<<<<< HEAD
func (m MsgCreateMarket) GetSigners() []sdk.AccAddress {
=======
func (m MsgWithdrawFromPerpFund) GetSigners() []sdk.AccAddress {
>>>>>>> c2a96d5c
	signer, err := sdk.AccAddressFromBech32(m.Sender)
	if err != nil {
		panic(err)
	}
<<<<<<< HEAD

	return []sdk.AccAddress{signer}
=======
	return []sdk.AccAddress{signer}
}

func (m MsgWithdrawFromPerpFund) GetSignBytes() []byte {
	return sdk.MustSortJSON(ModuleCdc.MustMarshalJSON(&m))
>>>>>>> c2a96d5c
}<|MERGE_RESOLUTION|>--- conflicted
+++ resolved
@@ -409,19 +409,6 @@
 	return sdk.MustSortJSON(ModuleCdc.MustMarshalJSON(&m))
 }
 
-<<<<<<< HEAD
-// ------------------------ MsgCreateMarket ------------------------
-
-func (m MsgCreateMarket) ValidateBasic() error {
-	if err := m.Pair.Validate(); err != nil {
-		return err
-	}
-	if !m.SqrtDepth.IsPositive() {
-		return fmt.Errorf("sqrt depth must be positive, not: %v", m.SqrtDepth.String())
-	}
-	if !m.PriceMultiplier.IsPositive() {
-		return fmt.Errorf("price multiplier must be positive, not: %v", m.PriceMultiplier.String())
-=======
 // ------------------------ MsgWithdrawFromPerpFund ------------------------
 
 func (m MsgWithdrawFromPerpFund) ValidateBasic() error {
@@ -438,28 +425,42 @@
 		return fmt.Errorf("%w: invalid \"to_addr\" (%s): %s",
 			errors.ErrInvalidAddress, m.ToAddr, err,
 		)
->>>>>>> c2a96d5c
-	}
-	return nil
-}
-
-<<<<<<< HEAD
+	}
+	return nil
+}
+
+func (m MsgWithdrawFromPerpFund) GetSigners() []sdk.AccAddress {
+	signer, err := sdk.AccAddressFromBech32(m.Sender)
+	if err != nil {
+		panic(err)
+	}
+	return []sdk.AccAddress{signer}
+}
+
+func (m MsgWithdrawFromPerpFund) GetSignBytes() []byte {
+	return sdk.MustSortJSON(ModuleCdc.MustMarshalJSON(&m))
+}
+
+// ------------------------ MsgCreateMarket ------------------------
+
+func (m MsgCreateMarket) ValidateBasic() error {
+	if err := m.Pair.Validate(); err != nil {
+		return err
+	}
+	if !m.SqrtDepth.IsPositive() {
+		return fmt.Errorf("sqrt depth must be positive, not: %v", m.SqrtDepth.String())
+	}
+	if !m.PriceMultiplier.IsPositive() {
+		return fmt.Errorf("price multiplier must be positive, not: %v", m.PriceMultiplier.String())
+	}
+	return nil
+}
+
 func (m MsgCreateMarket) GetSigners() []sdk.AccAddress {
-=======
-func (m MsgWithdrawFromPerpFund) GetSigners() []sdk.AccAddress {
->>>>>>> c2a96d5c
-	signer, err := sdk.AccAddressFromBech32(m.Sender)
-	if err != nil {
-		panic(err)
-	}
-<<<<<<< HEAD
-
-	return []sdk.AccAddress{signer}
-=======
-	return []sdk.AccAddress{signer}
-}
-
-func (m MsgWithdrawFromPerpFund) GetSignBytes() []byte {
-	return sdk.MustSortJSON(ModuleCdc.MustMarshalJSON(&m))
->>>>>>> c2a96d5c
+	signer, err := sdk.AccAddressFromBech32(m.Sender)
+	if err != nil {
+		panic(err)
+	}
+
+	return []sdk.AccAddress{signer}
 }