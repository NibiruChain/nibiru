package types

import (
	"fmt"

	"github.com/cosmos/cosmos-sdk/types/errors"

	sdkerrors "cosmossdk.io/errors"
	sdk "github.com/cosmos/cosmos-sdk/types"
)

var (
	_ sdk.Msg = &MsgRemoveMargin{}
	_ sdk.Msg = &MsgAddMargin{}
	_ sdk.Msg = &MsgMarketOrder{}
	_ sdk.Msg = &MsgMultiLiquidate{}
	_ sdk.Msg = &MsgClosePosition{}
	_ sdk.Msg = &MsgDonateToEcosystemFund{}
	_ sdk.Msg = &MsgPartialClose{}
	_ sdk.Msg = &MsgAllocateEpochRebates{}
	_ sdk.Msg = &MsgWithdrawEpochRebates{}
	_ sdk.Msg = &MsgShiftPegMultiplier{}
	_ sdk.Msg = &MsgShiftSwapInvariant{}
	_ sdk.Msg = &MsgWithdrawFromPerpFund{}
)

// ------------------------ MsgRemoveMargin ------------------------

func (m MsgRemoveMargin) Route() string { return "perp" }
func (m MsgRemoveMargin) Type() string  { return "remove_margin_msg" }

func (m MsgRemoveMargin) ValidateBasic() error {
	if _, err := sdk.AccAddressFromBech32(m.Sender); err != nil {
		return err
	}

	err := m.Pair.Validate()
	if err != nil {
		return err
	}

	if !m.Margin.Amount.IsPositive() {
		return fmt.Errorf("margin must be positive, not: %v", m.Margin.Amount.String())
	}

	return nil
}

func (m MsgRemoveMargin) GetSignBytes() []byte {
	return sdk.MustSortJSON(ModuleCdc.MustMarshalJSON(&m))
}

func (m MsgRemoveMargin) GetSigners() []sdk.AccAddress {
	signer, err := sdk.AccAddressFromBech32(m.Sender)
	if err != nil {
		panic(err)
	}
	return []sdk.AccAddress{signer}
}

// ------------------------ MsgAddMargin ------------------------

func (m MsgAddMargin) Route() string { return "perp" }
func (m MsgAddMargin) Type() string  { return "add_margin_msg" }

func (m MsgAddMargin) ValidateBasic() error {
	if _, err := sdk.AccAddressFromBech32(m.Sender); err != nil {
		return err
	}

	err := m.Pair.Validate()
	if err != nil {
		return err
	}

	if !m.Margin.Amount.IsPositive() {
		return fmt.Errorf("margin must be positive, not: %v", m.Margin.Amount.String())
	}

	return nil
}

func (m MsgAddMargin) GetSignBytes() []byte {
	return sdk.MustSortJSON(ModuleCdc.MustMarshalJSON(&m))
}

func (m MsgAddMargin) GetSigners() []sdk.AccAddress {
	signer, err := sdk.AccAddressFromBech32(m.Sender)
	if err != nil {
		panic(err)
	}
	return []sdk.AccAddress{signer}
}

// ------------------------ MsgMarketOrder ------------------------

func (m MsgMarketOrder) Route() string { return "perp" }
func (m MsgMarketOrder) Type() string  { return "market_order_msg" }

func (m *MsgMarketOrder) ValidateBasic() error {
	if m.Side != Direction_SHORT && m.Side != Direction_LONG {
		return fmt.Errorf("invalid side")
	}
	if err := m.Pair.Validate(); err != nil {
		return err
	}
	if _, err := sdk.AccAddressFromBech32(m.Sender); err != nil {
		return err
	}
	if !m.Leverage.IsPositive() {
		return fmt.Errorf("leverage must always be greater than zero")
	}
	if m.BaseAssetAmountLimit.IsNegative() {
		return fmt.Errorf("base asset amount limit must not be negative")
	}
	if !m.QuoteAssetAmount.IsPositive() {
		return fmt.Errorf("quote asset amount must be always greater than zero")
	}

	return nil
}

func (m MsgMarketOrder) GetSignBytes() []byte {
	return sdk.MustSortJSON(ModuleCdc.MustMarshalJSON(&m))
}

func (m *MsgMarketOrder) GetSigners() []sdk.AccAddress {
	signer, err := sdk.AccAddressFromBech32(m.Sender)
	if err != nil {
		panic(err)
	}
	return []sdk.AccAddress{signer}
}

// ------------------------ MsgMultiLiquidate ------------------------

func (m MsgMultiLiquidate) Route() string { return "perp" }
func (m MsgMultiLiquidate) Type() string  { return "multi_liquidate_msg" }

func (m *MsgMultiLiquidate) ValidateBasic() error {
	if _, err := sdk.AccAddressFromBech32(m.Sender); err != nil {
		return err
	}

	for i, liquidation := range m.Liquidations {
		if _, err := sdk.AccAddressFromBech32(liquidation.Trader); err != nil {
			return fmt.Errorf("invalid liquidation at index %d: %w", i, err)
		}

		if err := liquidation.Pair.Validate(); err != nil {
			return fmt.Errorf("invalid liquidation at index %d: %w", i, err)
		}
	}

	return nil
}

func (m MsgMultiLiquidate) GetSignBytes() []byte {
	return sdk.MustSortJSON(ModuleCdc.MustMarshalJSON(&m))
}

func (m *MsgMultiLiquidate) GetSigners() []sdk.AccAddress {
	addr, err := sdk.AccAddressFromBech32(m.Sender)
	if err != nil {
		panic(err)
	}

	return []sdk.AccAddress{addr}
}

// ------------------------ MsgClosePosition ------------------------

func (m MsgClosePosition) Route() string { return "perp" }
func (m MsgClosePosition) Type() string  { return "close_position_msg" }

func (m MsgClosePosition) ValidateBasic() error {
	if _, err := sdk.AccAddressFromBech32(m.Sender); err != nil {
		return sdkerrors.Wrapf(errors.ErrInvalidAddress, "invalid sender address (%s)", err)
	}
	if err := m.Pair.Validate(); err != nil {
		return err
	}
	return nil
}

func (m MsgClosePosition) GetSignBytes() []byte {
	return sdk.MustSortJSON(ModuleCdc.MustMarshalJSON(&m))
}

func (m MsgClosePosition) GetSigners() []sdk.AccAddress {
	signer, err := sdk.AccAddressFromBech32(m.Sender)
	if err != nil {
		panic(err)
	}
	return []sdk.AccAddress{signer}
}

// ------------------------ MsgSettlePosition ------------------------

func (m MsgSettlePosition) Route() string { return "perp" }
func (m MsgSettlePosition) Type() string  { return "settle_position_msg" }

func (m MsgSettlePosition) ValidateBasic() error {
	if _, err := sdk.AccAddressFromBech32(m.Sender); err != nil {
		return sdkerrors.Wrapf(errors.ErrInvalidAddress, "invalid sender address (%s)", err)
	}
	if err := m.Pair.Validate(); err != nil {
		return err
	}

	return nil
}

func (m MsgSettlePosition) GetSignBytes() []byte {
	return sdk.MustSortJSON(ModuleCdc.MustMarshalJSON(&m))
}

func (m MsgSettlePosition) GetSigners() []sdk.AccAddress {
	signer, err := sdk.AccAddressFromBech32(m.Sender)
	if err != nil {
		panic(err)
	}
	return []sdk.AccAddress{signer}
}

// ------------------------ MsgDonateToEcosystemFund ------------------------

func (m MsgDonateToEcosystemFund) Route() string { return "perp" }
func (m MsgDonateToEcosystemFund) Type() string  { return "donate_to_ef_msg" }

func (m MsgDonateToEcosystemFund) ValidateBasic() error {
	if _, err := sdk.AccAddressFromBech32(m.Sender); err != nil {
		return sdkerrors.Wrapf(errors.ErrInvalidAddress, "invalid sender address (%s)", err)
	}
	if m.Donation.IsNil() || m.Donation.IsNegative() {
		return fmt.Errorf("invalid donation amount: %s", m.Donation.String())
	}
	return nil
}

func (m MsgDonateToEcosystemFund) GetSignBytes() []byte {
	return sdk.MustSortJSON(ModuleCdc.MustMarshalJSON(&m))
}

func (m MsgDonateToEcosystemFund) GetSigners() []sdk.AccAddress {
	signer, err := sdk.AccAddressFromBech32(m.Sender)
	if err != nil {
		panic(err)
	}
	return []sdk.AccAddress{signer}
}

// ------------------------ MsgPartialClose ------------------------

func (m MsgPartialClose) Route() string { return "perp" }
func (m MsgPartialClose) Type() string  { return "partial_close_msg" }

func (m MsgPartialClose) ValidateBasic() error {
	if _, err := sdk.AccAddressFromBech32(m.Sender); err != nil {
		return sdkerrors.Wrapf(errors.ErrInvalidAddress, "invalid sender address (%s)", err)
	}
	if err := m.Pair.Validate(); err != nil {
		return err
	}
	if !m.Size_.IsPositive() {
		return fmt.Errorf("invalid size amount: %s", m.Size_.String())
	}
	return nil
}

func (m MsgPartialClose) GetSignBytes() []byte {
	return sdk.MustSortJSON(ModuleCdc.MustMarshalJSON(&m))
}

func (m MsgPartialClose) GetSigners() []sdk.AccAddress {
	signer, err := sdk.AccAddressFromBech32(m.Sender)
	if err != nil {
		panic(err)
	}
	return []sdk.AccAddress{signer}
}

// ------------------------ MsgChangeCollateralDenom ------------------------

func (m MsgChangeCollateralDenom) Route() string { return "perp" }
func (m MsgChangeCollateralDenom) Type() string  { return "change_collateral_denom_msg" }

func (m MsgChangeCollateralDenom) ValidateBasic() error {
	if _, err := sdk.AccAddressFromBech32(m.Sender); err != nil {
		return sdkerrors.Wrapf(errors.ErrInvalidAddress, "invalid sender address (%s)", err)
	}
	if err := sdk.ValidateDenom(m.NewDenom); err != nil {
		return err
	}
	return nil
}

func (m MsgChangeCollateralDenom) GetSignBytes() []byte {
	return sdk.MustSortJSON(ModuleCdc.MustMarshalJSON(&m))
}

func (m MsgChangeCollateralDenom) GetSigners() []sdk.AccAddress {
	signer, err := sdk.AccAddressFromBech32(m.Sender)
	if err != nil {
		panic(err)
	}
	return []sdk.AccAddress{signer}
}

// ------------------------ MsgAllocateEpochRebates ------------------------

func (m MsgAllocateEpochRebates) ValidateBasic() error {
	if _, err := sdk.AccAddressFromBech32(m.Sender); err != nil {
		return sdkerrors.Wrapf(errors.ErrInvalidAddress, "invalid sender address (%s)", err)
	}
	if err := m.Rebates.Validate(); err != nil {
		return err
	}
	return nil
}

func (m MsgAllocateEpochRebates) GetSigners() []sdk.AccAddress {
	signer, err := sdk.AccAddressFromBech32(m.Sender)
	if err != nil {
		panic(err)
	}
	return []sdk.AccAddress{signer}
}

func (m MsgAllocateEpochRebates) GetSignBytes() []byte {
	return sdk.MustSortJSON(ModuleCdc.MustMarshalJSON(&m))
}

// ------------------------ MsgWithdrawEpochRebates ------------------------

func (m MsgWithdrawEpochRebates) ValidateBasic() error {
	if _, err := sdk.AccAddressFromBech32(m.Sender); err != nil {
		return sdkerrors.Wrapf(errors.ErrInvalidAddress, "invalid sender address (%s)", err)
	}
	if len(m.Epochs) == 0 {
		return fmt.Errorf("epochs cannot be empty")
	}
	return nil
}

func (m MsgWithdrawEpochRebates) GetSigners() []sdk.AccAddress {
	signer, err := sdk.AccAddressFromBech32(m.Sender)
	if err != nil {
		panic(err)
	}
	return []sdk.AccAddress{signer}
}

func (m MsgWithdrawEpochRebates) GetSignBytes() []byte {
	return sdk.MustSortJSON(ModuleCdc.MustMarshalJSON(&m))
}

// ------------------------ MsgShiftPegMultiplier ------------------------

func (m MsgShiftPegMultiplier) ValidateBasic() error {
	if _, err := sdk.AccAddressFromBech32(m.Sender); err != nil {
		return sdkerrors.Wrapf(errors.ErrInvalidAddress, "invalid sender address (%s)", err)
	}
	if err := m.Pair.Validate(); err != nil {
		return err
	}
	if !m.NewPegMult.IsPositive() {
		return fmt.Errorf("%w: got value %s", ErrAmmNonPositivePegMult, m.NewPegMult)
	}
	return nil
}

func (m MsgShiftPegMultiplier) GetSigners() []sdk.AccAddress {
	signer, err := sdk.AccAddressFromBech32(m.Sender)
	if err != nil {
		panic(err)
	}
	return []sdk.AccAddress{signer}
}

func (m MsgShiftPegMultiplier) GetSignBytes() []byte {
	return sdk.MustSortJSON(ModuleCdc.MustMarshalJSON(&m))
}

// ------------------------ MsgShiftSwapInvariant ------------------------

func (m MsgShiftSwapInvariant) ValidateBasic() error {
	if _, err := sdk.AccAddressFromBech32(m.Sender); err != nil {
		return sdkerrors.Wrapf(errors.ErrInvalidAddress, "invalid sender address (%s)", err)
	}
	if err := m.Pair.Validate(); err != nil {
		return err
	}
	if !m.NewSwapInvariant.IsPositive() {
		return fmt.Errorf("%w: got value %s", ErrAmmNonPositiveSwapInvariant, m.NewSwapInvariant)
	}
	return nil
}

func (m MsgShiftSwapInvariant) GetSigners() []sdk.AccAddress {
	signer, err := sdk.AccAddressFromBech32(m.Sender)
	if err != nil {
		panic(err)
	}
	return []sdk.AccAddress{signer}
}

func (m MsgShiftSwapInvariant) GetSignBytes() []byte {
	return sdk.MustSortJSON(ModuleCdc.MustMarshalJSON(&m))
}

<<<<<<< HEAD
// ------------------------ MsgCloseMarket ------------------------

func (m MsgCloseMarket) ValidateBasic() error {
	if _, err := sdk.AccAddressFromBech32(m.Sender); err != nil {
		return sdkerrors.Wrapf(errors.ErrInvalidAddress, "invalid sender address (%s)", err)
	}

	if err := m.Pair.Validate(); err != nil {
		return err
=======
// ------------------------ MsgWithdrawFromPerpFund ------------------------

func (m MsgWithdrawFromPerpFund) ValidateBasic() error {
	if _, err := sdk.AccAddressFromBech32(m.Sender); err != nil {
		return fmt.Errorf("%w: invalid sender address (%s): %s",
			errors.ErrInvalidAddress, m.Sender, err,
		)
	}
	if !m.Amount.IsPositive() {
		return fmt.Errorf(
			"%w: msg \"amount\" must be positive, got %s", ErrGeneric, m.Amount)
	}
	if _, err := sdk.AccAddressFromBech32(m.ToAddr); err != nil {
		return fmt.Errorf("%w: invalid \"to_addr\" (%s): %s",
			errors.ErrInvalidAddress, m.ToAddr, err,
		)
>>>>>>> c2a96d5c
	}
	return nil
}

<<<<<<< HEAD
func (m MsgCloseMarket) GetSigners() []sdk.AccAddress {
=======
func (m MsgWithdrawFromPerpFund) GetSigners() []sdk.AccAddress {
>>>>>>> c2a96d5c
	signer, err := sdk.AccAddressFromBech32(m.Sender)
	if err != nil {
		panic(err)
	}
<<<<<<< HEAD

	return []sdk.AccAddress{signer}
=======
	return []sdk.AccAddress{signer}
}

func (m MsgWithdrawFromPerpFund) GetSignBytes() []byte {
	return sdk.MustSortJSON(ModuleCdc.MustMarshalJSON(&m))
>>>>>>> c2a96d5c
}<|MERGE_RESOLUTION|>--- conflicted
+++ resolved
@@ -409,7 +409,6 @@
 	return sdk.MustSortJSON(ModuleCdc.MustMarshalJSON(&m))
 }
 
-<<<<<<< HEAD
 // ------------------------ MsgCloseMarket ------------------------
 
 func (m MsgCloseMarket) ValidateBasic() error {
@@ -419,7 +418,19 @@
 
 	if err := m.Pair.Validate(); err != nil {
 		return err
-=======
+	}
+	return nil
+}
+
+func (m MsgCloseMarket) GetSigners() []sdk.AccAddress {
+	signer, err := sdk.AccAddressFromBech32(m.Sender)
+	if err != nil {
+		panic(err)
+	}
+
+	return []sdk.AccAddress{signer}
+}
+
 // ------------------------ MsgWithdrawFromPerpFund ------------------------
 
 func (m MsgWithdrawFromPerpFund) ValidateBasic() error {
@@ -436,28 +447,18 @@
 		return fmt.Errorf("%w: invalid \"to_addr\" (%s): %s",
 			errors.ErrInvalidAddress, m.ToAddr, err,
 		)
->>>>>>> c2a96d5c
-	}
-	return nil
-}
-
-<<<<<<< HEAD
-func (m MsgCloseMarket) GetSigners() []sdk.AccAddress {
-=======
+	}
+	return nil
+}
+
 func (m MsgWithdrawFromPerpFund) GetSigners() []sdk.AccAddress {
->>>>>>> c2a96d5c
-	signer, err := sdk.AccAddressFromBech32(m.Sender)
-	if err != nil {
-		panic(err)
-	}
-<<<<<<< HEAD
-
-	return []sdk.AccAddress{signer}
-=======
+	signer, err := sdk.AccAddressFromBech32(m.Sender)
+	if err != nil {
+		panic(err)
+	}
 	return []sdk.AccAddress{signer}
 }
 
 func (m MsgWithdrawFromPerpFund) GetSignBytes() []byte {
 	return sdk.MustSortJSON(ModuleCdc.MustMarshalJSON(&m))
->>>>>>> c2a96d5c
 }