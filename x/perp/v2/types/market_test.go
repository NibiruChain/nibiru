--- conflicted
+++ resolved
@@ -33,65 +33,39 @@
 		requiredError string
 	}{
 		{
-<<<<<<< HEAD
 			modifier:      func(m Market) Market { return m.WithMaintenanceMarginRatio(sdk.NewDec(-1)) },
-			requiredError: "maintenance margin ratio ratio must be 0 <= ratio <= 1"},
+			requiredError: "maintenance margin ratio ratio must be 0 <= ratio <= 1",
+		},
 		{
 			modifier:      func(m Market) Market { return m.WithEcosystemFee(sdk.NewDec(2)) },
-			requiredError: "ecosystem fund fee ratio must be 0 <= ratio <= 1"},
+			requiredError: "ecosystem fund fee ratio must be 0 <= ratio <= 1",
+		},
 		{
 			modifier:      func(m Market) Market { return m.WithExchangeFee(sdk.NewDec(-1)) },
-			requiredError: "exchange fee ratio must be 0 <= ratio <= 1"},
+			requiredError: "exchange fee ratio must be 0 <= ratio <= 1",
+		},
 		{
 			modifier:      func(m Market) Market { return m.WithLiquidationFee(sdk.NewDec(2)) },
-			requiredError: "liquidation fee ratio must be 0 <= ratio <= 1"},
+			requiredError: "liquidation fee ratio must be 0 <= ratio <= 1",
+		},
 		{
 			modifier:      func(m Market) Market { return m.WithPartialLiquidationRatio(sdk.NewDec(-1)) },
-			requiredError: "partial liquidation ratio must be 0 <= ratio <= 1"},
+			requiredError: "partial liquidation ratio must be 0 <= ratio <= 1",
+		},
 		{
 			modifier:      func(m Market) Market { return m.WithMaxLeverage(sdk.ZeroDec()) },
-			requiredError: "max leverage must be > 0"},
+			requiredError: "max leverage must be > 0",
+		},
 		{
 			modifier:      func(m Market) Market { return m.WithMaxFundingRate(sdk.NewDec(-1)) },
-			requiredError: "max funding rate must be >= 0"},
+			requiredError: "max funding rate must be >= 0",
+		},
 		{
 			modifier: func(m Market) Market {
 				return m.WithMaxLeverage(sdk.NewDec(20)).WithMaintenanceMarginRatio(sdk.NewDec(1))
 			},
-			requiredError: "margin ratio opened with max leverage position will be lower than Maintenance margin ratio"},
-=======
-			modifier:      func(m *Market) { m.WithMaintenanceMarginRatio(sdk.NewDec(-1)) },
-			requiredError: "maintenance margin ratio ratio must be 0 <= ratio <= 1",
-		},
-		{
-			modifier:      func(m *Market) { m.WithEcosystemFee(sdk.NewDec(2)) },
-			requiredError: "ecosystem fund fee ratio must be 0 <= ratio <= 1",
-		},
-		{
-			modifier:      func(m *Market) { m.WithExchangeFee(sdk.NewDec(-1)) },
-			requiredError: "exchange fee ratio must be 0 <= ratio <= 1",
-		},
-		{
-			modifier:      func(m *Market) { m.WithLiquidationFee(sdk.NewDec(2)) },
-			requiredError: "liquidation fee ratio must be 0 <= ratio <= 1",
-		},
-		{
-			modifier:      func(m *Market) { m.WithPartialLiquidationRatio(sdk.NewDec(-1)) },
-			requiredError: "partial liquidation ratio must be 0 <= ratio <= 1",
-		},
-		{
-			modifier:      func(m *Market) { m.WithMaxLeverage(sdk.ZeroDec()) },
-			requiredError: "max leverage must be > 0",
-		},
-		{
-			modifier:      func(m *Market) { m.WithMaxFundingRate(sdk.NewDec(-1)) },
-			requiredError: "max funding rate must be >= 0",
-		},
-		{
-			modifier:      func(m *Market) { m.WithMaxLeverage(sdk.NewDec(20)).WithMaintenanceMarginRatio(sdk.NewDec(1)) },
 			requiredError: "margin ratio opened with max leverage position will be lower than Maintenance margin ratio",
 		},
->>>>>>> f5a26bac
 	}
 	for _, tc := range testCases {
 		tc := tc
