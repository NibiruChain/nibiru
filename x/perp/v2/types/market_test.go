--- conflicted
+++ resolved
@@ -139,11 +139,7 @@
 		},
 		{
 			modifier: func(m Market) Market {
-<<<<<<< HEAD
-				return m.WithPrepaidBadDebt(sdk.NewCoin(DefaultTestingCollateralNotForProd.String(), sdk.OneInt()))
-=======
 				return m.WithPrepaidBadDebt(sdk.NewCoin(TestingCollateralDenomNUSD, sdk.OneInt()))
->>>>>>> 5c98a89e
 			},
 			requiredError: "expected market prepaid bad debt",
 		},
