--- conflicted
+++ resolved
@@ -17,20 +17,12 @@
 type ChangeReason string
 
 const (
-<<<<<<< HEAD
-	ChangeReason_MarketOrder   ChangeReason = "market_order"
-	ChangeReason_ClosePosition ChangeReason = "close_position"
-	ChangeReason_AddMargin     ChangeReason = "add_margin"
-	ChangeReason_RemoveMargin  ChangeReason = "remove_margin"
-	ChangeReason_Liquidate     ChangeReason = "liquidate"
-=======
-	ChangeReason_OpenPosition       ChangeReason = "open_position"
+	ChangeReason_MarketOrder        ChangeReason = "market_order"
 	ChangeReason_ClosePosition      ChangeReason = "close_position"
 	ChangeReason_AddMargin          ChangeReason = "add_margin"
 	ChangeReason_RemoveMargin       ChangeReason = "remove_margin"
 	ChangeReason_PartialLiquidation ChangeReason = "partial_liquidation"
 	ChangeReason_FullLiquidation    ChangeReason = "full_liquidation"
->>>>>>> 652ce78c
 )
 
 func (c *ChangeReason) Size() int {
