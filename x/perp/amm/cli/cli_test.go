--- conflicted
+++ resolved
@@ -33,43 +33,6 @@
 	suite.Run(t, new(IntegrationTestSuite))
 }
 
-<<<<<<< HEAD
-=======
-var START_MARKETS = map[asset.Pair]perpammtypes.Market{
-	asset.Registry.Pair(denoms.ETH, denoms.NUSD): {
-		Pair:          asset.Registry.Pair(denoms.ETH, denoms.NUSD),
-		BaseReserve:   sdk.NewDec(10 * common.TO_MICRO),
-		QuoteReserve:  sdk.NewDec(10 * common.TO_MICRO),
-		SqrtDepth:     common.MustSqrtDec(sdk.NewDec(10 * common.TO_MICRO * 10 * common.TO_MICRO)),
-		PegMultiplier: sdk.NewDec(6_000),
-		Bias:          sdk.ZeroDec(),
-
-		Config: perpammtypes.MarketConfig{
-			TradeLimitRatio:        sdk.MustNewDecFromStr("0.8"),
-			FluctuationLimitRatio:  sdk.MustNewDecFromStr("0.2"),
-			MaxOracleSpreadRatio:   sdk.MustNewDecFromStr("0.2"),
-			MaintenanceMarginRatio: sdk.MustNewDecFromStr("0.0625"),
-			MaxLeverage:            sdk.MustNewDecFromStr("15"),
-		},
-	},
-	asset.Registry.Pair(denoms.NIBI, denoms.NUSD): {
-		Pair:          asset.Registry.Pair(denoms.NIBI, denoms.NUSD),
-		BaseReserve:   sdk.NewDec(10 * common.TO_MICRO),
-		QuoteReserve:  sdk.NewDec(10 * common.TO_MICRO),
-		SqrtDepth:     common.MustSqrtDec(sdk.NewDec(10 * common.TO_MICRO * 10 * common.TO_MICRO)),
-		PegMultiplier: sdk.NewDec(10),
-		Bias:          sdk.ZeroDec(),
-		Config: perpammtypes.MarketConfig{
-			TradeLimitRatio:        sdk.MustNewDecFromStr("0.8"),
-			FluctuationLimitRatio:  sdk.MustNewDecFromStr("0.2"),
-			MaxOracleSpreadRatio:   sdk.MustNewDecFromStr("0.2"),
-			MaintenanceMarginRatio: sdk.MustNewDecFromStr("0.04"),
-			MaxLeverage:            sdk.MustNewDecFromStr("20"),
-		},
-	},
-}
-
->>>>>>> a02c76f8
 func (s *IntegrationTestSuite) SetupSuite() {
 	if testing.Short() {
 		s.T().Skip("skipping integration test suite")
@@ -114,7 +77,9 @@
 			MaxLeverage:            sdk.MustNewDecFromStr("15"),
 		},
 	}
-	proposalFile := sdktestutil.WriteToNewTempFile(s.T(), string(val.ClientCtx.Codec.MustMarshalJSON(proposal)))
+	proposalFile := sdktestutil.WriteToNewTempFile(
+		s.T(), string(val.ClientCtx.Codec.MustMarshalJSON(proposal)),
+	)
 	contents, err := os.ReadFile(proposalFile.Name())
 	s.Require().NoError(err)
 
@@ -144,7 +109,9 @@
 	s.Require().NoError(s.network.WaitForNextBlock())
 
 	marketsQueryResp := &perpammtypes.QueryAllPoolsResponse{}
-	s.Require().NoError(testutilcli.ExecQuery(s.network.Validators[0].ClientCtx, cli.CmdGetMarkets(), nil, marketsQueryResp))
+	s.Require().NoError(testutilcli.ExecQuery(
+		s.network.Validators[0].ClientCtx, cli.CmdGetMarkets(), nil, marketsQueryResp),
+	)
 
 	found := false
 	for _, pool := range marketsQueryResp.Markets {
