--- conflicted
+++ resolved
@@ -17,12 +17,8 @@
 		"base and quote reserves must always be positive")
 	ErrLiquidityDepth = sdkerrors.Register(ModuleName, 11,
 		"liquidity depth must be positive and equal to the square of the reserves")
-<<<<<<< HEAD
 	ErrNonPositivePegMultiplier           = sdkerrors.Register(ModuleName, 12, "peg multiplier must be > 0")
 	ErrNonPositiveSwapInvariantMutliplier = sdkerrors.Register(ModuleName, 13, "swap multiplier must be > 0")
 	ErrNilSwapInvariantMutliplier         = sdkerrors.Register(ModuleName, 14, "swap multiplier must be not nil")
-=======
-	ErrNonPositivePegMultiplier = sdkerrors.Register(ModuleName, 12, "peg multiplier must be > 0")
-	ErrLiquidityDepthOverflow   = sdkerrors.Register(ModuleName, 13, "liquidty depth overflow")
->>>>>>> ae8ec716
+	ErrLiquidityDepthOverflow             = sdkerrors.Register(ModuleName, 15, "liquidty depth overflow")
 )