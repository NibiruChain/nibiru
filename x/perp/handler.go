package perp

import (
	"fmt"

	sdk "github.com/cosmos/cosmos-sdk/types"
	sdkerrors "github.com/cosmos/cosmos-sdk/types/errors"

	"github.com/NibiruChain/nibiru/x/perp/keeper"
	"github.com/NibiruChain/nibiru/x/perp/types"
)

/*
NewHandler returns an sdk.Handler for "x/perp" messages.
A handler defines the core state transition functions of an application.
First, the handler performs stateful checks to make sure each 'msg' is valid.
At this stage, the 'msg.ValidateBasic()' method has already been called, meaning
stateless checks on the message (like making sure parameters are correctly
formatted) have already been performed.
*/
func NewHandler(k keeper.Keeper) sdk.Handler {
	msgServer := keeper.NewMsgServerImpl(k)

	return func(ctx sdk.Context, msg sdk.Msg) (*sdk.Result, error) {
		ctx = ctx.WithEventManager(sdk.NewEventManager())

		switch msg := msg.(type) {
		case *types.MsgRemoveMargin:
			res, err := msgServer.RemoveMargin(sdk.WrapSDKContext(ctx), msg)
			return sdk.WrapServiceResult(ctx, res, err)
		case *types.MsgAddMargin:
			res, err := msgServer.AddMargin(sdk.WrapSDKContext(ctx), msg)
			return sdk.WrapServiceResult(ctx, res, err)
<<<<<<< HEAD
		case *types.MsgLiquidate:
			res, err := msgServer.Liquidate(sdk.WrapSDKContext(ctx), msg)
=======
		case *types.MsgOpenPosition:
			res, err := msgServer.OpenPosition(sdk.WrapSDKContext(ctx), msg)
>>>>>>> ed1695bb
			return sdk.WrapServiceResult(ctx, res, err)
		default:
			errMsg := fmt.Sprintf(
				"unrecognized %s message type: %T", types.ModuleName, msg)
			return nil, sdkerrors.Wrap(sdkerrors.ErrUnknownRequest, errMsg)
		}
	}
}<|MERGE_RESOLUTION|>--- conflicted
+++ resolved
@@ -31,13 +31,11 @@
 		case *types.MsgAddMargin:
 			res, err := msgServer.AddMargin(sdk.WrapSDKContext(ctx), msg)
 			return sdk.WrapServiceResult(ctx, res, err)
-<<<<<<< HEAD
+		case *types.MsgOpenPosition:
+			res, err := msgServer.OpenPosition(sdk.WrapSDKContext(ctx), msg)
+			return sdk.WrapServiceResult(ctx, res, err)
 		case *types.MsgLiquidate:
 			res, err := msgServer.Liquidate(sdk.WrapSDKContext(ctx), msg)
-=======
-		case *types.MsgOpenPosition:
-			res, err := msgServer.OpenPosition(sdk.WrapSDKContext(ctx), msg)
->>>>>>> ed1695bb
 			return sdk.WrapServiceResult(ctx, res, err)
 		default:
 			errMsg := fmt.Sprintf(
