package keeper

import (
	"testing"

	sdk "github.com/cosmos/cosmos-sdk/types"
	authtypes "github.com/cosmos/cosmos-sdk/x/auth/types"
	"github.com/stretchr/testify/assert"
	"github.com/stretchr/testify/require"

	"github.com/NibiruChain/nibiru/x/common"
	"github.com/NibiruChain/nibiru/x/perp/events"
	"github.com/NibiruChain/nibiru/x/perp/types"
	vpooltypes "github.com/NibiruChain/nibiru/x/vpool/types"

	"github.com/NibiruChain/nibiru/x/testutil/sample"
)

func Test_distributeLiquidateRewards_Error(t *testing.T) {
	testcases := []struct {
		name string
		test func()
	}{
		{
			name: "empty LiquidateResponse fails validation - error",
			test: func() {
				perpKeeper, _, ctx := getKeeper(t)
				err := perpKeeper.distributeLiquidateRewards(ctx,
					types.LiquidateResp{})
				require.Error(t, err)
				require.ErrorContains(t, err, "must not have nil fields")
			},
		},
		{
			name: "invalid liquidator - panic",
			test: func() {
				perpKeeper, _, ctx := getKeeper(t)

				require.Panics(t, func() {
					err := perpKeeper.distributeLiquidateRewards(ctx,
						types.LiquidateResp{BadDebt: sdk.OneDec(), FeeToLiquidator: sdk.OneDec(),
							FeeToPerpEcosystemFund: sdk.OneDec(),
							Liquidator:             sdk.AccAddress{},
						},
					)
					require.Error(t, err)
				})
			},
		},
		{
			name: "invalid pair - error",
			test: func() {
				perpKeeper, _, ctx := getKeeper(t)
				liquidator := sample.AccAddress()
				err := perpKeeper.distributeLiquidateRewards(ctx,
					types.LiquidateResp{BadDebt: sdk.OneDec(), FeeToLiquidator: sdk.OneDec(),
						FeeToPerpEcosystemFund: sdk.OneDec(),
						Liquidator:             liquidator,
						PositionResp: &types.PositionResp{
							Position: &types.Position{
								Pair: "dai:usdc:usdt",
							}},
					},
				)
				require.Error(t, err)
				require.ErrorContains(t, err, common.ErrInvalidTokenPair.Error())
			},
		},
		{
			name: "vpool does not exist - error",
			test: func() {
				perpKeeper, mocks, ctx := getKeeper(t)
				liquidator := sample.AccAddress()
				pair := common.TokenPair("BTC:NUSD")
				mocks.mockVpoolKeeper.EXPECT().ExistsPool(ctx, pair).Return(false)
				err := perpKeeper.distributeLiquidateRewards(ctx,
					types.LiquidateResp{BadDebt: sdk.OneDec(), FeeToLiquidator: sdk.OneDec(),
						FeeToPerpEcosystemFund: sdk.OneDec(),
						Liquidator:             liquidator,
						PositionResp: &types.PositionResp{
							Position: &types.Position{
								Pair: pair.String(),
							}},
					},
				)
				require.Error(t, err)
				require.ErrorContains(t, err, types.ErrPairNotFound.Error())
			},
		},
	}

	for _, tc := range testcases {
		tc := tc
		t.Run(tc.name, func(t *testing.T) {
			tc.test()
		})
	}
}

func Test_distributeLiquidateRewards_Happy(t *testing.T) {
	testcases := []struct {
		name string
		test func()
	}{
		{
			name: "healthy liquidation",
			test: func() {
				perpKeeper, mocks, ctx := getKeeper(t)
				liquidator := sample.AccAddress()
				pair := common.TokenPair("BTC:NUSD")

				mocks.mockVpoolKeeper.EXPECT().ExistsPool(ctx, pair).Return(true)

				vaultAddr := authtypes.NewModuleAddress(types.VaultModuleAccount)
				perpEFAddr := authtypes.NewModuleAddress(types.VaultModuleAccount)
				mocks.mockAccountKeeper.EXPECT().GetModuleAddress(
					types.VaultModuleAccount).
					Return(vaultAddr)
				mocks.mockAccountKeeper.EXPECT().GetModuleAddress(
					types.PerpEFModuleAccount).
					Return(perpEFAddr)

				mocks.mockBankKeeper.EXPECT().SendCoinsFromModuleToModule(
					ctx, types.VaultModuleAccount, types.PerpEFModuleAccount,
					sdk.NewCoins(sdk.NewCoin("NUSD", sdk.OneInt())),
				).Return(nil)
				mocks.mockBankKeeper.EXPECT().SendCoinsFromModuleToAccount(
					ctx, types.PerpEFModuleAccount, liquidator,
					sdk.NewCoins(sdk.NewCoin("NUSD", sdk.OneInt())),
				).Return(nil)

				err := perpKeeper.distributeLiquidateRewards(ctx,
					types.LiquidateResp{BadDebt: sdk.OneDec(), FeeToLiquidator: sdk.OneDec(),
						FeeToPerpEcosystemFund: sdk.OneDec(),
						Liquidator:             liquidator,
						PositionResp: &types.PositionResp{
							Position: &types.Position{
								Pair: pair.String(),
							}},
					},
				)
				require.NoError(t, err)

				expectedEvents := []sdk.Event{
					events.NewTransferEvent(
						/* coin */ sdk.NewCoin("NUSD", sdk.OneInt()),
						/* from */ vaultAddr.String(),
						/* to */ perpEFAddr.String(),
					),
					events.NewTransferEvent(
						/* coin */ sdk.NewCoin("NUSD", sdk.OneInt()),
						/* from */ perpEFAddr.String(),
						/* to */ liquidator.String(),
					),
				}
				for _, event := range expectedEvents {
					assert.Contains(t, ctx.EventManager().Events(), event)
				}
			},
		},
	}

	for _, tc := range testcases {
		tc := tc
		t.Run(tc.name, func(t *testing.T) {
			tc.test()
		})
	}
}

<<<<<<< HEAD
func TestExecuteFullLiquidation_Unit(t *testing.T) {
	testCases := []struct {
		name           string
		position       *types.Position
		liquidationFee sdk.Dec
	}{
		{
			name: "liquidateEmptyPositionBUY",
			position: &types.Position{
				Margin:       sdk.NewDec(100),
				Size_:        sdk.NewDec(1_000),
				OpenNotional: sdk.NewDec(1_000)},
			liquidationFee: sdk.MustNewDecFromStr("0.1"),
		},
	}

	for _, tc := range testCases {
		tc := tc
		t.Run(tc.name, func(t *testing.T) {
			// k, mocks, ctx := getKeeper(t)
			k, _, ctx := getKeeper(t)

			trader := sample.AccAddress()
			pair := common.TokenPair("xxx:yyy")
			tc.position.Address = trader.String()
			tc.position.Pair = pair.String()

			t.Log("Set vpool defined by pair on VpoolKeeper")
			// mocks.mockVpoolKeeper.EXPECT().ExistsPool(ctx, pair).Return(true)

			t.Log("Setup params and pair metadata")
			params := types.DefaultParams()
			k.SetParams(ctx, types.NewParams(
				params.Stopped,
				params.MaintenanceMarginRatio,
				params.GetTollRatioAsDec(),
				params.GetSpreadRatioAsDec(),
				tc.liquidationFee,
				params.GetPartialLiquidationRatioAsDec(),
			))
			k.PairMetadata().Set(ctx, &types.PairMetadata{
				Pair:                       pair.String(),
				CumulativePremiumFractions: []sdk.Dec{sdk.OneDec()},
			})

			t.Log("Initialize the test case position")
			k.SetPosition(ctx, pair, trader.String(), tc.position)
			_, err := k.GetPosition(ctx, pair, trader.String())
			require.NoError(t, err)

			t.Log("Run 'executeFullLiquidation'")
			// liquidator := sample.AccAddress()
			// err = k.ExecuteFullLiquidation(ctx, liquidator, tc.position)
			// require.Error(t, err)
=======
func TestExecuteFullLiquidationWithMocks(t *testing.T) {
	tests := []struct {
		name string

		liquidationFee      int64
		initialPositionSize sdk.Dec
		initialMargin       sdk.Dec
		initialOpenNotional sdk.Dec

		baseAssetPriceInQuote sdk.Dec // amount of quote obtained by trading <initialPositionSize> base

		expectedLiquidationBadDebt        sdk.Dec
		expectedFundsToPerpEF             sdk.Dec
		expectedFundsToLiquidator         sdk.Dec
		expectedExchangedQuoteAssetAmount sdk.Dec
		expectedMarginToVault             sdk.Dec
		expectedPositionRealizedPnl       sdk.Dec
		expectedPositionBadDebt           sdk.Dec
	}{
		{
			/*
				- long position
				- open margin 10 NUSD, 10x leverage
				- open notional and position notional of 100 NUSD
				- position size 100 BTC (1 BTC = 1 NUSD)

				- remaining margin more than liquidation fee
				- position has zero bad debt
				- no funding payment

				- liquidation fee ratio is 0.1
				- notional exchanged is 100 NUSD
				- liquidator gets 100 NUSD * 0.1 / 2 = 5 NUSD
				- ecosystem fund gets remaining = 5 NUSD
			*/
			name: "remaining margin more than liquidation fee",

			liquidationFee:      100_000, // 0.1 liquidation fee
			initialPositionSize: sdk.NewDec(100),
			initialMargin:       sdk.NewDec(10),
			initialOpenNotional: sdk.NewDec(100),

			baseAssetPriceInQuote: sdk.NewDec(100), // no change in price

			expectedLiquidationBadDebt:        sdk.ZeroDec(),
			expectedFundsToPerpEF:             sdk.NewDec(5),
			expectedFundsToLiquidator:         sdk.NewDec(5),
			expectedExchangedQuoteAssetAmount: sdk.NewDec(100),
			expectedMarginToVault:             sdk.NewDec(-10),
			expectedPositionRealizedPnl:       sdk.ZeroDec(),
			expectedPositionBadDebt:           sdk.ZeroDec(),
		},
		{
			/*
				- long position
				- open margin 10 NUSD, 10x leverage
				- open notional and position notional of 100 NUSD
				- position size 100 BTC (1 BTC = 1 NUSD)

				- remaining margin less than liquidation fee but greater than zero
				- position has zero bad debt
				- no funding payment

				- liquidation fee ratio is 0.3
				- notional exchanged is 100 NUSD
				- liquidator gets 100 NUSD * 0.3 / 2 = 15 NUSD
				- position only has 10 NUSD margin, so bad debt accrues
				- ecosystem fund gets nothing (0 NUSD)
			*/
			name: "remaining margin less than liquidation fee but greater than zero",

			liquidationFee:      300_000, // 0.3 liquidation fee
			initialPositionSize: sdk.NewDec(100),
			initialMargin:       sdk.NewDec(10),
			initialOpenNotional: sdk.NewDec(100),

			baseAssetPriceInQuote: sdk.NewDec(100), // no change in price

			expectedLiquidationBadDebt:        sdk.NewDec(5),
			expectedFundsToPerpEF:             sdk.ZeroDec(),
			expectedFundsToLiquidator:         sdk.NewDec(15),
			expectedExchangedQuoteAssetAmount: sdk.NewDec(100),
			expectedMarginToVault:             sdk.NewDec(-10),
			expectedPositionRealizedPnl:       sdk.ZeroDec(),
			expectedPositionBadDebt:           sdk.ZeroDec(),
		},
		{
			/*
				- long position
				- open margin 10 NUSD, 10x leverage
				- open notional and position notional of 100 NUSD
				- position size 100 BTC (1 BTC = 1 NUSD)
				- BTC drops in price (1 BTC = 0.8 NUSD)
				- position notional of 80 NUSD
				- unrealized PnL of -20 NUSD, wipes out margin

				- position has zero margin remaining
				- position has bad debt
				- no funding payment

				- liquidation fee ratio is 0.3
				- notional exchanged is 80 NUSD
				- liquidator gets 80 NUSD * 0.3 / 2 = 12 NUSD
				- position has zero margin, so all of liquidation fee is bad debt
				- ecosystem fund gets nothing (0 NUSD)
			*/
			name: "position has zero margin and bad debt",

			liquidationFee:      300_000, // 0.3 liquidation fee
			initialPositionSize: sdk.NewDec(100),
			initialMargin:       sdk.NewDec(10),
			initialOpenNotional: sdk.NewDec(100),

			baseAssetPriceInQuote: sdk.NewDec(80), // price dropped

			expectedLiquidationBadDebt:        sdk.NewDec(22),
			expectedFundsToPerpEF:             sdk.ZeroDec(),
			expectedFundsToLiquidator:         sdk.NewDec(12),
			expectedExchangedQuoteAssetAmount: sdk.NewDec(80),
			expectedMarginToVault:             sdk.ZeroDec(),
			expectedPositionRealizedPnl:       sdk.NewDec(-20),
			expectedPositionBadDebt:           sdk.NewDec(10),
		},
		{
			/*
				- short position
				- open margin 10 NUSD, 10x leverage
				- open notional and position notional of 100 NUSD
				- position size 100 BTC (1 BTC = 1 NUSD)

				- remaining margin more than liquidation fee
				- position has zero bad debt
				- no funding payment

				- liquidation fee ratio is 0.1
				- notional exchanged is 100 NUSD
				- liquidator gets 100 NUSD * 0.1 / 2 = 5 NUSD
				- ecosystem fund gets remaining = 5 NUSD
			*/
			name: "remaining margin more than liquidation fee",

			liquidationFee:      100_000, // 0.1 liquidation fee
			initialPositionSize: sdk.NewDec(-100),
			initialMargin:       sdk.NewDec(10),
			initialOpenNotional: sdk.NewDec(100),

			baseAssetPriceInQuote: sdk.NewDec(100), // no change in price

			expectedLiquidationBadDebt:        sdk.ZeroDec(),
			expectedFundsToPerpEF:             sdk.NewDec(5),
			expectedFundsToLiquidator:         sdk.NewDec(5),
			expectedExchangedQuoteAssetAmount: sdk.NewDec(100),
			expectedMarginToVault:             sdk.NewDec(-10),
			expectedPositionRealizedPnl:       sdk.ZeroDec(),
			expectedPositionBadDebt:           sdk.ZeroDec(),
		},
		{
			/*
				- short position
				- open margin 10 NUSD, 10x leverage
				- open notional and position notional of 100 NUSD
				- position size 100 BTC (1 BTC = 1 NUSD)

				- remaining margin less than liquidation fee but greater than zero
				- position has zero bad debt
				- no funding payment

				- liquidation fee ratio is 0.3
				- notional exchanged is 100 NUSD
				- liquidator gets 100 NUSD * 0.3 / 2 = 15 NUSD
				- position only has 10 NUSD margin, so bad debt accrues
				- ecosystem fund gets nothing (0 NUSD)
			*/
			name: "remaining margin less than liquidation fee but greater than zero",

			liquidationFee:      300_000, // 0.3 liquidation fee
			initialPositionSize: sdk.NewDec(-100),
			initialMargin:       sdk.NewDec(10),
			initialOpenNotional: sdk.NewDec(100),

			baseAssetPriceInQuote: sdk.NewDec(100), // no change in price

			expectedLiquidationBadDebt:        sdk.NewDec(5),
			expectedFundsToPerpEF:             sdk.ZeroDec(),
			expectedFundsToLiquidator:         sdk.NewDec(15),
			expectedExchangedQuoteAssetAmount: sdk.NewDec(100),
			expectedMarginToVault:             sdk.NewDec(-10),
			expectedPositionRealizedPnl:       sdk.ZeroDec(),
			expectedPositionBadDebt:           sdk.ZeroDec(),
		},
		{
			/*
				- short position
				- open margin 10 NUSD, 10x leverage
				- open notional and position notional of 100 NUSD
				- position size 100 BTC (1 BTC = 1 NUSD)
				- BTC increases in price (1 BTC = 1.2 NUSD)
				- position notional of 120 NUSD
				- unrealized PnL of -20 NUSD, wipes out margin

				- position has zero margin remaining
				- position has bad debt
				- no funding payment

				- liquidation fee ratio is 0.3
				- notional exchanged is 120 NUSD
				- liquidator gets 120 NUSD * 0.3 / 2 = 18 NUSD
				- position has zero margin, so all of liquidation fee is bad debt
				- ecosystem fund gets nothing (0 NUSD)
			*/
			name: "position has zero margin and bad debt",

			liquidationFee:      300_000, // 0.3 liquidation fee
			initialPositionSize: sdk.NewDec(-100),
			initialMargin:       sdk.NewDec(10),
			initialOpenNotional: sdk.NewDec(100),

			baseAssetPriceInQuote: sdk.NewDec(120), // price increased

			expectedLiquidationBadDebt:        sdk.NewDec(28),
			expectedFundsToPerpEF:             sdk.ZeroDec(),
			expectedFundsToLiquidator:         sdk.NewDec(18),
			expectedExchangedQuoteAssetAmount: sdk.NewDec(120),
			expectedMarginToVault:             sdk.ZeroDec(),
			expectedPositionRealizedPnl:       sdk.NewDec(-20),
			expectedPositionBadDebt:           sdk.NewDec(10),
		},
	}

	for _, tc := range tests {
		tc := tc
		t.Run(tc.name, func(t *testing.T) {
			t.Log("setup variables")
			perpKeeper, mocks, ctx := getKeeper(t)
			liquidatorAddr := sample.AccAddress()
			traderAddr := sample.AccAddress()
			pair := common.TokenPair("BTC:NUSD")
			baseAssetDirection := vpooltypes.Direction_ADD_TO_POOL
			if tc.initialPositionSize.IsNegative() {
				baseAssetDirection = vpooltypes.Direction_REMOVE_FROM_POOL
			}

			t.Log("mock account keeper")
			vaultAddr := authtypes.NewModuleAddress(types.VaultModuleAccount)
			perpEFAddr := authtypes.NewModuleAddress(types.PerpEFModuleAccount)
			mocks.mockAccountKeeper.EXPECT().GetModuleAddress(
				types.VaultModuleAccount).Return(vaultAddr)
			mocks.mockAccountKeeper.EXPECT().GetModuleAddress(
				types.PerpEFModuleAccount).Return(perpEFAddr)

			t.Log("mock bank keeper")
			if tc.expectedFundsToPerpEF.IsPositive() {
				mocks.mockBankKeeper.EXPECT().SendCoinsFromModuleToModule(
					ctx, types.VaultModuleAccount, types.PerpEFModuleAccount,
					sdk.NewCoins(sdk.NewCoin("NUSD", tc.expectedFundsToPerpEF.RoundInt())),
				).Return(nil)
			}
			if tc.expectedFundsToLiquidator.IsPositive() {
				mocks.mockBankKeeper.EXPECT().SendCoinsFromModuleToAccount(
					ctx, types.VaultModuleAccount, liquidatorAddr,
					sdk.NewCoins(sdk.NewCoin("NUSD", tc.expectedFundsToLiquidator.RoundInt())),
				).Return(nil)
			}

			t.Log("setup perp keeper params")
			newParams := types.DefaultParams()
			newParams.LiquidationFee = tc.liquidationFee
			perpKeeper.SetParams(ctx, newParams)
			perpKeeper.PairMetadata().Set(ctx, &types.PairMetadata{
				Pair: pair.String(),
				CumulativePremiumFractions: []sdk.Dec{
					sdk.ZeroDec(), // zero funding payment for this test case
				},
			})

			t.Log("mock vpool")
			mocks.mockVpoolKeeper.EXPECT().ExistsPool(ctx, pair).Return(true)
			mocks.mockVpoolKeeper.EXPECT().
				GetBaseAssetPrice(
					ctx,
					pair,
					baseAssetDirection,
					/*baseAssetAmount=*/ tc.initialPositionSize.Abs(),
				).
				Return( /*quoteAssetAmount=*/ tc.baseAssetPriceInQuote, nil)
			mocks.mockVpoolKeeper.EXPECT().
				SwapBaseForQuote(
					ctx,
					pair,
					baseAssetDirection,
					/*baseAssetAmount=*/ tc.initialPositionSize.Abs(),
					/*quoteAssetAssetLimit=*/ sdk.ZeroDec(),
				).Return( /*quoteAssetAmount=*/ tc.baseAssetPriceInQuote, nil)

			t.Log("create and set the initial position")
			position := types.Position{
				Address:                             traderAddr.String(),
				Pair:                                pair.String(),
				Size_:                               tc.initialPositionSize,
				Margin:                              tc.initialMargin,
				OpenNotional:                        tc.initialOpenNotional,
				LastUpdateCumulativePremiumFraction: sdk.ZeroDec(),
				LiquidityHistoryIndex:               0,
				BlockNumber:                         ctx.BlockHeight(),
			}
			perpKeeper.SetPosition(ctx, pair, traderAddr.String(), &position)

			t.Log("execute full liquidation")
			liquidationResp, err := perpKeeper.ExecuteFullLiquidation(ctx, liquidatorAddr, &position)
			require.NoError(t, err)

			t.Log("assert liquidation response fields")
			assert.EqualValues(t, tc.expectedLiquidationBadDebt, liquidationResp.BadDebt)
			assert.EqualValues(t, tc.expectedFundsToLiquidator, liquidationResp.FeeToLiquidator)
			assert.EqualValues(t, tc.expectedFundsToPerpEF, liquidationResp.FeeToPerpEcosystemFund)
			assert.EqualValues(t, liquidatorAddr, liquidationResp.Liquidator)

			t.Log("assert position response fields")
			positionResp := liquidationResp.PositionResp
			assert.EqualValues(t, tc.expectedExchangedQuoteAssetAmount, positionResp.ExchangedQuoteAssetAmount) // amount of quote exchanged
			assert.EqualValues(t, tc.initialPositionSize.Neg(), positionResp.ExchangedPositionSize)             // sold back to vpool
			assert.EqualValues(t, tc.expectedMarginToVault, positionResp.MarginToVault)                         // ( oldMargin + unrealzedPnL - fundingPayment ) * -1
			assert.EqualValues(t, tc.expectedPositionBadDebt, positionResp.BadDebt)
			assert.EqualValues(t, tc.expectedPositionRealizedPnl, positionResp.RealizedPnl)
			assert.True(t, positionResp.FundingPayment.IsZero())
			assert.True(t, positionResp.UnrealizedPnlAfter.IsZero()) // always zero

			t.Log("assert new position fields")
			newPosition := positionResp.Position
			assert.EqualValues(t, traderAddr.String(), newPosition.Address)
			assert.EqualValues(t, pair.String(), newPosition.Pair)
			assert.True(t, newPosition.Size_.IsZero())        // always zero
			assert.True(t, newPosition.Margin.IsZero())       // always zero
			assert.True(t, newPosition.OpenNotional.IsZero()) // always zero
			assert.True(t, newPosition.LastUpdateCumulativePremiumFraction.IsZero())
			assert.EqualValues(t, 0, newPosition.LiquidityHistoryIndex)
			assert.EqualValues(t, ctx.BlockHeight(), newPosition.BlockNumber)
>>>>>>> 56d3665b
		})
	}
}<|MERGE_RESOLUTION|>--- conflicted
+++ resolved
@@ -125,7 +125,7 @@
 					sdk.NewCoins(sdk.NewCoin("NUSD", sdk.OneInt())),
 				).Return(nil)
 				mocks.mockBankKeeper.EXPECT().SendCoinsFromModuleToAccount(
-					ctx, types.PerpEFModuleAccount, liquidator,
+					ctx, types.VaultModuleAccount, liquidator,
 					sdk.NewCoins(sdk.NewCoin("NUSD", sdk.OneInt())),
 				).Return(nil)
 
@@ -149,7 +149,7 @@
 					),
 					events.NewTransferEvent(
 						/* coin */ sdk.NewCoin("NUSD", sdk.OneInt()),
-						/* from */ perpEFAddr.String(),
+						/* from */ vaultAddr.String(),
 						/* to */ liquidator.String(),
 					),
 				}
@@ -168,7 +168,6 @@
 	}
 }
 
-<<<<<<< HEAD
 func TestExecuteFullLiquidation_Unit(t *testing.T) {
 	testCases := []struct {
 		name           string
@@ -223,7 +222,11 @@
 			// liquidator := sample.AccAddress()
 			// err = k.ExecuteFullLiquidation(ctx, liquidator, tc.position)
 			// require.Error(t, err)
-=======
+
+		})
+	}
+}
+
 func TestExecuteFullLiquidationWithMocks(t *testing.T) {
 	tests := []struct {
 		name string
@@ -561,7 +564,6 @@
 			assert.True(t, newPosition.LastUpdateCumulativePremiumFraction.IsZero())
 			assert.EqualValues(t, 0, newPosition.LiquidityHistoryIndex)
 			assert.EqualValues(t, ctx.BlockHeight(), newPosition.BlockNumber)
->>>>>>> 56d3665b
 		})
 	}
 }