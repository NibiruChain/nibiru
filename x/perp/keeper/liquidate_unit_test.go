package keeper

import (
	"math"
	"testing"
	"time"

	sdk "github.com/cosmos/cosmos-sdk/types"
	authtypes "github.com/cosmos/cosmos-sdk/x/auth/types"
	"github.com/stretchr/testify/assert"
	"github.com/stretchr/testify/require"

	"github.com/NibiruChain/nibiru/x/common"
	"github.com/NibiruChain/nibiru/x/perp/types"
	testutilevents "github.com/NibiruChain/nibiru/x/testutil/events"
	"github.com/NibiruChain/nibiru/x/testutil/sample"
	vpooltypes "github.com/NibiruChain/nibiru/x/vpool/types"
)

func TestLiquidateIntoPartialLiquidation(t *testing.T) {
	tests := []struct {
		name string

		initialPositionSize         sdk.Dec
		initialPositionMargin       sdk.Dec
		initialPositionOpenNotional sdk.Dec

		newPositionNotional sdk.Dec
		exchangedSize       sdk.Dec
		exchangedNotional   sdk.Dec

		expectedLiquidatorFee sdk.Coin
		expectedPerpEFFee     sdk.Coin

		expectedPositionSize         sdk.Dec
		expectedPositionMargin       sdk.Dec
		expectedPositionOpenNotional sdk.Dec
		expectedUnrealizedPnl        sdk.Dec
	}{
		{
			name: "Partial Liquidation - just under maintenance margin ratio",

			initialPositionSize:         sdk.OneDec(),
			initialPositionMargin:       sdk.NewDec(100),
			initialPositionOpenNotional: sdk.NewDec(1000),

			newPositionNotional: sdk.NewDec(959),                // just below 6.25% margin ratio
			exchangedSize:       sdk.MustNewDecFromStr("0.5"),   // 1 * 0.5
			exchangedNotional:   sdk.MustNewDecFromStr("479.5"), // 959 * 0.5

			expectedLiquidatorFee: sdk.NewInt64Coin(common.DenomStable, 3), // 959 * 0.5 * 0.0125 / 2
			expectedPerpEFFee:     sdk.NewInt64Coin(common.DenomStable, 3), // 959 * 0.5 * 0.0125 / 2

			expectedPositionSize:         sdk.MustNewDecFromStr("0.5"),
			expectedPositionMargin:       sdk.MustNewDecFromStr("73.50625"), // 100 - 20.5 - 959*0.5*0.0125
			expectedPositionOpenNotional: sdk.NewDec(500),
			expectedUnrealizedPnl:        sdk.MustNewDecFromStr("-20.5"), // -41 * 0.5
		},
		{
			name: "Partial Liquidation - just above full liquidation",

			initialPositionSize:         sdk.OneDec(),
			initialPositionMargin:       sdk.NewDec(100),
			initialPositionOpenNotional: sdk.NewDec(1000),

			newPositionNotional: sdk.MustNewDecFromStr("911.3924051"),  // at 1.25% margin ratio
			exchangedSize:       sdk.MustNewDecFromStr("0.5"),          // 1 * 0.5
			exchangedNotional:   sdk.MustNewDecFromStr("455.69620255"), // 911.3924051 * 0.5

			expectedLiquidatorFee: sdk.NewInt64Coin(common.DenomStable, 3), // 911.3924051 * 0.5 * 0.0125 / 2
			expectedPerpEFFee:     sdk.NewInt64Coin(common.DenomStable, 3), // 911.3924051 * 0.5 * 0.0125 / 2

			expectedPositionSize:         sdk.MustNewDecFromStr("0.5"),
			expectedPositionMargin:       sdk.MustNewDecFromStr("50.000000018125"), // 100 - 88.60759494*0.5 - 911.3924051*0.5*0.0125
			expectedPositionOpenNotional: sdk.NewDec(500),
			expectedUnrealizedPnl:        sdk.MustNewDecFromStr("-44.30379745"), // -88.60759494 * 0.5
		},
	}

	for _, tc := range tests {
		tc := tc
		t.Run(tc.name, func(t *testing.T) {
			perpKeeper, mocks, ctx := getKeeper(t)
			traderAddr := sample.AccAddress()
			liquidatorAddr := sample.AccAddress()
			vaultAddr := authtypes.NewModuleAddress(types.VaultModuleAccount)

			t.Log("set position")
			position := types.Position{
				TraderAddress: traderAddr.String(),
				Pair:          common.PairBTCStable.String(),
				Size_:         tc.initialPositionSize,
				Margin:        tc.initialPositionMargin,
				OpenNotional:  tc.initialPositionOpenNotional,
			}
			perpKeeper.SetPosition(ctx, common.PairBTCStable, traderAddr, &position)

			t.Log("set params")
			params := types.DefaultParams()
			perpKeeper.SetParams(ctx, params)

			t.Log("set pair metadata")
			perpKeeper.PairMetadataState(ctx).Set(&types.PairMetadata{
				Pair: common.PairBTCStable.String(),
				CumulativePremiumFractions: []sdk.Dec{
					sdk.ZeroDec(),
				},
			})

			t.Log("mock vpool keeper")
			mocks.mockVpoolKeeper.EXPECT().ExistsPool(ctx, common.PairBTCStable).Return(true).Times(2)
			mocks.mockVpoolKeeper.EXPECT().IsOverSpreadLimit(ctx, common.PairBTCStable).Return(false)
			markPrice := tc.newPositionNotional.Quo(tc.initialPositionSize)
			mocks.mockVpoolKeeper.EXPECT().GetSpotPrice(ctx, common.PairBTCStable).Return(markPrice, nil)

			mocks.mockVpoolKeeper.EXPECT().
				GetBaseAssetTWAP(
					ctx,
					common.PairBTCStable,
					vpooltypes.Direction_ADD_TO_POOL,
					sdk.OneDec(),
					15*time.Minute,
				).
				Return(tc.newPositionNotional, nil)
			mocks.mockVpoolKeeper.EXPECT().
				GetBaseAssetPrice(
					ctx,
					common.PairBTCStable,
					vpooltypes.Direction_ADD_TO_POOL,
					sdk.OneDec(),
				).
				Return(tc.newPositionNotional, nil).Times(4)
			mocks.mockVpoolKeeper.EXPECT().
				GetBaseAssetPrice(
					ctx,
					common.PairBTCStable,
					vpooltypes.Direction_ADD_TO_POOL,
					tc.exchangedSize,
				).
				Return(tc.exchangedNotional, nil)
			mocks.mockVpoolKeeper.EXPECT().
				SwapQuoteForBase(
					ctx,
					common.PairBTCStable,
					vpooltypes.Direction_REMOVE_FROM_POOL,
					/* quoteAmt */ tc.exchangedNotional,
					/* baseLimit */ sdk.ZeroDec(),
				).
				Return(tc.exchangedSize, nil)

			t.Log("mock account keeper")
			mocks.mockAccountKeeper.EXPECT().
				GetModuleAddress(types.VaultModuleAccount).
				Return(vaultAddr)

			t.Log("mock bank keeper")
			mocks.mockBankKeeper.EXPECT().
				GetBalance(ctx, vaultAddr, common.DenomStable).
				Return(sdk.NewInt64Coin(common.DenomStable, 1_000))
			mocks.mockBankKeeper.EXPECT().
				SendCoinsFromModuleToAccount(
					ctx, types.VaultModuleAccount, liquidatorAddr,
					sdk.NewCoins(tc.expectedLiquidatorFee),
				).
				Return(nil)
			mocks.mockBankKeeper.EXPECT().
				SendCoinsFromModuleToModule(
					ctx, types.VaultModuleAccount, types.PerpEFModuleAccount,
					sdk.NewCoins(tc.expectedPerpEFFee),
				).
				Return(nil)

			t.Log("execute liquidation")
			feeToLiquidator, feeToFund, err := perpKeeper.Liquidate(ctx, liquidatorAddr, common.PairBTCStable, traderAddr)
			require.NoError(t, err)
			assert.EqualValues(t, tc.expectedLiquidatorFee, feeToLiquidator)
			assert.EqualValues(t, tc.expectedPerpEFFee, feeToFund)

			t.Log("assert new position and event")
			newPosition, err := perpKeeper.GetPosition(ctx, common.PairBTCStable, traderAddr)
			require.NoError(t, err)
			assert.EqualValues(t, traderAddr.String(), newPosition.TraderAddress)
			assert.EqualValues(t, common.PairBTCStable.String(), newPosition.Pair)
			assert.EqualValues(t, tc.expectedPositionSize, newPosition.Size_)
			assert.EqualValues(t, tc.expectedPositionMargin, newPosition.Margin)
			assert.EqualValues(t, tc.expectedPositionOpenNotional, newPosition.OpenNotional)
			assert.True(t, newPosition.LastUpdateCumulativePremiumFraction.IsZero())
			assert.EqualValues(t, ctx.BlockHeight(), newPosition.BlockNumber)

			testutilevents.RequireHasTypedEvent(t, ctx, &types.PositionLiquidatedEvent{
				Pair:                  common.PairBTCStable.String(),
				TraderAddress:         traderAddr.String(),
				ExchangedQuoteAmount:  tc.exchangedNotional,
				ExchangedPositionSize: tc.exchangedSize.Neg(),
				LiquidatorAddress:     liquidatorAddr.String(),
				FeeToLiquidator:       tc.expectedLiquidatorFee,
				FeeToEcosystemFund:    tc.expectedPerpEFFee,
				BadDebt:               sdk.ZeroDec(),
				Margin:                sdk.NewCoin(common.DenomStable, tc.expectedPositionMargin.RoundInt()),
				PositionNotional:      tc.newPositionNotional.Sub(tc.exchangedNotional),
				PositionSize:          tc.initialPositionSize.Sub(tc.exchangedSize),
				UnrealizedPnl:         tc.expectedUnrealizedPnl,
				MarkPrice:             markPrice,
				BlockHeight:           ctx.BlockHeight(),
				BlockTimeMs:           ctx.BlockTime().UnixMilli(),
			})
		})
	}
}

func TestLiquidateIntoFullLiquidation(t *testing.T) {
	tests := []struct {
		name string

		initialPositionSize         sdk.Dec
		initialPositionMargin       sdk.Dec
		initialPositionOpenNotional sdk.Dec

		newPositionNotional sdk.Dec

		expectedLiquidatorFee sdk.Coin
		expectedPerpEFFee     sdk.Coin
	}{
		{
			name: "Full Liquidation - just under 1.25% margin ratio",

			initialPositionSize:         sdk.OneDec(),
			initialPositionMargin:       sdk.NewDec(100),
			initialPositionOpenNotional: sdk.NewDec(1000),

			newPositionNotional: sdk.NewDec(911), // just below 1.25% margin ratio

			expectedLiquidatorFee: sdk.NewInt64Coin(common.DenomStable, 6), // 911 * 0.0125 / 2
			expectedPerpEFFee:     sdk.NewInt64Coin(common.DenomStable, 5), // 11 - 6
		},
		{
			name: "Full Liquidation - at 0.625%",

			initialPositionSize:         sdk.OneDec(),
			initialPositionMargin:       sdk.NewDec(100),
			initialPositionOpenNotional: sdk.NewDec(1000),

			newPositionNotional: sdk.MustNewDecFromStr("905.6603774"), // at 0.625% margin ratio

			expectedLiquidatorFee: sdk.NewInt64Coin(common.DenomStable, 6),
			expectedPerpEFFee:     sdk.NewInt64Coin(common.DenomStable, 0),
		},
	}

	for _, tc := range tests {
		tc := tc
		t.Run(tc.name, func(t *testing.T) {
			perpKeeper, mocks, ctx := getKeeper(t)
			traderAddr := sample.AccAddress()
			liquidatorAddr := sample.AccAddress()
			vaultAddr := authtypes.NewModuleAddress(types.VaultModuleAccount)

			t.Log("set position")
			position := types.Position{
				TraderAddress: traderAddr.String(),
				Pair:          common.PairBTCStable.String(),
				Size_:         tc.initialPositionSize,
				Margin:        tc.initialPositionMargin,
				OpenNotional:  tc.initialPositionOpenNotional,
			}
			perpKeeper.SetPosition(ctx, common.PairBTCStable, traderAddr, &position)

			t.Log("set params")
			params := types.DefaultParams()
			perpKeeper.SetParams(ctx, params)

			t.Log("set pair metadata")
			perpKeeper.PairMetadataState(ctx).Set(&types.PairMetadata{
				Pair: common.PairBTCStable.String(),
				CumulativePremiumFractions: []sdk.Dec{
					sdk.ZeroDec(),
				},
			})

			t.Log("mock vpool keeper")
			mocks.mockVpoolKeeper.EXPECT().ExistsPool(ctx, common.PairBTCStable).Return(true).Times(2)
			mocks.mockVpoolKeeper.EXPECT().IsOverSpreadLimit(ctx, common.PairBTCStable).Return(false)
			markPrice := tc.newPositionNotional.Quo(tc.initialPositionSize)
			mocks.mockVpoolKeeper.EXPECT().GetSpotPrice(ctx, common.PairBTCStable).Return(markPrice, nil)

			mocks.mockVpoolKeeper.EXPECT().
				GetBaseAssetTWAP(
					ctx,
					common.PairBTCStable,
					vpooltypes.Direction_ADD_TO_POOL,
					tc.initialPositionSize,
					15*time.Minute,
				).
				Return(tc.newPositionNotional, nil)
			mocks.mockVpoolKeeper.EXPECT().
				GetBaseAssetPrice(
					ctx,
					common.PairBTCStable,
					vpooltypes.Direction_ADD_TO_POOL,
					tc.initialPositionSize,
				).
				Return(tc.newPositionNotional, nil).Times(3)
			mocks.mockVpoolKeeper.EXPECT().
				SwapBaseForQuote(
					ctx,
					common.PairBTCStable,
					vpooltypes.Direction_ADD_TO_POOL,
					/* baseAmt */ tc.initialPositionSize,
					/* quoteLimit */ sdk.ZeroDec(),
				).
				Return(tc.newPositionNotional, nil)

			t.Log("mock account keeper")
			mocks.mockAccountKeeper.EXPECT().
				GetModuleAddress(types.VaultModuleAccount).
				Return(vaultAddr)

			t.Log("mock bank keeper")
			mocks.mockBankKeeper.EXPECT().
				GetBalance(ctx, vaultAddr, common.DenomStable).
				Return(sdk.NewInt64Coin(common.DenomStable, 1_000))
			mocks.mockBankKeeper.EXPECT().
				SendCoinsFromModuleToAccount(
					ctx, types.VaultModuleAccount, liquidatorAddr,
					sdk.NewCoins(tc.expectedLiquidatorFee),
				).
				Return(nil)
			if tc.expectedPerpEFFee.Amount.IsPositive() {
				mocks.mockBankKeeper.EXPECT().
					SendCoinsFromModuleToModule(
						ctx, types.VaultModuleAccount, types.PerpEFModuleAccount,
						sdk.NewCoins(tc.expectedPerpEFFee),
					).
					Return(nil)
			}

			t.Log("execute liquidation")
			feeToLiquidator, feeToFund, err := perpKeeper.Liquidate(ctx, liquidatorAddr, common.PairBTCStable, traderAddr)
			require.NoError(t, err)
			assert.EqualValues(t, tc.expectedLiquidatorFee, feeToLiquidator)
			assert.EqualValues(t, tc.expectedPerpEFFee.String(), feeToFund.String())

			t.Log("assert new position and event")
			newPosition, err := perpKeeper.GetPosition(ctx, common.PairBTCStable, traderAddr)
			require.ErrorIs(t, err, types.ErrPositionNotFound)
			assert.Nil(t, newPosition)

			testutilevents.RequireHasTypedEvent(t, ctx, &types.PositionLiquidatedEvent{
				Pair:                  common.PairBTCStable.String(),
				TraderAddress:         traderAddr.String(),
				ExchangedQuoteAmount:  tc.newPositionNotional,
				ExchangedPositionSize: tc.initialPositionSize.Neg(),
				LiquidatorAddress:     liquidatorAddr.String(),
				FeeToLiquidator:       tc.expectedLiquidatorFee,
				FeeToEcosystemFund:    tc.expectedPerpEFFee,
				BadDebt:               sdk.ZeroDec(),
				Margin:                sdk.NewCoin(common.DenomStable, sdk.ZeroInt()),
				PositionNotional:      sdk.ZeroDec(), // always zero
				PositionSize:          sdk.ZeroDec(), // always zero
				UnrealizedPnl:         sdk.ZeroDec(), // always zero
				MarkPrice:             markPrice,
				BlockHeight:           ctx.BlockHeight(),
				BlockTimeMs:           ctx.BlockTime().UnixMilli(),
			})
		})
	}
}

func TestLiquidateIntoFullLiquidationWithBadDebt(t *testing.T) {
	tests := []struct {
		name string

		initialPositionSize         sdk.Dec
		initialPositionMargin       sdk.Dec
		initialPositionOpenNotional sdk.Dec

		newPositionNotional sdk.Dec

		expectedLiquidatorFee sdk.Coin
		expectedPerpEFFee     sdk.Coin

		expectedPositionBadDebt    sdk.Dec
		expectedLiquidationBadDebt sdk.Dec
	}{
		{
			name: "Full Liquidation - at 0% margin ratio",

			initialPositionSize:         sdk.OneDec(),
			initialPositionMargin:       sdk.NewDec(100),
			initialPositionOpenNotional: sdk.NewDec(1000),

			newPositionNotional: sdk.NewDec(900), // at 0% margin ratio

			expectedLiquidatorFee: sdk.NewInt64Coin(common.DenomStable, 6), // 900 * 0.0125 / 2
			expectedPerpEFFee:     sdk.NewInt64Coin(common.DenomStable, 0), // no margin left for perp ef

			expectedPositionBadDebt:    sdk.ZeroDec(),
			expectedLiquidationBadDebt: sdk.MustNewDecFromStr("5.625"),
		},
		{
			name: "Full Liquidation - below 0% margin ratio",

			initialPositionSize:         sdk.OneDec(),
			initialPositionMargin:       sdk.NewDec(100),
			initialPositionOpenNotional: sdk.NewDec(1000),

			newPositionNotional: sdk.NewDec(899),

			expectedLiquidatorFee: sdk.NewInt64Coin(common.DenomStable, 6),
			expectedPerpEFFee:     sdk.NewInt64Coin(common.DenomStable, 0),

			expectedPositionBadDebt:    sdk.NewDec(1),
			expectedLiquidationBadDebt: sdk.MustNewDecFromStr("5.61875"),
		},
	}

	for _, tc := range tests {
		tc := tc
		t.Run(tc.name, func(t *testing.T) {
			perpKeeper, mocks, ctx := getKeeper(t)
			traderAddr := sample.AccAddress()
			liquidatorAddr := sample.AccAddress()
			vaultAddr := authtypes.NewModuleAddress(types.VaultModuleAccount)

			t.Log("set position")
			position := types.Position{
				TraderAddress: traderAddr.String(),
				Pair:          common.PairBTCStable.String(),
				Size_:         tc.initialPositionSize,
				Margin:        tc.initialPositionMargin,
				OpenNotional:  tc.initialPositionOpenNotional,
			}
			perpKeeper.SetPosition(ctx, common.PairBTCStable, traderAddr, &position)

			t.Log("set params")
			params := types.DefaultParams()
			perpKeeper.SetParams(ctx, params)

			t.Log("set pair metadata")
			perpKeeper.PairMetadataState(ctx).Set(&types.PairMetadata{
				Pair: common.PairBTCStable.String(),
				CumulativePremiumFractions: []sdk.Dec{
					sdk.ZeroDec(),
				},
			})

			t.Log("mock vpool keeper")
			mocks.mockVpoolKeeper.EXPECT().ExistsPool(ctx, common.PairBTCStable).Return(true).Times(2)
			mocks.mockVpoolKeeper.EXPECT().IsOverSpreadLimit(ctx, common.PairBTCStable).Return(false)
			markPrice := tc.newPositionNotional.Quo(tc.initialPositionSize)
			mocks.mockVpoolKeeper.EXPECT().GetSpotPrice(ctx, common.PairBTCStable).Return(markPrice, nil)

			mocks.mockVpoolKeeper.EXPECT().
				GetBaseAssetTWAP(
					ctx,
					common.PairBTCStable,
					vpooltypes.Direction_ADD_TO_POOL,
					tc.initialPositionSize,
					15*time.Minute,
				).
				Return(tc.newPositionNotional, nil)
			mocks.mockVpoolKeeper.EXPECT().
				GetBaseAssetPrice(
					ctx,
					common.PairBTCStable,
					vpooltypes.Direction_ADD_TO_POOL,
					tc.initialPositionSize,
				).
				Return(tc.newPositionNotional, nil).Times(3)
			mocks.mockVpoolKeeper.EXPECT().
				SwapBaseForQuote(
					ctx,
					common.PairBTCStable,
					vpooltypes.Direction_ADD_TO_POOL,
					/* baseAmt */ tc.initialPositionSize,
					/* quoteLimit */ sdk.ZeroDec(),
				).
				Return(tc.newPositionNotional, nil)

			t.Log("mock account keeper")
			mocks.mockAccountKeeper.EXPECT().
				GetModuleAddress(types.VaultModuleAccount).
				Return(vaultAddr)

			t.Log("mock bank keeper")
			mocks.mockBankKeeper.EXPECT().
				GetBalance(ctx, vaultAddr, common.DenomStable).
				Return(sdk.NewInt64Coin(common.DenomStable, 1_000))
			mocks.mockBankKeeper.EXPECT().
				SendCoinsFromModuleToAccount(
					ctx, types.VaultModuleAccount, liquidatorAddr,
					sdk.NewCoins(tc.expectedLiquidatorFee),
				).
				Return(nil)
			mocks.mockBankKeeper.EXPECT().
				SendCoinsFromModuleToModule(
					ctx, types.PerpEFModuleAccount, types.VaultModuleAccount,
					sdk.NewCoins(
						sdk.NewCoin(
							common.DenomStable,
							tc.expectedLiquidationBadDebt.Add(tc.expectedPositionBadDebt).RoundInt(),
						),
					),
				).
				Return(nil)

			t.Log("execute liquidation")
			feeToLiquidator, feeToFund, err := perpKeeper.Liquidate(ctx, liquidatorAddr, common.PairBTCStable, traderAddr)
			require.NoError(t, err)
			assert.EqualValues(t, tc.expectedLiquidatorFee, feeToLiquidator)
			assert.EqualValues(t, tc.expectedPerpEFFee.String(), feeToFund.String())

			t.Log("assert new position and event")
			newPosition, err := perpKeeper.GetPosition(ctx, common.PairBTCStable, traderAddr)
			require.ErrorIs(t, err, types.ErrPositionNotFound)
			assert.Nil(t, newPosition)

			testutilevents.RequireHasTypedEvent(t, ctx, &types.PositionLiquidatedEvent{
				Pair:                  common.PairBTCStable.String(),
				TraderAddress:         traderAddr.String(),
				ExchangedQuoteAmount:  tc.newPositionNotional,
				ExchangedPositionSize: tc.initialPositionSize.Neg(),
				LiquidatorAddress:     liquidatorAddr.String(),
				FeeToLiquidator:       tc.expectedLiquidatorFee,
				FeeToEcosystemFund:    tc.expectedPerpEFFee,
				BadDebt:               tc.expectedLiquidationBadDebt.Add(tc.expectedPositionBadDebt),
				Margin:                sdk.NewInt64Coin(common.DenomStable, 0),
				PositionNotional:      sdk.ZeroDec(), // always zero
				PositionSize:          sdk.ZeroDec(), // always zero
				UnrealizedPnl:         sdk.ZeroDec(), // always zero
				MarkPrice:             markPrice,
				BlockHeight:           ctx.BlockHeight(),
				BlockTimeMs:           ctx.BlockTime().UnixMilli(),
			})
		})
	}
}

func TestDistributeLiquidateRewards(t *testing.T) {
	testcases := []struct {
		name string
		test func()
	}{
		{
			name: "empty LiquidateResponse fails validation - error",
			test: func() {
				perpKeeper, _, ctx := getKeeper(t)
				err := perpKeeper.distributeLiquidateRewards(ctx,
					types.LiquidateResp{})
				require.Error(t, err)
				require.ErrorContains(t, err, "must not have nil fields")
			},
		},
		{
			name: "invalid liquidator - panic",
			test: func() {
				perpKeeper, _, ctx := getKeeper(t)

				err := perpKeeper.distributeLiquidateRewards(ctx,
					types.LiquidateResp{
						BadDebt:                sdk.OneInt(),
						FeeToLiquidator:        sdk.OneInt(),
						FeeToPerpEcosystemFund: sdk.OneInt(),
						Liquidator:             "",
					},
				)
				require.Error(t, err)
			},
		},
		{
<<<<<<< HEAD
			name: "invalid pair - error",
			test: func() {
				perpKeeper, _, ctx := getKeeper(t)
				liquidator := sample.AccAddress()
				err := perpKeeper.distributeLiquidateRewards(ctx,
					types.LiquidateResp{
						BadDebt:                sdk.OneInt(),
						FeeToLiquidator:        sdk.OneInt(),
						FeeToPerpEcosystemFund: sdk.OneInt(),
						Liquidator:             liquidator.String(),
						PositionResp: &types.PositionResp{
							Position: &types.Position{
								Pair: "dai:usdc:usdt",
							},
						},
					},
				)
				require.Error(t, err)
				require.ErrorContains(t, err, common.ErrInvalidTokenPair.Error())
			},
		},
		{
=======
>>>>>>> e58b5f5e
			name: "vpool does not exist - error",
			test: func() {
				perpKeeper, mocks, ctx := getKeeper(t)
				liquidator := sample.AccAddress()
				mocks.mockVpoolKeeper.EXPECT().ExistsPool(ctx, common.PairBTCStable).Return(false)
				err := perpKeeper.distributeLiquidateRewards(ctx,
					types.LiquidateResp{
						BadDebt:                sdk.OneInt(),
						FeeToLiquidator:        sdk.OneInt(),
						FeeToPerpEcosystemFund: sdk.OneInt(),
						Liquidator:             liquidator.String(),
						PositionResp: &types.PositionResp{
							Position: &types.Position{
<<<<<<< HEAD
								Pair: BtcNusdPair.String(),
=======
								Pair: common.PairBTCStable,
>>>>>>> e58b5f5e
							},
						},
					},
				)
				require.Error(t, err)
				require.ErrorContains(t, err, types.ErrPairNotFound.Error())
			},
		},
		{
			name: "healthy liquidation",
			test: func() {
				perpKeeper, mocks, ctx := getKeeper(t)
				liquidator := sample.AccAddress()

				mocks.mockVpoolKeeper.EXPECT().ExistsPool(ctx, common.PairBTCStable).Return(true)

				mocks.mockAccountKeeper.
					EXPECT().GetModuleAddress(types.VaultModuleAccount).
					Return(authtypes.NewModuleAddress(types.VaultModuleAccount))

				mocks.mockBankKeeper.
					EXPECT().GetBalance(ctx, authtypes.NewModuleAddress(types.VaultModuleAccount), "unusd").
					Return(sdk.NewCoin("unusd", sdk.NewInt(math.MaxInt64)))
				mocks.mockBankKeeper.EXPECT().SendCoinsFromModuleToModule(
					ctx, types.VaultModuleAccount, types.PerpEFModuleAccount,
					sdk.NewCoins(sdk.NewCoin("unusd", sdk.OneInt())),
				).Return(nil)
				mocks.mockBankKeeper.EXPECT().SendCoinsFromModuleToAccount(
					ctx, types.VaultModuleAccount, liquidator,
					sdk.NewCoins(sdk.NewCoin("unusd", sdk.OneInt())),
				).Return(nil)

				err := perpKeeper.distributeLiquidateRewards(ctx,
					types.LiquidateResp{
						BadDebt:                sdk.OneInt(),
						FeeToLiquidator:        sdk.OneInt(),
						FeeToPerpEcosystemFund: sdk.OneInt(),
						Liquidator:             liquidator.String(),
						PositionResp: &types.PositionResp{
							Position: &types.Position{
								Pair: common.PairBTCStable,
							}},
					},
				)
				require.NoError(t, err)
			},
		},
	}

	for _, tc := range testcases {
		tc := tc
		t.Run(tc.name, func(t *testing.T) {
			tc.test()
		})
	}
}

func TestExecuteFullLiquidation(t *testing.T) {
	tests := []struct {
		name string

		liquidationFee      sdk.Dec
		initialPositionSize sdk.Dec
		initialMargin       sdk.Dec
		initialOpenNotional sdk.Dec

		// amount of quote obtained by trading <initialPositionSize> base
		baseAssetPriceInQuote sdk.Dec

		expectedLiquidationBadDebt     sdk.Int
		expectedFundsToPerpEF          sdk.Int
		expectedFundsToLiquidator      sdk.Int
		expectedExchangedNotionalValue sdk.Dec
		expectedMarginToVault          sdk.Dec
		expectedPositionRealizedPnl    sdk.Dec
		expectedPositionBadDebt        sdk.Dec
	}{
		{
			/*
				- long position
				- open margin 10 NUSD, 10x leverage
				- open notional and position notional of 100 NUSD
				- position size 100 BTC (1 BTC = 1 NUSD)

				- remaining margin more than liquidation fee
				- position has zero bad debt
				- no funding payment

				- liquidation fee ratio is 0.1
				- notional exchanged is 100 NUSD
				- liquidator gets 100 NUSD * 0.1 / 2 = 5 NUSD
				- ecosystem fund gets remaining = 5 NUSD
			*/
			name: "remaining margin more than liquidation fee",

			liquidationFee:      sdk.MustNewDecFromStr("0.1"),
			initialPositionSize: sdk.NewDec(100),
			initialMargin:       sdk.NewDec(10),
			initialOpenNotional: sdk.NewDec(100),

			baseAssetPriceInQuote: sdk.NewDec(100), // no change in price

			expectedLiquidationBadDebt:     sdk.ZeroInt(),
			expectedFundsToPerpEF:          sdk.NewInt(5),
			expectedFundsToLiquidator:      sdk.NewInt(5),
			expectedExchangedNotionalValue: sdk.NewDec(100),
			expectedMarginToVault:          sdk.NewDec(-10),
			expectedPositionRealizedPnl:    sdk.ZeroDec(),
			expectedPositionBadDebt:        sdk.ZeroDec(),
		},
		{
			/*
				- long position
				- open margin 10 NUSD, 10x leverage
				- open notional and position notional of 100 NUSD
				- position size 100 BTC (1 BTC = 1 NUSD)

				- remaining margin less than liquidation fee but greater than zero
				- position has zero bad debt
				- no funding payment

				- liquidation fee ratio is 0.3
				- notional exchanged is 100 NUSD
				- liquidator gets 100 NUSD * 0.3 / 2 = 15 NUSD
				- position only has 10 NUSD margin, so bad debt accrues
				- ecosystem fund gets nothing (0 NUSD)
			*/
			name: "remaining margin less than liquidation fee but greater than zero",

			liquidationFee:      sdk.MustNewDecFromStr("0.3"),
			initialPositionSize: sdk.NewDec(100),
			initialMargin:       sdk.NewDec(10),
			initialOpenNotional: sdk.NewDec(100),

			baseAssetPriceInQuote: sdk.NewDec(100), // no change in price

			expectedLiquidationBadDebt:     sdk.NewInt(5),
			expectedFundsToPerpEF:          sdk.ZeroInt(),
			expectedFundsToLiquidator:      sdk.NewInt(15),
			expectedExchangedNotionalValue: sdk.NewDec(100),
			expectedMarginToVault:          sdk.NewDec(-10),
			expectedPositionRealizedPnl:    sdk.ZeroDec(),
			expectedPositionBadDebt:        sdk.ZeroDec(),
		},
		{
			/*
				- long position
				- open margin 10 NUSD, 10x leverage
				- open notional and position notional of 100 NUSD
				- position size 100 BTC (1 BTC = 1 NUSD)
				- BTC drops in price (1 BTC = 0.8 NUSD)
				- position notional of 80 NUSD
				- unrealized PnL of -20 NUSD, wipes out margin

				- position has zero margin remaining
				- position has bad debt
				- no funding payment

				- liquidation fee ratio is 0.3
				- notional exchanged is 80 NUSD
				- liquidator gets 80 NUSD * 0.3 / 2 = 12 NUSD
				- position has zero margin, so all of liquidation fee is bad debt
				- ecosystem fund gets nothing (0 NUSD)
			*/
			name: "position has + margin and bad debt - 1",

			liquidationFee:      sdk.MustNewDecFromStr("0.3"),
			initialPositionSize: sdk.NewDec(100),
			initialMargin:       sdk.NewDec(10),
			initialOpenNotional: sdk.NewDec(100),

			baseAssetPriceInQuote: sdk.NewDec(80), // price dropped

			expectedLiquidationBadDebt:     sdk.NewInt(22),
			expectedFundsToPerpEF:          sdk.ZeroInt(),
			expectedFundsToLiquidator:      sdk.NewInt(12),
			expectedExchangedNotionalValue: sdk.NewDec(80),
			expectedMarginToVault:          sdk.ZeroDec(),
			expectedPositionRealizedPnl:    sdk.NewDec(-20),
			expectedPositionBadDebt:        sdk.NewDec(10),
		},
		{
			/*
				- short position
				- open margin 10 NUSD, 10x leverage
				- open notional and position notional of 100 NUSD
				- position size 100 BTC (1 BTC = 1 NUSD)

				- remaining margin more than liquidation fee
				- position has zero bad debt
				- no funding payment

				- liquidation fee ratio is 0.1
				- notional exchanged is 100 NUSD
				- liquidator gets 100 NUSD * 0.1 / 2 = 5 NUSD
				- ecosystem fund gets remaining = 5 NUSD
			*/
			name: "remaining margin more than liquidation fee",

			liquidationFee:      sdk.MustNewDecFromStr("0.1"),
			initialPositionSize: sdk.NewDec(-100),
			initialMargin:       sdk.NewDec(10),
			initialOpenNotional: sdk.NewDec(100),

			baseAssetPriceInQuote: sdk.NewDec(100), // no change in price

			expectedLiquidationBadDebt:     sdk.ZeroInt(),
			expectedFundsToPerpEF:          sdk.NewInt(5),
			expectedFundsToLiquidator:      sdk.NewInt(5),
			expectedExchangedNotionalValue: sdk.NewDec(100),
			expectedMarginToVault:          sdk.NewDec(-10),
			expectedPositionRealizedPnl:    sdk.ZeroDec(),
			expectedPositionBadDebt:        sdk.ZeroDec(),
		},
		{
			/*
				- short position
				- open margin 10 NUSD, 10x leverage
				- open notional and position notional of 100 NUSD
				- position size 100 BTC (1 BTC = 1 NUSD)

				- remaining margin less than liquidation fee but greater than zero
				- position has zero bad debt
				- no funding payment

				- liquidation fee ratio is 0.3
				- notional exchanged is 100 NUSD
				- liquidator gets 100 NUSD * 0.3 / 2 = 15 NUSD
				- position only has 10 NUSD margin, so bad debt accrues
				- ecosystem fund gets nothing (0 NUSD)
			*/
			name: "remaining margin less than liquidation fee but greater than zero",

			liquidationFee:      sdk.MustNewDecFromStr("0.3"),
			initialPositionSize: sdk.NewDec(-100),
			initialMargin:       sdk.NewDec(10),
			initialOpenNotional: sdk.NewDec(100),

			baseAssetPriceInQuote: sdk.NewDec(100), // no change in price

			expectedLiquidationBadDebt:     sdk.NewInt(5),
			expectedFundsToPerpEF:          sdk.ZeroInt(),
			expectedFundsToLiquidator:      sdk.NewInt(15),
			expectedExchangedNotionalValue: sdk.NewDec(100),
			expectedMarginToVault:          sdk.NewDec(-10),
			expectedPositionRealizedPnl:    sdk.ZeroDec(),
			expectedPositionBadDebt:        sdk.ZeroDec(),
		},
		{
			/*
				- short position
				- open margin 10 NUSD, 10x leverage
				- open notional and position notional of 100 NUSD
				- position size 100 BTC (1 BTC = 1 NUSD)
				- BTC increases in price (1 BTC = 1.2 NUSD)
				- position notional of 120 NUSD
				- unrealized PnL of -20 NUSD, wipes out margin

				- position has zero margin remaining
				- position has bad debt
				- no funding payment

				- liquidation fee ratio is 0.3
				- notional exchanged is 120 NUSD
				- liquidator gets 120 NUSD * 0.3 / 2 = 18 NUSD
				- position has zero margin, so all of liquidation fee is bad debt
				- ecosystem fund gets nothing (0 NUSD)
			*/
			name: "position has + margin and bad debt - 2",

			liquidationFee:      sdk.MustNewDecFromStr("0.3"),
			initialPositionSize: sdk.NewDec(-100),
			initialMargin:       sdk.NewDec(10),
			initialOpenNotional: sdk.NewDec(100),

			baseAssetPriceInQuote: sdk.NewDec(120), // price increased

			expectedLiquidationBadDebt:     sdk.NewInt(28),
			expectedFundsToPerpEF:          sdk.ZeroInt(),
			expectedFundsToLiquidator:      sdk.NewInt(18),
			expectedExchangedNotionalValue: sdk.NewDec(120),
			expectedMarginToVault:          sdk.ZeroDec(),
			expectedPositionRealizedPnl:    sdk.NewDec(-20),
			expectedPositionBadDebt:        sdk.NewDec(10),
		},
	}

	for _, tc := range tests {
		tc := tc
		t.Run(tc.name, func(t *testing.T) {
			t.Log("setup variables")
			perpKeeper, mocks, ctx := getKeeper(t)
			liquidatorAddr := sample.AccAddress()
			traderAddr := sample.AccAddress()
			baseAssetDirection := vpooltypes.Direction_ADD_TO_POOL
			if tc.initialPositionSize.IsNegative() {
				baseAssetDirection = vpooltypes.Direction_REMOVE_FROM_POOL
			}

			t.Log("mock bank keeper")
			if tc.expectedFundsToPerpEF.IsPositive() {
				mocks.mockBankKeeper.EXPECT().SendCoinsFromModuleToModule(
					ctx, types.VaultModuleAccount, types.PerpEFModuleAccount,
					sdk.NewCoins(sdk.NewCoin("unusd", tc.expectedFundsToPerpEF)),
				).Return(nil)
			}
			if tc.expectedFundsToLiquidator.IsPositive() {
				mocks.mockAccountKeeper.
					EXPECT().GetModuleAddress(types.VaultModuleAccount).
					Return(authtypes.NewModuleAddress(types.VaultModuleAccount))
				mocks.mockBankKeeper.
					EXPECT().GetBalance(ctx, authtypes.NewModuleAddress(types.VaultModuleAccount), "unusd").
					Return(sdk.NewCoin("unusd", sdk.NewInt(math.MaxInt64)))
				mocks.mockBankKeeper.EXPECT().SendCoinsFromModuleToAccount(
					ctx, types.VaultModuleAccount, liquidatorAddr,
					sdk.NewCoins(sdk.NewCoin("unusd", tc.expectedFundsToLiquidator)),
				).Return(nil)
			}
			if tc.expectedLiquidationBadDebt.IsPositive() {
				mocks.mockBankKeeper.EXPECT().SendCoinsFromModuleToModule(
					ctx, types.PerpEFModuleAccount, types.VaultModuleAccount,
<<<<<<< HEAD
					sdk.NewCoins(sdk.NewCoin("NUSD", tc.expectedLiquidationBadDebt)),
=======
					sdk.NewCoins(sdk.NewCoin("unusd", expectedTotalBadDebtInt)),
>>>>>>> e58b5f5e
				)
			}

			t.Log("setup perp keeper params")
			newParams := types.DefaultParams()
			newParams.LiquidationFeeRatio = tc.liquidationFee
			perpKeeper.SetParams(ctx, newParams)
			perpKeeper.PairMetadataState(ctx).Set(&types.PairMetadata{
				Pair: common.PairBTCStable,
				CumulativePremiumFractions: []sdk.Dec{
					sdk.ZeroDec(), // zero funding payment for this test case
				},
			})

			t.Log("mock vpool")
			mocks.mockVpoolKeeper.EXPECT().ExistsPool(ctx, common.PairBTCStable).AnyTimes().Return(true)
			mocks.mockVpoolKeeper.EXPECT().
				GetBaseAssetPrice(
					ctx,
					common.PairBTCStable,
					baseAssetDirection,
					/*baseAssetAmount=*/ tc.initialPositionSize.Abs(),
				).
				Return( /*quoteAssetAmount=*/ tc.baseAssetPriceInQuote, nil)
			mocks.mockVpoolKeeper.EXPECT().
				SwapBaseForQuote(
					ctx,
					common.PairBTCStable,
					baseAssetDirection,
					/*baseAssetAmount=*/ tc.initialPositionSize.Abs(),
					/*quoteAssetAssetLimit=*/ sdk.ZeroDec(),
				).Return( /*quoteAssetAmount=*/ tc.baseAssetPriceInQuote, nil)
			mocks.mockVpoolKeeper.EXPECT().
				GetSpotPrice(ctx, common.PairBTCStable).
				Return(sdk.OneDec(), nil)

			t.Log("create and set the initial position")
			position := types.Position{
				TraderAddress:                       traderAddr.String(),
				Pair:                                common.PairBTCStable,
				Size_:                               tc.initialPositionSize,
				Margin:                              tc.initialMargin,
				OpenNotional:                        tc.initialOpenNotional,
				LastUpdateCumulativePremiumFraction: sdk.ZeroDec(),
				BlockNumber:                         ctx.BlockHeight(),
			}
			perpKeeper.SetPosition(ctx, common.PairBTCStable, traderAddr, &position)

			t.Log("execute full liquidation")
			liquidationResp, err := perpKeeper.ExecuteFullLiquidation(
				ctx, liquidatorAddr, &position)
			require.NoError(t, err)

			t.Log("assert liquidation response fields")
			assert.EqualValues(t, tc.expectedLiquidationBadDebt, liquidationResp.BadDebt)
			assert.EqualValues(t, tc.expectedFundsToLiquidator, liquidationResp.FeeToLiquidator)
			assert.EqualValues(t, tc.expectedFundsToPerpEF, liquidationResp.FeeToPerpEcosystemFund)
			assert.EqualValues(t, liquidatorAddr.String(), liquidationResp.Liquidator)

			t.Log("assert position response fields")
			positionResp := liquidationResp.PositionResp
			assert.EqualValues(t,
				tc.expectedExchangedNotionalValue,
				positionResp.ExchangedNotionalValue) // amount of quote exchanged
			// Initial position size is sold back to to vpool
			assert.EqualValues(t, tc.initialPositionSize.Neg(), positionResp.ExchangedPositionSize)
			// ( oldMargin + unrealizedPnL - fundingPayment ) * -1
			assert.EqualValues(t, tc.expectedMarginToVault, positionResp.MarginToVault)
			assert.EqualValues(t, tc.expectedPositionBadDebt, positionResp.BadDebt)
			assert.EqualValues(t, tc.expectedPositionRealizedPnl, positionResp.RealizedPnl)
			assert.True(t, positionResp.FundingPayment.IsZero())
			// Unrealized PnL should always be zero after a full close
			assert.True(t, positionResp.UnrealizedPnlAfter.IsZero())

			t.Log("assert new position fields")
			newPosition := positionResp.Position
			assert.EqualValues(t, traderAddr.String(), newPosition.TraderAddress)
			assert.EqualValues(t, common.PairBTCStable, newPosition.Pair)
			assert.True(t, newPosition.Size_.IsZero())        // always zero
			assert.True(t, newPosition.Margin.IsZero())       // always zero
			assert.True(t, newPosition.OpenNotional.IsZero()) // always zero
			assert.True(t, newPosition.LastUpdateCumulativePremiumFraction.IsZero())
			assert.EqualValues(t, ctx.BlockHeight(), newPosition.BlockNumber)

			testutilevents.RequireHasTypedEvent(t, ctx, &types.PositionLiquidatedEvent{
				Pair:                  common.PairBTCStable.String(),
				TraderAddress:         traderAddr.String(),
				ExchangedQuoteAmount:  positionResp.ExchangedNotionalValue,
				ExchangedPositionSize: positionResp.ExchangedPositionSize,
				LiquidatorAddress:     liquidatorAddr.String(),
<<<<<<< HEAD
				FeeToLiquidator:       sdk.NewCoin(BtcNusdPair.GetQuoteTokenDenom(), tc.expectedFundsToLiquidator),
				FeeToEcosystemFund:    sdk.NewCoin(BtcNusdPair.GetQuoteTokenDenom(), tc.expectedFundsToPerpEF),
				BadDebt:               tc.expectedLiquidationBadDebt.ToDec(),
				Margin:                sdk.NewCoin(BtcNusdPair.GetQuoteTokenDenom(), newPosition.Margin.RoundInt()),
=======
				FeeToLiquidator:       sdk.NewCoin(common.PairBTCStable.GetQuoteTokenDenom(), tc.expectedFundsToLiquidator),
				FeeToEcosystemFund:    sdk.NewCoin(common.PairBTCStable.GetQuoteTokenDenom(), tc.expectedFundsToPerpEF),
				BadDebt:               tc.expectedLiquidationBadDebt,
				Margin:                sdk.NewCoin(common.PairBTCStable.GetQuoteTokenDenom(), newPosition.Margin.RoundInt()),
>>>>>>> e58b5f5e
				PositionNotional:      positionResp.PositionNotional,
				PositionSize:          newPosition.Size_,
				UnrealizedPnl:         positionResp.UnrealizedPnlAfter,
				MarkPrice:             sdk.OneDec(),
				BlockHeight:           ctx.BlockHeight(),
				BlockTimeMs:           ctx.BlockTime().UnixMilli(),
			})
		})
	}
}<|MERGE_RESOLUTION|>--- conflicted
+++ resolved
@@ -88,7 +88,7 @@
 			t.Log("set position")
 			position := types.Position{
 				TraderAddress: traderAddr.String(),
-				Pair:          common.PairBTCStable.String(),
+				Pair:          common.PairBTCStable,
 				Size_:         tc.initialPositionSize,
 				Margin:        tc.initialPositionMargin,
 				OpenNotional:  tc.initialPositionOpenNotional,
@@ -101,7 +101,7 @@
 
 			t.Log("set pair metadata")
 			perpKeeper.PairMetadataState(ctx).Set(&types.PairMetadata{
-				Pair: common.PairBTCStable.String(),
+				Pair: common.PairBTCStable,
 				CumulativePremiumFractions: []sdk.Dec{
 					sdk.ZeroDec(),
 				},
@@ -180,7 +180,7 @@
 			newPosition, err := perpKeeper.GetPosition(ctx, common.PairBTCStable, traderAddr)
 			require.NoError(t, err)
 			assert.EqualValues(t, traderAddr.String(), newPosition.TraderAddress)
-			assert.EqualValues(t, common.PairBTCStable.String(), newPosition.Pair)
+			assert.EqualValues(t, common.PairBTCStable, newPosition.Pair)
 			assert.EqualValues(t, tc.expectedPositionSize, newPosition.Size_)
 			assert.EqualValues(t, tc.expectedPositionMargin, newPosition.Margin)
 			assert.EqualValues(t, tc.expectedPositionOpenNotional, newPosition.OpenNotional)
@@ -258,7 +258,7 @@
 			t.Log("set position")
 			position := types.Position{
 				TraderAddress: traderAddr.String(),
-				Pair:          common.PairBTCStable.String(),
+				Pair:          common.PairBTCStable,
 				Size_:         tc.initialPositionSize,
 				Margin:        tc.initialPositionMargin,
 				OpenNotional:  tc.initialPositionOpenNotional,
@@ -271,7 +271,7 @@
 
 			t.Log("set pair metadata")
 			perpKeeper.PairMetadataState(ctx).Set(&types.PairMetadata{
-				Pair: common.PairBTCStable.String(),
+				Pair: common.PairBTCStable,
 				CumulativePremiumFractions: []sdk.Dec{
 					sdk.ZeroDec(),
 				},
@@ -425,7 +425,7 @@
 			t.Log("set position")
 			position := types.Position{
 				TraderAddress: traderAddr.String(),
-				Pair:          common.PairBTCStable.String(),
+				Pair:          common.PairBTCStable,
 				Size_:         tc.initialPositionSize,
 				Margin:        tc.initialPositionMargin,
 				OpenNotional:  tc.initialPositionOpenNotional,
@@ -438,7 +438,7 @@
 
 			t.Log("set pair metadata")
 			perpKeeper.PairMetadataState(ctx).Set(&types.PairMetadata{
-				Pair: common.PairBTCStable.String(),
+				Pair: common.PairBTCStable,
 				CumulativePremiumFractions: []sdk.Dec{
 					sdk.ZeroDec(),
 				},
@@ -568,31 +568,6 @@
 			},
 		},
 		{
-<<<<<<< HEAD
-			name: "invalid pair - error",
-			test: func() {
-				perpKeeper, _, ctx := getKeeper(t)
-				liquidator := sample.AccAddress()
-				err := perpKeeper.distributeLiquidateRewards(ctx,
-					types.LiquidateResp{
-						BadDebt:                sdk.OneInt(),
-						FeeToLiquidator:        sdk.OneInt(),
-						FeeToPerpEcosystemFund: sdk.OneInt(),
-						Liquidator:             liquidator.String(),
-						PositionResp: &types.PositionResp{
-							Position: &types.Position{
-								Pair: "dai:usdc:usdt",
-							},
-						},
-					},
-				)
-				require.Error(t, err)
-				require.ErrorContains(t, err, common.ErrInvalidTokenPair.Error())
-			},
-		},
-		{
-=======
->>>>>>> e58b5f5e
 			name: "vpool does not exist - error",
 			test: func() {
 				perpKeeper, mocks, ctx := getKeeper(t)
@@ -606,11 +581,7 @@
 						Liquidator:             liquidator.String(),
 						PositionResp: &types.PositionResp{
 							Position: &types.Position{
-<<<<<<< HEAD
-								Pair: BtcNusdPair.String(),
-=======
 								Pair: common.PairBTCStable,
->>>>>>> e58b5f5e
 							},
 						},
 					},
@@ -932,11 +903,7 @@
 			if tc.expectedLiquidationBadDebt.IsPositive() {
 				mocks.mockBankKeeper.EXPECT().SendCoinsFromModuleToModule(
 					ctx, types.PerpEFModuleAccount, types.VaultModuleAccount,
-<<<<<<< HEAD
-					sdk.NewCoins(sdk.NewCoin("NUSD", tc.expectedLiquidationBadDebt)),
-=======
-					sdk.NewCoins(sdk.NewCoin("unusd", expectedTotalBadDebtInt)),
->>>>>>> e58b5f5e
+					sdk.NewCoins(sdk.NewCoin("unusd", tc.expectedLiquidationBadDebt)),
 				)
 			}
 
@@ -1027,17 +994,10 @@
 				ExchangedQuoteAmount:  positionResp.ExchangedNotionalValue,
 				ExchangedPositionSize: positionResp.ExchangedPositionSize,
 				LiquidatorAddress:     liquidatorAddr.String(),
-<<<<<<< HEAD
-				FeeToLiquidator:       sdk.NewCoin(BtcNusdPair.GetQuoteTokenDenom(), tc.expectedFundsToLiquidator),
-				FeeToEcosystemFund:    sdk.NewCoin(BtcNusdPair.GetQuoteTokenDenom(), tc.expectedFundsToPerpEF),
-				BadDebt:               tc.expectedLiquidationBadDebt.ToDec(),
-				Margin:                sdk.NewCoin(BtcNusdPair.GetQuoteTokenDenom(), newPosition.Margin.RoundInt()),
-=======
 				FeeToLiquidator:       sdk.NewCoin(common.PairBTCStable.GetQuoteTokenDenom(), tc.expectedFundsToLiquidator),
 				FeeToEcosystemFund:    sdk.NewCoin(common.PairBTCStable.GetQuoteTokenDenom(), tc.expectedFundsToPerpEF),
-				BadDebt:               tc.expectedLiquidationBadDebt,
+				BadDebt:               tc.expectedLiquidationBadDebt.ToDec(),
 				Margin:                sdk.NewCoin(common.PairBTCStable.GetQuoteTokenDenom(), newPosition.Margin.RoundInt()),
->>>>>>> e58b5f5e
 				PositionNotional:      positionResp.PositionNotional,
 				PositionSize:          newPosition.Size_,
 				UnrealizedPnl:         positionResp.UnrealizedPnlAfter,
