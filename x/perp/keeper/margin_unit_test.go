--- conflicted
+++ resolved
@@ -752,15 +752,11 @@
 				mocks.mockPricefeedKeeper.EXPECT().
 					GetCurrentPrice(
 						ctx,
-<<<<<<< HEAD
-						common.PairBTCStable.Token0,
-						common.PairBTCStable.Token1,
-=======
-						common.Pair_BTC_NUSD,
->>>>>>> 1bd56e7b
+						common.Pair_BTC_NUSD.Token0,
+						common.Pair_BTC_NUSD.Token1,
 					).
 					Return(pricefeedtypes.CurrentPrice{
-						PairID: common.PairBTCStable.String(),
+						PairID: common.Pair_BTC_NUSD.String(),
 						Price:  sdk.NewDec(2),
 					}, nil)
 			},
@@ -781,15 +777,11 @@
 				mocks.mockPricefeedKeeper.EXPECT().
 					GetCurrentPrice(
 						ctx,
-<<<<<<< HEAD
-						common.PairBTCStable.Token0,
-						common.PairBTCStable.Token1,
-=======
-						common.Pair_BTC_NUSD,
->>>>>>> 1bd56e7b
+						common.Pair_BTC_NUSD.Token0,
+						common.Pair_BTC_NUSD.Token1,
 					).
 					Return(pricefeedtypes.CurrentPrice{
-						PairID: common.PairBTCStable.String(),
+						PairID: common.Pair_BTC_NUSD.String(),
 						Price:  sdk.MustNewDecFromStr("0.5"),
 					}, nil)
 			},
@@ -904,15 +896,11 @@
 				mocks.mockPricefeedKeeper.EXPECT().
 					GetCurrentPrice(
 						ctx,
-<<<<<<< HEAD
-						common.PairBTCStable.Token0,
-						common.PairBTCStable.Token1,
-=======
-						common.Pair_BTC_NUSD,
->>>>>>> 1bd56e7b
+						common.Pair_BTC_NUSD.Token0,
+						common.Pair_BTC_NUSD.Token1,
 					).
 					Return(pricefeedtypes.CurrentPrice{
-						PairID: common.PairBTCStable.String(),
+						PairID: common.Pair_BTC_NUSD.String(),
 						Price:  sdk.MustNewDecFromStr("0.5"),
 					}, nil)
 			},
@@ -933,15 +921,11 @@
 				mocks.mockPricefeedKeeper.EXPECT().
 					GetCurrentPrice(
 						ctx,
-<<<<<<< HEAD
-						common.PairBTCStable.Token0,
-						common.PairBTCStable.Token1,
-=======
-						common.Pair_BTC_NUSD,
->>>>>>> 1bd56e7b
+						common.Pair_BTC_NUSD.Token0,
+						common.Pair_BTC_NUSD.Token1,
 					).
 					Return(pricefeedtypes.CurrentPrice{
-						PairID: common.PairBTCStable.String(),
+						PairID: common.Pair_BTC_NUSD.String(),
 						Price:  sdk.NewDec(2),
 					}, nil)
 			},
