package keeper

import (
	"fmt"
	"testing"
	"time"

	sdk "github.com/cosmos/cosmos-sdk/types"
	"github.com/stretchr/testify/assert"
	"github.com/stretchr/testify/require"

	"github.com/NibiruChain/nibiru/x/common"
	"github.com/NibiruChain/nibiru/x/perp/types"
	testutilevents "github.com/NibiruChain/nibiru/x/testutil/events"
	"github.com/NibiruChain/nibiru/x/testutil/sample"
	vpooltypes "github.com/NibiruChain/nibiru/x/vpool/types"
)

func Test_requireMoreMarginRatio(t *testing.T) {
	type test struct {
		marginRatio, baseMarginRatio sdk.Dec
		largerThanEqualTo            bool
		wantErr                      bool
	}

	cases := map[string]test{
		"ok - largeThanOrEqualTo true": {
			marginRatio:       sdk.NewDec(2),
			baseMarginRatio:   sdk.NewDec(1),
			largerThanEqualTo: true,
			wantErr:           false,
		},
		"ok - largerThanOrEqualTo false": {
			marginRatio:       sdk.NewDec(1),
			baseMarginRatio:   sdk.NewDec(2),
			largerThanEqualTo: false,
			wantErr:           false,
		},
		"fails - largerThanEqualTo true": {
			marginRatio:       sdk.NewDec(1),
			baseMarginRatio:   sdk.NewDec(2),
			largerThanEqualTo: true,
			wantErr:           true,
		},
		"fails - largerThanEqualTo false": {
			marginRatio:       sdk.NewDec(2),
			baseMarginRatio:   sdk.NewDec(1),
			largerThanEqualTo: false,
			wantErr:           true,
		},
	}

	for name, tc := range cases {
		tc := tc
		t.Run(name, func(t *testing.T) {
			err := requireMoreMarginRatio(tc.marginRatio, tc.baseMarginRatio, tc.largerThanEqualTo)
			switch {
			case tc.wantErr:
				if err == nil {
					t.Fatalf("expected error")
				}
			case !tc.wantErr:
				if err != nil {
					t.Fatalf("unexpected error: %s", err)
				}
			}
		})
	}
}

func TestGetMarginRatio_Errors(t *testing.T) {
	tests := []struct {
		name string
		test func()
	}{
		{
			name: "empty size position",
			test: func() {
				k, _, ctx := getKeeper(t)

				pos := types.Position{
					Size_: sdk.ZeroDec(),
				}

				_, err := k.GetMarginRatio(
					ctx, pos, types.MarginCalculationPriceOption_MAX_PNL)
				assert.EqualError(t, err, types.ErrPositionZero.Error())
			},
		},
	}

	for _, tc := range tests {
		tc := tc
		t.Run(tc.name, func(t *testing.T) {
			tc.test()
		})
	}
}

func TestGetMarginRatio(t *testing.T) {
	tests := []struct {
		name                string
		position            types.Position
		newPrice            sdk.Dec
		expectedMarginRatio sdk.Dec
	}{
		{
			name: "margin without price changes",
			position: types.Position{
				TraderAddress:                       sample.AccAddress().String(),
				Pair:                                "BTC:NUSD",
				Size_:                               sdk.NewDec(10),
				OpenNotional:                        sdk.NewDec(10),
				Margin:                              sdk.NewDec(1),
				LastUpdateCumulativePremiumFraction: sdk.OneDec(),
			},
			newPrice:            sdk.MustNewDecFromStr("10"),
			expectedMarginRatio: sdk.MustNewDecFromStr("0.1"),
		},
		{
			name: "margin with price changes",
			position: types.Position{
				TraderAddress:                       sample.AccAddress().String(),
				Pair:                                "BTC:NUSD",
				Size_:                               sdk.NewDec(10),
				OpenNotional:                        sdk.NewDec(10),
				Margin:                              sdk.NewDec(1),
				LastUpdateCumulativePremiumFraction: sdk.OneDec(),
			},
			newPrice:            sdk.MustNewDecFromStr("12"),
			expectedMarginRatio: sdk.MustNewDecFromStr("0.25"),
		},
	}

	for _, tc := range tests {
		tc := tc
		t.Run(tc.name, func(t *testing.T) {
			perpKeeper, mocks, ctx := getKeeper(t)

			t.Log("Mock vpool spot price")
			mocks.mockVpoolKeeper.EXPECT().
				GetBaseAssetPrice(
					ctx,
					BtcNusdPair,
					vpooltypes.Direction_ADD_TO_POOL,
					tc.position.Size_.Abs(),
				).
				Return(tc.newPrice, nil)
			t.Log("Mock vpool twap")
			mocks.mockVpoolKeeper.EXPECT().
				GetBaseAssetTWAP(
					ctx,
					BtcNusdPair,
					vpooltypes.Direction_ADD_TO_POOL,
					tc.position.Size_.Abs(),
					15*time.Minute,
				).
				Return(tc.newPrice, nil)

			perpKeeper.PairMetadata().Set(ctx, &types.PairMetadata{
				Pair:                       "BTC:NUSD",
				CumulativePremiumFractions: []sdk.Dec{sdk.OneDec()},
			})

			marginRatio, err := perpKeeper.GetMarginRatio(
				ctx, tc.position, types.MarginCalculationPriceOption_MAX_PNL)

			require.NoError(t, err)
			require.Equal(t, tc.expectedMarginRatio, marginRatio)
		})
	}
}

func TestRemoveMargin(t *testing.T) {
	tests := []struct {
		name string
		test func()
	}{
		{
			name: "fail - invalid sender",
			test: func() {
				k, _, ctx := getKeeper(t)
				goCtx := sdk.WrapSDKContext(ctx)

				msg := &types.MsgRemoveMargin{Sender: ""}
				_, err := k.RemoveMargin(goCtx, msg)
				require.Error(t, err)
			},
		},
		{
			name: "fail - invalid token pair",
			test: func() {
				k, _, ctx := getKeeper(t)
				goCtx := sdk.WrapSDKContext(ctx)

				trader := sample.AccAddress()
				the3pool := "dai:usdc:usdt"
				msg := &types.MsgRemoveMargin{
					Sender:    trader.String(),
					TokenPair: the3pool,
					Margin:    sdk.NewCoin(common.StableDenom, sdk.NewInt(5))}
				_, err := k.RemoveMargin(goCtx, msg)
				require.Error(t, err)
				require.ErrorContains(t, err, common.ErrInvalidTokenPair.Error())
			},
		},
		{
			name: "fail - request is too large",
			test: func() {
				perpKeeper, mocks, ctx := getKeeper(t)
				goCtx := sdk.WrapSDKContext(ctx)

				t.Log("Build msg that specifies an impossible margin removal (too high)")
				trader := sample.AccAddress()
				pair := common.AssetPair{
					Token0: "osmo",
					Token1: "nusd",
				}
				msg := &types.MsgRemoveMargin{
					Sender:    trader.String(),
					TokenPair: pair.String(),
					Margin:    sdk.NewCoin(pair.GetQuoteTokenDenom(), sdk.NewInt(600)),
				}

				mocks.mockVpoolKeeper.EXPECT().ExistsPool(ctx, pair).Return(true)

				t.Log("Set vpool defined by pair on PerpKeeper")
				perpKeeper.PairMetadata().Set(ctx, &types.PairMetadata{
					Pair: pair.String(),
					CumulativePremiumFractions: []sdk.Dec{
						sdk.ZeroDec(),
						sdk.MustNewDecFromStr("0.1")},
				})

				t.Log("Set an underwater position, positive bad debt due to excessive margin request")
				perpKeeper.SetPosition(ctx, pair, trader, &types.Position{
					TraderAddress:                       trader.String(),
					Pair:                                pair.String(),
					Size_:                               sdk.NewDec(1_000),
					OpenNotional:                        sdk.NewDec(1000),
					Margin:                              sdk.NewDec(500),
					LastUpdateCumulativePremiumFraction: sdk.MustNewDecFromStr("0.1"),
					BlockNumber:                         ctx.BlockHeight(),
				})

				_, err := perpKeeper.RemoveMargin(goCtx, msg)

				require.Error(t, err)
				require.ErrorContains(t, err, types.ErrFailedRemoveMarginCanCauseBadDebt.Error())
			},
		},
		{
			name: "fail - vault doesn't have enough funds",
			test: func() {
				perpKeeper, mocks, ctx := getKeeper(t)
				goCtx := sdk.WrapSDKContext(ctx)

				traderAddr := sample.AccAddress()
				msg := &types.MsgRemoveMargin{
					Sender:    traderAddr.String(),
					TokenPair: "osmo:nusd",
					Margin:    sdk.NewCoin("nusd", sdk.NewInt(100)),
				}

				pair, err := common.NewAssetPairFromStr(msg.TokenPair)
				require.NoError(t, err)
				mocks.mockVpoolKeeper.EXPECT().ExistsPool(ctx, pair).
					AnyTimes().Return(true)

				t.Log("Set vpool defined by pair on PerpKeeper")
				perpKeeper.PairMetadata().Set(ctx, &types.PairMetadata{
					Pair: pair.String(),
					CumulativePremiumFractions: []sdk.Dec{
						sdk.ZeroDec(),
						sdk.MustNewDecFromStr("0.1")},
				})

				t.Log("Set position a healthy position that has 0 unrealized funding")
				perpKeeper.SetPosition(ctx, pair, traderAddr, &types.Position{
					TraderAddress:                       traderAddr.String(),
					Pair:                                pair.String(),
					Size_:                               sdk.NewDec(1_000),
					OpenNotional:                        sdk.NewDec(1_000),
					Margin:                              sdk.NewDec(500),
					LastUpdateCumulativePremiumFraction: sdk.MustNewDecFromStr("0.1"),
					BlockNumber:                         ctx.BlockHeight(),
				})

				mocks.mockVpoolKeeper.EXPECT().GetBaseAssetPrice(
					ctx,
					pair,
					vpooltypes.Direction_ADD_TO_POOL,
					sdk.NewDec(1_000),
				).Return(sdk.NewDec(100), nil)
				mocks.mockVpoolKeeper.EXPECT().GetBaseAssetTWAP(
					ctx,
					pair,
					vpooltypes.Direction_ADD_TO_POOL,
					sdk.NewDec(1_000),
					15*time.Minute,
				).Return(sdk.NewDec(100), nil)

				t.Log("Attempt to RemoveMargin when the vault lacks funds")
				expectedError := fmt.Errorf("not enough funds in vault module account")
				mocks.mockBankKeeper.EXPECT().SendCoinsFromModuleToAccount(
					ctx, types.VaultModuleAccount, traderAddr, sdk.NewCoins(msg.Margin),
				).Return(expectedError)

				_, err = perpKeeper.RemoveMargin(goCtx, msg)

				require.Error(t, err)
				require.ErrorContains(t, err, expectedError.Error())
			},
		},
		{
			name: "happy path - zero funding",
			test: func() {
				perpKeeper, mocks, ctx := getKeeper(t)
				goCtx := sdk.WrapSDKContext(ctx)

				traderAddr := sample.AccAddress()
				msg := &types.MsgRemoveMargin{
					Sender:    traderAddr.String(),
					TokenPair: "osmo:nusd",
					Margin:    sdk.NewCoin("nusd", sdk.NewInt(100)),
				}

				pair, err := common.NewAssetPairFromStr(msg.TokenPair)
				require.NoError(t, err)
				mocks.mockVpoolKeeper.EXPECT().ExistsPool(ctx, pair).
					AnyTimes().Return(true)

				t.Log("Set vpool defined by pair on PerpKeeper")
				perpKeeper.PairMetadata().Set(ctx, &types.PairMetadata{
					Pair: pair.String(),
					CumulativePremiumFractions: []sdk.Dec{
						sdk.ZeroDec(),
						sdk.MustNewDecFromStr("0.1")},
				})

				t.Log("Set position a healthy position that has 0 unrealized funding")
				perpKeeper.SetPosition(ctx, pair, traderAddr, &types.Position{
					TraderAddress:                       traderAddr.String(),
					Pair:                                pair.String(),
					Size_:                               sdk.NewDec(1_000),
					OpenNotional:                        sdk.NewDec(1_000),
					Margin:                              sdk.NewDec(500),
					LastUpdateCumulativePremiumFraction: sdk.MustNewDecFromStr("0.1"),
					BlockNumber:                         ctx.BlockHeight(),
				})

				mocks.mockVpoolKeeper.EXPECT().GetBaseAssetPrice(
					ctx, pair, vpooltypes.Direction_ADD_TO_POOL, sdk.NewDec(1_000)).
					Return(sdk.NewDec(100), nil)
				mocks.mockVpoolKeeper.EXPECT().GetBaseAssetTWAP(
					ctx, pair, vpooltypes.Direction_ADD_TO_POOL, sdk.NewDec(1_000),
					15*time.Minute,
				).Return(sdk.NewDec(100), nil)

				mocks.mockBankKeeper.EXPECT().SendCoinsFromModuleToAccount(
					ctx, types.VaultModuleAccount, traderAddr, sdk.NewCoins(msg.Margin),
				).Return(nil)

				t.Log("'RemoveMargin' from the position")
				res, err := perpKeeper.RemoveMargin(goCtx, msg)

				require.NoError(t, err)
				assert.EqualValues(t, msg.Margin, res.MarginOut)
				assert.EqualValues(t, sdk.ZeroDec(), res.FundingPayment)

				t.Log("Verify correct events emitted for 'RemoveMargin'")
				testutilevents.RequireHasTypedEvent(t, ctx, &types.MarginChangedEvent{
					Pair:           msg.TokenPair,
					TraderAddress:  traderAddr.String(),
					MarginAmount:   msg.Margin.Amount,
					FundingPayment: res.FundingPayment,
				})

				pos, err := perpKeeper.GetPosition(ctx, pair, traderAddr)
				require.NoError(t, err)
				assert.EqualValues(t, sdk.NewDec(400).String(), pos.Margin.String())
				assert.EqualValues(t, sdk.NewDec(1000).String(), pos.Size_.String())
				assert.EqualValues(t, traderAddr.String(), pos.TraderAddress)
			},
		},
	}

	for _, testCase := range tests {
		tc := testCase
		t.Run(tc.name, func(t *testing.T) {
			tc.test()
		})
	}
}

func TestAddMargin(t *testing.T) {
	tests := []struct {
		name string
		test func()
	}{
		{
			name: "fail - invalid sender",
			test: func() {
				k, _, ctx := getKeeper(t)
				goCtx := sdk.WrapSDKContext(ctx)

				msg := &types.MsgAddMargin{Sender: ""}
				_, err := k.AddMargin(goCtx, msg)
				require.Error(t, err)
			},
		},
		{
			name: "fail - invalid token pair",
			test: func() {
				k, _, ctx := getKeeper(t)
				goCtx := sdk.WrapSDKContext(ctx)

				trader := sample.AccAddress()
				the3pool := "dai:usdc:usdt"
				msg := &types.MsgAddMargin{
					Sender:    trader.String(),
					TokenPair: the3pool,
					Margin:    sdk.NewInt64Coin(common.StableDenom, 5),
				}
				_, err := k.AddMargin(goCtx, msg)
				require.ErrorContains(t, err, common.ErrInvalidTokenPair.Error())
			},
		},
		{
			name: "fail - user doesn't have enough funds",
			test: func() {
				perpKeeper, mocks, ctx := getKeeper(t)
				goCtx := sdk.WrapSDKContext(ctx)

				traderAddr := sample.AccAddress()
				assetPair := common.AssetPair{
					Token0: "uosmo",
					Token1: "unusd",
				}

				t.Log("set pair metadata")
				perpKeeper.PairMetadata().Set(ctx, &types.PairMetadata{
					Pair: assetPair.String(),
					CumulativePremiumFractions: []sdk.Dec{
						sdk.ZeroDec(),
					},
				})
				mocks.mockVpoolKeeper.EXPECT().ExistsPool(ctx, assetPair).Return(true)

				t.Log("build msg")
				msg := &types.MsgAddMargin{
					Sender:    traderAddr.String(),
					TokenPair: assetPair.String(),
					Margin:    sdk.NewInt64Coin(assetPair.GetQuoteTokenDenom(), 600),
				}

				t.Log("set a position")
				perpKeeper.SetPosition(ctx, assetPair, traderAddr, &types.Position{
					TraderAddress:                       traderAddr.String(),
					Pair:                                assetPair.String(),
					Size_:                               sdk.NewDec(1_000),
					OpenNotional:                        sdk.NewDec(1_000),
					Margin:                              sdk.NewDec(500),
					LastUpdateCumulativePremiumFraction: sdk.ZeroDec(),
					BlockNumber:                         ctx.BlockHeight(),
				})

				t.Log("mock bankkeeper not enough funds")
				expectedError := fmt.Errorf("not enough funds in vault module account")
				mocks.mockBankKeeper.EXPECT().SendCoinsFromAccountToModule(
					ctx, traderAddr, types.VaultModuleAccount, sdk.NewCoins(msg.Margin),
				).Return(expectedError)

				_, err := perpKeeper.AddMargin(goCtx, msg)

				require.Error(t, err)
				require.ErrorContains(t, err, expectedError.Error())
			},
		},
		{
			name: "happy path - zero funding",
			test: func() {
				perpKeeper, mocks, ctx := getKeeper(t)
				goCtx := sdk.WrapSDKContext(ctx)

				assetPair, err := common.NewAssetPairFromStr("uosmo:unusd")
				require.NoError(t, err)

				traderAddr := sample.AccAddress()

				msg := &types.MsgAddMargin{
					Sender:    traderAddr.String(),
					TokenPair: assetPair.String(),
					Margin:    sdk.NewInt64Coin("unusd", 100),
				}

				mocks.mockVpoolKeeper.EXPECT().ExistsPool(ctx, assetPair).
					AnyTimes().Return(true)

				t.Log("set pair metadata")
				perpKeeper.PairMetadata().Set(ctx, &types.PairMetadata{
					Pair: assetPair.String(),
					CumulativePremiumFractions: []sdk.Dec{
						sdk.ZeroDec(),
					},
				})

				t.Log("set position")
				perpKeeper.SetPosition(ctx, assetPair, traderAddr, &types.Position{
					TraderAddress:                       traderAddr.String(),
					Pair:                                assetPair.String(),
					Size_:                               sdk.NewDec(1_000),
					OpenNotional:                        sdk.NewDec(1_000),
					Margin:                              sdk.NewDec(500),
					LastUpdateCumulativePremiumFraction: sdk.ZeroDec(),
					BlockNumber:                         1,
				})

				t.Log("mock bankKeeper")
				mocks.mockBankKeeper.EXPECT().SendCoinsFromAccountToModule(
					ctx, traderAddr, types.VaultModuleAccount, sdk.NewCoins(msg.Margin),
				).Return(nil)

				t.Log("execute AddMargin")
				resp, err := perpKeeper.AddMargin(goCtx, msg)
				require.NoError(t, err)

				t.Log("assert correct response")
				assert.EqualValues(t, sdk.ZeroDec(), resp.FundingPayment)
				assert.EqualValues(t, sdk.NewDec(600), resp.Position.Margin)
				assert.EqualValues(t, sdk.NewDec(1_000), resp.Position.OpenNotional)
				assert.EqualValues(t, sdk.NewDec(1_000), resp.Position.Size_)
				assert.EqualValues(t, traderAddr.String(), resp.Position.TraderAddress)
				assert.EqualValues(t, assetPair.String(), resp.Position.Pair)
				assert.EqualValues(t, sdk.ZeroDec(), resp.Position.LastUpdateCumulativePremiumFraction)
				assert.EqualValues(t, ctx.BlockHeight(), resp.Position.BlockNumber)

				t.Log("Verify correct events emitted")
<<<<<<< HEAD
				testutilevents.RequireHasTypedEvent(t, ctx, &types.MarginChangedEvent{
					Pair:           msg.TokenPair,
					TraderAddress:  traderAddr.String(),
					MarginAmount:   msg.Margin.Amount,
					FundingPayment: sdk.ZeroDec(),
=======
				testutilevents.RequireHasTypedEvent(t, ctx,
					&types.MarginChangedEvent{
						Pair:           msg.TokenPair,
						TraderAddress:  traderAddr,
						MarginAmount:   msg.Margin.Amount,
						FundingPayment: sdk.ZeroDec(),
					},
				)
			},
		},
		{
			name: "happy path - with funding payment",
			test: func() {
				perpKeeper, mocks, ctx := getKeeper(t)

				assetPair, err := common.NewAssetPairFromStr("uosmo:unusd")
				require.NoError(t, err)

				traderAddr := sample.AccAddress()

				msg := &types.MsgAddMargin{
					Sender:    traderAddr.String(),
					TokenPair: assetPair.String(),
					Margin:    sdk.NewInt64Coin("unusd", 100),
				}

				mocks.mockVpoolKeeper.EXPECT().ExistsPool(ctx, assetPair).
					AnyTimes().Return(true)

				t.Log("set pair metadata")
				perpKeeper.PairMetadata().Set(ctx, &types.PairMetadata{
					Pair: assetPair.String(),
					CumulativePremiumFractions: []sdk.Dec{
						sdk.MustNewDecFromStr("0.001"),
					},
				})

				t.Log("set position")
				perpKeeper.SetPosition(ctx, assetPair, traderAddr, &types.Position{
					TraderAddress:                       traderAddr.String(),
					Pair:                                assetPair.String(),
					Size_:                               sdk.NewDec(1_000),
					OpenNotional:                        sdk.NewDec(1_000),
					Margin:                              sdk.NewDec(500),
					LastUpdateCumulativePremiumFraction: sdk.ZeroDec(),
					BlockNumber:                         1,
>>>>>>> 58d7aa1a
				})

				mocks.mockBankKeeper.EXPECT().SendCoinsFromAccountToModule(
					ctx, traderAddr, types.VaultModuleAccount, sdk.NewCoins(msg.Margin),
				).Return(nil)

				t.Log("execute AddMargin")
				resp, err := perpKeeper.AddMargin(sdk.WrapSDKContext(ctx), msg)
				require.NoError(t, err)

				t.Log("assert correct response")
				assert.EqualValues(t, sdk.NewDec(1), resp.FundingPayment)
				assert.EqualValues(t, sdk.NewDec(599), resp.Position.Margin)
				assert.EqualValues(t, sdk.NewDec(1_000), resp.Position.OpenNotional)
				assert.EqualValues(t, sdk.NewDec(1_000), resp.Position.Size_)
				assert.EqualValues(t, traderAddr.String(), resp.Position.TraderAddress)
				assert.EqualValues(t, assetPair.String(), resp.Position.Pair)
				assert.EqualValues(t, sdk.MustNewDecFromStr("0.001"), resp.Position.LastUpdateCumulativePremiumFraction)
				assert.EqualValues(t, ctx.BlockHeight(), resp.Position.BlockNumber)

				t.Log("Verify correct events emitted")
				testutilevents.RequireHasTypedEvent(t, ctx,
					&types.MarginChangedEvent{
						Pair:           msg.TokenPair,
						TraderAddress:  traderAddr,
						MarginAmount:   msg.Margin.Amount,
						FundingPayment: sdk.NewDec(1),
					},
				)
			},
		},
	}

	for _, tc := range tests {
		tc := tc
		t.Run(tc.name, func(t *testing.T) {
			tc.test()
		})
	}
}<|MERGE_RESOLUTION|>--- conflicted
+++ resolved
@@ -536,17 +536,10 @@
 				assert.EqualValues(t, ctx.BlockHeight(), resp.Position.BlockNumber)
 
 				t.Log("Verify correct events emitted")
-<<<<<<< HEAD
-				testutilevents.RequireHasTypedEvent(t, ctx, &types.MarginChangedEvent{
-					Pair:           msg.TokenPair,
-					TraderAddress:  traderAddr.String(),
-					MarginAmount:   msg.Margin.Amount,
-					FundingPayment: sdk.ZeroDec(),
-=======
 				testutilevents.RequireHasTypedEvent(t, ctx,
 					&types.MarginChangedEvent{
 						Pair:           msg.TokenPair,
-						TraderAddress:  traderAddr,
+						TraderAddress:  traderAddr.String(),
 						MarginAmount:   msg.Margin.Amount,
 						FundingPayment: sdk.ZeroDec(),
 					},
@@ -589,7 +582,6 @@
 					Margin:                              sdk.NewDec(500),
 					LastUpdateCumulativePremiumFraction: sdk.ZeroDec(),
 					BlockNumber:                         1,
->>>>>>> 58d7aa1a
 				})
 
 				mocks.mockBankKeeper.EXPECT().SendCoinsFromAccountToModule(
@@ -610,11 +602,18 @@
 				assert.EqualValues(t, sdk.MustNewDecFromStr("0.001"), resp.Position.LastUpdateCumulativePremiumFraction)
 				assert.EqualValues(t, ctx.BlockHeight(), resp.Position.BlockNumber)
 
-				t.Log("Verify correct events emitted")
+				t.Log("assert correct final position in state")
+				pos, err := perpKeeper.GetPosition(ctx, assetPair, traderAddr)
+				require.NoError(t, err)
+				assert.EqualValues(t, sdk.NewDec(599).String(), pos.Margin.String())
+				assert.EqualValues(t, sdk.NewDec(1000).String(), pos.Size_.String())
+				assert.EqualValues(t, traderAddr.String(), pos.TraderAddress)
+
+				t.Log("assert correct events emitted")
 				testutilevents.RequireHasTypedEvent(t, ctx,
 					&types.MarginChangedEvent{
 						Pair:           msg.TokenPair,
-						TraderAddress:  traderAddr,
+						TraderAddress:  traderAddr.String(),
 						MarginAmount:   msg.Margin.Amount,
 						FundingPayment: sdk.NewDec(1),
 					},
