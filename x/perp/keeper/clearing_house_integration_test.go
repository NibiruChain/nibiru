--- conflicted
+++ resolved
@@ -740,10 +740,6 @@
 						MaxOracleSpreadRatio:   sdk.MustNewDecFromStr("0.1"), // 100%,
 						TradeLimitRatio:        sdk.MustNewDecFromStr("0.9"),
 					},
-<<<<<<< HEAD
-=======
-					sdk.ZeroDec(),
->>>>>>> c41904e1
 					sdk.NewDec(2),
 				))
 
