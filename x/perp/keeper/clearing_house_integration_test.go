package keeper_test

import (
	"testing"
	"time"

	"github.com/cosmos/cosmos-sdk/simapp"
	sdk "github.com/cosmos/cosmos-sdk/types"
	sdkerrors "github.com/cosmos/cosmos-sdk/types/errors"
	"github.com/stretchr/testify/assert"
	"github.com/stretchr/testify/require"

	"github.com/NibiruChain/nibiru/x/common"
	"github.com/NibiruChain/nibiru/x/perp/types"
	"github.com/NibiruChain/nibiru/x/testutil/sample"
	"github.com/NibiruChain/nibiru/x/testutil/testapp"
	vpooltypes "github.com/NibiruChain/nibiru/x/vpool/types"
)

func TestOpenPositionSuccess(t *testing.T) {
	testCases := []struct {
		name        string
		traderFunds sdk.Coins

		initialPosition *types.Position

		side      types.Side
		margin    sdk.Int
		leverage  sdk.Dec
		baseLimit sdk.Dec

		expectedMargin           sdk.Dec
		expectedOpenNotional     sdk.Dec
		expectedSize             sdk.Dec
		expectedPositionNotional sdk.Dec
		expectedUnrealizedPnl    sdk.Dec
		expectedRealizedPnl      sdk.Dec
		expectedMarginToVault    sdk.Dec
	}{
		{
			name:                     "new long position",
			traderFunds:              sdk.NewCoins(sdk.NewInt64Coin(common.DenomStable, 1020)),
			initialPosition:          nil,
			side:                     types.Side_BUY,
			margin:                   sdk.NewInt(1000),
			leverage:                 sdk.NewDec(10),
			baseLimit:                sdk.ZeroDec(),
			expectedMargin:           sdk.NewDec(1000),
			expectedOpenNotional:     sdk.NewDec(10_000),
			expectedSize:             sdk.MustNewDecFromStr("9999.999900000001"),
			expectedPositionNotional: sdk.NewDec(10_000),
			expectedUnrealizedPnl:    sdk.ZeroDec(),
			expectedRealizedPnl:      sdk.ZeroDec(),
			expectedMarginToVault:    sdk.NewDec(1000),
		},
		{
			name:        "existing long position, go more long",
			traderFunds: sdk.NewCoins(sdk.NewInt64Coin(common.DenomStable, 1020)),
			initialPosition: &types.Position{
				Pair:                                common.PairBTCStable,
				Size_:                               sdk.NewDec(10_000),
				Margin:                              sdk.NewDec(1000),
				OpenNotional:                        sdk.NewDec(10_000),
				LastUpdateCumulativePremiumFraction: sdk.ZeroDec(),
				BlockNumber:                         1,
			},
			side:                     types.Side_BUY,
			margin:                   sdk.NewInt(1000),
			leverage:                 sdk.NewDec(10),
			baseLimit:                sdk.ZeroDec(),
			expectedMargin:           sdk.NewDec(2000),
			expectedOpenNotional:     sdk.NewDec(20_000),
			expectedSize:             sdk.MustNewDecFromStr("19999.999900000001"),
			expectedPositionNotional: sdk.MustNewDecFromStr("20000.000099999999"),
			expectedUnrealizedPnl:    sdk.MustNewDecFromStr("0.000099999999"),
			expectedRealizedPnl:      sdk.ZeroDec(),
			expectedMarginToVault:    sdk.NewDec(1000),
		},
		{
			name:        "existing long position, decrease a bit",
			traderFunds: sdk.NewCoins(sdk.NewInt64Coin(common.DenomStable, 10)),
			initialPosition: &types.Position{
				Pair:                                common.PairBTCStable,
				Size_:                               sdk.NewDec(10_000),
				Margin:                              sdk.NewDec(1000),
				OpenNotional:                        sdk.NewDec(10_000),
				LastUpdateCumulativePremiumFraction: sdk.ZeroDec(),
				BlockNumber:                         1,
			},
			side:                     types.Side_SELL,
			margin:                   sdk.NewInt(500),
			leverage:                 sdk.NewDec(10),
			baseLimit:                sdk.ZeroDec(),
			expectedMargin:           sdk.MustNewDecFromStr("999.99995000000025"),
			expectedOpenNotional:     sdk.MustNewDecFromStr("4999.99995000000025"),
			expectedSize:             sdk.MustNewDecFromStr("4999.999974999999875"),
			expectedPositionNotional: sdk.MustNewDecFromStr("4999.999900000001"),
			expectedUnrealizedPnl:    sdk.MustNewDecFromStr("-0.00004999999925"),
			expectedRealizedPnl:      sdk.MustNewDecFromStr("-0.00004999999975"),
			expectedMarginToVault:    sdk.ZeroDec(),
		},
		{
			name:        "existing long position, decrease a lot",
			traderFunds: sdk.NewCoins(sdk.NewInt64Coin(common.DenomStable, 1060)),
			initialPosition: &types.Position{
				Pair:                                common.PairBTCStable,
				Size_:                               sdk.NewDec(10_000),
				Margin:                              sdk.NewDec(1000),
				OpenNotional:                        sdk.NewDec(10_000),
				LastUpdateCumulativePremiumFraction: sdk.ZeroDec(),
				BlockNumber:                         1,
			},
			side:                     types.Side_SELL,
			margin:                   sdk.NewInt(3000),
			leverage:                 sdk.NewDec(10),
			baseLimit:                sdk.ZeroDec(),
			expectedMargin:           sdk.MustNewDecFromStr("2000.0000099999999"),
			expectedOpenNotional:     sdk.MustNewDecFromStr("20000.000099999999"),
			expectedSize:             sdk.MustNewDecFromStr("-20000.000900000027000001"),
			expectedPositionNotional: sdk.MustNewDecFromStr("20000.000099999999"),
			expectedUnrealizedPnl:    sdk.ZeroDec(),
			expectedRealizedPnl:      sdk.MustNewDecFromStr("-0.000099999999"),
			expectedMarginToVault:    sdk.MustNewDecFromStr("1000.0001099999989"),
		},
		{
			name:                     "new long position just under fluctuation limit",
			traderFunds:              sdk.NewCoins(sdk.NewInt64Coin(common.DenomStable, 1_000_000_000_000)),
			initialPosition:          nil,
			side:                     types.Side_BUY,
			margin:                   sdk.NewInt(47_619_047_619),
			leverage:                 sdk.OneDec(),
			baseLimit:                sdk.ZeroDec(),
			expectedMargin:           sdk.NewDec(47_619_047_619),
			expectedOpenNotional:     sdk.NewDec(47_619_047_619),
			expectedSize:             sdk.MustNewDecFromStr("45454545454.502066115702477367"),
			expectedPositionNotional: sdk.NewDec(47_619_047_619),
			expectedUnrealizedPnl:    sdk.ZeroDec(),
			expectedRealizedPnl:      sdk.ZeroDec(),
			expectedMarginToVault:    sdk.NewDec(47_619_047_619),
		},
		{
			name:                     "new short position",
			traderFunds:              sdk.NewCoins(sdk.NewInt64Coin(common.DenomStable, 1020)),
			initialPosition:          nil,
			side:                     types.Side_SELL,
			margin:                   sdk.NewInt(1000),
			leverage:                 sdk.NewDec(10),
			baseLimit:                sdk.ZeroDec(),
			expectedMargin:           sdk.NewDec(1000),
			expectedOpenNotional:     sdk.NewDec(10_000),
			expectedSize:             sdk.MustNewDecFromStr("-10000.000100000001"),
			expectedPositionNotional: sdk.NewDec(10_000),
			expectedUnrealizedPnl:    sdk.ZeroDec(),
			expectedRealizedPnl:      sdk.ZeroDec(),
			expectedMarginToVault:    sdk.NewDec(1000),
		},
		{
			name:        "existing short position, go more short",
			traderFunds: sdk.NewCoins(sdk.NewInt64Coin(common.DenomStable, 1020)),
			initialPosition: &types.Position{
				Pair:                                common.PairBTCStable,
				Size_:                               sdk.NewDec(-10_000),
				Margin:                              sdk.NewDec(1000),
				OpenNotional:                        sdk.NewDec(10_000),
				LastUpdateCumulativePremiumFraction: sdk.ZeroDec(),
				BlockNumber:                         1,
			},
			side:                     types.Side_SELL,
			margin:                   sdk.NewInt(1000),
			leverage:                 sdk.NewDec(10),
			baseLimit:                sdk.ZeroDec(),
			expectedMargin:           sdk.NewDec(2000),
			expectedOpenNotional:     sdk.NewDec(20_000),
			expectedSize:             sdk.MustNewDecFromStr("-20000.000100000001"),
			expectedPositionNotional: sdk.MustNewDecFromStr("19999.999899999999"),
			expectedUnrealizedPnl:    sdk.MustNewDecFromStr("0.000100000001"),
			expectedRealizedPnl:      sdk.ZeroDec(),
			expectedMarginToVault:    sdk.NewDec(1000),
		},
		{
			name:        "existing short position, decrease a bit",
			traderFunds: sdk.NewCoins(sdk.NewInt64Coin(common.DenomStable, 10)),
			initialPosition: &types.Position{
				Pair:                                common.PairBTCStable,
				Size_:                               sdk.NewDec(-10_000),
				Margin:                              sdk.NewDec(1000),
				OpenNotional:                        sdk.NewDec(10_000),
				LastUpdateCumulativePremiumFraction: sdk.ZeroDec(),
				BlockNumber:                         1,
			},
			side:                     types.Side_BUY,
			margin:                   sdk.NewInt(500),
			leverage:                 sdk.NewDec(10),
			baseLimit:                sdk.ZeroDec(),
			expectedMargin:           sdk.MustNewDecFromStr("999.99994999999975"),
			expectedOpenNotional:     sdk.MustNewDecFromStr("5000.00005000000025"),
			expectedSize:             sdk.MustNewDecFromStr("-5000.000024999999875"),
			expectedPositionNotional: sdk.MustNewDecFromStr("5000.000100000001"),
			expectedUnrealizedPnl:    sdk.MustNewDecFromStr("-0.00005000000075"),
			expectedRealizedPnl:      sdk.MustNewDecFromStr("-0.00005000000025"),
			expectedMarginToVault:    sdk.ZeroDec(),
		},
		{
			name:        "existing short position, decrease a lot",
			traderFunds: sdk.NewCoins(sdk.NewInt64Coin(common.DenomStable, 1060)),
			initialPosition: &types.Position{
				Pair:                                common.PairBTCStable,
				Size_:                               sdk.NewDec(-10_000),
				Margin:                              sdk.NewDec(1000),
				OpenNotional:                        sdk.NewDec(10_000),
				LastUpdateCumulativePremiumFraction: sdk.ZeroDec(),
				BlockNumber:                         1,
			},
			side:                     types.Side_BUY,
			margin:                   sdk.NewInt(3000),
			leverage:                 sdk.NewDec(10),
			baseLimit:                sdk.ZeroDec(),
			expectedMargin:           sdk.MustNewDecFromStr("1999.9999899999999"),
			expectedOpenNotional:     sdk.MustNewDecFromStr("19999.999899999999"),
			expectedSize:             sdk.MustNewDecFromStr("19999.999100000026999999"),
			expectedPositionNotional: sdk.MustNewDecFromStr("19999.999899999999"),
			expectedUnrealizedPnl:    sdk.ZeroDec(),
			expectedRealizedPnl:      sdk.MustNewDecFromStr("-0.000100000001"),
			expectedMarginToVault:    sdk.MustNewDecFromStr("1000.0000900000009"),
		},
		{
			name:                     "new short position just under fluctuation limit",
			traderFunds:              sdk.NewCoins(sdk.NewInt64Coin(common.DenomStable, 1_000_000_000_000)),
			initialPosition:          nil,
			side:                     types.Side_SELL,
			margin:                   sdk.NewInt(47_619_047_619),
			leverage:                 sdk.OneDec(),
			baseLimit:                sdk.ZeroDec(),
			expectedMargin:           sdk.NewDec(47_619_047_619),
			expectedOpenNotional:     sdk.NewDec(47_619_047_619),
			expectedSize:             sdk.MustNewDecFromStr("-49999999999.947500000000002625"),
			expectedPositionNotional: sdk.NewDec(47_619_047_619),
			expectedUnrealizedPnl:    sdk.ZeroDec(),
			expectedRealizedPnl:      sdk.ZeroDec(),
			expectedMarginToVault:    sdk.NewDec(47_619_047_619),
		},
	}

	for _, testCase := range testCases {
		tc := testCase
		t.Run(tc.name, func(t *testing.T) {
			t.Log("Setup Nibiru app and constants")
			nibiruApp, ctx := testapp.NewNibiruAppAndContext(true)
			traderAddr := sample.AccAddress()
			oracle := sample.AccAddress()
			exchangedSize := tc.expectedSize

			t.Log("set pricefeed oracle")
			nibiruApp.PricefeedKeeper.WhitelistOracles(ctx, []sdk.AccAddress{oracle})
			_, err := nibiruApp.PricefeedKeeper.PostRawPrice(ctx, oracle, common.PairBTCStable.String(), sdk.OneDec(), time.Now().Add(time.Hour))
			require.NoError(t, err)
			require.NoError(t, nibiruApp.PricefeedKeeper.GatherRawPrices(ctx, common.DenomBTC, common.DenomStable))

			t.Log("initialize vpool")
			nibiruApp.VpoolKeeper.CreatePool(
				ctx,
				common.PairBTCStable,
				/* tradeLimitRatio */ sdk.OneDec(),
				/* quoteReserve */ sdk.NewDec(1_000_000_000_000),
				/* baseReserve */ sdk.NewDec(1_000_000_000_000),
				/* fluctuationLimit */ sdk.MustNewDecFromStr("0.1"),
				/* maxOracleSpreadRatio */ sdk.OneDec(),
				/* maintenanceMarginRatio */ sdk.MustNewDecFromStr("0.0625"),
			)
			nibiruApp.PerpKeeper.PairMetadataState(ctx).Set(&types.PairMetadata{
				Pair:                       common.PairBTCStable,
				CumulativePremiumFractions: []sdk.Dec{sdk.ZeroDec()},
			})

			t.Log("initialize trader funds")
			require.NoError(t, simapp.FundAccount(nibiruApp.BankKeeper, ctx, traderAddr, tc.traderFunds))

			if tc.initialPosition != nil {
				t.Log("set initial position")
				tc.initialPosition.TraderAddress = traderAddr.String()
				nibiruApp.PerpKeeper.PositionsState(ctx).Set(tc.initialPosition)
				exchangedSize = exchangedSize.Sub(tc.initialPosition.Size_)
			}

			ctx = ctx.WithBlockHeight(ctx.BlockHeight() + 1).WithBlockTime(ctx.BlockTime().Add(time.Second * 5))
			resp, err := nibiruApp.PerpKeeper.OpenPosition(ctx, common.PairBTCStable, tc.side, traderAddr, tc.margin, tc.leverage, tc.baseLimit)
			require.NoError(t, err)

			t.Log("assert position response")
			assert.EqualValues(t, common.PairBTCStable, resp.Position.Pair)
			assert.EqualValues(t, traderAddr.String(), resp.Position.TraderAddress)
			assert.EqualValues(t, tc.expectedMargin, resp.Position.Margin, "margin")
			assert.EqualValues(t, tc.expectedOpenNotional, resp.Position.OpenNotional, "open notional")
			assert.EqualValues(t, tc.expectedSize, resp.Position.Size_, "position size")
			assert.EqualValues(t, ctx.BlockHeight(), resp.Position.BlockNumber)
			assert.EqualValues(t, sdk.ZeroDec(), resp.Position.LastUpdateCumulativePremiumFraction)
			assert.EqualValues(t, tc.leverage.MulInt(tc.margin), resp.ExchangedNotionalValue)
			assert.EqualValues(t, exchangedSize, resp.ExchangedPositionSize)
			assert.EqualValues(t, sdk.ZeroDec(), resp.BadDebt)
			assert.EqualValues(t, sdk.ZeroDec(), resp.FundingPayment)
			assert.EqualValues(t, tc.expectedRealizedPnl, resp.RealizedPnl)
			assert.EqualValues(t, tc.expectedUnrealizedPnl, resp.UnrealizedPnlAfter)
			assert.EqualValues(t, tc.expectedMarginToVault, resp.MarginToVault)
			assert.EqualValues(t, tc.expectedPositionNotional, resp.PositionNotional)

			t.Log("assert position in state")
			position, err := nibiruApp.PerpKeeper.PositionsState(ctx).Get(common.PairBTCStable, traderAddr)
			require.NoError(t, err)
			assert.EqualValues(t, common.PairBTCStable, position.Pair)
			assert.EqualValues(t, traderAddr.String(), position.TraderAddress)
			assert.EqualValues(t, tc.expectedMargin, position.Margin, "margin")
			assert.EqualValues(t, tc.expectedOpenNotional, position.OpenNotional, "open notional")
			assert.EqualValues(t, tc.expectedSize, position.Size_, "position size")
			assert.EqualValues(t, ctx.BlockHeight(), position.BlockNumber)
			assert.EqualValues(t, sdk.ZeroDec(), position.LastUpdateCumulativePremiumFraction)
		})
	}
}

func TestOpenPositionError(t *testing.T) {
	testCases := []struct {
		name        string
		traderFunds sdk.Coins

		initialPosition *types.Position

		side      types.Side
		margin    sdk.Int
		leverage  sdk.Dec
		baseLimit sdk.Dec

		expectedErr error
	}{
		{
			name:            "not enough trader funds",
			traderFunds:     sdk.NewCoins(sdk.NewInt64Coin(common.DenomStable, 999)),
			initialPosition: nil,
			side:            types.Side_BUY,
			margin:          sdk.NewInt(1000),
			leverage:        sdk.NewDec(10),
			baseLimit:       sdk.ZeroDec(),
			expectedErr:     sdkerrors.ErrInsufficientFunds,
		},
		{
			name:        "position has bad debt",
			traderFunds: sdk.NewCoins(sdk.NewInt64Coin(common.DenomStable, 999)),
			initialPosition: &types.Position{
				Pair:                                common.PairBTCStable,
				Size_:                               sdk.OneDec(),
				Margin:                              sdk.NewDec(1000),
				OpenNotional:                        sdk.NewDec(10_000),
				LastUpdateCumulativePremiumFraction: sdk.ZeroDec(),
				BlockNumber:                         1,
			},
			side:        types.Side_BUY,
			margin:      sdk.NewInt(1),
			leverage:    sdk.OneDec(),
			baseLimit:   sdk.ZeroDec(),
			expectedErr: types.ErrMarginRatioTooLow,
		},
		{
			name:            "new long position not over base limit",
			traderFunds:     sdk.NewCoins(sdk.NewInt64Coin(common.DenomStable, 1020)),
			initialPosition: nil,
			side:            types.Side_BUY,
			margin:          sdk.NewInt(1000),
			leverage:        sdk.NewDec(10),
			baseLimit:       sdk.NewDec(10_000),
			expectedErr:     vpooltypes.ErrAssetFailsUserLimit,
		},
		{
			name:            "new short position not under base limit",
			traderFunds:     sdk.NewCoins(sdk.NewInt64Coin(common.DenomStable, 1020)),
			initialPosition: nil,
			side:            types.Side_SELL,
			margin:          sdk.NewInt(1000),
			leverage:        sdk.NewDec(10),
			baseLimit:       sdk.NewDec(10_000),
			expectedErr:     vpooltypes.ErrAssetFailsUserLimit,
		},
		{
			name:            "quote asset amount is zero",
			traderFunds:     sdk.NewCoins(sdk.NewInt64Coin(common.DenomStable, 1020)),
			initialPosition: nil,
			side:            types.Side_SELL,
			margin:          sdk.NewInt(0),
			leverage:        sdk.NewDec(10),
			baseLimit:       sdk.NewDec(10_000),
			expectedErr:     types.ErrQuoteAmountIsZero,
		},
		{
			name:            "leverage amount is zero",
			traderFunds:     sdk.NewCoins(sdk.NewInt64Coin(common.DenomStable, 1020)),
			initialPosition: nil,
			side:            types.Side_SELL,
			margin:          sdk.NewInt(1000),
			leverage:        sdk.NewDec(0),
			baseLimit:       sdk.NewDec(10_000),
			expectedErr:     types.ErrLeverageIsZero,
		},
		{
<<<<<<< HEAD
			name:            "leverage amount is too high - SELL",
			traderFunds:     sdk.NewCoins(sdk.NewInt64Coin(common.DenomStable, 1020)),
			initialPosition: nil,
			side:            types.Side_SELL,
			margin:          sdk.NewInt(100),
			leverage:        sdk.NewDec(100),
			baseLimit:       sdk.NewDec(11_000),
			expectedErr:     types.ErrMarginRatioTooLow,
		},
		{
			name:            "leverage amount is too high - BUY",
			traderFunds:     sdk.NewCoins(sdk.NewInt64Coin(common.DenomStable, 1020)),
			initialPosition: nil,
			side:            types.Side_BUY,
			margin:          sdk.NewInt(100),
			leverage:        sdk.NewDec(100),
			baseLimit:       sdk.NewDec(0),
			expectedErr:     types.ErrMarginRatioTooLow,
=======
			name:            "new long position over fluctuation limit",
			traderFunds:     sdk.NewCoins(sdk.NewInt64Coin(common.DenomStable, 1_000_000_000_000)),
			initialPosition: nil,
			side:            types.Side_BUY,
			margin:          sdk.NewInt(100_000_000_000),
			leverage:        sdk.OneDec(),
			baseLimit:       sdk.ZeroDec(),
			expectedErr:     vpooltypes.ErrOverFluctuationLimit,
		},
		{
			name:            "new short position over fluctuation limit",
			traderFunds:     sdk.NewCoins(sdk.NewInt64Coin(common.DenomStable, 1_000_000_000_000)),
			initialPosition: nil,
			side:            types.Side_SELL,
			margin:          sdk.NewInt(100_000_000_000),
			leverage:        sdk.OneDec(),
			baseLimit:       sdk.ZeroDec(),
			expectedErr:     vpooltypes.ErrOverFluctuationLimit,
>>>>>>> b238df7c
		},
	}

	for _, testCase := range testCases {
		tc := testCase
		t.Run(tc.name, func(t *testing.T) {
			t.Log("Setup Nibiru app and constants")
			nibiruApp, ctx := testapp.NewNibiruAppAndContext(true)
			traderAddr := sample.AccAddress()
			oracle := sample.AccAddress()

			t.Log("set pricefeed oracle")
			nibiruApp.PricefeedKeeper.WhitelistOracles(ctx, []sdk.AccAddress{oracle})
			_, err := nibiruApp.PricefeedKeeper.PostRawPrice(ctx, oracle, common.PairBTCStable.String(), sdk.OneDec(), time.Now().Add(time.Hour))
			require.NoError(t, err)
			require.NoError(t, nibiruApp.PricefeedKeeper.GatherRawPrices(ctx, common.DenomBTC, common.DenomStable))

			t.Log("initialize vpool")
			nibiruApp.VpoolKeeper.CreatePool(
				ctx,
				common.PairBTCStable,
				/* tradeLimitRatio */ sdk.OneDec(),
				/* quoteReserve */ sdk.NewDec(1_000_000_000_000),
				/* baseReserve */ sdk.NewDec(1_000_000_000_000),
				/* fluctuationLimit */ sdk.MustNewDecFromStr("0.1"),
				/* maxOracleSpreadRatio */ sdk.OneDec(),
				/* maintenanceMarginRatio */ sdk.MustNewDecFromStr("0.0625"),
			)
			nibiruApp.PerpKeeper.PairMetadataState(ctx).Set(&types.PairMetadata{
				Pair:                       common.PairBTCStable,
				CumulativePremiumFractions: []sdk.Dec{sdk.ZeroDec()},
			})

			t.Log("initialize trader funds")
			require.NoError(t, simapp.FundAccount(nibiruApp.BankKeeper, ctx, traderAddr, tc.traderFunds))

			if tc.initialPosition != nil {
				t.Log("set initial position")
				tc.initialPosition.TraderAddress = traderAddr.String()
				nibiruApp.PerpKeeper.PositionsState(ctx).Set(tc.initialPosition)
			}

			ctx = ctx.WithBlockHeight(ctx.BlockHeight() + 1).WithBlockTime(ctx.BlockTime().Add(time.Second * 5))
			resp, err := nibiruApp.PerpKeeper.OpenPosition(ctx, common.PairBTCStable, tc.side, traderAddr, tc.margin, tc.leverage, tc.baseLimit)
			require.ErrorContains(t, err, tc.expectedErr.Error())
			require.Nil(t, resp)
		})
	}
}

func TestOpenPositionInvalidPair(t *testing.T) {
	testCases := []struct {
		name string
		test func()
	}{
		{
			name: "open pos - uninitialized pool raised pair not supported error",
			test: func() {
				t.Log("Setup Nibiru app, pair, and trader without a vpool.")
				nibiruApp, ctx := testapp.NewNibiruAppAndContext(true)
				pair := common.MustNewAssetPair("xxx:yyy")

				trader := sample.AccAddress()

				t.Log("open a position on invalid 'pair'")
				side := types.Side_BUY
				quote := sdk.NewInt(60)
				leverage := sdk.NewDec(10)
				baseLimit := sdk.NewDec(150)
				resp, err := nibiruApp.PerpKeeper.OpenPosition(
					ctx, pair, side, trader, quote, leverage, baseLimit)
				require.ErrorContains(t, err, types.ErrPairNotFound.Error())
				require.Nil(t, resp)
			},
		},
		{
			name: "open pos - vpool not set on the perp PairMetadata ",
			test: func() {
				t.Log("Setup Nibiru app, pair, and trader")
				nibiruApp, ctx := testapp.NewNibiruAppAndContext(true)
				pair := common.MustNewAssetPair("xxx:yyy")

				t.Log("Set vpool defined by pair on VpoolKeeper")
				vpoolKeeper := &nibiruApp.VpoolKeeper
				vpoolKeeper.CreatePool(
					ctx,
					pair,
					sdk.MustNewDecFromStr("0.9"), // 0.9 ratio
					sdk.NewDec(10_000_000),       //
					sdk.NewDec(5_000_000),        // 5 tokens
					sdk.MustNewDecFromStr("0.1"), // 0.9 ratio
					sdk.MustNewDecFromStr("0.1"),
					/* maintenanceMarginRatio */ sdk.MustNewDecFromStr("0.0625"),
				)
				nibiruApp.PricefeedKeeper.ActivePairsStore().Set(ctx, pair, true)

				require.True(t, vpoolKeeper.ExistsPool(ctx, pair))

				t.Log("Attempt to open long position (expected unsuccessful)")
				trader := sample.AccAddress()
				side := types.Side_BUY
				quote := sdk.NewInt(60)
				leverage := sdk.NewDec(10)
				baseLimit := sdk.NewDec(150)
				resp, err := nibiruApp.PerpKeeper.OpenPosition(
					ctx, pair, side, trader, quote, leverage, baseLimit)
				require.ErrorContains(t, err, types.ErrPairMetadataNotFound.Error())
				require.Nil(t, resp)
			},
		},
	}

	for _, testCase := range testCases {
		tc := testCase
		t.Run(tc.name, func(t *testing.T) {
			tc.test()
		})
	}
}<|MERGE_RESOLUTION|>--- conflicted
+++ resolved
@@ -399,7 +399,6 @@
 			expectedErr:     types.ErrLeverageIsZero,
 		},
 		{
-<<<<<<< HEAD
 			name:            "leverage amount is too high - SELL",
 			traderFunds:     sdk.NewCoins(sdk.NewInt64Coin(common.DenomStable, 1020)),
 			initialPosition: nil,
@@ -418,7 +417,8 @@
 			leverage:        sdk.NewDec(100),
 			baseLimit:       sdk.NewDec(0),
 			expectedErr:     types.ErrMarginRatioTooLow,
-=======
+		},
+		{
 			name:            "new long position over fluctuation limit",
 			traderFunds:     sdk.NewCoins(sdk.NewInt64Coin(common.DenomStable, 1_000_000_000_000)),
 			initialPosition: nil,
@@ -437,7 +437,6 @@
 			leverage:        sdk.OneDec(),
 			baseLimit:       sdk.ZeroDec(),
 			expectedErr:     vpooltypes.ErrOverFluctuationLimit,
->>>>>>> b238df7c
 		},
 	}
 
