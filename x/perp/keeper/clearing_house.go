package keeper

import (
	"errors"
	"fmt"
	"time"

	"github.com/NibiruChain/nibiru/x/common"
	"github.com/NibiruChain/nibiru/x/perp/events"
	pooltypes "github.com/NibiruChain/nibiru/x/vpool/types"

	sdk "github.com/cosmos/cosmos-sdk/types"

	"github.com/NibiruChain/nibiru/x/perp/types"
)

// TODO test: OpenPosition | https://github.com/NibiruChain/nibiru/issues/299
func (k Keeper) OpenPosition(
	ctx sdk.Context,
	pair common.TokenPair,
	side types.Side,
	traderAddr sdk.AccAddress,
	quoteAssetAmount sdk.Int,
	leverage sdk.Dec,
	baseAssetAmountLimit sdk.Dec,
) (err error) {
	// require vpool
	err = k.requireVpool(ctx, pair)
	if err != nil {
		return err
	}
	// require params
	params := k.GetParams(ctx)
	// TODO: missing checks

	position, err := k.GetPosition(ctx, pair, traderAddr.String())
	var isNewPosition bool = errors.Is(err, types.ErrPositionNotFound)
	if isNewPosition {
		position = types.ZeroPosition(ctx, pair, traderAddr.String())
		k.SetPosition(ctx, pair, traderAddr.String(), position)
	} else if err != nil && !isNewPosition {
		return err
	}

	var positionResp *types.PositionResp
	sameSideLong := position.Size_.IsPositive() && side == types.Side_BUY
	sameSideShort := position.Size_.IsNegative() && side == types.Side_SELL
	var openSideMatchesPosition bool = (sameSideLong || sameSideShort)
	switch {
	case isNewPosition || openSideMatchesPosition:
		// increase position case

		positionResp, err = k.increasePosition(
			ctx,
			*position,
			side,
			/* openNotional */ leverage.MulInt(quoteAssetAmount),
			/* minPositionSize */ baseAssetAmountLimit,
			/* leverage */ leverage)
		if err != nil {
			return err
		}

	// everything else decreases the position
	default:
		positionResp, err = k.openReversePosition(
			ctx,
			*position,
			/* quoteAssetAmount */ quoteAssetAmount.ToDec(),
			/* leverage */ leverage,
			/* baseAssetAmountLimit */ baseAssetAmountLimit,
			/* canOverFluctuationLimit */ false,
		)
		if err != nil {
			return err
		}
	}

	// update position in state
	k.SetPosition(ctx, pair, traderAddr.String(), positionResp.Position)

	if !isNewPosition && !positionResp.Position.Size_.IsZero() {
<<<<<<< HEAD
		marginRatio, err := k.GetMarginRatio(ctx, *positionResp.Position, types.MarginCalculationPriceOption_MAX_PNL)
=======
		marginRatio, err := k.GetMarginRatio(
			ctx, *positionResp.Position, types.MarginCalculationPriceOption_MAX_PNL)
>>>>>>> 2f34aa5d
		if err != nil {
			return err
		}
		if err = requireMoreMarginRatio(
			marginRatio, params.MaintenanceMarginRatio, true); err != nil {
			return err
		}
	}

	if !positionResp.BadDebt.IsZero() {
		return fmt.Errorf(
			"bad debt must be zero to prevent attacker from leveraging it")
	}

	// transfer trader <=> vault
	marginToVaultInt := positionResp.MarginToVault.RoundInt()
	switch {
	case marginToVaultInt.IsPositive():
		coinToSend := sdk.NewCoin(pair.GetQuoteTokenDenom(), marginToVaultInt)
		err = k.BankKeeper.SendCoinsFromAccountToModule(
			ctx, traderAddr, types.VaultModuleAccount, sdk.NewCoins(coinToSend))
		if err != nil {
			return err
		}
		events.EmitTransfer(ctx,
			/* coin */ coinToSend,
			/* from */ traderAddr.String(),
			/* to */ k.AccountKeeper.GetModuleAddress(types.VaultModuleAccount).String())
	case marginToVaultInt.IsNegative():
		coinToSend := sdk.NewCoin(pair.GetQuoteTokenDenom(), marginToVaultInt.Abs())
		err = k.BankKeeper.SendCoinsFromModuleToAccount(
			ctx, types.VaultModuleAccount, traderAddr, sdk.NewCoins(coinToSend))
		if err != nil {
			return err
		}
		events.EmitTransfer(ctx,
			/* coin */ coinToSend,
			/* from */ k.AccountKeeper.GetModuleAddress(types.VaultModuleAccount).String(),
			/* to */ traderAddr.String(),
		)
	}

	transferredFee, err := k.transferFee(
		ctx, pair, traderAddr, positionResp.ExchangedQuoteAssetAmount)
	if err != nil {
		return err
	}

	spotPrice, err := k.VpoolKeeper.GetSpotPrice(ctx, pair)
	if err != nil {
		return err
	}

	return ctx.EventManager().EmitTypedEvent(&types.PositionChangedEvent{
		Trader:                traderAddr.String(),
		Pair:                  pair.String(),
		Margin:                positionResp.Position.Margin,
		PositionNotional:      positionResp.ExchangedPositionSize,
		ExchangedPositionSize: positionResp.ExchangedPositionSize,
		Fee:                   transferredFee,
		PositionSizeAfter:     positionResp.Position.Size_,
		RealizedPnl:           positionResp.RealizedPnl,
		UnrealizedPnlAfter:    positionResp.UnrealizedPnlAfter,
		BadDebt:               positionResp.BadDebt,
		LiquidationPenalty:    sdk.ZeroDec(),
		SpotPrice:             spotPrice,
		FundingPayment:        positionResp.FundingPayment,
	})
}

/*
increases a position by increasedNotional amount in margin units.
Calculates the amount of margin required given the leverage parameter.
Recalculates the remaining margin after applying a funding payment.
Does not realize PnL.

For example, a long position with position notional value of 150 NUSD and unrealized PnL of 50 NUSD
could increase their position by 30 NUSD using 10x leverage.
This would be:
  - 3 NUSD as margin requirement
  - new open notional value of 130 NUSD
  - new position notional value of 150 NUSD
  - unrealized PnL remains unchanged at 50 NUSD
  - remaining margin is calculated by applying the funding payment

args:
  - ctx: cosmos-sdk context
  - currentPosition: the current position
  - side: whether the position is increasing in the BUY or SELL direction
  - increasedNotional: the notional value to increase the position by, in margin units
  - baseAssetAmountLimit: the limit on the base asset amount to make sure the trader doesn't get screwed, in base asset units
  - leverage: the amount of leverage to take, as sdk.Dec

ret:
  - positionResp: contains the result of the increase position and the new position
  - err: error
*/
func (k Keeper) increasePosition(
	ctx sdk.Context,
	currentPosition types.Position,
	side types.Side,
	increasedNotional sdk.Dec,
	baseAssetAmountLimit sdk.Dec,
	leverage sdk.Dec,
) (positionResp *types.PositionResp, err error) {
	positionResp = &types.PositionResp{}

	positionResp.ExchangedPositionSize, err = k.swapQuoteForBase(
		ctx,
		common.TokenPair(currentPosition.Pair),
		side,
		increasedNotional,
		baseAssetAmountLimit,
		false,
	)
	if err != nil {
		return nil, err
	}

	increaseMarginRequirement := increasedNotional.Quo(leverage)

	remaining, err := k.CalcRemainMarginWithFundingPayment(
		ctx,
		currentPosition,
		increaseMarginRequirement,
	)
	if err != nil {
		return nil, err
	}

	_, unrealizedPnL, err := k.getPositionNotionalAndUnrealizedPnL(
		ctx,
		currentPosition,
		types.PnLCalcOption_SPOT_PRICE,
	)
	if err != nil {
		return nil, err
	}

	positionResp.ExchangedQuoteAssetAmount = increasedNotional
	positionResp.UnrealizedPnlAfter = unrealizedPnL
	positionResp.RealizedPnl = sdk.ZeroDec()
	positionResp.MarginToVault = increaseMarginRequirement
	positionResp.FundingPayment = remaining.FundingPayment
	positionResp.BadDebt = remaining.BadDebt
	positionResp.Position = &types.Position{
		Address:                             currentPosition.Address,
		Pair:                                currentPosition.Pair,
		Size_:                               currentPosition.Size_.Add(positionResp.ExchangedPositionSize),
		Margin:                              remaining.Margin,
		OpenNotional:                        currentPosition.OpenNotional.Add(increasedNotional),
		LastUpdateCumulativePremiumFraction: remaining.LatestCumulativePremiumFraction,
		LiquidityHistoryIndex:               currentPosition.LiquidityHistoryIndex,
		BlockNumber:                         ctx.BlockHeight(),
	}

	events.EmitInternalPositionResponseEvent(ctx, positionResp, "increase_position")
	return positionResp, nil
}

// getLatestCumulativePremiumFraction returns the last cumulative premium fraction recorded for the
// specific pair.
func (k Keeper) getLatestCumulativePremiumFraction(
	ctx sdk.Context, pair common.TokenPair,
) (sdk.Dec, error) {
	pairMetadata, err := k.PairMetadata().Get(ctx, pair)
	if err != nil {
		return sdk.Dec{}, err
	}
	// this should never fail
	return pairMetadata.CumulativePremiumFractions[len(pairMetadata.CumulativePremiumFractions)-1], nil
}

/*
Calculates position notional value and unrealized PnL. Lets the caller pick
either spot price, TWAP, or ORACLE to use for calculation.

args:
  - ctx: cosmos-sdk context
  - position: the trader's position
  - pnlCalcOption: SPOT or TWAP or ORACLE

Returns:
  - positionNotional: the position's notional value as sdk.Dec (signed)
  - unrealizedPnl: the position's unrealized profits and losses (PnL) as sdk.Dec (signed)
		For LONG positions, this is positionNotional - openNotional
		For SHORT positions, this is openNotional - positionNotional
*/
func (k Keeper) getPositionNotionalAndUnrealizedPnL(
	ctx sdk.Context,
	position types.Position,
	pnlCalcOption types.PnLCalcOption,
) (positionNotional sdk.Dec, unrealizedPnL sdk.Dec, err error) {
	positionSizeAbs := position.Size_.Abs()
	if positionSizeAbs.IsZero() {
		return sdk.ZeroDec(), sdk.ZeroDec(), nil
	}

	var baseAssetDirection pooltypes.Direction
	if position.Size_.IsPositive() {
		// LONG
		baseAssetDirection = pooltypes.Direction_ADD_TO_POOL
	} else {
		// SHORT
		baseAssetDirection = pooltypes.Direction_REMOVE_FROM_POOL
	}

	switch pnlCalcOption {
	case types.PnLCalcOption_TWAP:
		positionNotional, err = k.VpoolKeeper.GetBaseAssetTWAP(
			ctx,
			common.TokenPair(position.Pair),
			baseAssetDirection,
			positionSizeAbs,
			/*lookbackInterval=*/ 15*time.Minute,
		)
		if err != nil {
			return sdk.ZeroDec(), sdk.ZeroDec(), err
		}
	case types.PnLCalcOption_SPOT_PRICE:
		positionNotional, err = k.VpoolKeeper.GetBaseAssetPrice(
			ctx,
			common.TokenPair(position.Pair),
			baseAssetDirection,
			positionSizeAbs,
		)
		if err != nil {
			return sdk.ZeroDec(), sdk.ZeroDec(), err
		}
	case types.PnLCalcOption_ORACLE:
		oraclePrice, err := k.VpoolKeeper.GetUnderlyingPrice(
			ctx, common.TokenPair(position.Pair))
		if err != nil {
			return sdk.ZeroDec(), sdk.ZeroDec(), err
		}
		positionNotional = oraclePrice.Mul(positionSizeAbs)
	default:
		panic("unrecognized pnl calc option: " + pnlCalcOption.String())
	}

	if position.Size_.IsPositive() {
		// LONG
		unrealizedPnL = positionNotional.Sub(position.OpenNotional)
	} else {
		// SHORT
		unrealizedPnL = position.OpenNotional.Sub(positionNotional)
	}

	return positionNotional, unrealizedPnL, nil
}

// TODO test: openReversePosition | https://github.com/NibiruChain/nibiru/issues/299
func (k Keeper) openReversePosition(
	ctx sdk.Context,
	currentPosition types.Position,
	quoteAssetAmount sdk.Dec,
	leverage sdk.Dec,
	baseAssetAmountLimit sdk.Dec,
	canOverFluctuationLimit bool,
) (positionResp *types.PositionResp, err error) {
	openNotional := leverage.Mul(quoteAssetAmount)
	currentPositionNotional, _, err := k.getPositionNotionalAndUnrealizedPnL(
		ctx,
		currentPosition,
		types.PnLCalcOption_SPOT_PRICE,
	)
	if err != nil {
		return nil, err
	}

	switch currentPositionNotional.GT(openNotional) {
	// position reduction
	case true:
		return k.decreasePosition(
			ctx,
			currentPosition,
			openNotional,
			baseAssetAmountLimit,
			canOverFluctuationLimit,
		)
	// close and reverse
	default:
		return k.closeAndOpenReversePosition(
			ctx,
			currentPosition,
			quoteAssetAmount,
			leverage,
			baseAssetAmountLimit,
		)
	}
}

/*
Decreases a position by decreasedNotional amount in margin units.
Realizes PnL and calculates remaining margin after applying a funding payment.

For example, a long position with position notional value of 150 NUSD and PnL of 50 NUSD
could decrease their position by 30 NUSD. This would realize a PnL of 10 NUSD (50NUSD * 30/150)
and update their margin (old margin + realized PnL - funding payment).
Their new position notional value would be 120 NUSD and their position size would
shrink by 20%.

args:
  - ctx: cosmos-sdk context
  - currentPosition: the current position
  - decreasedNotional: the notional value to decrease the position by, in margin units
  - baseAssetAmountLimit: the limit on the base asset amount to make sure the trader doesn't get screwed, in base asset units
  - canOverFluctuationLimit: whether or not the position change can go over the fluctuation limit

ret:
  - positionResp: contains the result of the decrease position and the new position
  - err: error
*/
// TODO(https://github.com/NibiruChain/nibiru/issues/403): implement fluctuation limit check
func (k Keeper) decreasePosition(
	ctx sdk.Context,
	currentPosition types.Position,
	decreasedNotional sdk.Dec,
	baseAssetAmountLimit sdk.Dec,
	canOverFluctuationLimit bool,
) (positionResp *types.PositionResp, err error) {
	positionResp = &types.PositionResp{
		RealizedPnl:   sdk.ZeroDec(),
		MarginToVault: sdk.ZeroDec(),
	}

	currentPositionNotional, currentUnrealizedPnL, err := k.
		getPositionNotionalAndUnrealizedPnL(
			ctx,
			currentPosition,
			types.PnLCalcOption_SPOT_PRICE,
		)
	if err != nil {
		return nil, err
	}

	var sideToTake types.Side
	// flipped since we are going against the current position
	if currentPosition.Size_.IsPositive() {
		sideToTake = types.Side_SELL
	} else {
		sideToTake = types.Side_BUY
	}

	positionResp.ExchangedPositionSize, err = k.swapQuoteForBase(
		ctx,
		common.TokenPair(currentPosition.Pair),
		sideToTake,
		decreasedNotional,
		baseAssetAmountLimit,
		canOverFluctuationLimit,
	)
	if err != nil {
		return nil, err
	}

	if !currentPosition.Size_.IsZero() {
		positionResp.RealizedPnl = currentUnrealizedPnL.Mul(
			positionResp.ExchangedPositionSize.Abs().
				Quo(currentPosition.Size_.Abs()),
		)
	}

	remaining, err := k.CalcRemainMarginWithFundingPayment(
		ctx,
		currentPosition,
		positionResp.RealizedPnl,
	)
	if err != nil {
		return nil, err
	}

	positionResp.BadDebt = remaining.BadDebt
	positionResp.FundingPayment = remaining.FundingPayment
	positionResp.UnrealizedPnlAfter = currentUnrealizedPnL.Sub(positionResp.RealizedPnl)
	positionResp.ExchangedQuoteAssetAmount = decreasedNotional

	// calculate openNotional (it's different depends on long or short side)
	// long: unrealizedPnl = positionNotional - openNotional => openNotional = positionNotional - unrealizedPnl
	// short: unrealizedPnl = openNotional - positionNotional => openNotional = positionNotional + unrealizedPnl
	// positionNotional = oldPositionNotional - notionalValueToDecrease
	var remainOpenNotional sdk.Dec
	if currentPosition.Size_.IsPositive() {
		remainOpenNotional = currentPositionNotional.
			Sub(decreasedNotional).
			Sub(positionResp.UnrealizedPnlAfter)
	} else {
		remainOpenNotional = currentPositionNotional.
			Sub(decreasedNotional).
			Add(positionResp.UnrealizedPnlAfter)
	}

	if remainOpenNotional.IsNegative() {
		panic("value of open notional < 0")
	}

	positionResp.Position = &types.Position{
		Address:                             currentPosition.Address,
		Pair:                                currentPosition.Pair,
		Size_:                               currentPosition.Size_.Add(positionResp.ExchangedPositionSize),
		Margin:                              remaining.Margin,
		OpenNotional:                        remainOpenNotional,
		LastUpdateCumulativePremiumFraction: remaining.LatestCumulativePremiumFraction,
		LiquidityHistoryIndex:               currentPosition.LiquidityHistoryIndex,
		BlockNumber:                         ctx.BlockHeight(),
	}
	events.EmitInternalPositionResponseEvent(ctx, positionResp, "decrease_position")
	return positionResp, nil
}

/*
Closes a position and realizes PnL and funding payments.
Opens a position in the opposite direction if there is notional value remaining.
Errors out if the provided notional value is not greater than the existing position's notional value.
Errors out if there is bad debt.

args:
  - ctx: cosmos-sdk context
  - existingPosition: current position
  - quoteAssetAmount: the amount of notional value to move by. Must be greater than the existingPosition's notional value.
  - leverage: the amount of leverage to take
  - baseAssetAmountLimit: limit on the base asset movement to ensure trader doesn't get screwed

ret:
  - positionResp: response object containing information about the position change
  - err: error
*/
func (k Keeper) closeAndOpenReversePosition(
	ctx sdk.Context,
	existingPosition types.Position,
	quoteAssetAmount sdk.Dec,
	leverage sdk.Dec,
	baseAssetAmountLimit sdk.Dec,
) (positionResp *types.PositionResp, err error) {
	closePositionResp, err := k.closePositionEntirely(
		ctx,
		existingPosition,
		sdk.ZeroDec(),
	)
	if err != nil {
		return nil, err
	}

	if closePositionResp.BadDebt.IsPositive() {
		return nil, fmt.Errorf("underwater position")
	}

	notionalValueMovement := leverage.Mul(quoteAssetAmount)
	remainingOpenNotional := notionalValueMovement.Sub(
		closePositionResp.ExchangedQuoteAssetAmount)

	if remainingOpenNotional.IsNegative() {
		// should never happen as this should also be checked in the caller
		return nil, fmt.Errorf(
			"provided quote asset amount and leverage not large enough to close position. need %s but got %s",
			closePositionResp.ExchangedQuoteAssetAmount.String(), notionalValueMovement.String())
	} else if remainingOpenNotional.IsPositive() {
		var updatedBaseAssetAmountLimit sdk.Dec
		if baseAssetAmountLimit.GT(closePositionResp.ExchangedPositionSize) {
			updatedBaseAssetAmountLimit = baseAssetAmountLimit.
				Sub(closePositionResp.ExchangedPositionSize.Abs())
		}

		var sideToTake types.Side
		// flipped since we are going against the current position
		if existingPosition.Size_.IsPositive() {
			sideToTake = types.Side_SELL
		} else {
			sideToTake = types.Side_BUY
		}

		newPosition := types.ZeroPosition(
			ctx,
			common.TokenPair(existingPosition.Pair),
			existingPosition.Address,
		)
		increasePositionResp, err := k.increasePosition(
			ctx,
			*newPosition,
			sideToTake,
			remainingOpenNotional,
			updatedBaseAssetAmountLimit,
			leverage,
		)
		if err != nil {
			return nil, err
		}
		positionResp = &types.PositionResp{
			Position:                  increasePositionResp.Position,
			ExchangedQuoteAssetAmount: closePositionResp.ExchangedQuoteAssetAmount.Add(increasePositionResp.ExchangedQuoteAssetAmount),
			BadDebt:                   closePositionResp.BadDebt.Add(increasePositionResp.BadDebt),
			ExchangedPositionSize:     closePositionResp.ExchangedPositionSize.Add(increasePositionResp.ExchangedPositionSize),
			FundingPayment:            closePositionResp.FundingPayment.Add(increasePositionResp.FundingPayment),
			RealizedPnl:               closePositionResp.RealizedPnl.Add(increasePositionResp.RealizedPnl),
			MarginToVault:             closePositionResp.MarginToVault.Add(increasePositionResp.MarginToVault),
			UnrealizedPnlAfter:        sdk.ZeroDec(),
		}
	} else {
		// case where remaining open notional == 0
		positionResp = closePositionResp
	}

	events.EmitInternalPositionResponseEvent(
		ctx, positionResp, "close_and_open_reverse_position")
	return positionResp, nil
}

/*
Closes a position and realizes PnL and funding payments.
Does not error out if there is bad debt, that is for callers to decide.

args:
  - ctx: cosmos-sdk context
  - currentPosition: current position
  - quoteAssetAmountLimit: a limit on quote asset to ensure trader doesn't get screwed

ret:
  - positionResp: response object containing information about the position change
  - err: error
*/
func (k Keeper) closePositionEntirely(
	ctx sdk.Context,
	currentPosition types.Position,
	quoteAssetAmountLimit sdk.Dec,
) (positionResp *types.PositionResp, err error) {
	if currentPosition.Size_.IsZero() {
		return nil, fmt.Errorf("zero position size")
	}

	positionResp = &types.PositionResp{
		UnrealizedPnlAfter:    sdk.ZeroDec(),
		ExchangedPositionSize: currentPosition.Size_.Neg(),
	}

	// calculate unrealized PnL
	_, unrealizedPnL, err := k.getPositionNotionalAndUnrealizedPnL(
		ctx,
		currentPosition,
		types.PnLCalcOption_SPOT_PRICE,
	)
	if err != nil {
		return nil, err
	}

	positionResp.RealizedPnl = unrealizedPnL

	// calculate remaining margin with funding payment
	remaining, err := k.CalcRemainMarginWithFundingPayment(
		ctx, currentPosition, unrealizedPnL)
	if err != nil {
		return nil, err
	}

	positionResp.BadDebt = remaining.BadDebt
	positionResp.FundingPayment = remaining.FundingPayment
	positionResp.MarginToVault = remaining.Margin.Neg()

	var baseAssetDirection pooltypes.Direction
	if currentPosition.Size_.IsPositive() {
		baseAssetDirection = pooltypes.Direction_ADD_TO_POOL
	} else {
		baseAssetDirection = pooltypes.Direction_REMOVE_FROM_POOL
	}

	exchangedQuoteAssetAmount, err := k.VpoolKeeper.SwapBaseForQuote(
		ctx,
		common.TokenPair(currentPosition.Pair),
		baseAssetDirection,
		currentPosition.Size_.Abs(),
		quoteAssetAmountLimit,
	)
	if err != nil {
		return nil, err
	}

	positionResp.ExchangedQuoteAssetAmount = exchangedQuoteAssetAmount
	positionResp.Position = &types.Position{
		Address:                             currentPosition.Address,
		Pair:                                currentPosition.Pair,
		Size_:                               sdk.ZeroDec(),
		Margin:                              sdk.ZeroDec(),
		OpenNotional:                        sdk.ZeroDec(),
		LastUpdateCumulativePremiumFraction: remaining.LatestCumulativePremiumFraction,
		LiquidityHistoryIndex:               currentPosition.LiquidityHistoryIndex,
		BlockNumber:                         ctx.BlockHeight(),
	}

	if err = k.ClearPosition(
		ctx,
		common.TokenPair(currentPosition.Pair),
		currentPosition.Address,
	); err != nil {
		return nil, err
	}

	events.EmitInternalPositionResponseEvent(
		ctx, positionResp, "close_position_entirely")
	return positionResp, nil
}

// TODO test: transferFee | https://github.com/NibiruChain/nibiru/issues/299
func (k Keeper) transferFee(
	ctx sdk.Context, pair common.TokenPair, trader sdk.AccAddress,
	positionNotional sdk.Dec,
) (sdk.Int, error) {
	toll, spread, err := k.CalcPerpTxFee(ctx, positionNotional)
	if err != nil {
		return sdk.Int{}, err
	}

	hasToll := toll.IsPositive()
	hasSpread := spread.IsPositive()

	if !hasToll && !hasSpread {
		return sdk.ZeroInt(), nil
	}

	if hasSpread {
		spreadCoins := sdk.NewCoins(sdk.NewCoin(pair.GetQuoteTokenDenom(), spread))
		err = k.BankKeeper.SendCoinsFromAccountToModule(
			ctx, trader, types.PerpEFModuleAccount, spreadCoins)
		if err != nil {
			return sdk.Int{}, err
		}
	}
	if hasToll {
		tollCoins := sdk.NewCoins(sdk.NewCoin(pair.GetQuoteTokenDenom(), toll))
		err = k.BankKeeper.SendCoinsFromAccountToModule(
			ctx, trader, types.FeePoolModuleAccount, tollCoins)
		if err != nil {
			return sdk.Int{}, err
		}
	}

	return toll.Add(spread), nil
}

/*
Calculates both position notional value and unrealized PnL based on
both spot price and TWAP, and lets the caller pick which one based on MAX or MIN.

args:
  - ctx: cosmos-sdk context
  - position: the trader's position
  - pnlPreferenceOption: MAX or MIN

Returns:
  - positionNotional: the position's notional value as sdk.Dec (signed)
  - unrealizedPnl: the position's unrealized profits and losses (PnL) as sdk.Dec (signed)
		For LONG positions, this is positionNotional - openNotional
		For SHORT positions, this is openNotional - positionNotional
*/
func (k Keeper) getPreferencePositionNotionalAndUnrealizedPnL(
	ctx sdk.Context,
	position types.Position,
	pnLPreferenceOption types.PnLPreferenceOption,
) (positionNotional sdk.Dec, unrealizedPnl sdk.Dec, err error) {
	spotPositionNotional, spotPricePnl, err := k.getPositionNotionalAndUnrealizedPnL(
		ctx,
		position,
		types.PnLCalcOption_SPOT_PRICE,
	)
	if err != nil {
		return sdk.Dec{}, sdk.Dec{}, err
	}

	twapPositionNotional, twapPricePnL, err := k.getPositionNotionalAndUnrealizedPnL(
		ctx,
		position,
		types.PnLCalcOption_TWAP,
	)
	if err != nil {
		return sdk.Dec{}, sdk.Dec{}, err
	}

	switch pnLPreferenceOption {
	case types.PnLPreferenceOption_MAX:
		positionNotional = sdk.MaxDec(spotPositionNotional, twapPositionNotional)
		unrealizedPnl = sdk.MaxDec(spotPricePnl, twapPricePnL)
	case types.PnLPreferenceOption_MIN:
		positionNotional = sdk.MinDec(spotPositionNotional, twapPositionNotional)
		unrealizedPnl = sdk.MinDec(spotPricePnl, twapPricePnL)
	default:
		panic("invalid pnl preference option " + pnLPreferenceOption.String())
	}

	return positionNotional, unrealizedPnl, nil
}

/*
Trades quoteAssets in exchange for baseAssets.
The quote asset is a stablecoin like NUSD.
The base asset is a crypto asset like BTC or ETH.

args:
  - ctx: cosmos-sdk context
  - pair: a token pair like BTC:NUSD
  - dir: either add or remove from pool
  - quoteAssetAmount: the amount of quote asset being traded
  - baseAmountLimit: a limiter to ensure the trader doesn't get screwed by slippage
  - canOverFluctuationLimit: whether or not to check if the swapped amount is over the fluctuation limit. Currently unused.

ret:
  - baseAssetAmount: the amount of base asset swapped
  - err: error
*/
func (k Keeper) swapQuoteForBase(
	ctx sdk.Context,
	pair common.TokenPair,
	side types.Side,
	quoteAssetAmount sdk.Dec,
	baseAssetLimit sdk.Dec,
	canOverFluctuationLimit bool,
) (baseAmount sdk.Dec, err error) {
	var quoteAssetDirection pooltypes.Direction
	if side == types.Side_BUY {
		quoteAssetDirection = pooltypes.Direction_ADD_TO_POOL
	} else {
		// side == types.Side_SELL
		quoteAssetDirection = pooltypes.Direction_REMOVE_FROM_POOL
	}

	baseAmount, err = k.VpoolKeeper.SwapQuoteForBase(
		ctx, pair, quoteAssetDirection, quoteAssetAmount, baseAssetLimit)
	if err != nil {
		return sdk.Dec{}, err
	}

	if side == types.Side_BUY {
		return baseAmount, nil
	} else {
		// side == types.Side_SELL
		return baseAmount.Neg(), nil
	}
}<|MERGE_RESOLUTION|>--- conflicted
+++ resolved
@@ -80,12 +80,8 @@
 	k.SetPosition(ctx, pair, traderAddr.String(), positionResp.Position)
 
 	if !isNewPosition && !positionResp.Position.Size_.IsZero() {
-<<<<<<< HEAD
-		marginRatio, err := k.GetMarginRatio(ctx, *positionResp.Position, types.MarginCalculationPriceOption_MAX_PNL)
-=======
 		marginRatio, err := k.GetMarginRatio(
 			ctx, *positionResp.Position, types.MarginCalculationPriceOption_MAX_PNL)
->>>>>>> 2f34aa5d
 		if err != nil {
 			return err
 		}
