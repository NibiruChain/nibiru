--- conflicted
+++ resolved
@@ -18,11 +18,6 @@
 integration tests */
 var (
 	_ = Keeper.closePosition
-<<<<<<< HEAD
-	_ = Keeper.decreasePosition
-=======
-	_ = Keeper.reducePosition
->>>>>>> 4dab0d60
 	_ = Keeper.closeAndOpenReversePosition
 	_ = Keeper.openReversePosition
 	_ = Keeper.transferFee
@@ -247,33 +242,20 @@
 */
 func (k Keeper) getPositionNotionalAndUnrealizedPnL(
 	ctx sdk.Context,
-<<<<<<< HEAD
-	currentPosition types.Position,
-	pnlCalcOption types.PnLCalcOption,
-) (positionNotional sdk.Dec, unrealizedPnL sdk.Dec, err error) {
-	positionSizeAbs := currentPosition.Size_.Abs()
-=======
 	position types.Position,
 	pnlCalcOption types.PnLCalcOption,
 ) (positionNotional sdk.Dec, unrealizedPnL sdk.Dec, err error) {
 	positionSizeAbs := position.Size_.Abs()
->>>>>>> 4dab0d60
 	if positionSizeAbs.IsZero() {
 		return sdk.ZeroDec(), sdk.ZeroDec(), nil
 	}
 
 	var baseAssetDirection pooltypes.Direction
-<<<<<<< HEAD
-	if currentPosition.Size_.IsPositive() {
-		baseAssetDirection = pooltypes.Direction_ADD_TO_POOL
-	} else {
-=======
 	if position.Size_.IsPositive() {
 		// LONG
 		baseAssetDirection = pooltypes.Direction_ADD_TO_POOL
 	} else {
 		// SHORT
->>>>>>> 4dab0d60
 		baseAssetDirection = pooltypes.Direction_REMOVE_FROM_POOL
 	}
 
@@ -281,11 +263,7 @@
 	case types.PnLCalcOption_TWAP:
 		positionNotional, err = k.VpoolKeeper.GetBaseAssetTWAP(
 			ctx,
-<<<<<<< HEAD
-			common.TokenPair(currentPosition.Pair),
-=======
 			common.TokenPair(position.Pair),
->>>>>>> 4dab0d60
 			baseAssetDirection,
 			positionSizeAbs,
 			/*lookbackInterval=*/ 15*time.Minute,
@@ -293,36 +271,19 @@
 		if err != nil {
 			return sdk.ZeroDec(), sdk.ZeroDec(), err
 		}
-<<<<<<< HEAD
-		positionNotional = notionalDec
-	case types.PnLCalcOption_SPOT_PRICE:
-		notionalDec, err := k.VpoolKeeper.GetBaseAssetPrice(
-			ctx,
-			common.TokenPair(currentPosition.Pair),
-=======
 	case types.PnLCalcOption_SPOT_PRICE:
 		positionNotional, err = k.VpoolKeeper.GetBaseAssetPrice(
 			ctx,
 			common.TokenPair(position.Pair),
->>>>>>> 4dab0d60
 			baseAssetDirection,
 			positionSizeAbs,
 		)
 		if err != nil {
 			return sdk.ZeroDec(), sdk.ZeroDec(), err
 		}
-<<<<<<< HEAD
-		positionNotional = notionalDec
-	case types.PnLCalcOption_ORACLE:
-		oraclePrice, err := k.VpoolKeeper.GetUnderlyingPrice(
-			ctx,
-			common.TokenPair(currentPosition.Pair),
-		)
-=======
 	case types.PnLCalcOption_ORACLE:
 		oraclePrice, err := k.VpoolKeeper.GetUnderlyingPrice(
 			ctx, common.TokenPair(position.Pair))
->>>>>>> 4dab0d60
 		if err != nil {
 			return sdk.ZeroDec(), sdk.ZeroDec(), err
 		}
@@ -331,19 +292,12 @@
 		panic("unrecognized pnl calc option: " + pnlCalcOption.String())
 	}
 
-<<<<<<< HEAD
-	if currentPosition.Size_.IsPositive() {
-		unrealizedPnL = positionNotional.Sub(currentPosition.OpenNotional)
-	} else {
-		unrealizedPnL = currentPosition.OpenNotional.Sub(positionNotional)
-=======
 	if position.Size_.IsPositive() {
 		// LONG
 		unrealizedPnL = positionNotional.Sub(position.OpenNotional)
 	} else {
 		// SHORT
 		unrealizedPnL = position.OpenNotional.Sub(positionNotional)
->>>>>>> 4dab0d60
 	}
 
 	return positionNotional, unrealizedPnL, nil
@@ -403,7 +357,6 @@
 		MarginToVault: sdk.ZeroDec(),
 	}
 
-<<<<<<< HEAD
 	currentPositionNotional, unrealizedPnl, err := k.
 		getPositionNotionalAndUnrealizedPnL(
 			ctx,
@@ -422,8 +375,6 @@
 		sideToTake = types.Side_BUY
 	}
 
-=======
->>>>>>> 4dab0d60
 	positionResp.ExchangedPositionSize, err = k.swapQuoteForBase(
 		ctx,
 		common.TokenPair(currentPosition.Pair),
@@ -448,11 +399,6 @@
 		currentPosition,
 		positionResp.RealizedPnl,
 	)
-<<<<<<< HEAD
-=======
-	positionResp.BadDebt = remaining.BadDebt
-	positionResp.FundingPayment = remaining.FundingPayment
->>>>>>> 4dab0d60
 	if err != nil {
 		return nil, err
 	}
@@ -482,15 +428,9 @@
 		Pair:                                currentPosition.Pair,
 		Size_:                               currentPosition.Size_.Add(positionResp.ExchangedPositionSize),
 		Margin:                              remaining.Margin,
-<<<<<<< HEAD
 		OpenNotional:                        remainOpenNotional,
 		LastUpdateCumulativePremiumFraction: remaining.LatestCumulativePremiumFraction,
 		LiquidityHistoryIndex:               currentPosition.LiquidityHistoryIndex,
-=======
-		OpenNotional:                        remainOpenNotional.Abs(),
-		LastUpdateCumulativePremiumFraction: remaining.LatestCumulativePremiumFraction,
-		LiquidityHistoryIndex:               oldPosition.LiquidityHistoryIndex,
->>>>>>> 4dab0d60
 		BlockNumber:                         ctx.BlockHeight(),
 	}
 	return positionResp, nil
@@ -537,13 +477,8 @@
 
 		increasePositionResp, err := k.increasePosition(
 			ctx,
-<<<<<<< HEAD
 			currentPosition,
 			sideToTake,
-=======
-			*oldPosition,
-			side,
->>>>>>> 4dab0d60
 			openNotional,
 			updatedBaseAssetAmountLimit,
 			leverage,
