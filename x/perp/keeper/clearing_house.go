--- conflicted
+++ resolved
@@ -456,23 +456,14 @@
 	case false:
 		vammDir = pooltypes.Direction_REMOVE_FROM_POOL
 	}
-<<<<<<< HEAD
 	positionResp.ExchangedQuoteAssetAmount, err =
 		k.VpoolKeeper.SwapOutput(
 			ctx,
 			pair,
 			vammDir,
-			oldPosition.Size_.Abs(),
-			quoteAssetAmountLimit,
+			oldPosition.Size_.Abs().ToDec(),
+			quoteAssetAmountLimit.ToDec(),
 		)
-=======
-	positionResp.ExchangedQuoteAssetAmount, err = k.VpoolKeeper.SwapOutput(ctx, pair, vammDir, oldPosition.Size_.Abs().ToDec(), quoteAssetAmountLimit.ToDec())
-	if err != nil {
-		return nil, err
-	}
-
-	err = k.updateOpenInterestNotional(ctx, pair, unrealizedPnL.Add(badDebt).Add(oldPosition.OpenNotional).MulRaw(-1), trader)
->>>>>>> a66f96bd
 	if err != nil {
 		return nil, err
 	}
@@ -591,12 +582,8 @@
 		panic("invalid side")
 	}
 
-<<<<<<< HEAD
 	outputAmount, err := k.VpoolKeeper.SwapInput(
-		ctx, pair, vammDir, inputAmount, minOutputAmount)
-=======
-	outputAmount, err := k.VpoolKeeper.SwapInput(ctx, pair, vammDir, inputAmount.ToDec(), minOutputAmount.ToDec())
->>>>>>> a66f96bd
+		ctx, pair, vammDir, inputAmount.ToDec(), minOutputAmount.ToDec())
 	if err != nil {
 		return sdk.Int{}, err
 	}
