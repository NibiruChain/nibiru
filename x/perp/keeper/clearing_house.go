--- conflicted
+++ resolved
@@ -27,7 +27,7 @@
 // TODO test: OpenPosition | https://github.com/NibiruChain/nibiru/issues/299
 func (k Keeper) OpenPosition(
 	ctx sdk.Context, pair common.TokenPair, side types.Side, trader string,
-	quoteAssetAmount, leverage, baseAssetAmountLimit sdk.Dec,
+	quoteAssetAmount sdk.Int, leverage sdk.Dec, baseAssetAmountLimit sdk.Int,
 ) error {
 	// require trader
 	traderAddr, err := sdk.AccAddressFromBech32(trader)
@@ -62,8 +62,8 @@
 
 		positionResp, err = k.increasePosition(
 			ctx, pair, side, trader,
-			/* openNotional */ quoteAssetAmount.Mul(leverage),
-			/* minPositionSize */ baseAssetAmountLimit,
+			/* openNotional */ leverage.MulInt(quoteAssetAmount),
+			/* minPositionSize */ baseAssetAmountLimit.ToDec(),
 			/* leverage */ leverage)
 		if err != nil {
 			return err
@@ -279,10 +279,10 @@
 // TODO test: openReversePosition | https://github.com/NibiruChain/nibiru/issues/299
 func (k Keeper) openReversePosition(
 	ctx sdk.Context, pair common.TokenPair, side types.Side, trader string,
-	quoteAssetAmount, leverage, baseAssetAmountLimit sdk.Dec,
+	quoteAssetAmount sdk.Int, leverage sdk.Dec, baseAssetAmountLimit sdk.Int,
 	canOverFluctuationLimit bool,
 ) (positionResp *types.PositionResp, err error) {
-	openNotional := quoteAssetAmount.Mul(leverage)
+	openNotional := leverage.MulInt(quoteAssetAmount)
 	oldPositionNotional, unrealizedPnL, err := k.getPositionNotionalAndUnrealizedPnL(
 		ctx,
 		pair,
@@ -303,13 +303,14 @@
 			trader,
 			openNotional,
 			oldPositionNotional,
-			baseAssetAmountLimit,
+			baseAssetAmountLimit.ToDec(),
 			unrealizedPnL,
 			canOverFluctuationLimit,
 		)
 	// close and reverse
 	default:
-		return k.closeAndOpenReversePosition(ctx, pair, side, trader, quoteAssetAmount, leverage, baseAssetAmountLimit)
+		return k.closeAndOpenReversePosition(
+			ctx, pair, side, trader, quoteAssetAmount, leverage, baseAssetAmountLimit)
 	}
 }
 
@@ -377,7 +378,7 @@
 // TODO test: closeAndOpenReversePosition | https://github.com/NibiruChain/nibiru/issues/299
 func (k Keeper) closeAndOpenReversePosition(
 	ctx sdk.Context, pair common.TokenPair, side types.Side, trader string,
-	quoteAssetAmount, leverage, baseAssetAmountLimit sdk.Dec,
+	quoteAssetAmount sdk.Int, leverage sdk.Dec, baseAssetAmountLimit sdk.Int,
 ) (positionResp *types.PositionResp, err error) {
 	positionResp = new(types.PositionResp)
 
@@ -390,15 +391,16 @@
 		return nil, fmt.Errorf("underwater position")
 	}
 
-	openNotional := quoteAssetAmount.Mul(leverage).Sub(closePositionResp.ExchangedQuoteAssetAmount)
+	openNotional := leverage.MulInt(quoteAssetAmount).Sub(closePositionResp.ExchangedQuoteAssetAmount)
 
 	switch openNotional.Quo(leverage).IsZero() {
 	case true:
 		positionResp = closePositionResp
 	case false:
 		var updatedBaseAssetAmountLimit sdk.Dec
-		if baseAssetAmountLimit.GT(closePositionResp.ExchangedPositionSize) {
-			updatedBaseAssetAmountLimit = baseAssetAmountLimit.Sub(closePositionResp.ExchangedPositionSize.Abs())
+		if baseAssetAmountLimit.ToDec().GT(closePositionResp.ExchangedPositionSize) {
+			updatedBaseAssetAmountLimit = baseAssetAmountLimit.ToDec().
+				Sub(closePositionResp.ExchangedPositionSize.Abs())
 		}
 
 		var increasePositionResp *types.PositionResp
@@ -532,11 +534,7 @@
 	pair common.TokenPair,
 	trader string,
 	pnLPreferenceOption types.PnLPreferenceOption,
-<<<<<<< HEAD
-) (pnl sdk.Int, notional sdk.Int, err error) {
-=======
-) (sdk.Dec, sdk.Dec, error) {
->>>>>>> 4aaa1a9a
+) (pnl sdk.Dec, notional sdk.Dec, er error) {
 	// TODO(mercilex): maybe inefficient get position notional and unrealized pnl
 	spotPositionNotional, spotPricePnl, err := k.getPositionNotionalAndUnrealizedPnL(
 		ctx,
