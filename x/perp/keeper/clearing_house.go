--- conflicted
+++ resolved
@@ -94,11 +94,8 @@
 // - Checks that the VPool exists.
 // - Checks that quote asset is not zero.
 // - Checks that leverage is not zero.
-<<<<<<< HEAD
-=======
 // - Checks that leverage is below requirement.
 //
->>>>>>> c6ad354e
 func (k Keeper) checkOpenPositionRequirements(ctx sdk.Context, pair common.AssetPair, quoteAssetAmount sdk.Int, leverage sdk.Dec) error {
 	if err := k.requireVpool(ctx, pair); err != nil {
 		return err
