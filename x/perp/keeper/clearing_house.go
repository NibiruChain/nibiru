package keeper

import (
	"errors"
	"fmt"
	"time"

	"github.com/NibiruChain/nibiru/x/common"
	pooltypes "github.com/NibiruChain/nibiru/x/vpool/types"

	sdk "github.com/cosmos/cosmos-sdk/types"

	"github.com/NibiruChain/nibiru/x/perp/types"
)

/* TODO tests | These _ vars are here to pass the golangci-lint for unused methods.
They also serve as a reminder of which functions still need MVP unit or
integration tests */
var (
	_ = Keeper.closePosition
	_ = Keeper.closeAndOpenReversePosition
	_ = Keeper.openReversePosition
	_ = Keeper.transferFee
)

// TODO test: OpenPosition | https://github.com/NibiruChain/nibiru/issues/299
func (k Keeper) OpenPosition(
	ctx sdk.Context,
	pair common.TokenPair,
	side types.Side,
	traderAddr sdk.AccAddress,
	quoteAssetAmount sdk.Int,
	leverage sdk.Dec,
	baseAssetAmountLimit sdk.Int,
) (err error) {
	// require vpool
	err = k.requireVpool(ctx, pair)
	if err != nil {
		return err
	}
	// require params
	params := k.GetParams(ctx)
	// TODO: missing checks

	position, err := k.GetPosition(ctx, pair, traderAddr.String())
	var isNewPosition bool = errors.Is(err, types.ErrPositionNotFound)
	if isNewPosition {
		position = types.ZeroPosition(ctx, pair, traderAddr.String())
		k.SetPosition(ctx, pair, traderAddr.String(), position)
	} else if err != nil && !isNewPosition {
		return err
	}

	var positionResp *types.PositionResp
	sameSideLong := position.Size_.IsPositive() && side == types.Side_BUY
	sameSideShort := position.Size_.IsNegative() && side == types.Side_SELL
	var openSideMatchesPosition bool = (sameSideLong || sameSideShort)
	switch {
	case isNewPosition || openSideMatchesPosition:
		// increase position case

		positionResp, err = k.increasePosition(
			ctx,
			*position,
			side,
			/* openNotional */ leverage.MulInt(quoteAssetAmount),
			/* minPositionSize */ baseAssetAmountLimit.ToDec(),
			/* leverage */ leverage)
		if err != nil {
			return err
		}

	// everything else decreases the position
	default:
		positionResp, err = k.openReversePosition(
			ctx,
			*position,
			quoteAssetAmount,
			leverage,
			baseAssetAmountLimit,
			false,
		)
		if err != nil {
			return err
		}
	}

	// update position in state
	k.SetPosition(ctx, pair, traderAddr.String(), positionResp.Position)

	if !isNewPosition && !positionResp.Position.Size_.IsZero() {
		marginRatio, err := k.GetMarginRatio(ctx, *positionResp.Position)
		if err != nil {
			return err
		}
		if err = requireMoreMarginRatio(
			marginRatio, params.MaintenanceMarginRatio, true); err != nil {
			// TODO(mercilex): should panic? it's a require
			return err
		}
	}

	if !positionResp.BadDebt.IsZero() {
		return fmt.Errorf(
			"bad debt must be zero to prevent attacker from leveraging it")
	}

	// transfer trader <=> vault
	switch {
	case positionResp.MarginToVault.IsPositive():
		err = k.BankKeeper.SendCoinsFromAccountToModule(
			ctx, traderAddr, types.VaultModuleAccount,
			sdk.NewCoins(sdk.NewCoin(pair.GetQuoteTokenDenom(), positionResp.MarginToVault.TruncateInt())))
		if err != nil {
			return err
		}
	case positionResp.MarginToVault.IsNegative():
		err = k.BankKeeper.SendCoinsFromModuleToAccount(ctx, types.VaultModuleAccount, traderAddr,
			sdk.NewCoins(sdk.NewCoin(pair.GetQuoteTokenDenom(), positionResp.MarginToVault.Abs().TruncateInt())))
		if err != nil {
			return err
		}
	}

	transferredFee, err := k.transferFee(ctx, pair, traderAddr, positionResp.ExchangedQuoteAssetAmount.TruncateInt())
	if err != nil {
		return err
	}

	spotPrice, err := k.VpoolKeeper.GetSpotPrice(ctx, pair)
	if err != nil {
		return err
	}

	return ctx.EventManager().EmitTypedEvent(&types.PositionChangedEvent{
		Trader:                traderAddr.String(),
		Pair:                  pair.String(),
		Margin:                positionResp.Position.Margin,
		PositionNotional:      positionResp.ExchangedPositionSize,
		ExchangedPositionSize: positionResp.ExchangedPositionSize,
		Fee:                   transferredFee.ToDec(), // TODO(mercilex): this feels like should be a coin?
		PositionSizeAfter:     positionResp.Position.Size_,
		RealizedPnl:           positionResp.RealizedPnl,
		UnrealizedPnlAfter:    positionResp.UnrealizedPnlAfter,
		BadDebt:               positionResp.BadDebt,
		LiquidationPenalty:    sdk.ZeroDec(),
		SpotPrice:             spotPrice,
		FundingPayment:        positionResp.FundingPayment,
	})
}

// TODO test: increasePosition | https://github.com/NibiruChain/nibiru/issues/299
func (k Keeper) increasePosition(
	ctx sdk.Context,
	currentPosition types.Position,
	side types.Side,
	openNotional sdk.Dec,
	baseLimit sdk.Dec,
	leverage sdk.Dec,
) (positionResp *types.PositionResp, err error) {
	positionResp = &types.PositionResp{}

	positionResp.ExchangedPositionSize, err = k.swapQuoteForBase(
		ctx,
		common.TokenPair(currentPosition.Pair),
		side,
		openNotional,
		baseLimit,
		false,
	)
	if err != nil {
		return nil, err
	}

	increaseMarginRequirement := openNotional.Quo(leverage)

	remaining, err := k.CalcRemainMarginWithFundingPayment(
		ctx,
		currentPosition,
		increaseMarginRequirement,
	)
	if err != nil {
		return nil, err
	}

	_, unrealizedPnL, err := k.getPositionNotionalAndUnrealizedPnL(
		ctx,
		currentPosition,
		types.PnLCalcOption_SPOT_PRICE,
	)
	if err != nil {
		return nil, err
	}

	positionResp.ExchangedQuoteAssetAmount = openNotional
	positionResp.UnrealizedPnlAfter = unrealizedPnL
	positionResp.RealizedPnl = sdk.ZeroDec()
	positionResp.MarginToVault = increaseMarginRequirement
	positionResp.FundingPayment = remaining.FundingPayment
	positionResp.BadDebt = remaining.BadDebt
	positionResp.Position = &types.Position{
		Address:                             currentPosition.Address,
		Pair:                                currentPosition.Pair,
		Size_:                               currentPosition.Size_.Add(positionResp.ExchangedPositionSize),
		Margin:                              remaining.Margin,
		OpenNotional:                        currentPosition.OpenNotional.Add(openNotional),
		LastUpdateCumulativePremiumFraction: remaining.LatestCumulativePremiumFraction,
		LiquidityHistoryIndex:               currentPosition.LiquidityHistoryIndex,
		BlockNumber:                         ctx.BlockHeight(),
	}

	return positionResp, nil
}

// getLatestCumulativePremiumFraction returns the last cumulative premium fraction recorded for the
// specific pair.
func (k Keeper) getLatestCumulativePremiumFraction(
	ctx sdk.Context, pair common.TokenPair,
) (sdk.Dec, error) {
	pairMetadata, err := k.PairMetadata().Get(ctx, pair)
	if err != nil {
		return sdk.Dec{}, err
	}
	// this should never fail
	return pairMetadata.CumulativePremiumFractions[len(pairMetadata.CumulativePremiumFractions)-1], nil
}

/*
Calculates position notional value and unrealized PnL. Lets the caller pick
either spot price, TWAP, or ORACLE to use for calculation.

args:
  - ctx: cosmos-sdk context
  - position: the trader's position
  - pnlCalcOption: SPOT or TWAP or ORACLE

Returns:
  - positionNotional: the position's notional value as sdk.Dec (signed)
  - unrealizedPnl: the position's unrealized profits and losses (PnL) as sdk.Dec (signed)
		For LONG positions, this is positionNotional - openNotional
		For SHORT positions, this is openNotional - positionNotional
*/
func (k Keeper) getPositionNotionalAndUnrealizedPnL(
	ctx sdk.Context,
	position types.Position,
	pnlCalcOption types.PnLCalcOption,
) (positionNotional sdk.Dec, unrealizedPnL sdk.Dec, err error) {
	positionSizeAbs := position.Size_.Abs()
	if positionSizeAbs.IsZero() {
		return sdk.ZeroDec(), sdk.ZeroDec(), nil
	}

	var baseAssetDirection pooltypes.Direction
	if position.Size_.IsPositive() {
		// LONG
		baseAssetDirection = pooltypes.Direction_ADD_TO_POOL
	} else {
		// SHORT
		baseAssetDirection = pooltypes.Direction_REMOVE_FROM_POOL
	}

	switch pnlCalcOption {
	case types.PnLCalcOption_TWAP:
		positionNotional, err = k.VpoolKeeper.GetBaseAssetTWAP(
			ctx,
			common.TokenPair(position.Pair),
			baseAssetDirection,
			positionSizeAbs,
			/*lookbackInterval=*/ 15*time.Minute,
		)
		if err != nil {
			return sdk.ZeroDec(), sdk.ZeroDec(), err
		}
	case types.PnLCalcOption_SPOT_PRICE:
		positionNotional, err = k.VpoolKeeper.GetBaseAssetPrice(
			ctx,
			common.TokenPair(position.Pair),
			baseAssetDirection,
			positionSizeAbs,
		)
		if err != nil {
			return sdk.ZeroDec(), sdk.ZeroDec(), err
		}
	case types.PnLCalcOption_ORACLE:
		oraclePrice, err := k.VpoolKeeper.GetUnderlyingPrice(
			ctx, common.TokenPair(position.Pair))
		if err != nil {
			return sdk.ZeroDec(), sdk.ZeroDec(), err
		}
		positionNotional = oraclePrice.Mul(positionSizeAbs)
	default:
		panic("unrecognized pnl calc option: " + pnlCalcOption.String())
	}

	if position.Size_.IsPositive() {
		// LONG
		unrealizedPnL = positionNotional.Sub(position.OpenNotional)
	} else {
		// SHORT
		unrealizedPnL = position.OpenNotional.Sub(positionNotional)
	}

	return positionNotional, unrealizedPnL, nil
}

// TODO test: openReversePosition | https://github.com/NibiruChain/nibiru/issues/299
func (k Keeper) openReversePosition(
	ctx sdk.Context,
	currentPosition types.Position,
	quoteAssetAmount sdk.Int,
	leverage sdk.Dec,
	baseAssetAmountLimit sdk.Int,
	canOverFluctuationLimit bool,
) (positionResp *types.PositionResp, err error) {
	openNotional := leverage.MulInt(quoteAssetAmount)
	currentPositionNotional, _, err := k.getPositionNotionalAndUnrealizedPnL(
		ctx,
		currentPosition,
		types.PnLCalcOption_SPOT_PRICE,
	)
	if err != nil {
		return nil, err
	}

	switch currentPositionNotional.GT(openNotional) {
	// position reduction
	case true:
		return k.decreasePosition(
			ctx,
			currentPosition,
			openNotional,
			baseAssetAmountLimit.ToDec(),
			canOverFluctuationLimit,
		)
	// close and reverse
	default:
		return k.closeAndOpenReversePosition(
			ctx,
			currentPosition,
			quoteAssetAmount,
			leverage,
			baseAssetAmountLimit,
		)
	}
}

// TODO test: decreasePosition | https://github.com/NibiruChain/nibiru/issues/299
func (k Keeper) decreasePosition(
	ctx sdk.Context,
	currentPosition types.Position,
	openNotional sdk.Dec,
	baseAssetAmountLimit sdk.Dec,
	canOverFluctuationLimit bool,
) (positionResp *types.PositionResp, err error) {
	positionResp = &types.PositionResp{
		RealizedPnl:   sdk.ZeroDec(),
		MarginToVault: sdk.ZeroDec(),
	}

	currentPositionNotional, unrealizedPnl, err := k.
		getPositionNotionalAndUnrealizedPnL(
			ctx,
			currentPosition,
			types.PnLCalcOption_SPOT_PRICE,
		)
	if err != nil {
		return nil, err
	}

	var sideToTake types.Side
	// flipped since we are going against the current position
	if currentPosition.Size_.IsPositive() {
		sideToTake = types.Side_SELL
	} else {
		sideToTake = types.Side_BUY
	}

	positionResp.ExchangedPositionSize, err = k.swapQuoteForBase(
		ctx,
		common.TokenPair(currentPosition.Pair),
		sideToTake,
		openNotional,
		baseAssetAmountLimit,
		canOverFluctuationLimit,
	)
	if err != nil {
		return nil, err
	}

	if !currentPosition.Size_.IsZero() {
		positionResp.RealizedPnl = unrealizedPnl.Mul(
			positionResp.ExchangedPositionSize.Abs().
				Quo(currentPosition.Size_.Abs()),
		)
	}

	remaining, err := k.CalcRemainMarginWithFundingPayment(
		ctx,
		currentPosition,
		positionResp.RealizedPnl,
	)
	if err != nil {
		return nil, err
	}

	positionResp.BadDebt = remaining.BadDebt
	positionResp.FundingPayment = remaining.FundingPayment
	positionResp.UnrealizedPnlAfter = unrealizedPnl.Sub(positionResp.RealizedPnl)
	positionResp.ExchangedQuoteAssetAmount = openNotional

	var remainOpenNotional sdk.Dec
	if currentPosition.Size_.IsPositive() {
		remainOpenNotional = currentPositionNotional.
			Sub(openNotional).
			Sub(positionResp.UnrealizedPnlAfter)
	} else {
		remainOpenNotional = currentPositionNotional.
			Sub(openNotional).
			Add(positionResp.UnrealizedPnlAfter)
	}

	if remainOpenNotional.IsNegative() {
		panic("value of open notional < 0")
	}

	positionResp.Position = &types.Position{
		Address:                             currentPosition.Address,
		Pair:                                currentPosition.Pair,
		Size_:                               currentPosition.Size_.Add(positionResp.ExchangedPositionSize),
		Margin:                              remaining.Margin,
		OpenNotional:                        remainOpenNotional,
		LastUpdateCumulativePremiumFraction: remaining.LatestCumulativePremiumFraction,
		LiquidityHistoryIndex:               currentPosition.LiquidityHistoryIndex,
		BlockNumber:                         ctx.BlockHeight(),
	}
	return positionResp, nil
}

// TODO test: closeAndOpenReversePosition | https://github.com/NibiruChain/nibiru/issues/299
func (k Keeper) closeAndOpenReversePosition(
	ctx sdk.Context,
	currentPosition types.Position,
	quoteAssetAmount sdk.Int,
	leverage sdk.Dec,
	baseAssetAmountLimit sdk.Int,
) (positionResp *types.PositionResp, err error) {
	positionResp = new(types.PositionResp)

	closePositionResp, err := k.closePosition(ctx, currentPosition, sdk.ZeroInt())
	if err != nil {
		return nil, err
	}

	if closePositionResp.BadDebt.LTE(sdk.ZeroDec()) {
		return nil, fmt.Errorf("underwater position")
	}

	openNotional := leverage.MulInt(quoteAssetAmount).Sub(closePositionResp.ExchangedQuoteAssetAmount)

	switch openNotional.Quo(leverage).IsZero() {
	case true:
		positionResp = closePositionResp
	case false:
		var updatedBaseAssetAmountLimit sdk.Dec
		if baseAssetAmountLimit.ToDec().GT(closePositionResp.ExchangedPositionSize) {
			updatedBaseAssetAmountLimit = baseAssetAmountLimit.ToDec().
				Sub(closePositionResp.ExchangedPositionSize.Abs())
		}

		var sideToTake types.Side
		// flipped since we are going against the current position
		if currentPosition.Size_.IsPositive() {
			sideToTake = types.Side_SELL
		} else {
			sideToTake = types.Side_BUY
		}

		increasePositionResp, err := k.increasePosition(
			ctx,
			currentPosition,
			sideToTake,
			openNotional,
			updatedBaseAssetAmountLimit,
			leverage,
		)
		if err != nil {
			return nil, err
		}
		positionResp = &types.PositionResp{
			Position:                  increasePositionResp.Position,
			ExchangedQuoteAssetAmount: closePositionResp.ExchangedQuoteAssetAmount.Add(increasePositionResp.ExchangedQuoteAssetAmount),
			BadDebt:                   closePositionResp.BadDebt.Add(increasePositionResp.BadDebt),
			ExchangedPositionSize:     closePositionResp.ExchangedPositionSize.Add(increasePositionResp.ExchangedPositionSize),
			FundingPayment:            closePositionResp.FundingPayment.Add(increasePositionResp.FundingPayment),
			RealizedPnl:               closePositionResp.RealizedPnl.Add(increasePositionResp.RealizedPnl),
			MarginToVault:             closePositionResp.MarginToVault.Add(increasePositionResp.MarginToVault),
			UnrealizedPnlAfter:        sdk.ZeroDec(),
		}
	}

	return positionResp, nil
}

// TODO test: closePosition | https://github.com/NibiruChain/nibiru/issues/299
func (k Keeper) closePosition(
	ctx sdk.Context,
	currentPosition types.Position,
	quoteAssetAmountLimit sdk.Int,
) (positionResp *types.PositionResp, err error) {
	positionResp = new(types.PositionResp)

	if currentPosition.Size_.IsZero() {
		return nil, fmt.Errorf("zero position size")
	}
	_, unrealizedPnL, err := k.getPositionNotionalAndUnrealizedPnL(
		ctx,
		currentPosition,
		types.PnLCalcOption_SPOT_PRICE,
	)
	if err != nil {
		return nil, err
	}

	remaining, err := k.CalcRemainMarginWithFundingPayment(
		ctx, currentPosition, unrealizedPnL)
	if err != nil {
		return nil, err
	}

	positionResp.ExchangedPositionSize = currentPosition.Size_.Neg()
	positionResp.RealizedPnl = unrealizedPnL
	positionResp.BadDebt = remaining.BadDebt
	positionResp.FundingPayment = remaining.FundingPayment
	positionResp.MarginToVault = remaining.Margin.Neg()

	var vammDir pooltypes.Direction
	switch currentPosition.Size_.GTE(sdk.ZeroDec()) {
	case true:
		vammDir = pooltypes.Direction_ADD_TO_POOL
	case false:
		vammDir = pooltypes.Direction_REMOVE_FROM_POOL
	}
	exchangedQuoteAssetAmount, err :=
		k.VpoolKeeper.SwapBaseForQuote(
			ctx,
			common.TokenPair(currentPosition.Pair),
			vammDir,
			currentPosition.Size_.Abs(),
			quoteAssetAmountLimit.ToDec(),
		)
	if err != nil {
		return nil, err
	}

	positionResp.ExchangedQuoteAssetAmount = exchangedQuoteAssetAmount

	err = k.ClearPosition(ctx, common.TokenPair(currentPosition.Pair), currentPosition.Address)
	if err != nil {
		return nil, err
	}

	return positionResp, nil
}

// TODO test: transferFee | https://github.com/NibiruChain/nibiru/issues/299
func (k Keeper) transferFee(
	ctx sdk.Context, pair common.TokenPair, trader sdk.AccAddress,
	positionNotional sdk.Int,
) (sdk.Int, error) {
	toll, spread, err := k.CalcFee(ctx, positionNotional)
	if err != nil {
		return sdk.Int{}, err
	}

	hasToll := toll.IsPositive()
	hasSpread := spread.IsPositive()

	if !hasToll && hasSpread {
		// TODO(mercilex): what's the meaning of returning sdk.Int if both evaluate to false, should this happen?
		return sdk.Int{}, nil
	}

	if hasSpread {
		err = k.BankKeeper.SendCoinsFromAccountToModule(ctx, trader, types.PerpEFModuleAccount,
			sdk.NewCoins(sdk.NewCoin(pair.GetQuoteTokenDenom(), spread)))
		if err != nil {
			return sdk.Int{}, err
		}
	}
	if hasToll {
		err = k.BankKeeper.SendCoinsFromAccountToModule(ctx, trader, types.FeePoolModuleAccount,
			sdk.NewCoins(sdk.NewCoin(pair.GetQuoteTokenDenom(), toll)))
		if err != nil {
			return sdk.Int{}, err
		}
	}

	return toll.Add(spread), nil
}

/*
Calculates both position notional value and unrealized PnL based on
both spot price and TWAP, and lets the caller pick which one based on MAX or MIN.

args:
  - ctx: cosmos-sdk context
  - position: the trader's position
  - pnlPreferenceOption: MAX or MIN

Returns:
  - positionNotional: the position's notional value as sdk.Dec (signed)
  - unrealizedPnl: the position's unrealized profits and losses (PnL) as sdk.Dec (signed)
		For LONG positions, this is positionNotional - openNotional
		For SHORT positions, this is openNotional - positionNotional
*/
func (k Keeper) getPreferencePositionNotionalAndUnrealizedPnL(
	ctx sdk.Context,
	position types.Position,
	pnLPreferenceOption types.PnLPreferenceOption,
<<<<<<< HEAD
) (pnl sdk.Dec, notional sdk.Dec, err error) {
	// TODO(mercilex): maybe inefficient get position notional and unrealized pnl
=======
) (positionNotional sdk.Dec, unrealizedPnl sdk.Dec, err error) {
>>>>>>> 2ce964b6
	spotPositionNotional, spotPricePnl, err := k.getPositionNotionalAndUnrealizedPnL(
		ctx,
		position,
		types.PnLCalcOption_SPOT_PRICE,
	)
	if err != nil {
		return sdk.Dec{}, sdk.Dec{}, err
	}

	twapPositionNotional, twapPricePnL, err := k.getPositionNotionalAndUnrealizedPnL(
		ctx,
		position,
		types.PnLCalcOption_TWAP,
	)
	if err != nil {
		return sdk.Dec{}, sdk.Dec{}, err
	}

	switch pnLPreferenceOption {
	case types.PnLPreferenceOption_MAX:
<<<<<<< HEAD
		switch spotPricePnl.GT(twapPricePnL) {
		case true:
			return spotPricePnl, spotPositionNotional, nil
		default:
			return twapPricePnL, twapPositionNotional, nil
		}
	// if min PNL
	case types.PnLPreferenceOption_MIN:
		switch {
		case spotPricePnl.GT(twapPricePnL):
			return twapPricePnL, twapPositionNotional, nil
		default:
			return spotPricePnl, spotPositionNotional, nil
		}
=======
		positionNotional = sdk.MaxDec(spotPositionNotional, twapPositionNotional)
		unrealizedPnl = sdk.MaxDec(spotPricePnl, twapPricePnL)
	case types.PnLPreferenceOption_MIN:
		positionNotional = sdk.MinDec(spotPositionNotional, twapPositionNotional)
		unrealizedPnl = sdk.MinDec(spotPricePnl, twapPricePnL)
>>>>>>> 2ce964b6
	default:
		panic("invalid pnl preference option " + pnLPreferenceOption.String())
	}

	return positionNotional, unrealizedPnl, nil
}

/*
Trades quoteAssets in exchange for baseAssets.
The quote asset is a stablecoin like NUSD.
The base asset is a crypto asset like BTC or ETH.

args:
  - ctx: cosmos-sdk context
  - pair: a token pair like BTC:NUSD
  - dir: either add or remove from pool
  - quoteAssetAmount: the amount of quote asset being traded
  - baseAmountLimit: a limiter to ensure the trader doesn't get screwed by slippage
  - canOverFluctuationLimit: whether or not to check if the swapped amount is over the fluctuation limit. Currently unused.

ret:
  - baseAssetAmount: the amount of base asset swapped
  - err: error
*/
func (k Keeper) swapQuoteForBase(
	ctx sdk.Context,
	pair common.TokenPair,
	side types.Side,
	quoteAssetAmount sdk.Dec,
	baseAssetLimit sdk.Dec,
	canOverFluctuationLimit bool,
) (baseAmount sdk.Dec, err error) {
	var quoteAssetDirection pooltypes.Direction
	if side == types.Side_BUY {
		quoteAssetDirection = pooltypes.Direction_ADD_TO_POOL
	} else {
		// side == types.Side_SELL
		quoteAssetDirection = pooltypes.Direction_REMOVE_FROM_POOL
	}

	baseAmount, err = k.VpoolKeeper.SwapQuoteForBase(
		ctx, pair, quoteAssetDirection, quoteAssetAmount, baseAssetLimit)
	if err != nil {
		return sdk.Dec{}, err
	}

	if side == types.Side_BUY {
		return baseAmount, nil
	} else {
		// side == types.Side_SELL
		return baseAmount.Neg(), nil
	}
}<|MERGE_RESOLUTION|>--- conflicted
+++ resolved
@@ -617,12 +617,7 @@
 	ctx sdk.Context,
 	position types.Position,
 	pnLPreferenceOption types.PnLPreferenceOption,
-<<<<<<< HEAD
-) (pnl sdk.Dec, notional sdk.Dec, err error) {
-	// TODO(mercilex): maybe inefficient get position notional and unrealized pnl
-=======
 ) (positionNotional sdk.Dec, unrealizedPnl sdk.Dec, err error) {
->>>>>>> 2ce964b6
 	spotPositionNotional, spotPricePnl, err := k.getPositionNotionalAndUnrealizedPnL(
 		ctx,
 		position,
@@ -643,28 +638,11 @@
 
 	switch pnLPreferenceOption {
 	case types.PnLPreferenceOption_MAX:
-<<<<<<< HEAD
-		switch spotPricePnl.GT(twapPricePnL) {
-		case true:
-			return spotPricePnl, spotPositionNotional, nil
-		default:
-			return twapPricePnL, twapPositionNotional, nil
-		}
-	// if min PNL
-	case types.PnLPreferenceOption_MIN:
-		switch {
-		case spotPricePnl.GT(twapPricePnL):
-			return twapPricePnL, twapPositionNotional, nil
-		default:
-			return spotPricePnl, spotPositionNotional, nil
-		}
-=======
 		positionNotional = sdk.MaxDec(spotPositionNotional, twapPositionNotional)
 		unrealizedPnl = sdk.MaxDec(spotPricePnl, twapPricePnL)
 	case types.PnLPreferenceOption_MIN:
 		positionNotional = sdk.MinDec(spotPositionNotional, twapPositionNotional)
 		unrealizedPnl = sdk.MinDec(spotPricePnl, twapPricePnL)
->>>>>>> 2ce964b6
 	default:
 		panic("invalid pnl preference option " + pnLPreferenceOption.String())
 	}
