--- conflicted
+++ resolved
@@ -307,12 +307,8 @@
 			return sdk.ZeroDec(), sdk.ZeroDec(), err
 		}
 	case types.PnLCalcOption_ORACLE:
-<<<<<<< HEAD
-		oraclePrice, err := k.VpoolKeeper.GetUnderlyingPrice(ctx, common.TokenPair(position.Pair))
-=======
 		oraclePrice, err := k.VpoolKeeper.GetUnderlyingPrice(
 			ctx, common.TokenPair(position.Pair))
->>>>>>> c12dafa5
 		if err != nil {
 			return sdk.ZeroDec(), sdk.ZeroDec(), err
 		}
