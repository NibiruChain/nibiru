--- conflicted
+++ resolved
@@ -247,27 +247,17 @@
 	position types.Position,
 	pnlCalcOption types.PnLCalcOption,
 ) (positionNotional sdk.Dec, unrealizedPnL sdk.Dec, err error) {
-<<<<<<< HEAD
 	positionSizeAbs := position.Size_.Abs()
-=======
-	positionSizeAbs := oldPosition.Size_.Abs()
->>>>>>> 1e47ba05
 	if positionSizeAbs.IsZero() {
 		return sdk.ZeroDec(), sdk.ZeroDec(), nil
 	}
 
 	var baseAssetDirection pooltypes.Direction
-<<<<<<< HEAD
 	if position.Size_.IsPositive() {
 		// LONG
 		baseAssetDirection = pooltypes.Direction_ADD_TO_POOL
 	} else {
 		// SHORT
-=======
-	if oldPosition.Size_.IsPositive() {
-		baseAssetDirection = pooltypes.Direction_ADD_TO_POOL
-	} else {
->>>>>>> 1e47ba05
 		baseAssetDirection = pooltypes.Direction_REMOVE_FROM_POOL
 	}
 
@@ -275,11 +265,7 @@
 	case types.PnLCalcOption_TWAP:
 		positionNotional, err = k.VpoolKeeper.GetBaseAssetTWAP(
 			ctx,
-<<<<<<< HEAD
 			common.TokenPair(position.Pair),
-=======
-			common.TokenPair(oldPosition.Pair),
->>>>>>> 1e47ba05
 			baseAssetDirection,
 			positionSizeAbs,
 			/*lookbackInterval=*/ 15*time.Minute,
@@ -287,35 +273,19 @@
 		if err != nil {
 			return sdk.ZeroDec(), sdk.ZeroDec(), err
 		}
-<<<<<<< HEAD
 	case types.PnLCalcOption_SPOT_PRICE:
 		positionNotional, err = k.VpoolKeeper.GetBaseAssetPrice(
 			ctx,
 			common.TokenPair(position.Pair),
-=======
-		positionNotional = notionalDec
-	case types.PnLCalcOption_SPOT_PRICE:
-		notionalDec, err := k.VpoolKeeper.GetBaseAssetPrice(
-			ctx,
-			common.TokenPair(oldPosition.Pair),
->>>>>>> 1e47ba05
 			baseAssetDirection,
 			positionSizeAbs,
 		)
 		if err != nil {
 			return sdk.ZeroDec(), sdk.ZeroDec(), err
 		}
-<<<<<<< HEAD
-	case types.PnLCalcOption_ORACLE:
-		oraclePrice, err := k.VpoolKeeper.GetUnderlyingPrice(ctx, common.TokenPair(position.Pair))
-=======
-		positionNotional = notionalDec
 	case types.PnLCalcOption_ORACLE:
 		oraclePrice, err := k.VpoolKeeper.GetUnderlyingPrice(
-			ctx,
-			common.TokenPair(oldPosition.Pair),
-		)
->>>>>>> 1e47ba05
+			ctx, common.TokenPair(position.Pair))
 		if err != nil {
 			return sdk.ZeroDec(), sdk.ZeroDec(), err
 		}
@@ -324,19 +294,12 @@
 		panic("unrecognized pnl calc option: " + pnlCalcOption.String())
 	}
 
-<<<<<<< HEAD
 	if position.Size_.IsPositive() {
 		// LONG
 		unrealizedPnL = positionNotional.Sub(position.OpenNotional)
 	} else {
 		// SHORT
 		unrealizedPnL = position.OpenNotional.Sub(positionNotional)
-=======
-	if oldPosition.Size_.IsPositive() {
-		unrealizedPnL = positionNotional.Sub(oldPosition.OpenNotional)
-	} else {
-		unrealizedPnL = oldPosition.OpenNotional.Sub(positionNotional)
->>>>>>> 1e47ba05
 	}
 
 	return positionNotional, unrealizedPnL, nil
