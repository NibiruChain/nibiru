package keeper

import (
	"errors"
	"fmt"

	"github.com/NibiruChain/nibiru/x/perp/types"
	sdk "github.com/cosmos/cosmos-sdk/types"
)

var (
	_ = Keeper.openPosition
	_ = Keeper.increasePosition
	_ = swapInput
	_ = Keeper.transferFee
)

// TODO test: openPosition | https://github.com/NibiruChain/nibiru/issues/299
func (k Keeper) openPosition(
	ctx sdk.Context, vamm types.IVirtualPool, side types.Side, trader string,
	quoteAssetAmount, leverage, baseAssetAmountLimit sdk.Int,
) error {
	// TODO(mercilex): missing checks
	params := k.GetParams(ctx)

	position, err := k.Positions().Get(ctx, vamm.Pair(), trader)
	positionExists := errors.Is(err, errNotFound)

	var positionResp *types.PositionResp
	switch {
	// increase position case
	case !positionExists,
		position.Size_.IsPositive() && side == types.Side_BUY,
		position.Size_.IsNegative() && side == types.Side_SELL:
		positionResp, err = k.increasePosition(
			ctx, vamm, side, trader,
			quoteAssetAmount.Mul(leverage),
			baseAssetAmountLimit,
			leverage)
		if err != nil {
			return err
		}

	// everything else decreases the position
	default:
		positionResp, err = k.openReversePosition(
			ctx, vamm, side, trader,
			quoteAssetAmount, leverage, baseAssetAmountLimit, false)
		if err != nil {
			return err
		}
	}

	// update position in state
	k.Positions().Set(ctx, vamm.Pair(), trader, positionResp.Position)

	if !positionExists && !positionResp.Position.Size_.IsZero() {
		marginRatio, err := k.GetMarginRatio(ctx, vamm, trader)
		if err != nil {
			return err
		}
		if err = requireMoreMarginRatio(marginRatio, params.MaintenanceMarginRatio, true); err != nil {
			// TODO(mercilex): should panic? it's a require
			return err
		}
	}

	if positionResp.BadDebt.IsZero() {
		return fmt.Errorf("bad debt")
	}

	// transfer trader <=> vault
	traderAddr, err := sdk.AccAddressFromBech32(trader) // should fail at validate basic
	if err != nil {
		panic(err)
	}
	switch {
	case positionResp.MarginToVault.IsPositive():
		err = k.BankKeeper.SendCoinsFromAccountToModule(
			ctx, traderAddr, types.VaultModuleAccount,
			sdk.NewCoins(sdk.NewCoin(vamm.QuoteTokenDenom(), positionResp.MarginToVault)))
		if err != nil {
			return err
		}
	case positionResp.MarginToVault.IsNegative():
		err = k.BankKeeper.SendCoinsFromModuleToAccount(ctx, types.VaultModuleAccount, traderAddr,
			sdk.NewCoins(sdk.NewCoin(vamm.QuoteTokenDenom(), positionResp.MarginToVault.Abs())))
		if err != nil {
			return err
		}
	}

	transferredFee, err := k.transferFee(ctx, traderAddr, vamm, positionResp.ExchangedQuoteAssetAmount)
	if err != nil {
		return err
	}

	spotPrice, err := vamm.GetSpotPrice(ctx)
	if err != nil {
		return err
	}

	return ctx.EventManager().EmitTypedEvent(&types.PositionChangedEvent{
		Trader:                trader,
		Pair:                  vamm.Pair(),
		Margin:                positionResp.Position.Margin,
		PositionNotional:      positionResp.ExchangedPositionSize,
		ExchangedPositionSize: positionResp.ExchangedPositionSize,
		Fee:                   transferredFee,
		PositionSizeAfter:     positionResp.Position.Size_,
		RealizedPnl:           positionResp.RealizedPnl,
		UnrealizedPnlAfter:    positionResp.UnrealizedPnlAfter,
		BadDebt:               positionResp.BadDebt,
		LiquidationPenalty:    sdk.ZeroInt(),
		SpotPrice:             spotPrice,
		FundingPayment:        positionResp.FundingPayment,
	})
}

// TODO test: increasePosition | https://github.com/NibiruChain/nibiru/issues/299
func (k Keeper) increasePosition(
	ctx sdk.Context, vamm types.IVirtualPool, side types.Side, trader string,
	openNotional sdk.Int, minPositionSize sdk.Int, leverage sdk.Int) (
	positionResp *types.PositionResp, err error) {
	positionResp = new(types.PositionResp)

	oldPosition, err := k.Positions().Get(ctx, vamm.Pair(), trader) // TODO(mercilex) we already have the info from the caller
	if err != nil {
		panic(err)
	}

	positionResp.ExchangedPositionSize, err = swapInput(ctx, vamm, side, openNotional, minPositionSize, false)
	if err != nil {
		return nil, err
	}

	newSize := oldPosition.Size_.Add(positionResp.ExchangedPositionSize)

	err = k.updateOpenInterestNotional(ctx, vamm, openNotional, trader)
	if err != nil {
		return nil, err
	}

	// check if trader is not in whitelist to check max position size
	if !k.Whitelist().IsWhitelisted(ctx, trader) {
		maxHoldingBaseAsset, err := vamm.GetMaxHoldingBaseAsset(ctx)
		if err != nil {
			return nil, err
		}

		if maxHoldingBaseAsset.IsPositive() && maxHoldingBaseAsset.LT(newSize.Abs()) {
			return nil, fmt.Errorf("hit position size upper bound")
		}
	}

	increaseMarginRequirement := openNotional.Quo(leverage)

	remainMargin, _, fundingPayment, latestCumulativePremiumFraction, err := k.calcRemainMarginWithFundingPayment(
		ctx,
		vamm,
		oldPosition,
		increaseMarginRequirement,
	)
	if err != nil {
		return nil, err
	}

	_, unrealizedPnL, err := k.getPositionNotionalAndUnrealizedPnL(ctx, vamm, trader, types.PnLCalcOption_SPOT_PRICE)
	if err != nil {
		return nil, err
	}

	positionResp.ExchangedQuoteAssetAmount = openNotional
	positionResp.UnrealizedPnlAfter = unrealizedPnL
	positionResp.MarginToVault = increaseMarginRequirement
	positionResp.FundingPayment = fundingPayment
	positionResp.Position = &types.Position{
		Address:                             trader,
		Pair:                                vamm.Pair(),
		Size_:                               newSize,
		Margin:                              remainMargin,
		OpenNotional:                        oldPosition.OpenNotional.Add(positionResp.ExchangedQuoteAssetAmount),
		LastUpdateCumulativePremiumFraction: latestCumulativePremiumFraction,
		LiquidityHistoryIndex:               oldPosition.LiquidityHistoryIndex,
		BlockNumber:                         ctx.BlockHeight(),
	}

	return
}

// TODO test: updateOpenInterestNotional | https://github.com/NibiruChain/nibiru/issues/299
func (k Keeper) updateOpenInterestNotional(ctx sdk.Context, vamm types.IVirtualPool, amount sdk.Int, trader string) error {
	maxOpenInterest, err := vamm.GetOpenInterestNotionalCap(ctx)
	if err != nil {
		return err
	}
	if maxOpenInterest.IsZero() {
		return nil
	}

	pairMetadata, err := k.PairMetadata().Get(ctx, vamm.Pair())
	if err != nil {
		return err
	}
	updatedOpenInterestNotional := amount.Add(*pairMetadata.OpenInterestNotional)

	if updatedOpenInterestNotional.IsNegative() {
		updatedOpenInterestNotional = sdk.ZeroInt()
	}

	if amount.IsPositive() {
		if updatedOpenInterestNotional.GT(maxOpenInterest) && !k.Whitelist().IsWhitelisted(ctx, trader) {
			return fmt.Errorf("over limit")
		}
	}

	// update pair metadata
	pairMetadata.OpenInterestNotional = &updatedOpenInterestNotional
	k.PairMetadata().Set(ctx, pairMetadata)

	return nil
}

// TODO test: calcRemainMarginWithFundingPayment | https://github.com/NibiruChain/nibiru/issues/299
func (k Keeper) calcRemainMarginWithFundingPayment(
	ctx sdk.Context, vamm types.IVirtualPool,
	oldPosition *types.Position, marginDelta sdk.Int,
) (remainMargin sdk.Int, badDebt sdk.Int, fundingPayment sdk.Int,
	latestCumulativePremiumFraction sdk.Int, err error) {
	latestCumulativePremiumFraction, err = k.getLatestCumulativePremiumFraction(ctx, vamm)
	if err != nil {
		return
	}

	if !oldPosition.Size_.IsZero() { // TODO(mercilex): what if this does evaluate to false?
		fundingPayment = latestCumulativePremiumFraction.
			Sub(oldPosition.LastUpdateCumulativePremiumFraction).
			Mul(oldPosition.Size_)
	}

	signedRemainMargin := marginDelta.Sub(fundingPayment).Add(oldPosition.Margin)
	switch signedRemainMargin.IsNegative() {
	case true:
		badDebt = signedRemainMargin.Abs()
	case false:
		badDebt = sdk.ZeroInt()
		remainMargin = signedRemainMargin.Abs()
	}

	return
}

// TODO test: getLatestCumulativePremiumFraction | https://github.com/NibiruChain/nibiru/issues/299
func (k Keeper) getLatestCumulativePremiumFraction(ctx sdk.Context, vamm types.IVirtualPool) (sdk.Int, error) {
	pairMetadata, err := k.PairMetadata().Get(ctx, vamm.Pair())
	if err != nil {
		return sdk.Int{}, err
	}
	// this should never fail
	return pairMetadata.CumulativePremiumFractions[len(pairMetadata.CumulativePremiumFractions)-1], nil
}

// TODO test: getPositionNotionalAndUnrealizedPnL | https://github.com/NibiruChain/nibiru/issues/299
<<<<<<< HEAD
func (k Keeper) getPositionNotionalAndUnrealizedPnL(
	ctx sdk.Context, vamm v1.IVirtualPool, trader string,
	pnlCalcOption v1.PnLCalcOption,
) (
=======
func (k Keeper) getPositionNotionalAndUnrealizedPnL(ctx sdk.Context, vamm types.IVirtualPool,
	trader string, pnlCalcOption types.PnLCalcOption) (
>>>>>>> 5244333e
	positionNotional, unrealizedPnL sdk.Int, err error) {
	position, err := k.GetPosition(ctx, vamm, trader) // tODO(mercilex): inefficient refetch
	if err != nil {
		return
	}

	positionSizeAbs := position.Size_.Abs()
	if positionSizeAbs.IsZero() {
		return sdk.ZeroInt(), sdk.ZeroInt(), nil
	}

	isShortPosition := position.Size_.IsNegative()
	var dir types.VirtualPoolDirection
	switch isShortPosition {
	case true:
		dir = types.VirtualPoolDirection_RemoveFromAMM
	default:
		dir = types.VirtualPoolDirection_AddToAMM
	}

	switch pnlCalcOption {
	case types.PnLCalcOption_TWAP:
		positionNotional, err = vamm.GetOutputTWAP(ctx, dir, positionSizeAbs)
		if err != nil {
			return
		}
	case types.PnLCalcOption_SPOT_PRICE:
		positionNotional, err = vamm.GetOutputPrice(ctx, dir, positionSizeAbs)
		if err != nil {
			return
		}
	case types.PnLCalcOption_ORACLE:
		oraclePrice, err2 := vamm.GetUnderlyingPrice(ctx)
		if err2 != nil {
			err = err2
			return
		}
		// TODO: Replace price variables with sdk.Dec instead of sdk.Int
		positionNotional = positionSizeAbs.Mul(oraclePrice.TruncateInt())
	default:
		panic("unrecognized pnl calc option: " + pnlCalcOption.String())
	}

	switch isShortPosition {
	case true:
		unrealizedPnL = position.OpenNotional.Sub(positionNotional)
	case false:
		unrealizedPnL = positionNotional.Sub(position.OpenNotional)
	}

	return
}

// TODO test: openReversePosition | https://github.com/NibiruChain/nibiru/issues/299
func (k Keeper) openReversePosition(
	ctx sdk.Context, vamm types.IVirtualPool, side types.Side, trader string,
	quoteAssetAmount sdk.Int, leverage sdk.Int, baseAssetAmountLimit sdk.Int,
	canOverFluctuationLimit bool,
) (positionResp *types.PositionResp, err error) {
	openNotional := quoteAssetAmount.Mul(leverage)
	oldPositionNotional, unrealizedPnL, err := k.getPositionNotionalAndUnrealizedPnL(ctx, vamm, trader, types.PnLCalcOption_SPOT_PRICE)
	if err != nil {
		return nil, err
	}

	switch oldPositionNotional.GT(openNotional) {
	// position reduction
	case true:
		return k.reducePosition(
			ctx, vamm, side, trader,
			openNotional, oldPositionNotional, baseAssetAmountLimit, unrealizedPnL,
			canOverFluctuationLimit)
	// close and reverse
	default:
		return k.closeAndOpenReversePosition(ctx, vamm, side, trader, quoteAssetAmount, leverage, baseAssetAmountLimit)
	}
}

// TODO test: reducePosition | https://github.com/NibiruChain/nibiru/issues/299
func (k Keeper) reducePosition(
	ctx sdk.Context, vamm types.IVirtualPool, side types.Side, trader string,
	openNotional, oldPositionNotional, baseAssetAmountLimit, unrealizedPnL sdk.Int,
	canOverFluctuationLimit bool,
) (positionResp *types.PositionResp, err error) {
	positionResp = new(types.PositionResp)

	err = k.updateOpenInterestNotional(ctx, vamm, openNotional.MulRaw(-1), trader)
	if err != nil {
		return nil, err
	}
	var oldPosition *types.Position
	oldPosition, err = k.Positions().Get(ctx, vamm.Pair(), trader)
	if err != nil {
		return nil, err
	}

	positionResp.ExchangedPositionSize, err = swapInput(
		ctx, vamm, side, openNotional, baseAssetAmountLimit, canOverFluctuationLimit,
	)
	if err != nil {
		return nil, err
	}

	if !oldPosition.Size_.IsZero() {
		var realizedPnL = unrealizedPnL.Mul(positionResp.ExchangedPositionSize.Abs()).Quo(oldPosition.Size_.Abs())
		positionResp.RealizedPnl = realizedPnL
	}
	var remainMargin, latestCumulativePremiumFraction sdk.Int
	remainMargin, positionResp.BadDebt, positionResp.FundingPayment, latestCumulativePremiumFraction, err =
		k.calcRemainMarginWithFundingPayment(ctx, vamm, oldPosition, positionResp.RealizedPnl)
	if err != nil {
		return nil, err
	}

	positionResp.UnrealizedPnlAfter = unrealizedPnL.Sub(positionResp.RealizedPnl)
	positionResp.ExchangedQuoteAssetAmount = openNotional

	var remainOpenNotional sdk.Int
	switch oldPosition.Size_.IsPositive() {
	case true:
		remainOpenNotional = oldPositionNotional.Sub(positionResp.ExchangedQuoteAssetAmount).Sub(positionResp.UnrealizedPnlAfter)
	case false:
		remainOpenNotional = positionResp.UnrealizedPnlAfter.Add(oldPositionNotional).Sub(positionResp.ExchangedQuoteAssetAmount)
	}

	if remainOpenNotional.LTE(sdk.ZeroInt()) {
		panic("value of open notional <= 0")
	}

	positionResp.Position = &types.Position{
		Address:                             trader,
		Pair:                                vamm.Pair(),
		Size_:                               oldPosition.Size_.Add(positionResp.ExchangedPositionSize),
		Margin:                              remainMargin,
		OpenNotional:                        remainOpenNotional.Abs(),
		LastUpdateCumulativePremiumFraction: latestCumulativePremiumFraction,
		LiquidityHistoryIndex:               oldPosition.LiquidityHistoryIndex,
		BlockNumber:                         ctx.BlockHeight(),
	}
	return positionResp, nil
}

// TODO test: closeAndOpenReversePosition | https://github.com/NibiruChain/nibiru/issues/299
func (k Keeper) closeAndOpenReversePosition(
	ctx sdk.Context, amm types.IVirtualPool, side types.Side, trader string,
	quoteAssetAmount, leverage, baseAssetAmountLimit sdk.Int,
) (positionResp *types.PositionResp, err error) {
	positionResp = new(types.PositionResp)

	closePositionResp, err := k.closePosition(ctx, amm, trader, sdk.ZeroInt())
	if err != nil {
		return nil, err
	}

	if closePositionResp.BadDebt.LTE(sdk.ZeroInt()) {
		return nil, fmt.Errorf("underwater position")
	}

	openNotional := quoteAssetAmount.Mul(leverage).Sub(closePositionResp.ExchangedQuoteAssetAmount)

	switch openNotional.Quo(leverage).IsZero() {
	case true:
		positionResp = closePositionResp
	case false:
		var updatedBaseAssetAmountLimit sdk.Int
		if baseAssetAmountLimit.GT(closePositionResp.ExchangedPositionSize) {
			updatedBaseAssetAmountLimit = baseAssetAmountLimit.Sub(closePositionResp.ExchangedPositionSize.Abs())
		}

		var increasePositionResp *types.PositionResp
		increasePositionResp, err = k.increasePosition(
			ctx, amm, side, trader, openNotional, updatedBaseAssetAmountLimit, leverage)
		if err != nil {
			return nil, err
		}
		positionResp = &types.PositionResp{
			Position:                  increasePositionResp.Position,
			ExchangedQuoteAssetAmount: closePositionResp.ExchangedQuoteAssetAmount.Add(increasePositionResp.ExchangedQuoteAssetAmount),
			BadDebt:                   closePositionResp.BadDebt.Add(increasePositionResp.BadDebt),
			ExchangedPositionSize:     closePositionResp.ExchangedPositionSize.Add(increasePositionResp.ExchangedPositionSize),
			FundingPayment:            closePositionResp.FundingPayment.Add(increasePositionResp.FundingPayment),
			RealizedPnl:               closePositionResp.RealizedPnl.Add(increasePositionResp.RealizedPnl),
			MarginToVault:             closePositionResp.MarginToVault.Add(increasePositionResp.MarginToVault),
			UnrealizedPnlAfter:        sdk.ZeroInt(),
		}
	}

	return positionResp, nil
}

// TODO test: closePosition | https://github.com/NibiruChain/nibiru/issues/299
func (k Keeper) closePosition(ctx sdk.Context, vamm types.IVirtualPool, trader string, quoteAssetAmountLimit sdk.Int) (
	positionResp *types.PositionResp, err error) {
	positionResp = new(types.PositionResp)

	oldPosition, err := k.Positions().Get(ctx, vamm.Pair(), trader)
	if err != nil {
		return nil, err
	}
	if oldPosition.Size_.IsZero() {
		return nil, fmt.Errorf("zero position size")
	}
	_, unrealizedPnL, err := k.getPositionNotionalAndUnrealizedPnL(ctx, vamm, trader, types.PnLCalcOption_SPOT_PRICE)
	if err != nil {
		return nil, err
	}

	remainMargin, badDebt, fundingPayment, _, err := k.calcRemainMarginWithFundingPayment(ctx, vamm, oldPosition, unrealizedPnL)
	if err != nil {
		return nil, err
	}

	positionResp.ExchangedPositionSize = oldPosition.Size_.MulRaw(-1)
	positionResp.RealizedPnl = unrealizedPnL
	positionResp.BadDebt = badDebt
	positionResp.FundingPayment = fundingPayment
	positionResp.MarginToVault = remainMargin.MulRaw(-1)

	var vammDir types.VirtualPoolDirection
	switch oldPosition.Size_.GTE(sdk.ZeroInt()) {
	case true:
		vammDir = types.VirtualPoolDirection_AddToAMM
	case false:
		vammDir = types.VirtualPoolDirection_RemoveFromAMM
	}
	positionResp.ExchangedQuoteAssetAmount, err = vamm.SwapOutput(ctx, vammDir, oldPosition.Size_.Abs(), quoteAssetAmountLimit)
	if err != nil {
		return nil, err
	}

	err = k.updateOpenInterestNotional(ctx, vamm, unrealizedPnL.Add(badDebt).Add(oldPosition.OpenNotional).MulRaw(-1), trader)
	if err != nil {
		return nil, err
	}

	err = k.ClearPosition(ctx, vamm, trader)
	if err != nil {
		return nil, err
	}

	return positionResp, nil
}

// TODO test: transferFee | https://github.com/NibiruChain/nibiru/issues/299
func (k Keeper) transferFee(
	ctx sdk.Context, trader sdk.AccAddress, vamm types.IVirtualPool,
	positionNotional sdk.Int,
) (sdk.Int, error) {
	toll, spread, err := vamm.CalcFee(positionNotional)
	if err != nil {
		return sdk.Int{}, err
	}

	hasToll := toll.IsPositive()
	hasSpread := spread.IsPositive()

	if !hasToll && hasSpread {
		// TODO(mercilex): what's the meaning of returning sdk.Int if both evaluate to false, should this happen?
		return sdk.Int{}, nil
	}

	if hasSpread {
		err = k.BankKeeper.SendCoinsFromAccountToModule(ctx, trader, types.PerpEFModuleAccount,
			sdk.NewCoins(sdk.NewCoin(vamm.QuoteTokenDenom(), spread)))
		if err != nil {
			return sdk.Int{}, err
		}
	}
	if hasToll {
		err = k.BankKeeper.SendCoinsFromAccountToModule(ctx, trader, types.FeePoolModuleAccount,
			sdk.NewCoins(sdk.NewCoin(vamm.QuoteTokenDenom(), toll)))
		if err != nil {
			return sdk.Int{}, err
		}
	}

	return toll.Add(spread), nil
}

// TODO test: getPreferencePositionNotionalAndUnrealizedPnL
func (k Keeper) getPreferencePositionNotionalAndUnrealizedPnL(ctx sdk.Context, vamm types.IVirtualPool, trader string, pnLPreferenceOption types.PnLPreferenceOption) (sdk.Int, sdk.Int, error) {
	// TODO(mercilex): maybe inefficient get position notional and unrealized pnl
	spotPositionNotional, spotPricePnl, err := k.getPositionNotionalAndUnrealizedPnL(ctx, vamm, trader, types.PnLCalcOption_SPOT_PRICE)
	if err != nil {
		return sdk.Int{}, sdk.Int{}, err
	}

	twapPositionNotional, twapPricePnL, err := k.getPositionNotionalAndUnrealizedPnL(ctx, vamm, trader, types.PnLCalcOption_TWAP)
	if err != nil {
		return sdk.Int{}, sdk.Int{}, err
	}

	// todo(mercilex): logic can be simplified here but keeping it for now as perp reference
	switch pnLPreferenceOption {
	// if MAX PNL
	case types.PnLPreferenceOption_MAX:
		// spotPNL > twapPnL
		switch spotPricePnl.GT(twapPricePnL) {
		// true: spotPNL > twapPNL -> return spot pnl, spot position notional
		case true:
			return spotPricePnl, spotPositionNotional, nil
		// false: spotPNL <= twapPNL -> return twapPNL twapPositionNotional
		default:
			return twapPricePnL, twapPositionNotional, nil
		}
	// if min PNL
	case types.PnLPreferenceOption_MIN:
		switch spotPricePnl.GT(twapPricePnL) {
		// true: spotPNL > twapPNL -> return twapPNL, twapPositionNotional
		case true:
			return twapPricePnL, twapPositionNotional, nil
		// false: spotPNL <= twapPNL -> return spotPNL, spotPositionNotional
		default:
			return spotPricePnl, spotPositionNotional, nil
		}
	default:
		panic("invalid pnl preference option " + pnLPreferenceOption.String())
	}
}

// TODO test: swapInput | https://github.com/NibiruChain/nibiru/issues/299
func swapInput(ctx sdk.Context, vamm types.IVirtualPool,
	side types.Side, inputAmount sdk.Int, minOutputAmount sdk.Int, canOverFluctuationLimit bool) (sdk.Int, error) {
	var vammDir types.VirtualPoolDirection
	switch side {
	case types.Side_BUY:
		vammDir = types.VirtualPoolDirection_AddToAMM
	case types.Side_SELL:
		vammDir = types.VirtualPoolDirection_RemoveFromAMM
	default:
		panic("invalid side")
	}

	outputAmount, err := vamm.SwapInput(ctx, vammDir, inputAmount, minOutputAmount, canOverFluctuationLimit)
	if err != nil {
		return sdk.Int{}, err
	}

	switch vammDir {
	case types.VirtualPoolDirection_AddToAMM:
		return outputAmount, nil
	case types.VirtualPoolDirection_RemoveFromAMM:
		inverseSign := outputAmount.MulRaw(-1)
		return inverseSign, nil
	default:
		panic("invalid side")
	}
}<|MERGE_RESOLUTION|>--- conflicted
+++ resolved
@@ -261,15 +261,10 @@
 }
 
 // TODO test: getPositionNotionalAndUnrealizedPnL | https://github.com/NibiruChain/nibiru/issues/299
-<<<<<<< HEAD
 func (k Keeper) getPositionNotionalAndUnrealizedPnL(
-	ctx sdk.Context, vamm v1.IVirtualPool, trader string,
-	pnlCalcOption v1.PnLCalcOption,
+	ctx sdk.Context, vamm types.IVirtualPool, trader string,
+	pnlCalcOption types.PnLCalcOption,
 ) (
-=======
-func (k Keeper) getPositionNotionalAndUnrealizedPnL(ctx sdk.Context, vamm types.IVirtualPool,
-	trader string, pnlCalcOption types.PnLCalcOption) (
->>>>>>> 5244333e
 	positionNotional, unrealizedPnL sdk.Int, err error) {
 	position, err := k.GetPosition(ctx, vamm, trader) // tODO(mercilex): inefficient refetch
 	if err != nil {
