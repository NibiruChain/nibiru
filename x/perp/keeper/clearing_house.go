package keeper

import (
	"errors"
	"fmt"

	"github.com/NibiruChain/nibiru/x/common"
	pooltypes "github.com/NibiruChain/nibiru/x/vpool/types"

	"github.com/NibiruChain/nibiru/x/perp/types"
	sdk "github.com/cosmos/cosmos-sdk/types"
)

/* TODO tests | These _ vars are here to pass the golangci-lint for unused methods.
They also serve as a reminder of which functions still need MVP unit or
integration tests */
var (
	_ = Keeper.swapInput
	_ = Keeper.closePosition
	_ = Keeper.increasePosition
	_ = Keeper.reducePosition
	_ = Keeper.updateOpenInterestNotional
	_ = Keeper.closeAndOpenReversePosition
	_ = Keeper.openReversePosition
	_ = Keeper.openPosition
	_ = Keeper.transferFee
)

// TODO test: openPosition | https://github.com/NibiruChain/nibiru/issues/299
func (k Keeper) openPosition(
	ctx sdk.Context, pair common.TokenPair, side types.Side, trader string,
	quoteAssetAmount, leverage, baseAssetAmountLimit sdk.Int,
) error {
	// TODO(mercilex): missing checks
	params := k.GetParams(ctx)

	position, err := k.Positions().Get(ctx, pair, trader)
	positionExists := errors.Is(err, errNotFound)

	var positionResp *types.PositionResp
	switch {
	// increase position case
	case !positionExists,
		position.Size_.IsPositive() && side == types.Side_BUY,
		position.Size_.IsNegative() && side == types.Side_SELL:
		positionResp, err = k.increasePosition(
			ctx, pair, side, trader,
			quoteAssetAmount.Mul(leverage),
			baseAssetAmountLimit,
			leverage)
		if err != nil {
			return err
		}

	// everything else decreases the position
	default:
		positionResp, err = k.openReversePosition(
			ctx, pair, side, trader,
			quoteAssetAmount, leverage, baseAssetAmountLimit, false)
		if err != nil {
			return err
		}
	}

	// update position in state
	k.Positions().Set(ctx, pair, trader, positionResp.Position)

	if !positionExists && !positionResp.Position.Size_.IsZero() {
		marginRatio, err := k.GetMarginRatio(ctx, pair, trader)
		if err != nil {
			return err
		}
		if err = requireMoreMarginRatio(marginRatio, params.MaintenanceMarginRatio, true); err != nil {
			// TODO(mercilex): should panic? it's a require
			return err
		}
	}

	if positionResp.BadDebt.IsZero() {
		return fmt.Errorf("bad debt")
	}

	// transfer trader <=> vault
	traderAddr, err := sdk.AccAddressFromBech32(trader) // should fail at validate basic
	if err != nil {
		panic(err)
	}
	switch {
	case positionResp.MarginToVault.IsPositive():
		err = k.BankKeeper.SendCoinsFromAccountToModule(
			ctx, traderAddr, types.VaultModuleAccount,
			sdk.NewCoins(sdk.NewCoin(pair.GetQuoteTokenDenom(), positionResp.MarginToVault)))
		if err != nil {
			return err
		}
	case positionResp.MarginToVault.IsNegative():
		err = k.BankKeeper.SendCoinsFromModuleToAccount(ctx, types.VaultModuleAccount, traderAddr,
			sdk.NewCoins(sdk.NewCoin(pair.GetQuoteTokenDenom(), positionResp.MarginToVault.Abs())))
		if err != nil {
			return err
		}
	}

	transferredFee, err := k.transferFee(ctx, pair, traderAddr, positionResp.ExchangedQuoteAssetAmount)
	if err != nil {
		return err
	}

	spotPrice, err := k.VpoolKeeper.GetSpotPrice(ctx, pair)
	if err != nil {
		return err
	}

	return ctx.EventManager().EmitTypedEvent(&types.PositionChangedEvent{
		Trader:                trader,
		Pair:                  pair.String(),
		Margin:                positionResp.Position.Margin,
		PositionNotional:      positionResp.ExchangedPositionSize,
		ExchangedPositionSize: positionResp.ExchangedPositionSize,
		Fee:                   transferredFee,
		PositionSizeAfter:     positionResp.Position.Size_,
		RealizedPnl:           positionResp.RealizedPnl,
		UnrealizedPnlAfter:    positionResp.UnrealizedPnlAfter,
		BadDebt:               positionResp.BadDebt,
		LiquidationPenalty:    sdk.ZeroInt(),
		SpotPrice:             spotPrice,
		FundingPayment:        positionResp.FundingPayment,
	})
}

// TODO test: increasePosition | https://github.com/NibiruChain/nibiru/issues/299
func (k Keeper) increasePosition(
	ctx sdk.Context, pair common.TokenPair, side types.Side, trader string,
	openNotional sdk.Int, minPositionSize sdk.Int, leverage sdk.Int) (
	positionResp *types.PositionResp, err error) {
	positionResp = new(types.PositionResp)

	oldPosition, err := k.Positions().Get(ctx, pair, trader) // TODO(mercilex) we already have the info from the caller
	if err != nil {
		panic(err)
	}

	positionResp.ExchangedPositionSize, err = k.swapInput(ctx, pair, side, openNotional, minPositionSize, false)
	if err != nil {
		return nil, err
	}

	newSize := oldPosition.Size_.Add(positionResp.ExchangedPositionSize)

	err = k.updateOpenInterestNotional(ctx, pair, openNotional, trader)
	if err != nil {
		return nil, err
	}

	// check if trader is not in whitelist to check max position size
	if !k.Whitelist().IsWhitelisted(ctx, trader) {
		maxHoldingBaseAsset, err := k.VpoolKeeper.GetMaxHoldingBaseAsset(ctx, pair)
		if err != nil {
			return nil, err
		}

		if maxHoldingBaseAsset.IsPositive() && maxHoldingBaseAsset.LT(newSize.Abs()) {
			return nil, fmt.Errorf("hit position size upper bound")
		}
	}

	increaseMarginRequirement := openNotional.Quo(leverage)

	remainMargin, _, fundingPayment, latestCumulativePremiumFraction, err := k.calcRemainMarginWithFundingPayment(
		ctx,
		pair,
		oldPosition,
		increaseMarginRequirement,
	)
	if err != nil {
		return nil, err
	}

	_, unrealizedPnL, err := k.getPositionNotionalAndUnrealizedPnL(
		ctx,
		pair,
		trader,
		types.PnLCalcOption_SPOT_PRICE,
	)
	if err != nil {
		return nil, err
	}

	positionResp.ExchangedQuoteAssetAmount = openNotional
	positionResp.UnrealizedPnlAfter = unrealizedPnL
	positionResp.MarginToVault = increaseMarginRequirement
	positionResp.FundingPayment = fundingPayment
	positionResp.Position = &types.Position{
		Address:                             trader,
		Pair:                                pair.String(),
		Size_:                               newSize,
		Margin:                              remainMargin,
		OpenNotional:                        oldPosition.OpenNotional.Add(positionResp.ExchangedQuoteAssetAmount),
		LastUpdateCumulativePremiumFraction: latestCumulativePremiumFraction,
		LiquidityHistoryIndex:               oldPosition.LiquidityHistoryIndex,
		BlockNumber:                         ctx.BlockHeight(),
	}

	return
}

// TODO test: updateOpenInterestNotional | https://github.com/NibiruChain/nibiru/issues/299
func (k Keeper) updateOpenInterestNotional(ctx sdk.Context, pair common.TokenPair, amount sdk.Int, trader string) error {
	maxOpenInterest, err := k.VpoolKeeper.GetOpenInterestNotionalCap(ctx, pair)
	if err != nil {
		return err
	}
	if maxOpenInterest.IsZero() {
		return nil
	}

	pairMetadata, err := k.PairMetadata().Get(ctx, pair.String())
	if err != nil {
		return err
	}
	updatedOpenInterestNotional := amount.Add(*pairMetadata.OpenInterestNotional)

	if updatedOpenInterestNotional.IsNegative() {
		updatedOpenInterestNotional = sdk.ZeroInt()
	}

	if amount.IsPositive() {
		if updatedOpenInterestNotional.GT(maxOpenInterest) && !k.Whitelist().IsWhitelisted(ctx, trader) {
			return fmt.Errorf("over limit")
		}
	}

	// update pair metadata
	pairMetadata.OpenInterestNotional = &updatedOpenInterestNotional
	k.PairMetadata().Set(ctx, pairMetadata)

	return nil
}

// TODO test: calcRemainMarginWithFundingPayment | https://github.com/NibiruChain/nibiru/issues/299
func (k Keeper) calcRemainMarginWithFundingPayment(
	ctx sdk.Context, pair common.TokenPair,
	oldPosition *types.Position, marginDelta sdk.Int,
) (remainMargin sdk.Int, badDebt sdk.Int, fundingPayment sdk.Int,
	latestCumulativePremiumFraction sdk.Int, err error) {
	latestCumulativePremiumFraction, err = k.getLatestCumulativePremiumFraction(ctx, pair)
	if err != nil {
		return
	}

	if !oldPosition.Size_.IsZero() { // TODO(mercilex): what if this does evaluate to false?
		fundingPayment = latestCumulativePremiumFraction.
			Sub(oldPosition.LastUpdateCumulativePremiumFraction).
			Mul(oldPosition.Size_)
	}

	signedRemainMargin := marginDelta.Sub(fundingPayment).Add(oldPosition.Margin)
	switch signedRemainMargin.IsNegative() {
	case true:
		badDebt = signedRemainMargin.Abs()
	case false:
		badDebt = sdk.ZeroInt()
		remainMargin = signedRemainMargin.Abs()
	}

	return
}

// TODO test: getLatestCumulativePremiumFraction | https://github.com/NibiruChain/nibiru/issues/299
func (k Keeper) getLatestCumulativePremiumFraction(ctx sdk.Context, pair common.TokenPair) (sdk.Int, error) {
	pairMetadata, err := k.PairMetadata().Get(ctx, pair.String())
	if err != nil {
		return sdk.Int{}, err
	}
	// this should never fail
	return pairMetadata.CumulativePremiumFractions[len(pairMetadata.CumulativePremiumFractions)-1], nil
}

// TODO test: getPositionNotionalAndUnrealizedPnL | https://github.com/NibiruChain/nibiru/issues/299
func (k Keeper) getPositionNotionalAndUnrealizedPnL(
	ctx sdk.Context, pair common.TokenPair,
	trader string, pnlCalcOption types.PnLCalcOption,
) (
	positionNotional, unrealizedPnL sdk.Int, err error) {
	position, err := k.Positions().Get(ctx, pair, trader) // tODO(mercilex): inefficient refetch
	if err != nil {
		return
	}

	positionSizeAbs := position.Size_.Abs()
	if positionSizeAbs.IsZero() {
		return sdk.ZeroInt(), sdk.ZeroInt(), nil
	}

	isShortPosition := position.Size_.IsNegative()
	var dir pooltypes.Direction
	switch isShortPosition {
	case true:
		dir = pooltypes.Direction_REMOVE_FROM_POOL
	default:
		dir = pooltypes.Direction_ADD_TO_POOL
	}

	switch pnlCalcOption {
	case types.PnLCalcOption_TWAP:
		positionNotionalDec, err := k.VpoolKeeper.GetOutputTWAP(ctx, pair, dir, positionSizeAbs)
		if err != nil {
			return sdk.ZeroInt(), sdk.ZeroInt(), err
		}
		positionNotional = positionNotionalDec.TruncateInt()
	case types.PnLCalcOption_SPOT_PRICE:
		positionNotionalDec, err := k.VpoolKeeper.GetOutputPrice(ctx, pair, dir, positionSizeAbs)
		if err != nil {
			return sdk.ZeroInt(), sdk.ZeroInt(), err
		}
		positionNotional = positionNotionalDec.TruncateInt()
	case types.PnLCalcOption_ORACLE:
		oraclePrice, err := k.VpoolKeeper.GetUnderlyingPrice(ctx, pair)
		if err != nil {
			return sdk.ZeroInt(), sdk.ZeroInt(), err
		}
		positionNotional = oraclePrice.TruncateInt().Mul(positionSizeAbs)
	default:
		panic("unrecognized pnl calc option: " + pnlCalcOption.String())
	}

	switch isShortPosition {
	case true:
		unrealizedPnL = position.OpenNotional.Sub(positionNotional)
	case false:
		unrealizedPnL = positionNotional.Sub(position.OpenNotional)
	}

	return
}

// TODO test: openReversePosition | https://github.com/NibiruChain/nibiru/issues/299
func (k Keeper) openReversePosition(
	ctx sdk.Context, pair common.TokenPair, side types.Side, trader string,
	quoteAssetAmount sdk.Int, leverage sdk.Int, baseAssetAmountLimit sdk.Int,
	canOverFluctuationLimit bool,
) (positionResp *types.PositionResp, err error) {
	openNotional := quoteAssetAmount.Mul(leverage)
	oldPositionNotional, unrealizedPnL, err := k.getPositionNotionalAndUnrealizedPnL(
		ctx,
		pair,
		trader,
		types.PnLCalcOption_SPOT_PRICE,
	)
	if err != nil {
		return nil, err
	}

	switch oldPositionNotional.GT(openNotional) {
	// position reduction
	case true:
		return k.reducePosition(
			ctx,
			pair,
			side,
			trader,
			openNotional,
			oldPositionNotional,
			baseAssetAmountLimit,
			unrealizedPnL,
			canOverFluctuationLimit,
		)
	// close and reverse
	default:
		return k.closeAndOpenReversePosition(ctx, pair, side, trader, quoteAssetAmount, leverage, baseAssetAmountLimit)
	}
}

// TODO test: reducePosition | https://github.com/NibiruChain/nibiru/issues/299
func (k Keeper) reducePosition(
	ctx sdk.Context, pair common.TokenPair, side types.Side, trader string,
	openNotional, oldPositionNotional, baseAssetAmountLimit, unrealizedPnL sdk.Int,
	canOverFluctuationLimit bool,
) (positionResp *types.PositionResp, err error) {
	positionResp = new(types.PositionResp)

	err = k.updateOpenInterestNotional(ctx, pair, openNotional.MulRaw(-1), trader)
	if err != nil {
		return nil, err
	}
	var oldPosition *types.Position
	oldPosition, err = k.Positions().Get(ctx, pair, trader)
	if err != nil {
		return nil, err
	}

	positionResp.ExchangedPositionSize, err = k.swapInput(
		ctx, pair, side, openNotional, baseAssetAmountLimit, canOverFluctuationLimit,
	)
	if err != nil {
		return nil, err
	}

	if !oldPosition.Size_.IsZero() {
		var realizedPnL = unrealizedPnL.Mul(positionResp.ExchangedPositionSize.Abs()).Quo(oldPosition.Size_.Abs())
		positionResp.RealizedPnl = realizedPnL
	}
	var remainMargin, latestCumulativePremiumFraction sdk.Int
	remainMargin, positionResp.BadDebt, positionResp.FundingPayment, latestCumulativePremiumFraction, err =
		k.calcRemainMarginWithFundingPayment(ctx, pair, oldPosition, positionResp.RealizedPnl)
	if err != nil {
		return nil, err
	}

	positionResp.UnrealizedPnlAfter = unrealizedPnL.Sub(positionResp.RealizedPnl)
	positionResp.ExchangedQuoteAssetAmount = openNotional

	var remainOpenNotional sdk.Int
	switch oldPosition.Size_.IsPositive() {
	case true:
		remainOpenNotional = oldPositionNotional.Sub(positionResp.ExchangedQuoteAssetAmount).Sub(positionResp.UnrealizedPnlAfter)
	case false:
		remainOpenNotional = positionResp.UnrealizedPnlAfter.Add(oldPositionNotional).Sub(positionResp.ExchangedQuoteAssetAmount)
	}

	if remainOpenNotional.LTE(sdk.ZeroInt()) {
		panic("value of open notional <= 0")
	}

	positionResp.Position = &types.Position{
		Address:                             trader,
		Pair:                                pair.String(),
		Size_:                               oldPosition.Size_.Add(positionResp.ExchangedPositionSize),
		Margin:                              remainMargin,
		OpenNotional:                        remainOpenNotional.Abs(),
		LastUpdateCumulativePremiumFraction: latestCumulativePremiumFraction,
		LiquidityHistoryIndex:               oldPosition.LiquidityHistoryIndex,
		BlockNumber:                         ctx.BlockHeight(),
	}
	return positionResp, nil
}

// TODO test: closeAndOpenReversePosition | https://github.com/NibiruChain/nibiru/issues/299
func (k Keeper) closeAndOpenReversePosition(
	ctx sdk.Context, pair common.TokenPair, side types.Side, trader string,
	quoteAssetAmount, leverage, baseAssetAmountLimit sdk.Int,
) (positionResp *types.PositionResp, err error) {
	positionResp = new(types.PositionResp)

	closePositionResp, err := k.closePosition(ctx, pair, trader, sdk.ZeroInt())
	if err != nil {
		return nil, err
	}

	if closePositionResp.BadDebt.LTE(sdk.ZeroInt()) {
		return nil, fmt.Errorf("underwater position")
	}

	openNotional := quoteAssetAmount.Mul(leverage).Sub(closePositionResp.ExchangedQuoteAssetAmount)

	switch openNotional.Quo(leverage).IsZero() {
	case true:
		positionResp = closePositionResp
	case false:
		var updatedBaseAssetAmountLimit sdk.Int
		if baseAssetAmountLimit.GT(closePositionResp.ExchangedPositionSize) {
			updatedBaseAssetAmountLimit = baseAssetAmountLimit.Sub(closePositionResp.ExchangedPositionSize.Abs())
		}

		var increasePositionResp *types.PositionResp
		increasePositionResp, err = k.increasePosition(
			ctx, pair, side, trader, openNotional, updatedBaseAssetAmountLimit, leverage)
		if err != nil {
			return nil, err
		}
		positionResp = &types.PositionResp{
			Position:                  increasePositionResp.Position,
			ExchangedQuoteAssetAmount: closePositionResp.ExchangedQuoteAssetAmount.Add(increasePositionResp.ExchangedQuoteAssetAmount),
			BadDebt:                   closePositionResp.BadDebt.Add(increasePositionResp.BadDebt),
			ExchangedPositionSize:     closePositionResp.ExchangedPositionSize.Add(increasePositionResp.ExchangedPositionSize),
			FundingPayment:            closePositionResp.FundingPayment.Add(increasePositionResp.FundingPayment),
			RealizedPnl:               closePositionResp.RealizedPnl.Add(increasePositionResp.RealizedPnl),
			MarginToVault:             closePositionResp.MarginToVault.Add(increasePositionResp.MarginToVault),
			UnrealizedPnlAfter:        sdk.ZeroInt(),
		}
	}

	return positionResp, nil
}

// TODO test: closePosition | https://github.com/NibiruChain/nibiru/issues/299
func (k Keeper) closePosition(ctx sdk.Context, pair common.TokenPair, trader string, quoteAssetAmountLimit sdk.Int) (
	positionResp *types.PositionResp, err error) {
	positionResp = new(types.PositionResp)

	oldPosition, err := k.Positions().Get(ctx, pair, trader)
	if err != nil {
		return nil, err
	}
	if oldPosition.Size_.IsZero() {
		return nil, fmt.Errorf("zero position size")
	}
	_, unrealizedPnL, err := k.getPositionNotionalAndUnrealizedPnL(ctx, pair, trader, types.PnLCalcOption_SPOT_PRICE)
	if err != nil {
		return nil, err
	}

	remainMargin, badDebt, fundingPayment, _, err := k.calcRemainMarginWithFundingPayment(ctx, pair, oldPosition, unrealizedPnL)
	if err != nil {
		return nil, err
	}

	positionResp.ExchangedPositionSize = oldPosition.Size_.MulRaw(-1)
	positionResp.RealizedPnl = unrealizedPnL
	positionResp.BadDebt = badDebt
	positionResp.FundingPayment = fundingPayment
	positionResp.MarginToVault = remainMargin.MulRaw(-1)

	var vammDir pooltypes.Direction
	switch oldPosition.Size_.GTE(sdk.ZeroInt()) {
	case true:
		vammDir = pooltypes.Direction_ADD_TO_POOL
	case false:
		vammDir = pooltypes.Direction_REMOVE_FROM_POOL
	}
	positionResp.ExchangedQuoteAssetAmount, err = k.VpoolKeeper.SwapOutput(ctx, pair, vammDir, oldPosition.Size_.Abs(), quoteAssetAmountLimit)
	if err != nil {
		return nil, err
	}

	err = k.updateOpenInterestNotional(ctx, pair, unrealizedPnL.Add(badDebt).Add(oldPosition.OpenNotional).MulRaw(-1), trader)
	if err != nil {
		return nil, err
	}

	err = k.ClearPosition(ctx, pair, trader)
	if err != nil {
		return nil, err
	}

	return positionResp, nil
}

// TODO test: transferFee | https://github.com/NibiruChain/nibiru/issues/299
func (k Keeper) transferFee(
	ctx sdk.Context, pair common.TokenPair, trader sdk.AccAddress,
	positionNotional sdk.Int,
) (sdk.Int, error) {
<<<<<<< HEAD
	toll, spread, err := k.CalcFee(ctx, positionNotional)
=======
	toll, spread, err := k.VpoolKeeper.CalcFee(ctx, pair, positionNotional)
>>>>>>> b64aae79
	if err != nil {
		return sdk.Int{}, err
	}

	hasToll := toll.IsPositive()
	hasSpread := spread.IsPositive()

	if !hasToll && hasSpread {
		// TODO(mercilex): what's the meaning of returning sdk.Int if both evaluate to false, should this happen?
		return sdk.Int{}, nil
	}

	if hasSpread {
		err = k.BankKeeper.SendCoinsFromAccountToModule(ctx, trader, types.PerpEFModuleAccount,
			sdk.NewCoins(sdk.NewCoin(pair.GetQuoteTokenDenom(), spread)))
		if err != nil {
			return sdk.Int{}, err
		}
	}
	if hasToll {
		err = k.BankKeeper.SendCoinsFromAccountToModule(ctx, trader, types.FeePoolModuleAccount,
			sdk.NewCoins(sdk.NewCoin(pair.GetQuoteTokenDenom(), toll)))
		if err != nil {
			return sdk.Int{}, err
		}
	}

	return toll.Add(spread), nil
}

// TODO test: getPreferencePositionNotionalAndUnrealizedPnL
func (k Keeper) getPreferencePositionNotionalAndUnrealizedPnL(
	ctx sdk.Context,
	pair common.TokenPair,
	trader string,
	pnLPreferenceOption types.PnLPreferenceOption,
) (sdk.Int, sdk.Int, error) {
	// TODO(mercilex): maybe inefficient get position notional and unrealized pnl
	spotPositionNotional, spotPricePnl, err := k.getPositionNotionalAndUnrealizedPnL(
		ctx,
		pair,
		trader,
		types.PnLCalcOption_SPOT_PRICE,
	)
	if err != nil {
		return sdk.Int{}, sdk.Int{}, err
	}

	twapPositionNotional, twapPricePnL, err := k.getPositionNotionalAndUnrealizedPnL(
		ctx,
		pair,
		trader,
		types.PnLCalcOption_TWAP,
	)
	if err != nil {
		return sdk.Int{}, sdk.Int{}, err
	}

	// todo(mercilex): logic can be simplified here but keeping it for now as perp reference
	switch pnLPreferenceOption {
	// if MAX PNL
	case types.PnLPreferenceOption_MAX:
		// spotPNL > twapPnL
		switch spotPricePnl.GT(twapPricePnL) {
		// true: spotPNL > twapPNL -> return spot pnl, spot position notional
		case true:
			return spotPricePnl, spotPositionNotional, nil
		// false: spotPNL <= twapPNL -> return twapPNL twapPositionNotional
		default:
			return twapPricePnL, twapPositionNotional, nil
		}
	// if min PNL
	case types.PnLPreferenceOption_MIN:
		switch spotPricePnl.GT(twapPricePnL) {
		// true: spotPNL > twapPNL -> return twapPNL, twapPositionNotional
		case true:
			return twapPricePnL, twapPositionNotional, nil
		// false: spotPNL <= twapPNL -> return spotPNL, spotPositionNotional
		default:
			return spotPricePnl, spotPositionNotional, nil
		}
	default:
		panic("invalid pnl preference option " + pnLPreferenceOption.String())
	}
}

// TODO test: swapInput | https://github.com/NibiruChain/nibiru/issues/299
// TODO: Check Can Over Fluctuation Limit
func (k Keeper) swapInput(ctx sdk.Context, pair common.TokenPair,
	side types.Side, inputAmount sdk.Int, minOutputAmount sdk.Int, canOverFluctuationLimit bool) (sdk.Int, error) {
	var vammDir pooltypes.Direction
	switch side {
	case types.Side_BUY:
		vammDir = pooltypes.Direction_ADD_TO_POOL
	case types.Side_SELL:
		vammDir = pooltypes.Direction_REMOVE_FROM_POOL
	default:
		panic("invalid side")
	}

	outputAmount, err := k.VpoolKeeper.SwapInput(ctx, pair, vammDir, inputAmount, minOutputAmount)
	if err != nil {
		return sdk.Int{}, err
	}

	switch vammDir {
	case pooltypes.Direction_ADD_TO_POOL:
		return outputAmount, nil
	case pooltypes.Direction_REMOVE_FROM_POOL:
		inverseSign := outputAmount.MulRaw(-1)
		return inverseSign, nil
	default:
		panic("invalid side")
	}
}<|MERGE_RESOLUTION|>--- conflicted
+++ resolved
@@ -541,11 +541,7 @@
 	ctx sdk.Context, pair common.TokenPair, trader sdk.AccAddress,
 	positionNotional sdk.Int,
 ) (sdk.Int, error) {
-<<<<<<< HEAD
 	toll, spread, err := k.CalcFee(ctx, positionNotional)
-=======
-	toll, spread, err := k.VpoolKeeper.CalcFee(ctx, pair, positionNotional)
->>>>>>> b64aae79
 	if err != nil {
 		return sdk.Int{}, err
 	}
