package keeper

import (
	sdk "github.com/cosmos/cosmos-sdk/types"

	"github.com/NibiruChain/nibiru/x/common"
	"github.com/NibiruChain/nibiru/x/perp/types"
)

// NOTE hardcoded for now. Need to discuss whether this should be part of the
// Params of x/perp
var initMarginRatio = sdk.MustNewDecFromStr("0.1")

type Remaining struct {
	// Margin: amount of quote token (y) backing the position.
	Margin sdk.Dec

	/* BadDebt: Bad debt (margin units) cleared by the PerpEF during the tx.
	   Bad debt is negative net margin past the liquidation point of a position. */
	BadDebt sdk.Dec

	/* FPayment: A funding payment made or received by the trader on
	    the current position. 'fundingPayment' is positive if 'owner' is the sender
		and negative if 'owner' is the receiver of the payment. Its magnitude is
		abs(vSize * fundingRate). Funding payments act to converge the mark price
		(vPrice) and index price (average price on major exchanges). */
	FPayment sdk.Dec

	/* LatestCPF: latest cumulative premium fraction */
	LatestCPF sdk.Dec
}

// TODO test: CalcRemainMarginWithFundingPayment | https://github.com/NibiruChain/nibiru/issues/299
func (k Keeper) CalcRemainMarginWithFundingPayment(
<<<<<<< HEAD
	ctx sdk.Context, pos *types.Position, marginDelta sdk.Dec,
) (remaining Remaining, err error) {
	pair, err := common.NewTokenPairFromStr(pos.Pair)
	if err != nil {
		return remaining, err
	}

	remaining.LatestCPF, err = k.getLatestCumulativePremiumFraction(ctx, pair)
=======
	ctx sdk.Context,
	oldPosition types.Position,
	marginDelta sdk.Dec,
) (remaining Remaining, err error) {
	remaining.latestCPF, err = k.getLatestCumulativePremiumFraction(ctx, common.TokenPair(oldPosition.Pair))
>>>>>>> f6a6b49c
	if err != nil {
		return remaining, err
	}

	if pos.Size_.IsZero() {
		remaining.FPayment = sdk.ZeroDec()
	} else {
		remaining.FPayment = remaining.LatestCPF.
			Sub(pos.LastUpdateCumulativePremiumFraction).
			Mul(pos.Size_)
	}

	signedRemainMargin := marginDelta.Sub(remaining.FPayment).Add(pos.Margin)

	if signedRemainMargin.IsNegative() {
		// the remaining margin is negative, liquidators didn't do their job
		// and we have negative margin that must come out of the ecosystem fund
		remaining.BadDebt = signedRemainMargin.Abs()
	} else {
		remaining.BadDebt = sdk.ZeroDec()
		remaining.Margin = signedRemainMargin.Abs()
	}

	return remaining, err
}

<<<<<<< HEAD
func (k Keeper) calcFreeCollateral(ctx sdk.Context, pos *types.Position, fundingPayment sdk.Dec,
=======
func (k Keeper) calcFreeCollateral(ctx sdk.Context, pos types.Position, fundingPayment, badDebt sdk.Dec,
>>>>>>> f6a6b49c
) (sdk.Int, error) {
	pair, err := common.NewTokenPairFromStr(pos.Pair)
	if err != nil {
		return sdk.Int{}, err
	}
	err = k.requireVpool(ctx, pair)
	if err != nil {
		return sdk.Int{}, err
	}

	unrealizedPnL, positionNotional, err := k.
		getPreferencePositionNotionalAndUnrealizedPnL(
			ctx,
			pos,
			types.PnLPreferenceOption_MIN,
		)
	if err != nil {
		return sdk.Int{}, err
	}
	freeMargin := pos.Margin.Add(fundingPayment)
	accountValue := unrealizedPnL.Add(freeMargin)
	minCollateral := sdk.MinDec(accountValue, freeMargin)

	// Get margin requirement. This rounds up, so 16.5 margin required -> 17
	var marginRequirement sdk.Int
	if pos.Size_.IsPositive() {
		// if long position, use open notional
		marginRequirement = initMarginRatio.Mul(pos.OpenNotional).RoundInt()
	} else {
		// if short, use current notional
		marginRequirement = initMarginRatio.Mul(positionNotional).RoundInt()
	}
	freeCollateral := minCollateral.Sub(marginRequirement.ToDec()).TruncateInt()
	return freeCollateral, nil
}<|MERGE_RESOLUTION|>--- conflicted
+++ resolved
@@ -30,24 +30,12 @@
 	LatestCPF sdk.Dec
 }
 
-// TODO test: CalcRemainMarginWithFundingPayment | https://github.com/NibiruChain/nibiru/issues/299
 func (k Keeper) CalcRemainMarginWithFundingPayment(
-<<<<<<< HEAD
-	ctx sdk.Context, pos *types.Position, marginDelta sdk.Dec,
-) (remaining Remaining, err error) {
-	pair, err := common.NewTokenPairFromStr(pos.Pair)
-	if err != nil {
-		return remaining, err
-	}
-
-	remaining.LatestCPF, err = k.getLatestCumulativePremiumFraction(ctx, pair)
-=======
 	ctx sdk.Context,
-	oldPosition types.Position,
+	pos types.Position,
 	marginDelta sdk.Dec,
 ) (remaining Remaining, err error) {
-	remaining.latestCPF, err = k.getLatestCumulativePremiumFraction(ctx, common.TokenPair(oldPosition.Pair))
->>>>>>> f6a6b49c
+	remaining.LatestCPF, err = k.getLatestCumulativePremiumFraction(ctx, common.TokenPair(pos.Pair))
 	if err != nil {
 		return remaining, err
 	}
@@ -74,11 +62,7 @@
 	return remaining, err
 }
 
-<<<<<<< HEAD
-func (k Keeper) calcFreeCollateral(ctx sdk.Context, pos *types.Position, fundingPayment sdk.Dec,
-=======
-func (k Keeper) calcFreeCollateral(ctx sdk.Context, pos types.Position, fundingPayment, badDebt sdk.Dec,
->>>>>>> f6a6b49c
+func (k Keeper) calcFreeCollateral(ctx sdk.Context, pos types.Position, fundingPayment sdk.Dec,
 ) (sdk.Int, error) {
 	pair, err := common.NewTokenPairFromStr(pos.Pair)
 	if err != nil {
