--- conflicted
+++ resolved
@@ -17,13 +17,8 @@
 	if epochIdentifier != params.EpochIdentifier || params.Stopped {
 		return
 	}
-<<<<<<< HEAD
-	for _, md := range k.PairMetadata().GetAll(ctx) {
+	for _, md := range k.PairMetadataState(ctx).GetAll() {
 		assetPair, err := common.NewAssetPair(md.Pair)
-=======
-	for _, md := range k.PairMetadataState(ctx).GetAll() {
-		assetPair, err := common.NewAssetPairFromStr(md.Pair)
->>>>>>> 28e50de4
 		if err != nil {
 			ctx.Logger().Error("invalid asset pair", "assetPair", md.Pair, "error", err)
 			continue
