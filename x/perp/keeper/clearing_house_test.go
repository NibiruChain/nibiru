package keeper

import (
	"fmt"
	"testing"
	"time"

	"github.com/cosmos/cosmos-sdk/codec"
	codectypes "github.com/cosmos/cosmos-sdk/codec/types"
	"github.com/cosmos/cosmos-sdk/store"
	storetypes "github.com/cosmos/cosmos-sdk/store/types"
	sdk "github.com/cosmos/cosmos-sdk/types"
	authtypes "github.com/cosmos/cosmos-sdk/x/auth/types"
	paramskeeper "github.com/cosmos/cosmos-sdk/x/params/keeper"
	"github.com/golang/mock/gomock"
	"github.com/stretchr/testify/assert"
	"github.com/stretchr/testify/require"
	"github.com/tendermint/tendermint/libs/log"
	tmproto "github.com/tendermint/tendermint/proto/tendermint/types"
	tmdb "github.com/tendermint/tm-db"

	"github.com/NibiruChain/nibiru/x/common"
	"github.com/NibiruChain/nibiru/x/perp/types"
	testutilevents "github.com/NibiruChain/nibiru/x/testutil/events"
	"github.com/NibiruChain/nibiru/x/testutil/mock"
	"github.com/NibiruChain/nibiru/x/testutil/sample"
	vpooltypes "github.com/NibiruChain/nibiru/x/vpool/types"
)

var BtcNusdPair = common.AssetPair{
	Token0: "BTC",
	Token1: "NUSD",
}

func TestKeeper_getLatestCumulativePremiumFraction(t *testing.T) {
	testCases := []struct {
		name string
		test func()
	}{
		{
			name: "happy path",
			test: func() {
				keeper, _, ctx := getKeeper(t)
				pair := fmt.Sprintf("%s%s%s", common.DenomGov, common.PairSeparator, common.DenomStable)

				metadata := &types.PairMetadata{
					Pair: pair,
					CumulativePremiumFractions: []sdk.Dec{
						sdk.NewDec(1),
						sdk.NewDec(2), // returns the latest from the list
					},
				}
				keeper.PairMetadataState(ctx).Set(metadata)

				tokenPair, err := common.NewAssetPair(pair)
				require.NoError(t, err)
				latestCumulativePremiumFraction, err := keeper.
					getLatestCumulativePremiumFraction(ctx, tokenPair)
				require.NoError(t, err)

				assert.Equal(t, sdk.NewDec(2), latestCumulativePremiumFraction)
			},
		},
		{
			name: "uninitialized vpool has no metadata | fail",
			test: func() {
				perpKeeper, _, ctx := getKeeper(t)
				vpool := common.AssetPair{
					Token0: "xxx",
					Token1: "yyy",
				}
				lcpf, err := perpKeeper.getLatestCumulativePremiumFraction(
					ctx, vpool)
				require.Error(t, err)
				assert.EqualValues(t, sdk.Dec{}, lcpf)
			},
		},
	}
	for _, testCase := range testCases {
		tc := testCase
		t.Run(tc.name, func(t *testing.T) {
			tc.test()
		})
	}
}

type mockedDependencies struct {
	mockAccountKeeper   *mock.MockAccountKeeper
	mockBankKeeper      *mock.MockBankKeeper
	mockPricefeedKeeper *mock.MockPricefeedKeeper
	mockVpoolKeeper     *mock.MockVpoolKeeper
	mockEpochKeeper     *mock.MockEpochKeeper
}

func getKeeper(t *testing.T) (Keeper, mockedDependencies, sdk.Context) {
	db := tmdb.NewMemDB()
	commitMultiStore := store.NewCommitMultiStore(db)
	// Mount the KV store with the x/perp store key
	storeKey := sdk.NewKVStoreKey(types.StoreKey)
	commitMultiStore.MountStoreWithDB(storeKey, sdk.StoreTypeIAVL, db)
	// Mount Transient store
	transientStoreKey := sdk.NewTransientStoreKey("transient" + types.StoreKey)
	commitMultiStore.MountStoreWithDB(transientStoreKey, sdk.StoreTypeTransient, nil)
	// Mount Memory store
	memStoreKey := storetypes.NewMemoryStoreKey("mem" + types.StoreKey)
	commitMultiStore.MountStoreWithDB(memStoreKey, sdk.StoreTypeMemory, nil)

	require.NoError(t, commitMultiStore.LoadLatestVersion())

	protoCodec := codec.NewProtoCodec(codectypes.NewInterfaceRegistry())
	params := initParamsKeeper(
		protoCodec, codec.NewLegacyAmino(), storeKey, memStoreKey)

	subSpace, found := params.GetSubspace(types.ModuleName)
	require.True(t, found)

	ctrl := gomock.NewController(t)
	mockedAccountKeeper := mock.NewMockAccountKeeper(ctrl)
	mockedBankKeeper := mock.NewMockBankKeeper(ctrl)
	mockedPricefeedKeeper := mock.NewMockPricefeedKeeper(ctrl)
	mockedVpoolKeeper := mock.NewMockVpoolKeeper(ctrl)
	mockedEpochKeeper := mock.NewMockEpochKeeper(ctrl)

	mockedAccountKeeper.
		EXPECT().GetModuleAddress(types.ModuleName).
		Return(authtypes.NewModuleAddress(types.ModuleName))

	k := NewKeeper(
		protoCodec,
		storeKey,
		subSpace,
		mockedAccountKeeper,
		mockedBankKeeper,
		mockedPricefeedKeeper,
		mockedVpoolKeeper,
		mockedEpochKeeper,
	)

	ctx := sdk.NewContext(commitMultiStore, tmproto.Header{}, false, log.NewNopLogger())

	return k, mockedDependencies{
		mockAccountKeeper:   mockedAccountKeeper,
		mockBankKeeper:      mockedBankKeeper,
		mockPricefeedKeeper: mockedPricefeedKeeper,
		mockVpoolKeeper:     mockedVpoolKeeper,
		mockEpochKeeper:     mockedEpochKeeper,
	}, ctx
}

func initParamsKeeper(
	appCodec codec.BinaryCodec, legacyAmino *codec.LegacyAmino,
	key sdk.StoreKey, tkey sdk.StoreKey,
) paramskeeper.Keeper {
	paramsKeeper := paramskeeper.NewKeeper(appCodec, legacyAmino, key, tkey)
	paramsKeeper.Subspace(types.ModuleName)

	return paramsKeeper
}

func TestGetPositionNotionalAndUnrealizedPnl(t *testing.T) {
	tests := []struct {
		name                       string
		initialPosition            types.Position
		setMocks                   func(ctx sdk.Context, mocks mockedDependencies)
		pnlCalcOption              types.PnLCalcOption
		expectedPositionalNotional sdk.Dec
		expectedUnrealizedPnL      sdk.Dec
	}{
		{
			name: "long position; positive pnl; spot price calc",
			initialPosition: types.Position{
				TraderAddress: sample.AccAddress().String(),
				Pair:          "BTC:NUSD",
				Size_:         sdk.NewDec(10),
				OpenNotional:  sdk.NewDec(10),
				Margin:        sdk.NewDec(1),
			},
			setMocks: func(ctx sdk.Context, mocks mockedDependencies) {
				mocks.mockVpoolKeeper.EXPECT().
					GetBaseAssetPrice(
						ctx,
						BtcNusdPair,
						vpooltypes.Direction_ADD_TO_POOL,
						sdk.NewDec(10),
					).
					Return(sdk.NewDec(20), nil)
			},
			pnlCalcOption:              types.PnLCalcOption_SPOT_PRICE,
			expectedPositionalNotional: sdk.NewDec(20),
			expectedUnrealizedPnL:      sdk.NewDec(10),
		},
		{
			name: "long position; negative pnl; spot price calc",
			initialPosition: types.Position{
				TraderAddress: sample.AccAddress().String(),
				Pair:          "BTC:NUSD",
				Size_:         sdk.NewDec(10),
				OpenNotional:  sdk.NewDec(10),
				Margin:        sdk.NewDec(1),
			},
			setMocks: func(ctx sdk.Context, mocks mockedDependencies) {
				mocks.mockVpoolKeeper.EXPECT().
					GetBaseAssetPrice(
						ctx,
						BtcNusdPair,
						vpooltypes.Direction_ADD_TO_POOL,
						sdk.NewDec(10),
					).
					Return(sdk.NewDec(5), nil)
			},
			pnlCalcOption:              types.PnLCalcOption_SPOT_PRICE,
			expectedPositionalNotional: sdk.NewDec(5),
			expectedUnrealizedPnL:      sdk.NewDec(-5),
		},
		{
			name: "long position; positive pnl; twap calc",
			initialPosition: types.Position{
				TraderAddress: sample.AccAddress().String(),
				Pair:          "BTC:NUSD",
				Size_:         sdk.NewDec(10),
				OpenNotional:  sdk.NewDec(10),
				Margin:        sdk.NewDec(1),
			},
			setMocks: func(ctx sdk.Context, mocks mockedDependencies) {
				mocks.mockVpoolKeeper.EXPECT().
					GetBaseAssetTWAP(
						ctx,
						BtcNusdPair,
						vpooltypes.Direction_ADD_TO_POOL,
						sdk.NewDec(10),
						15*time.Minute,
					).
					Return(sdk.NewDec(20), nil)
			},
			pnlCalcOption:              types.PnLCalcOption_TWAP,
			expectedPositionalNotional: sdk.NewDec(20),
			expectedUnrealizedPnL:      sdk.NewDec(10),
		},
		{
			name: "long position; negative pnl; twap calc",
			initialPosition: types.Position{
				TraderAddress: sample.AccAddress().String(),
				Pair:          "BTC:NUSD",
				Size_:         sdk.NewDec(10),
				OpenNotional:  sdk.NewDec(10),
				Margin:        sdk.NewDec(1),
			},
			setMocks: func(ctx sdk.Context, mocks mockedDependencies) {
				mocks.mockVpoolKeeper.EXPECT().
					GetBaseAssetTWAP(
						ctx,
						BtcNusdPair,
						vpooltypes.Direction_ADD_TO_POOL,
						sdk.NewDec(10),
						15*time.Minute,
					).
					Return(sdk.NewDec(5), nil)
			},
			pnlCalcOption:              types.PnLCalcOption_TWAP,
			expectedPositionalNotional: sdk.NewDec(5),
			expectedUnrealizedPnL:      sdk.NewDec(-5),
		},
		{
			name: "long position; positive pnl; oracle calc",
			initialPosition: types.Position{
				TraderAddress: sample.AccAddress().String(),
				Pair:          "BTC:NUSD",
				Size_:         sdk.NewDec(10),
				OpenNotional:  sdk.NewDec(10),
				Margin:        sdk.NewDec(1),
			},
			setMocks: func(ctx sdk.Context, mocks mockedDependencies) {
				mocks.mockVpoolKeeper.EXPECT().
					GetUnderlyingPrice(
						ctx,
						BtcNusdPair,
					).
					Return(sdk.NewDec(2), nil)
			},
			pnlCalcOption:              types.PnLCalcOption_ORACLE,
			expectedPositionalNotional: sdk.NewDec(20),
			expectedUnrealizedPnL:      sdk.NewDec(10),
		},
		{
			name: "long position; negative pnl; oracle calc",
			initialPosition: types.Position{
				TraderAddress: sample.AccAddress().String(),
				Pair:          "BTC:NUSD",
				Size_:         sdk.NewDec(10),
				OpenNotional:  sdk.NewDec(10),
				Margin:        sdk.NewDec(1),
			},
			setMocks: func(ctx sdk.Context, mocks mockedDependencies) {
				mocks.mockVpoolKeeper.EXPECT().
					GetUnderlyingPrice(
						ctx,
						BtcNusdPair,
					).
					Return(sdk.MustNewDecFromStr("0.5"), nil)
			},
			pnlCalcOption:              types.PnLCalcOption_ORACLE,
			expectedPositionalNotional: sdk.NewDec(5),
			expectedUnrealizedPnL:      sdk.NewDec(-5),
		},
		{
			name: "short position; positive pnl; spot price calc",
			initialPosition: types.Position{
				TraderAddress: sample.AccAddress().String(),
				Pair:          "BTC:NUSD",
				Size_:         sdk.NewDec(-10),
				OpenNotional:  sdk.NewDec(10),
				Margin:        sdk.NewDec(1),
			},
			setMocks: func(ctx sdk.Context, mocks mockedDependencies) {
				mocks.mockVpoolKeeper.EXPECT().
					GetBaseAssetPrice(
						ctx,
						BtcNusdPair,
						vpooltypes.Direction_REMOVE_FROM_POOL,
						sdk.NewDec(10),
					).
					Return(sdk.NewDec(5), nil)
			},
			pnlCalcOption:              types.PnLCalcOption_SPOT_PRICE,
			expectedPositionalNotional: sdk.NewDec(5),
			expectedUnrealizedPnL:      sdk.NewDec(5),
		},
		{
			name: "short position; negative pnl; spot price calc",
			initialPosition: types.Position{
				TraderAddress: sample.AccAddress().String(),
				Pair:          "BTC:NUSD",
				Size_:         sdk.NewDec(-10),
				OpenNotional:  sdk.NewDec(10),
				Margin:        sdk.NewDec(1),
			},
			setMocks: func(ctx sdk.Context, mocks mockedDependencies) {
				mocks.mockVpoolKeeper.EXPECT().
					GetBaseAssetPrice(
						ctx,
						BtcNusdPair,
						vpooltypes.Direction_REMOVE_FROM_POOL,
						sdk.NewDec(10),
					).
					Return(sdk.NewDec(20), nil)
			},
			pnlCalcOption:              types.PnLCalcOption_SPOT_PRICE,
			expectedPositionalNotional: sdk.NewDec(20),
			expectedUnrealizedPnL:      sdk.NewDec(-10),
		},
		{
			name: "short position; positive pnl; twap calc",
			initialPosition: types.Position{
				TraderAddress: sample.AccAddress().String(),
				Pair:          "BTC:NUSD",
				Size_:         sdk.NewDec(-10),
				OpenNotional:  sdk.NewDec(10),
				Margin:        sdk.NewDec(1),
			},
			setMocks: func(ctx sdk.Context, mocks mockedDependencies) {
				mocks.mockVpoolKeeper.EXPECT().
					GetBaseAssetTWAP(
						ctx,
						BtcNusdPair,
						vpooltypes.Direction_REMOVE_FROM_POOL,
						sdk.NewDec(10),
						15*time.Minute,
					).
					Return(sdk.NewDec(5), nil)
			},
			pnlCalcOption:              types.PnLCalcOption_TWAP,
			expectedPositionalNotional: sdk.NewDec(5),
			expectedUnrealizedPnL:      sdk.NewDec(5),
		},
		{
			name: "short position; negative pnl; twap calc",
			initialPosition: types.Position{
				TraderAddress: sample.AccAddress().String(),
				Pair:          "BTC:NUSD",
				Size_:         sdk.NewDec(-10),
				OpenNotional:  sdk.NewDec(10),
				Margin:        sdk.NewDec(1),
			},
			setMocks: func(ctx sdk.Context, mocks mockedDependencies) {
				mocks.mockVpoolKeeper.EXPECT().
					GetBaseAssetTWAP(
						ctx,
						BtcNusdPair,
						vpooltypes.Direction_REMOVE_FROM_POOL,
						sdk.NewDec(10),
						15*time.Minute,
					).
					Return(sdk.NewDec(20), nil)
			},
			pnlCalcOption:              types.PnLCalcOption_TWAP,
			expectedPositionalNotional: sdk.NewDec(20),
			expectedUnrealizedPnL:      sdk.NewDec(-10),
		},
		{
			name: "short position; positive pnl; oracle calc",
			initialPosition: types.Position{
				TraderAddress: sample.AccAddress().String(),
				Pair:          "BTC:NUSD",
				Size_:         sdk.NewDec(-10),
				OpenNotional:  sdk.NewDec(10),
				Margin:        sdk.NewDec(1),
			},
			setMocks: func(ctx sdk.Context, mocks mockedDependencies) {
				mocks.mockVpoolKeeper.EXPECT().
					GetUnderlyingPrice(
						ctx,
						BtcNusdPair,
					).
					Return(sdk.MustNewDecFromStr("0.5"), nil)
			},
			pnlCalcOption:              types.PnLCalcOption_ORACLE,
			expectedPositionalNotional: sdk.NewDec(5),
			expectedUnrealizedPnL:      sdk.NewDec(5),
		},
		{
			name: "long position; negative pnl; oracle calc",
			initialPosition: types.Position{
				TraderAddress: sample.AccAddress().String(),
				Pair:          "BTC:NUSD",
				Size_:         sdk.NewDec(-10),
				OpenNotional:  sdk.NewDec(10),
				Margin:        sdk.NewDec(1),
			},
			setMocks: func(ctx sdk.Context, mocks mockedDependencies) {
				mocks.mockVpoolKeeper.EXPECT().
					GetUnderlyingPrice(
						ctx,
						BtcNusdPair,
					).
					Return(sdk.NewDec(2), nil)
			},
			pnlCalcOption:              types.PnLCalcOption_ORACLE,
			expectedPositionalNotional: sdk.NewDec(20),
			expectedUnrealizedPnL:      sdk.NewDec(-10),
		},
	}

	for _, tc := range tests {
		tc := tc
		t.Run(tc.name, func(t *testing.T) {
			perpKeeper, mocks, ctx := getKeeper(t)

			tc.setMocks(ctx, mocks)

			positionalNotional, unrealizedPnl, err := perpKeeper.
				getPositionNotionalAndUnrealizedPnL(
					ctx,
					tc.initialPosition,
					tc.pnlCalcOption,
				)
			require.NoError(t, err)

			assert.EqualValues(t, tc.expectedPositionalNotional, positionalNotional)
			assert.EqualValues(t, tc.expectedUnrealizedPnL, unrealizedPnl)
		})
	}
}

func TestSwapQuoteAssetForBase(t *testing.T) {
	tests := []struct {
		name               string
		setMocks           func(ctx sdk.Context, mocks mockedDependencies)
		side               types.Side
		expectedBaseAmount sdk.Dec
	}{
		{
			name: "long position - buy",
			setMocks: func(ctx sdk.Context, mocks mockedDependencies) {
				mocks.mockVpoolKeeper.EXPECT().
					SwapQuoteForBase(
						ctx,
						BtcNusdPair,
						vpooltypes.Direction_ADD_TO_POOL,
						/*quoteAmount=*/ sdk.NewDec(10),
						/*baseLimit=*/ sdk.NewDec(1),
					).Return(sdk.NewDec(5), nil)
			},
			side:               types.Side_BUY,
			expectedBaseAmount: sdk.NewDec(5),
		},
		{
			name: "short position - sell",
			setMocks: func(ctx sdk.Context, mocks mockedDependencies) {
				mocks.mockVpoolKeeper.EXPECT().
					SwapQuoteForBase(
						ctx,
						BtcNusdPair,
						vpooltypes.Direction_REMOVE_FROM_POOL,
						/*quoteAmount=*/ sdk.NewDec(10),
						/*baseLimit=*/ sdk.NewDec(1),
					).Return(sdk.NewDec(5), nil)
			},
			side:               types.Side_SELL,
			expectedBaseAmount: sdk.NewDec(-5),
		},
	}

	for _, tc := range tests {
		tc := tc
		t.Run(tc.name, func(t *testing.T) {
			perpKeeper, mocks, ctx := getKeeper(t)

			tc.setMocks(ctx, mocks)

			baseAmount, err := perpKeeper.swapQuoteForBase(
				ctx,
				BtcNusdPair,
				tc.side,
				sdk.NewDec(10),
				sdk.NewDec(1),
				false,
			)

			require.NoError(t, err)
			assert.EqualValues(t, tc.expectedBaseAmount, baseAmount)
		})
	}
}

func TestGetPreferencePositionNotionalAndUnrealizedPnl(t *testing.T) {
	// all tests are assumed long positions with positive pnl for ease of calculation
	// short positions and negative pnl are implicitly correct because of
	// TestGetPositionNotionalAndUnrealizedPnl
	testcases := []struct {
		name                       string
		initPosition               types.Position
		setMocks                   func(ctx sdk.Context, mocks mockedDependencies)
		pnlPreferenceOption        types.PnLPreferenceOption
		expectedPositionalNotional sdk.Dec
		expectedUnrealizedPnl      sdk.Dec
	}{
		{
			name: "max pnl, pick spot price",
			initPosition: types.Position{
				TraderAddress: sample.AccAddress().String(),
				Pair:          "BTC:NUSD",
				Size_:         sdk.NewDec(10),
				OpenNotional:  sdk.NewDec(10),
				Margin:        sdk.NewDec(1),
			},
			setMocks: func(ctx sdk.Context, mocks mockedDependencies) {
				t.Log("Mock vpool spot price")
				mocks.mockVpoolKeeper.EXPECT().
					GetBaseAssetPrice(
						ctx,
						BtcNusdPair,
						vpooltypes.Direction_ADD_TO_POOL,
						sdk.NewDec(10),
					).
					Return(sdk.NewDec(20), nil)
				t.Log("Mock vpool twap")
				mocks.mockVpoolKeeper.EXPECT().
					GetBaseAssetTWAP(
						ctx,
						BtcNusdPair,
						vpooltypes.Direction_ADD_TO_POOL,
						sdk.NewDec(10),
						15*time.Minute,
					).
					Return(sdk.NewDec(15), nil)
			},
			pnlPreferenceOption:        types.PnLPreferenceOption_MAX,
			expectedPositionalNotional: sdk.NewDec(20),
			expectedUnrealizedPnl:      sdk.NewDec(10),
		},
		{
			name: "max pnl, pick twap",
			initPosition: types.Position{
				TraderAddress: sample.AccAddress().String(),
				Pair:          "BTC:NUSD",
				Size_:         sdk.NewDec(10),
				OpenNotional:  sdk.NewDec(10),
				Margin:        sdk.NewDec(1),
			},
			setMocks: func(ctx sdk.Context, mocks mockedDependencies) {
				t.Log("Mock vpool spot price")
				mocks.mockVpoolKeeper.EXPECT().
					GetBaseAssetPrice(
						ctx,
						BtcNusdPair,
						vpooltypes.Direction_ADD_TO_POOL,
						sdk.NewDec(10),
					).
					Return(sdk.NewDec(20), nil)
				t.Log("Mock vpool twap")
				mocks.mockVpoolKeeper.EXPECT().
					GetBaseAssetTWAP(
						ctx,
						BtcNusdPair,
						vpooltypes.Direction_ADD_TO_POOL,
						sdk.NewDec(10),
						15*time.Minute,
					).
					Return(sdk.NewDec(30), nil)
			},
			pnlPreferenceOption:        types.PnLPreferenceOption_MAX,
			expectedPositionalNotional: sdk.NewDec(30),
			expectedUnrealizedPnl:      sdk.NewDec(20),
		},
		{
			name: "min pnl, pick spot price",
			initPosition: types.Position{
				TraderAddress: sample.AccAddress().String(),
				Pair:          "BTC:NUSD",
				Size_:         sdk.NewDec(10),
				OpenNotional:  sdk.NewDec(10),
				Margin:        sdk.NewDec(1),
			},
			setMocks: func(ctx sdk.Context, mocks mockedDependencies) {
				t.Log("Mock vpool spot price")
				mocks.mockVpoolKeeper.EXPECT().
					GetBaseAssetPrice(
						ctx,
						BtcNusdPair,
						vpooltypes.Direction_ADD_TO_POOL,
						sdk.NewDec(10),
					).
					Return(sdk.NewDec(20), nil)
				t.Log("Mock vpool twap")
				mocks.mockVpoolKeeper.EXPECT().
					GetBaseAssetTWAP(
						ctx,
						BtcNusdPair,
						vpooltypes.Direction_ADD_TO_POOL,
						sdk.NewDec(10),
						15*time.Minute,
					).
					Return(sdk.NewDec(30), nil)
			},
			pnlPreferenceOption:        types.PnLPreferenceOption_MIN,
			expectedPositionalNotional: sdk.NewDec(20),
			expectedUnrealizedPnl:      sdk.NewDec(10),
		},
		{
			name: "min pnl, pick twap",
			initPosition: types.Position{
				TraderAddress: sample.AccAddress().String(),
				Pair:          "BTC:NUSD",
				Size_:         sdk.NewDec(10),
				OpenNotional:  sdk.NewDec(10),
				Margin:        sdk.NewDec(1),
			},
			setMocks: func(ctx sdk.Context, mocks mockedDependencies) {
				t.Log("Mock vpool spot price")
				mocks.mockVpoolKeeper.EXPECT().
					GetBaseAssetPrice(
						ctx,
						BtcNusdPair,
						vpooltypes.Direction_ADD_TO_POOL,
						sdk.NewDec(10),
					).
					Return(sdk.NewDec(20), nil)
				t.Log("Mock vpool twap")
				mocks.mockVpoolKeeper.EXPECT().
					GetBaseAssetTWAP(
						ctx,
						BtcNusdPair,
						vpooltypes.Direction_ADD_TO_POOL,
						sdk.NewDec(10),
						15*time.Minute,
					).
					Return(sdk.NewDec(15), nil)
			},
			pnlPreferenceOption:        types.PnLPreferenceOption_MIN,
			expectedPositionalNotional: sdk.NewDec(15),
			expectedUnrealizedPnl:      sdk.NewDec(5),
		},
	}

	for _, tc := range testcases {
		tc := tc
		t.Run(tc.name, func(t *testing.T) {
			perpKeeper, mocks, ctx := getKeeper(t)

			tc.setMocks(ctx, mocks)

			positionalNotional, unrealizedPnl, err := perpKeeper.
				getPreferencePositionNotionalAndUnrealizedPnL(
					ctx,
					tc.initPosition,
					tc.pnlPreferenceOption,
				)

			require.NoError(t, err)
			assert.EqualValues(t, tc.expectedPositionalNotional, positionalNotional)
			assert.EqualValues(t, tc.expectedUnrealizedPnl, unrealizedPnl)
		})
	}
}

func TestIncreasePosition(t *testing.T) {
	tests := []struct {
		name         string
		initPosition types.Position
		given        func(ctx sdk.Context, mocks mockedDependencies, perpKeeper Keeper)
		when         func(ctx sdk.Context, perpKeeper Keeper, initPosition types.Position) (*types.PositionResp, error)
		then         func(t *testing.T, ctx sdk.Context, initPosition types.Position, resp *types.PositionResp, err error)
	}{
		{
			name: "increase long position, positive PnL",
			// user bought in at 100 BTC for 10 NUSD at 10x leverage (1BTC=1NUSD)
			// BTC went up in value, now its price is 1BTC=2NUSD
			// user increases position by another 10 NUSD at 10x leverage
			initPosition: types.Position{
				TraderAddress:                       sample.AccAddress().String(),
				Pair:                                "BTC:NUSD",
				Size_:                               sdk.NewDec(100), // 100 BTC
				Margin:                              sdk.NewDec(10),  // 10 NUSD
				OpenNotional:                        sdk.NewDec(100), // 100 NUSD
				LastUpdateCumulativePremiumFraction: sdk.ZeroDec(),
				BlockNumber:                         0,
			},
			given: func(ctx sdk.Context, mocks mockedDependencies, perpKeeper Keeper) {
				t.Log("mock vpool")
				mocks.mockVpoolKeeper.EXPECT().
					SwapQuoteForBase(
						ctx,
						BtcNusdPair,
						/*quoteAssetDirection=*/ vpooltypes.Direction_ADD_TO_POOL,
						/*quoteAssetAmount=*/ sdk.NewDec(100),
						/*baseAssetLimit=*/ sdk.NewDec(50),
					).Return( /*baseAssetAmount=*/ sdk.NewDec(50), nil)

				mocks.mockVpoolKeeper.EXPECT().
					GetBaseAssetPrice(
						ctx,
						BtcNusdPair,
						vpooltypes.Direction_ADD_TO_POOL,
						/*baseAssetAmount=*/ sdk.NewDec(100),
					).
					Return( /*quoteAssetAmount=*/ sdk.NewDec(200), nil)

				t.Log("set up pair metadata and last cumulative premium fraction")
				perpKeeper.PairMetadataState(ctx).Set(&types.PairMetadata{
					Pair: "BTC:NUSD",
					CumulativePremiumFractions: []sdk.Dec{
						sdk.ZeroDec(),
						sdk.MustNewDecFromStr("0.02"), // 0.02 NUSD / BTC
					},
				})
			},
			when: func(ctx sdk.Context, perpKeeper Keeper, initPosition types.Position) (*types.PositionResp, error) {
				t.Log("Increase position with 10 NUSD margin and 10x leverage.")
				return perpKeeper.increasePosition(
					ctx,
					initPosition,
					types.Side_BUY,
					/*openNotional=*/ sdk.NewDec(100), // NUSD
					/*baseLimit=*/ sdk.NewDec(50), // BTC
					/*leverage=*/ sdk.NewDec(10),
				)
			},
			then: func(t *testing.T, ctx sdk.Context, initPosition types.Position, resp *types.PositionResp, err error) {
				require.NoError(t, err)
				assert.True(t, sdk.NewDec(100).Equal(resp.ExchangedNotionalValue))
				assert.True(t, sdk.ZeroDec().Equal(resp.BadDebt))
				assert.EqualValues(t, sdk.NewDec(50), resp.ExchangedPositionSize)
				assert.True(t, sdk.NewDec(2).Equal(resp.FundingPayment))
				assert.EqualValues(t, sdk.ZeroDec(), resp.RealizedPnl)
				assert.True(t, sdk.NewDec(10).Equal(resp.MarginToVault))
				assert.EqualValues(t, sdk.NewDec(100), resp.UnrealizedPnlAfter)
				assert.EqualValues(t, sdk.NewDec(300), resp.PositionNotional)

				assert.EqualValues(t, initPosition.TraderAddress, resp.Position.TraderAddress)
				assert.EqualValues(t, initPosition.Pair, resp.Position.Pair)
				assert.EqualValues(t, sdk.NewDec(150), resp.Position.Size_)        // 100 + 50
				assert.True(t, sdk.NewDec(18).Equal(resp.Position.Margin))         // 10(old) + 10(new) - 2(funding payment)
				assert.EqualValues(t, sdk.NewDec(200), resp.Position.OpenNotional) // 100(old) + 100(new)
				assert.EqualValues(t, sdk.MustNewDecFromStr("0.02"), resp.Position.LastUpdateCumulativePremiumFraction)
				assert.EqualValues(t, ctx.BlockHeight(), resp.Position.BlockNumber)
			},
		},
		{
			name: "increase long position, negative PnL",
			// user bought in at 100 BTC for 10 NUSD at 10x leverage (1BTC=1NUSD)
			// BTC went down in value, now its price is 1.01BTC=1NUSD
			// user increases position by another 10 NUSD at 10x leverage
			initPosition: types.Position{
				TraderAddress:                       sample.AccAddress().String(),
				Pair:                                "BTC:NUSD",
				Size_:                               sdk.NewDec(100), // 100 BTC
				Margin:                              sdk.NewDec(10),  // 10 NUSD
				OpenNotional:                        sdk.NewDec(100), // 100 NUSD
				LastUpdateCumulativePremiumFraction: sdk.ZeroDec(),
				BlockNumber:                         0,
			},
			given: func(ctx sdk.Context, mocks mockedDependencies, perpKeeper Keeper) {
				t.Log("mock vpool")
				mocks.mockVpoolKeeper.EXPECT().
					SwapQuoteForBase(
						ctx,
						BtcNusdPair,
						/*quoteAssetDirection=*/ vpooltypes.Direction_ADD_TO_POOL,
						/*quoteAssetAmount=*/ sdk.NewDec(100),
						/*baseAssetLimit=*/ sdk.NewDec(101),
					).Return( /*baseAssetAmount=*/ sdk.NewDec(101), nil)

				mocks.mockVpoolKeeper.EXPECT().
					GetBaseAssetPrice(
						ctx,
						BtcNusdPair,
						vpooltypes.Direction_ADD_TO_POOL,
						/*baseAssetAmount=*/ sdk.NewDec(100),
					).
					Return( /*quoteAssetAmount=*/ sdk.NewDec(99), nil)

				t.Log("set up pair metadata and last cumulative premium fraction")
				perpKeeper.PairMetadataState(ctx).Set(&types.PairMetadata{
					Pair: "BTC:NUSD",
					CumulativePremiumFractions: []sdk.Dec{
						sdk.ZeroDec(),
						sdk.MustNewDecFromStr("0.02"), // 0.02 NUSD / BTC
					},
				})
			},
			when: func(ctx sdk.Context, perpKeeper Keeper, initPosition types.Position) (*types.PositionResp, error) {
				t.Log("Increase position with 10 NUSD margin and 10x leverage.")
				return perpKeeper.increasePosition(
					ctx,
					initPosition,
					types.Side_BUY,
					/*openNotional=*/ sdk.NewDec(100), // NUSD
					/*baseLimit=*/ sdk.NewDec(101), // BTC
					/*leverage=*/ sdk.NewDec(10),
				)
			},
			then: func(t *testing.T, ctx sdk.Context, initPosition types.Position, resp *types.PositionResp, err error) {
				require.NoError(t, err)
				assert.True(t, sdk.NewDec(100).Equal(resp.ExchangedNotionalValue)) // equal to open notional
				assert.True(t, sdk.ZeroDec().Equal(resp.BadDebt))
				assert.EqualValues(t, sdk.NewDec(101), resp.ExchangedPositionSize) // equal to base amount bought
				assert.True(t, sdk.NewDec(2).Equal(resp.FundingPayment))           // 0.02 * 100
				assert.EqualValues(t, sdk.ZeroDec(), resp.RealizedPnl)             // always zero for increasePosition
				assert.True(t, sdk.NewDec(10).Equal(resp.MarginToVault))           // openNotional / leverage
				assert.EqualValues(t, sdk.NewDec(-1), resp.UnrealizedPnlAfter)     // 99 - 100
				assert.EqualValues(t, sdk.NewDec(199), resp.PositionNotional)

				assert.EqualValues(t, initPosition.TraderAddress, resp.Position.TraderAddress)
				assert.EqualValues(t, initPosition.Pair, resp.Position.Pair)
				assert.EqualValues(t, sdk.NewDec(201), resp.Position.Size_)        // 100 + 101
				assert.True(t, sdk.NewDec(18).Equal(resp.Position.Margin))         // 10(old) + 10(new) - 2(funding payment)
				assert.EqualValues(t, sdk.NewDec(200), resp.Position.OpenNotional) // 100(old) + 100(new)
				assert.EqualValues(t, sdk.MustNewDecFromStr("0.02"), resp.Position.LastUpdateCumulativePremiumFraction)
				assert.EqualValues(t, ctx.BlockHeight(), resp.Position.BlockNumber)
			},
		},
		{
			name: "increase long position, bad debt due to huge funding payment",
			// user bought in at 110 BTC for 11 NUSD at 10x leverage (1 BTC = 1 NUSD)
			// open and positional notional value is 110 NUSD
			// BTC went down in value, now its price is 1.1 BTC = 1 NUSD
			// position notional value is 100 NUSD, unrealized PnL is -10 NUSD
			// user increases position by another 10 NUSD at 10x leverage
			// funding payment causes negative margin aka bad debt
			initPosition: types.Position{
				TraderAddress:                       sample.AccAddress().String(),
				Pair:                                "BTC:NUSD",
				Size_:                               sdk.NewDec(110), // 110 BTC
				Margin:                              sdk.NewDec(11),  // 11 NUSD
				OpenNotional:                        sdk.NewDec(110), // 110 NUSD
				LastUpdateCumulativePremiumFraction: sdk.ZeroDec(),
				BlockNumber:                         0,
			},
			given: func(ctx sdk.Context, mocks mockedDependencies, perpKeeper Keeper) {
				t.Log("mock vpool")
				mocks.mockVpoolKeeper.EXPECT().
					SwapQuoteForBase(
						ctx,
						BtcNusdPair,
						/*quoteAssetDirection=*/ vpooltypes.Direction_ADD_TO_POOL,
						/*quoteAssetAmount=*/ sdk.NewDec(100),
						/*baseAssetLimit=*/ sdk.NewDec(110),
					).Return( /*baseAssetAmount=*/ sdk.NewDec(110), nil)

				mocks.mockVpoolKeeper.EXPECT().
					GetBaseAssetPrice(
						ctx,
						BtcNusdPair,
						vpooltypes.Direction_ADD_TO_POOL,
						/*baseAssetAmount=*/ sdk.NewDec(110),
					).
					Return( /*quoteAssetAmount=*/ sdk.NewDec(100), nil)

				t.Log("set up pair metadata and last cumulative premium fraction")
				perpKeeper.PairMetadataState(ctx).Set(&types.PairMetadata{
					Pair: "BTC:NUSD",
					CumulativePremiumFractions: []sdk.Dec{
						sdk.ZeroDec(),
						sdk.MustNewDecFromStr("0.2"), // 0.2 NUSD / BTC
					},
				})
			},
			when: func(ctx sdk.Context, perpKeeper Keeper, initPosition types.Position) (*types.PositionResp, error) {
				t.Log("Increase position with 10 NUSD margin and 10x leverage.")
				return perpKeeper.increasePosition(
					ctx,
					initPosition,
					types.Side_BUY,
					/*openNotional=*/ sdk.NewDec(100), // NUSD
					/*baseLimit=*/ sdk.NewDec(110), // BTC
					/*leverage=*/ sdk.NewDec(10),
				)
			},
			then: func(t *testing.T, ctx sdk.Context, initPosition types.Position, resp *types.PositionResp, err error) {
				require.NoError(t, err)
				assert.EqualValues(t, sdk.NewDec(10), resp.MarginToVault)           // openNotional / leverage
				assert.EqualValues(t, sdk.ZeroDec(), resp.RealizedPnl)              // always zero for increasePosition
				assert.EqualValues(t, sdk.NewDec(100), resp.ExchangedNotionalValue) // equal to open notional
				assert.EqualValues(t, sdk.NewDec(110), resp.ExchangedPositionSize)  // equal to base amount bought
				assert.EqualValues(t, sdk.NewDec(22), resp.FundingPayment)          // 0.02 * 110
				assert.EqualValues(t, sdk.NewDec(-10), resp.UnrealizedPnlAfter)     // 90 - 100
				assert.EqualValues(t, sdk.NewDec(1), resp.BadDebt)                  // 11(old) + 10(new) - 22(funding payment)
				assert.EqualValues(t, sdk.NewDec(200), resp.PositionNotional)

				assert.EqualValues(t, initPosition.TraderAddress, resp.Position.TraderAddress)
				assert.EqualValues(t, initPosition.Pair, resp.Position.Pair)
				assert.EqualValues(t, sdk.NewDec(220), resp.Position.Size_)        // 110 + 110
				assert.EqualValues(t, sdk.ZeroDec(), resp.Position.Margin)         // 11(old) + 10(new) - 22(funding payment) --> zero margin left
				assert.EqualValues(t, sdk.NewDec(210), resp.Position.OpenNotional) // 100(old) + 100(new)
				assert.EqualValues(t, sdk.MustNewDecFromStr("0.2"), resp.Position.LastUpdateCumulativePremiumFraction)
				assert.EqualValues(t, ctx.BlockHeight(), resp.Position.BlockNumber)
			},
		},
		{
			name: "increase short position, positive PnL",
			// user sold 100 BTC for 100 NUSD at 10x leverage (1BTC=1NUSD)
			// user's initial margin deposit was 10 NUSD
			// BTC went down in value, now its price is 2BTC=1NUSD
			// user increases position by another 10 NUSD at 10x leverage
			initPosition: types.Position{
				TraderAddress:                       sample.AccAddress().String(),
				Pair:                                "BTC:NUSD",
				Size_:                               sdk.NewDec(-100), // -100 BTC
				Margin:                              sdk.NewDec(10),   // 10 NUSD
				OpenNotional:                        sdk.NewDec(100),  // 100 NUSD
				LastUpdateCumulativePremiumFraction: sdk.ZeroDec(),
				BlockNumber:                         0,
			},
			given: func(ctx sdk.Context, mocks mockedDependencies, perpKeeper Keeper) {
				t.Log("mock vpool")
				mocks.mockVpoolKeeper.EXPECT().
					SwapQuoteForBase(
						ctx,
						BtcNusdPair,
						/*quoteAssetDirection=*/ vpooltypes.Direction_REMOVE_FROM_POOL,
						/*quoteAssetAmount=*/ sdk.NewDec(100),
						/*baseAssetLimit=*/ sdk.NewDec(200),
					).Return( /*baseAssetAmount=*/ sdk.NewDec(200), nil)

				mocks.mockVpoolKeeper.EXPECT().
					GetBaseAssetPrice(
						ctx,
						BtcNusdPair,
						vpooltypes.Direction_REMOVE_FROM_POOL,
						/*baseAssetAmount=*/ sdk.NewDec(100),
					).
					Return( /*quoteAssetAmount=*/ sdk.NewDec(50), nil)

				t.Log("set up pair metadata and last cumulative premium fraction")
				perpKeeper.PairMetadataState(ctx).Set(&types.PairMetadata{
					Pair: "BTC:NUSD",
					CumulativePremiumFractions: []sdk.Dec{
						sdk.ZeroDec(),
						sdk.MustNewDecFromStr("0.02"), // 0.02 NUSD / BTC
					},
				})
			},
			when: func(ctx sdk.Context, perpKeeper Keeper, initPosition types.Position) (*types.PositionResp, error) {
				t.Log("Increase position with 10 NUSD margin and 10x leverage.")
				return perpKeeper.increasePosition(
					ctx,
					initPosition,
					types.Side_SELL,
					/*openNotional=*/ sdk.NewDec(100), // NUSD
					/*baseLimit=*/ sdk.NewDec(200), // BTC
					/*leverage=*/ sdk.NewDec(10),
				)
			},
			then: func(t *testing.T, ctx sdk.Context, initPosition types.Position, resp *types.PositionResp, err error) {
				require.NoError(t, err)
				assert.EqualValues(t, sdk.NewDec(100), resp.ExchangedNotionalValue) // equal to open notional
				assert.EqualValues(t, sdk.ZeroDec(), resp.BadDebt)
				assert.EqualValues(t, sdk.NewDec(-200), resp.ExchangedPositionSize) // equal to amount of base asset IOUs
				assert.EqualValues(t, sdk.NewDec(-2), resp.FundingPayment)          // -100 * 0.02
				assert.EqualValues(t, sdk.ZeroDec(), resp.RealizedPnl)              // always zero for increasePosition
				assert.EqualValues(t, sdk.NewDec(10), resp.MarginToVault)           // open notional / leverage
				assert.EqualValues(t, sdk.NewDec(50), resp.UnrealizedPnlAfter)      // 100 - 50
				assert.EqualValues(t, sdk.NewDec(150), resp.PositionNotional)

				assert.EqualValues(t, initPosition.TraderAddress, resp.Position.TraderAddress)
				assert.EqualValues(t, initPosition.Pair, resp.Position.Pair)
				assert.EqualValues(t, sdk.NewDec(-300), resp.Position.Size_)       // -100 - 200
				assert.EqualValues(t, sdk.NewDec(22), resp.Position.Margin)        // 10(old) + 10(new)  - (-2)(funding payment)
				assert.EqualValues(t, sdk.NewDec(200), resp.Position.OpenNotional) // 100(old) + 100(new)
				assert.EqualValues(t, sdk.MustNewDecFromStr("0.02"), resp.Position.LastUpdateCumulativePremiumFraction)
				assert.EqualValues(t, ctx.BlockHeight(), resp.Position.BlockNumber)
			},
		},
		{
			name: "increase short position, negative PnL",
			// user sold 100 BTC for 100 NUSD at 10x leverage (1BTC=1NUSD)
			// user's initial margin deposit was 10 NUSD
			// BTC went up in value, now its price is 0.99BTC=1NUSD
			// user increases position by another 10 NUSD at 10x leverage
			initPosition: types.Position{
				TraderAddress:                       sample.AccAddress().String(),
				Pair:                                "BTC:NUSD",
				Size_:                               sdk.NewDec(-100), // 100 BTC
				Margin:                              sdk.NewDec(10),   // 10 NUSD
				OpenNotional:                        sdk.NewDec(100),  // 100 NUSD
				LastUpdateCumulativePremiumFraction: sdk.ZeroDec(),
				BlockNumber:                         0,
			},
			given: func(ctx sdk.Context, mocks mockedDependencies, perpKeeper Keeper) {
				t.Log("mock vpool")
				mocks.mockVpoolKeeper.EXPECT().
					SwapQuoteForBase(
						ctx,
						BtcNusdPair,
						/*quoteAssetDirection=*/ vpooltypes.Direction_REMOVE_FROM_POOL,
						/*quoteAssetAmount=*/ sdk.NewDec(100),
						/*baseAssetLimit=*/ sdk.NewDec(99),
					).Return( /*baseAssetAmount=*/ sdk.NewDec(99), nil)

				mocks.mockVpoolKeeper.EXPECT().
					GetBaseAssetPrice(
						ctx,
						BtcNusdPair,
						vpooltypes.Direction_REMOVE_FROM_POOL,
						/*baseAssetAmount=*/ sdk.NewDec(100),
					).
					Return( /*quoteAssetAmount=*/ sdk.NewDec(101), nil)

				t.Log("set up pair metadata and last cumulative premium fraction")
				perpKeeper.PairMetadataState(ctx).Set(&types.PairMetadata{
					Pair: "BTC:NUSD",
					CumulativePremiumFractions: []sdk.Dec{
						sdk.ZeroDec(),
						sdk.MustNewDecFromStr("0.02"), // 0.02 NUSD / BTC
					},
				})
			},
			when: func(ctx sdk.Context, perpKeeper Keeper, initPosition types.Position) (*types.PositionResp, error) {
				t.Log("Increase position with 10 NUSD margin and 10x leverage.")
				return perpKeeper.increasePosition(
					ctx,
					initPosition,
					types.Side_SELL,
					/*openNotional=*/ sdk.NewDec(100), // NUSD
					/*baseLimit=*/ sdk.NewDec(99), // BTC
					/*leverage=*/ sdk.NewDec(10),
				)
			},
			then: func(t *testing.T, ctx sdk.Context, initPosition types.Position, resp *types.PositionResp, err error) {
				require.NoError(t, err)
				assert.EqualValues(t, sdk.NewDec(100), resp.ExchangedNotionalValue) // equal to open notional
				assert.EqualValues(t, sdk.ZeroDec(), resp.BadDebt)
				assert.EqualValues(t, sdk.NewDec(-99), resp.ExchangedPositionSize) // base asset IOUs
				assert.EqualValues(t, sdk.NewDec(-2), resp.FundingPayment)         // -100 * 0.02
				assert.EqualValues(t, sdk.ZeroDec(), resp.RealizedPnl)             // always zero for increasePosition
				assert.EqualValues(t, sdk.NewDec(10), resp.MarginToVault)          // openNotional / leverage
				assert.EqualValues(t, sdk.NewDec(-1), resp.UnrealizedPnlAfter)     // 100 - 101
				assert.EqualValues(t, sdk.NewDec(201), resp.PositionNotional)

				assert.EqualValues(t, initPosition.TraderAddress, resp.Position.TraderAddress)
				assert.EqualValues(t, initPosition.Pair, resp.Position.Pair)
				assert.EqualValues(t, sdk.NewDec(-199), resp.Position.Size_)       // -100 - 99
				assert.EqualValues(t, sdk.NewDec(22), resp.Position.Margin)        // 10(old) + 10(new) - (-2)(funding payment)
				assert.EqualValues(t, sdk.NewDec(200), resp.Position.OpenNotional) // 100(old) + 100(new)
				assert.EqualValues(t, sdk.MustNewDecFromStr("0.02"), resp.Position.LastUpdateCumulativePremiumFraction)
				assert.EqualValues(t, ctx.BlockHeight(), resp.Position.BlockNumber)
			},
		},
		{
			name: "increase short position, bad debt due to huge funding payment",
			// user sold 100 BTC for 100 NUSD at 10x leverage (1BTC=1NUSD)
			// user's initial margin deposit was 10 NUSD
			// position and open notional is 100 NUSD
			// BTC went up in value, now its price is 1 BTC = 1.05 NUSD
			// position notional is 105 NUSD and unrealizedPnL is -5 NUSD
			// user increases position by another 105 NUSD at 10x leverage
			// funding payment causes bad debt
			initPosition: types.Position{
				TraderAddress:                       sample.AccAddress().String(),
				Pair:                                "BTC:NUSD",
				Size_:                               sdk.NewDec(-100), // 100 BTC
				Margin:                              sdk.NewDec(10),   // 10 NUSD
				OpenNotional:                        sdk.NewDec(100),  // 100 NUSD
				LastUpdateCumulativePremiumFraction: sdk.ZeroDec(),
				BlockNumber:                         0,
			},
			given: func(ctx sdk.Context, mocks mockedDependencies, perpKeeper Keeper) {
				t.Log("mock vpool")
				mocks.mockVpoolKeeper.EXPECT().
					SwapQuoteForBase(
						ctx,
						BtcNusdPair,
						/*quoteAssetDirection=*/ vpooltypes.Direction_REMOVE_FROM_POOL,
						/*quoteAssetAmount=*/ sdk.NewDec(105),
						/*baseAssetLimit=*/ sdk.NewDec(100),
					).Return( /*baseAssetAmount=*/ sdk.NewDec(100), nil)

				mocks.mockVpoolKeeper.EXPECT().
					GetBaseAssetPrice(
						ctx,
						BtcNusdPair,
						vpooltypes.Direction_REMOVE_FROM_POOL,
						/*baseAssetAmount=*/ sdk.NewDec(100),
					).
					Return( /*quoteAssetAmount=*/ sdk.NewDec(105), nil)

				t.Log("set up pair metadata and last cumulative premium fraction")
				perpKeeper.PairMetadataState(ctx).Set(&types.PairMetadata{
					Pair: "BTC:NUSD",
					CumulativePremiumFractions: []sdk.Dec{
						sdk.ZeroDec(),
						sdk.MustNewDecFromStr("-0.3"), // - 0.3 NUSD / BTC
					},
				})
			},
			when: func(ctx sdk.Context, perpKeeper Keeper, initPosition types.Position) (*types.PositionResp, error) {
				t.Log("Increase position with 10.5 NUSD margin and 10x leverage.")
				return perpKeeper.increasePosition(
					ctx,
					initPosition,
					types.Side_SELL,
					/*openNotional=*/ sdk.NewDec(105), // NUSD
					/*baseLimit=*/ sdk.NewDec(100), // BTC
					/*leverage=*/ sdk.NewDec(10),
				)
			},
			then: func(t *testing.T, ctx sdk.Context, initPosition types.Position, resp *types.PositionResp, err error) {
				require.NoError(t, err)
				assert.EqualValues(t, sdk.ZeroDec(), resp.RealizedPnl)                                     // always zero for increasePosition
				assert.EqualValues(t, sdk.MustNewDecFromStr("10.5").String(), resp.MarginToVault.String()) // openNotional / leverage
				assert.EqualValues(t, sdk.NewDec(105), resp.ExchangedNotionalValue)                        // equal to open notional
				assert.EqualValues(t, sdk.NewDec(-100), resp.ExchangedPositionSize)                        // base asset IOUs
				assert.EqualValues(t, sdk.NewDec(30), resp.FundingPayment)                                 // -100 * (-0.2)
				assert.EqualValues(t, sdk.NewDec(-5), resp.UnrealizedPnlAfter)                             // 100 - 105
				assert.EqualValues(t, sdk.MustNewDecFromStr("9.5").String(), resp.BadDebt.String())        // 10(old) + 10.5(new) - (30)(funding payment)
				assert.EqualValues(t, sdk.NewDec(210), resp.PositionNotional)

				assert.EqualValues(t, initPosition.TraderAddress, resp.Position.TraderAddress)
				assert.EqualValues(t, initPosition.Pair, resp.Position.Pair)
				assert.EqualValues(t, sdk.NewDec(-200), resp.Position.Size_)       // -100 + (-100)
				assert.EqualValues(t, sdk.ZeroDec(), resp.Position.Margin)         // 10(old) + 10.5(new) - (30)(funding payment) --> zero margin left
				assert.EqualValues(t, sdk.NewDec(205), resp.Position.OpenNotional) // 100(old) + 105(new)
				assert.EqualValues(t, sdk.MustNewDecFromStr("-0.3"), resp.Position.LastUpdateCumulativePremiumFraction)
				assert.EqualValues(t, ctx.BlockHeight(), resp.Position.BlockNumber)
			},
		},
	}

	for _, tc := range tests {
		tc := tc
		t.Run(tc.name, func(t *testing.T) {
			perpKeeper, mocks, ctx := getKeeper(t)

			tc.given(ctx, mocks, perpKeeper)

			resp, err := tc.when(ctx, perpKeeper, tc.initPosition)

			tc.then(t, ctx, tc.initPosition, resp, err)
		})
	}
}

func TestClosePositionEntirely(t *testing.T) {
	tests := []struct {
		name                string
		initialPosition     types.Position
		pairMetadata        types.PairMetadata
		direction           vpooltypes.Direction
		newPositionNotional sdk.Dec
		quoteAssetLimit     sdk.Dec

		expectedFundingPayment sdk.Dec
		expectedBadDebt        sdk.Dec
		expectedRealizedPnl    sdk.Dec
		expectedMarginToVault  sdk.Dec
	}{
		/*==========================LONG POSITIONS============================*/
		{
			name: "close long position, positive PnL",
			// user bought in at 100 BTC for 10 NUSD at 10x leverage (1 BTC = 1 NUSD)
			// notional value is 100 NUSD
			// BTC doubles in value, now its price is 1 BTC = 2 NUSD
			// user has position notional value of 200 NUSD and unrealized PnL of +100 NUSD
			initialPosition: types.Position{
				TraderAddress:                       sample.AccAddress().String(),
				Pair:                                "BTC:NUSD",
				Size_:                               sdk.NewDec(100), // 100 BTC
				Margin:                              sdk.NewDec(10),  // 10 NUSD
				OpenNotional:                        sdk.NewDec(100), // 100 NUSD
				LastUpdateCumulativePremiumFraction: sdk.ZeroDec(),
				BlockNumber:                         0,
			},
			pairMetadata: types.PairMetadata{
				Pair: "BTC:NUSD",
				CumulativePremiumFractions: []sdk.Dec{
					sdk.ZeroDec(),
					sdk.MustNewDecFromStr("0.02"), // 0.02 NUSD / BTC
				},
			},
			direction:              vpooltypes.Direction_ADD_TO_POOL,
			newPositionNotional:    sdk.NewDec(200),
			quoteAssetLimit:        sdk.NewDec(200),
			expectedFundingPayment: sdk.NewDec(2), // 100 * 0.02
			expectedBadDebt:        sdk.ZeroDec(),
			expectedRealizedPnl:    sdk.NewDec(100),  // 200 - 100
			expectedMarginToVault:  sdk.NewDec(-108), // ( 10(oldMargin) + 100(realzedPnL) - 2(fundingPayment) ) * -1
		},
		{
			name: "close long position, negative PnL",
			// user bought in at 100 BTC for 10.5 NUSD at 10x leverage (1 BTC = 1.05 NUSD)
			// notional value is 105 NUSD
			// BTC drops in value, now its price is 1 BTC = 1 NUSD
			// user has position notional value of 100 NUSD and unrealized PnL of -5 NUSD
			initialPosition: types.Position{
				TraderAddress:                       sample.AccAddress().String(),
				Pair:                                "BTC:NUSD",
				Size_:                               sdk.NewDec(100),               // 100 BTC
				Margin:                              sdk.MustNewDecFromStr("10.5"), // 10.5 NUSD
				OpenNotional:                        sdk.NewDec(105),               // 105 NUSD
				LastUpdateCumulativePremiumFraction: sdk.ZeroDec(),
				BlockNumber:                         0,
			},
			pairMetadata: types.PairMetadata{
				Pair: "BTC:NUSD",
				CumulativePremiumFractions: []sdk.Dec{
					sdk.ZeroDec(),
					sdk.MustNewDecFromStr("0.02"), // 0.02 NUSD / BTC
				},
			},
			direction:              vpooltypes.Direction_ADD_TO_POOL,
			newPositionNotional:    sdk.NewDec(100),
			quoteAssetLimit:        sdk.NewDec(100),
			expectedFundingPayment: sdk.NewDec(2), // 100 * 0.02
			expectedBadDebt:        sdk.ZeroDec(),
			expectedRealizedPnl:    sdk.NewDec(-5),                // 100 - 105
			expectedMarginToVault:  sdk.MustNewDecFromStr("-3.5"), // ( 10.5(oldMargin) + (-5)(unrealzedPnL) - 2(fundingPayment) ) * -1
		},
		{
			name: "close long position, negative PnL leads to bad debt",
			// user bought in at 100 BTC for 15 NUSD at 10x leverage (1 BTC = 1.5 NUSD)
			// notional value is 150 NUSD
			// BTC drops in value, now its price is 1 BTC = 1 NUSD
			// user has position notional value of 100 NUSD and unrealized PnL of -50 NUSD
			initialPosition: types.Position{
				TraderAddress:                       sample.AccAddress().String(),
				Pair:                                "BTC:NUSD",
				Size_:                               sdk.NewDec(100), // 100 BTC
				Margin:                              sdk.NewDec(15),  // 15 NUSD
				OpenNotional:                        sdk.NewDec(150), // 150 NUSD
				LastUpdateCumulativePremiumFraction: sdk.ZeroDec(),
				BlockNumber:                         0,
			},
			pairMetadata: types.PairMetadata{
				Pair: "BTC:NUSD",
				CumulativePremiumFractions: []sdk.Dec{
					sdk.ZeroDec(),
					sdk.MustNewDecFromStr("0.02"), // 0.02 NUSD / BTC
				},
			},
			direction:              vpooltypes.Direction_ADD_TO_POOL,
			newPositionNotional:    sdk.NewDec(100),
			quoteAssetLimit:        sdk.NewDec(100),
			expectedFundingPayment: sdk.NewDec(2),   // 100 * 0.02
			expectedBadDebt:        sdk.NewDec(37),  // ( 15(oldMargin) + (-50)(unrealzedPnL) - 2(fundingPayment) ) * -1
			expectedRealizedPnl:    sdk.NewDec(-50), // 100 - 150
			expectedMarginToVault:  sdk.ZeroDec(),   // ( 15(oldMargin) + (-50)(unrealzedPnL) - 2(fundingPayment) ) * -1 --> clipped at zero
		},

		/*==========================SHORT POSITIONS===========================*/
		{
			name: "close short position, positive PnL",
			// user bought in at 150 BTC for 15 NUSD at 10x leverage (1 BTC = 1 NUSD)
			// position and open notional value is 150 NUSD
			// BTC drops in value, now its price is 1.5 BTC = 1 NUSD
			// user has position notional value of 100 NUSD and unrealized PnL of +50 NUSD
			initialPosition: types.Position{
				TraderAddress:                       sample.AccAddress().String(),
				Pair:                                "BTC:NUSD",
				Size_:                               sdk.NewDec(-150), // -150 BTC
				Margin:                              sdk.NewDec(15),   // 15 NUSD
				OpenNotional:                        sdk.NewDec(150),  // 150 NUSD
				LastUpdateCumulativePremiumFraction: sdk.ZeroDec(),
				BlockNumber:                         0,
			},
			pairMetadata: types.PairMetadata{
				Pair: "BTC:NUSD",
				CumulativePremiumFractions: []sdk.Dec{
					sdk.ZeroDec(),
					sdk.MustNewDecFromStr("0.02"), // 0.02 NUSD / BTC
				},
			},
			direction:              vpooltypes.Direction_REMOVE_FROM_POOL,
			newPositionNotional:    sdk.NewDec(100),
			quoteAssetLimit:        sdk.NewDec(100),
			expectedFundingPayment: sdk.NewDec(-3), // 150 * 0.02
			expectedBadDebt:        sdk.ZeroDec(),
			expectedRealizedPnl:    sdk.NewDec(50),  // 150 - 100
			expectedMarginToVault:  sdk.NewDec(-68), // ( 15(oldMargin) + 50(PnL) - (-3)(fundingPayment) ) * -1
		},
		{
			name: "close short position, negative PnL",
			// user bought in at 100 BTC for 10 NUSD at 10x leverage (1 BTC = 1 NUSD)
			// position and open notional value is 100 NUSD
			// BTC increases in value, now its price is 1.05 BTC = 1 NUSD
			// user has position notional value of 105 NUSD and unrealized PnL of -5 NUSD
			initialPosition: types.Position{
				TraderAddress:                       sample.AccAddress().String(),
				Pair:                                "BTC:NUSD",
				Size_:                               sdk.NewDec(-100), // -100 BTC
				Margin:                              sdk.NewDec(10),   // 10 NUSD
				OpenNotional:                        sdk.NewDec(100),  // 100 NUSD
				LastUpdateCumulativePremiumFraction: sdk.ZeroDec(),
				BlockNumber:                         0,
			},
			pairMetadata: types.PairMetadata{
				Pair: "BTC:NUSD",
				CumulativePremiumFractions: []sdk.Dec{
					sdk.ZeroDec(),
					sdk.MustNewDecFromStr("0.02"), // 0.02 NUSD / BTC
				},
			},
			direction:              vpooltypes.Direction_REMOVE_FROM_POOL,
			newPositionNotional:    sdk.NewDec(105),
			quoteAssetLimit:        sdk.NewDec(105),
			expectedFundingPayment: sdk.NewDec(-2), // 100 * 0.02
			expectedBadDebt:        sdk.ZeroDec(),
			expectedRealizedPnl:    sdk.NewDec(-5), // 150 - 100
			expectedMarginToVault:  sdk.NewDec(-7), // ( 10(oldMargin) + (-5)(PnL) - (-2)(fundingPayment) ) * -1
		},
		{
			name: "close short position, negative PnL leads to bad debt",
			// user bought in at 100 BTC for 10 NUSD at 10x leverage (1 BTC = 1 NUSD)
			// position and open notional value is 100 NUSD
			// BTC increases in value, now its price is 1.5 BTC = 1 NUSD
			// user has position notional value of 150 NUSD and unrealized PnL of -50 NUSD
			initialPosition: types.Position{
				TraderAddress:                       sample.AccAddress().String(),
				Pair:                                "BTC:NUSD",
				Size_:                               sdk.NewDec(-100), // -100 BTC
				Margin:                              sdk.NewDec(10),   // 10 NUSD
				OpenNotional:                        sdk.NewDec(100),  // 100 NUSD
				LastUpdateCumulativePremiumFraction: sdk.ZeroDec(),
				BlockNumber:                         0,
			},
			pairMetadata: types.PairMetadata{
				Pair: "BTC:NUSD",
				CumulativePremiumFractions: []sdk.Dec{
					sdk.ZeroDec(),
					sdk.MustNewDecFromStr("0.02"), // 0.02 NUSD / BTC
				},
			},
			direction:              vpooltypes.Direction_REMOVE_FROM_POOL,
			newPositionNotional:    sdk.NewDec(150),
			quoteAssetLimit:        sdk.NewDec(150),
			expectedFundingPayment: sdk.NewDec(-2),  // 100 * 0.02
			expectedBadDebt:        sdk.NewDec(38),  // 10(oldMargin) + (-50)(PnL) - (-2)(fundingPayment)
			expectedRealizedPnl:    sdk.NewDec(-50), // 100 - 150
			expectedMarginToVault:  sdk.ZeroDec(),   // ( 10(oldMargin) + (-50)(PnL) - (-2)(fundingPayment) ) * -1 --> clipped to zero
		},
	}

	for _, tc := range tests {
		tc := tc
		t.Run(tc.name, func(t *testing.T) {
			perpKeeper, mocks, ctx := getKeeper(t)

			t.Log("set up initial position")
			trader, err := sdk.AccAddressFromBech32(tc.initialPosition.TraderAddress)
			require.NoError(t, err)

			perpKeeper.SetPosition(
				ctx,
				tc.initialPosition.GetAssetPair(),
				trader,
				&tc.initialPosition,
			)

			t.Log("mock vpool")
			mocks.mockVpoolKeeper.EXPECT().
				GetBaseAssetPrice(
					ctx,
					BtcNusdPair,
					tc.direction,
					/*baseAssetAmount=*/ tc.initialPosition.Size_.Abs(),
				).
				Return( /*quoteAssetAmount=*/ tc.newPositionNotional, nil)

			mocks.mockVpoolKeeper.EXPECT().
				SwapBaseForQuote(
					ctx,
					BtcNusdPair,
					/*quoteAssetDirection=*/ tc.direction,
					/*baseAssetAmount=*/ tc.initialPosition.Size_.Abs(),
					/*quoteAssetLimit=*/ tc.quoteAssetLimit,
				).Return( /*quoteAssetAmount=*/ tc.newPositionNotional, nil)

			t.Log("set up pair metadata and last cumulative premium fraction")
			perpKeeper.PairMetadataState(ctx).Set(&tc.pairMetadata)

			t.Log("close position")
			resp, err := perpKeeper.closePositionEntirely(
				ctx,
				tc.initialPosition,
				/*quoteAssetLimit=*/ tc.quoteAssetLimit, // NUSD
			)

			require.NoError(t, err)
			assert.EqualValues(t, tc.newPositionNotional, resp.ExchangedNotionalValue)
			assert.EqualValues(t, tc.initialPosition.Size_.Neg(), resp.ExchangedPositionSize) // sold back to vpool
			assert.EqualValues(t, tc.expectedFundingPayment, resp.FundingPayment)
			assert.EqualValues(t, tc.expectedBadDebt, resp.BadDebt)
			assert.EqualValues(t, tc.expectedRealizedPnl, resp.RealizedPnl)
			assert.EqualValues(t, tc.expectedMarginToVault, resp.MarginToVault)
			assert.EqualValues(t, sdk.ZeroDec(), resp.UnrealizedPnlAfter) // always zero
			assert.Equal(t, sdk.ZeroDec(), resp.PositionNotional)         // always zero

			assert.EqualValues(t, tc.initialPosition.TraderAddress, resp.Position.TraderAddress)
			assert.EqualValues(t, tc.initialPosition.Pair, resp.Position.Pair)
			assert.EqualValues(t, sdk.ZeroDec(), resp.Position.Size_)        // always zero
			assert.EqualValues(t, sdk.ZeroDec(), resp.Position.Margin)       // always zero
			assert.EqualValues(t, sdk.ZeroDec(), resp.Position.OpenNotional) // always zero
			assert.EqualValues(t,
				tc.pairMetadata.CumulativePremiumFractions[len(tc.pairMetadata.CumulativePremiumFractions)-1],
				resp.Position.LastUpdateCumulativePremiumFraction,
			)
			assert.EqualValues(t, ctx.BlockHeight(), resp.Position.BlockNumber)
		})
	}
}

func TestDecreasePosition(t *testing.T) {
	tests := []struct {
		name string

		initialPosition       types.Position
		baseAssetDir          vpooltypes.Direction
		quoteAssetDir         vpooltypes.Direction
		priorPositionNotional sdk.Dec
		quoteAmountToDecrease sdk.Dec
		exchangedBaseAmount   sdk.Dec
		baseAssetLimit        sdk.Dec

		expectedFundingPayment     sdk.Dec
		expectedBadDebt            sdk.Dec
		expectedRealizedPnl        sdk.Dec
		expectedUnrealizedPnlAfter sdk.Dec
		expectedPositionNotional   sdk.Dec

		expectedFinalPositionMargin       sdk.Dec
		expectedFinalPositionSize         sdk.Dec
		expectedFinalPositionOpenNotional sdk.Dec
	}{
		{
			name: "decrease long position, positive PnL",
			// user bought in at 100 BTC for 10 NUSD at 10x leverage (1 BTC = 1 NUSD)
			// notional value is 100 NUSD
			// BTC doubles in value, now its price is 0.5 BTC = 1 NUSD
			// user has position notional value of 200 NUSD and unrealized PnL of +100 NUSD
			// user decreases position by notional value of 100 NUSD
			// user ends up with realized PnL of 50 NUSD, unrealized PnL of +50 NUSD
			//   position notional value of 100 NUSD
			initialPosition: types.Position{
				TraderAddress:                       sample.AccAddress().String(),
				Pair:                                "BTC:NUSD",
				Size_:                               sdk.NewDec(100), // 100 BTC
				Margin:                              sdk.NewDec(10),  // 10 NUSD
				OpenNotional:                        sdk.NewDec(100), // 100 NUSD
				LastUpdateCumulativePremiumFraction: sdk.ZeroDec(),
				BlockNumber:                         0,
			},
			baseAssetDir:          vpooltypes.Direction_ADD_TO_POOL,
			priorPositionNotional: sdk.NewDec(200),
			quoteAssetDir:         vpooltypes.Direction_REMOVE_FROM_POOL,
			quoteAmountToDecrease: sdk.NewDec(100),
			exchangedBaseAmount:   sdk.NewDec(-50),
			baseAssetLimit:        sdk.NewDec(50),

			expectedBadDebt:            sdk.ZeroDec(),
			expectedFundingPayment:     sdk.NewDec(2),
			expectedUnrealizedPnlAfter: sdk.NewDec(50),
			expectedRealizedPnl:        sdk.NewDec(50),
			expectedPositionNotional:   sdk.NewDec(100),

			expectedFinalPositionMargin:       sdk.NewDec(58),
			expectedFinalPositionSize:         sdk.NewDec(50),
			expectedFinalPositionOpenNotional: sdk.NewDec(50),
		},
		{
			name: "decrease long position, negative PnL",
			// user bought in at 105 BTC for 10.5 NUSD at 10x leverage (1 BTC = 1 NUSD)
			// position and open notional value is 105 NUSD
			// BTC drops in value, now its price is 1.05 BTC = 1 NUSD
			// user has position notional value of 100 NUSD and unrealized PnL of -5 NUSD
			// user decreases position by notional value of 5 NUSD
			// user ends up with realized PnL of -0.25 NUSD, unrealized PnL of -4.75 NUSD,
			//   position notional value of 95 NUSD
			initialPosition: types.Position{
				TraderAddress:                       sample.AccAddress().String(),
				Pair:                                "BTC:NUSD",
				Size_:                               sdk.NewDec(105),               // 105 BTC
				Margin:                              sdk.MustNewDecFromStr("10.5"), // 10.5 NUSD
				OpenNotional:                        sdk.NewDec(105),               // 105 NUSD
				LastUpdateCumulativePremiumFraction: sdk.ZeroDec(),
				BlockNumber:                         0,
			},
			baseAssetDir:          vpooltypes.Direction_ADD_TO_POOL,
			priorPositionNotional: sdk.NewDec(100),
			quoteAssetDir:         vpooltypes.Direction_REMOVE_FROM_POOL,
			quoteAmountToDecrease: sdk.NewDec(5),
			exchangedBaseAmount:   sdk.MustNewDecFromStr("-5.25"),
			baseAssetLimit:        sdk.MustNewDecFromStr("5.25"),

			expectedBadDebt:            sdk.ZeroDec(),
			expectedFundingPayment:     sdk.MustNewDecFromStr("2.1"),
			expectedUnrealizedPnlAfter: sdk.MustNewDecFromStr("-4.75"),
			expectedRealizedPnl:        sdk.MustNewDecFromStr("-0.25"),
			expectedPositionNotional:   sdk.NewDec(95),

			expectedFinalPositionMargin:       sdk.MustNewDecFromStr("8.15"), // 10.5(old) + (-0.25)(realized PnL) - (2.1)(funding payment)
			expectedFinalPositionSize:         sdk.MustNewDecFromStr("99.75"),
			expectedFinalPositionOpenNotional: sdk.MustNewDecFromStr("99.75"), // 100(position notional) - 5(notional sold) - (-4.75)(unrealized PnL)
		},
		{
			name: "decrease long position, negative PnL, bad debt",
			// user bought in at 100 BTC for 15 NUSD at 10x leverage (1 BTC = 1.5 NUSD)
			// notional value is 150 NUSD
			// BTC drops in value, now its price is 1 BTC = 1 NUSD
			// user has position notional value of 100 NUSD and unrealized PnL of -50 NUSD
			// user decreases position by notional value of 50 NUSD
			// user ends up with realized PnL of -25 NUSD, unrealized PnL of -25 NUSD,
			//   position notional value of 50 NUSD
			initialPosition: types.Position{
				TraderAddress:                       sample.AccAddress().String(),
				Pair:                                "BTC:NUSD",
				Size_:                               sdk.NewDec(100), // 100 BTC
				Margin:                              sdk.NewDec(15),  // 15 NUSD
				OpenNotional:                        sdk.NewDec(150), // 150 NUSD
				LastUpdateCumulativePremiumFraction: sdk.ZeroDec(),
				BlockNumber:                         0,
			},
			baseAssetDir:          vpooltypes.Direction_ADD_TO_POOL,
			priorPositionNotional: sdk.NewDec(100),
			quoteAssetDir:         vpooltypes.Direction_REMOVE_FROM_POOL,
			quoteAmountToDecrease: sdk.NewDec(50),
			exchangedBaseAmount:   sdk.NewDec(-50),
			baseAssetLimit:        sdk.NewDec(50),

			expectedBadDebt:            sdk.NewDec(12),
			expectedFundingPayment:     sdk.NewDec(2),
			expectedUnrealizedPnlAfter: sdk.NewDec(-25),
			expectedRealizedPnl:        sdk.NewDec(-25),
			expectedPositionNotional:   sdk.NewDec(50),

			expectedFinalPositionMargin:       sdk.ZeroDec(), // 15(old) + (-25)(realized PnL) - (2)(funding payment)
			expectedFinalPositionSize:         sdk.NewDec(50),
			expectedFinalPositionOpenNotional: sdk.NewDec(75), // 100(position notional) - 50(notional sold) - (-25)(unrealized PnL)
		},

		/*==========================SHORT POSITIONS===========================*/
		{
			name: "decrease short position, positive PnL",
			// user bought in at 105 BTC for 10.5 NUSD at 10x leverage (1 BTC = 1 NUSD)
			// position and open notional value is 105 NUSD
			// BTC drops in value, now its price is 1.05 BTC = 1 NUSD
			// user has position notional value of 100 NUSD and unrealized PnL of 5 NUSD
			// user decreases position by notional value of 5 NUSD
			// user ends up with realized PnL of 0.25 NUSD, unrealized PnL of 4.75 NUSD,
			//   position notional value of 95 NUSD
			initialPosition: types.Position{
				TraderAddress:                       sample.AccAddress().String(),
				Pair:                                "BTC:NUSD",
				Size_:                               sdk.NewDec(-105),              // -105 BTC
				Margin:                              sdk.MustNewDecFromStr("10.5"), // 10.5 NUSD
				OpenNotional:                        sdk.NewDec(105),               // 105 NUSD
				LastUpdateCumulativePremiumFraction: sdk.ZeroDec(),
				BlockNumber:                         0,
			},
			baseAssetDir:          vpooltypes.Direction_REMOVE_FROM_POOL,
			priorPositionNotional: sdk.NewDec(100),
			quoteAssetDir:         vpooltypes.Direction_ADD_TO_POOL,
			quoteAmountToDecrease: sdk.NewDec(5),
			exchangedBaseAmount:   sdk.MustNewDecFromStr("5.25"),
			baseAssetLimit:        sdk.MustNewDecFromStr("5.25"),

			expectedBadDebt:            sdk.ZeroDec(),
			expectedFundingPayment:     sdk.MustNewDecFromStr("-2.1"),
			expectedUnrealizedPnlAfter: sdk.MustNewDecFromStr("4.75"),
			expectedRealizedPnl:        sdk.MustNewDecFromStr("0.25"),
			expectedPositionNotional:   sdk.NewDec(95),

			expectedFinalPositionMargin:       sdk.MustNewDecFromStr("12.85"), // old(10.5) + (0.25)(realizedPnL) - (-2.1)(fundingPayment)
			expectedFinalPositionSize:         sdk.MustNewDecFromStr("-99.75"),
			expectedFinalPositionOpenNotional: sdk.MustNewDecFromStr("99.75"),
		},
		{
			name: "decrease short position, negative PnL",
			// user bought in at 100 BTC for 10 NUSD at 10x leverage (1 BTC = 1 NUSD)
			// position and open notional value is 100 NUSD
			// BTC increases in value, now its price is 1 BTC = 1.05 NUSD
			// user has position notional value of 105 NUSD and unrealized PnL of -5 NUSD
			// user decreases position by notional value of 5.25 NUSD
			// user ends up with realized PnL of -0.25 NUSD, unrealized PnL of -4.75 NUSD
			//   position notional value of 99.75 NUSD
			initialPosition: types.Position{
				TraderAddress:                       sample.AccAddress().String(),
				Pair:                                "BTC:NUSD",
				Size_:                               sdk.NewDec(-100), // -100 BTC
				Margin:                              sdk.NewDec(10),   // 10 NUSD
				OpenNotional:                        sdk.NewDec(100),  // 100 NUSD
				LastUpdateCumulativePremiumFraction: sdk.ZeroDec(),
				BlockNumber:                         0,
			},
			baseAssetDir:          vpooltypes.Direction_REMOVE_FROM_POOL,
			priorPositionNotional: sdk.NewDec(105),
			quoteAssetDir:         vpooltypes.Direction_ADD_TO_POOL,
			quoteAmountToDecrease: sdk.MustNewDecFromStr("5.25"),
			exchangedBaseAmount:   sdk.NewDec(5),
			baseAssetLimit:        sdk.NewDec(5),

			expectedBadDebt:            sdk.ZeroDec(),
			expectedFundingPayment:     sdk.NewDec(-2),
			expectedUnrealizedPnlAfter: sdk.MustNewDecFromStr("-4.75"),
			expectedRealizedPnl:        sdk.MustNewDecFromStr("-0.25"),
			expectedPositionNotional:   sdk.MustNewDecFromStr("99.75"),

			expectedFinalPositionMargin:       sdk.MustNewDecFromStr("11.75"), // old(10) + (-0.25)(realizedPnL) - (-2)(fundingPayment)
			expectedFinalPositionSize:         sdk.NewDec(-95),
			expectedFinalPositionOpenNotional: sdk.NewDec(95),
		},
		{
			name: "decrease short position, negative PnL, bad debt",
			// user bought in at 100 BTC for 10 NUSD at 10x leverage (1 BTC = 1 NUSD)
			// position and open notional value is 100 NUSD
			// BTC increases in value, now its price is 1 BTC = 1.5 NUSD
			// user has position notional value of 150 NUSD and unrealized PnL of -50 NUSD
			// user decreases position by notional value of 75 NUSD
			// user ends up with realized PnL of -25 NUSD, unrealized PnL of -25 NUSD
			//   position notional value of 75 NUSD
			initialPosition: types.Position{
				TraderAddress:                       sample.AccAddress().String(),
				Pair:                                "BTC:NUSD",
				Size_:                               sdk.NewDec(-100), // -100 BTC
				Margin:                              sdk.NewDec(10),   // 10 NUSD
				OpenNotional:                        sdk.NewDec(100),  // 100 NUSD
				LastUpdateCumulativePremiumFraction: sdk.ZeroDec(),
				BlockNumber:                         0,
			},
			baseAssetDir:          vpooltypes.Direction_REMOVE_FROM_POOL,
			priorPositionNotional: sdk.NewDec(150),
			quoteAssetDir:         vpooltypes.Direction_ADD_TO_POOL,
			quoteAmountToDecrease: sdk.NewDec(75),
			exchangedBaseAmount:   sdk.NewDec(50),
			baseAssetLimit:        sdk.NewDec(50),

			expectedBadDebt:            sdk.NewDec(13), // old(10) + (-25)(realizedPnL) - (-2)(fundingPayment)
			expectedFundingPayment:     sdk.NewDec(-2),
			expectedUnrealizedPnlAfter: sdk.NewDec(-25),
			expectedRealizedPnl:        sdk.NewDec(-25),
			expectedPositionNotional:   sdk.NewDec(75),

			expectedFinalPositionMargin:       sdk.ZeroDec(),
			expectedFinalPositionSize:         sdk.NewDec(-50),
			expectedFinalPositionOpenNotional: sdk.NewDec(50),
		},
	}

	for _, tc := range tests {
		tc := tc
		t.Run(tc.name, func(t *testing.T) {
			perpKeeper, mocks, ctx := getKeeper(t)

			t.Log("mock vpool")
			mocks.mockVpoolKeeper.EXPECT().
				GetBaseAssetPrice(
					ctx,
					BtcNusdPair,
					tc.baseAssetDir,
					/*baseAssetAmount=*/ tc.initialPosition.Size_.Abs(),
				).
				Return( /*quoteAssetAmount=*/ tc.priorPositionNotional, nil)

			mocks.mockVpoolKeeper.EXPECT().
				SwapQuoteForBase(
					ctx,
					BtcNusdPair,
					/*quoteAssetDirection=*/ tc.quoteAssetDir,
					/*quoteAssetAmount=*/ tc.quoteAmountToDecrease,
					/*baseAssetLimit=*/ tc.exchangedBaseAmount.Abs(),
				).Return( /*baseAssetAmount=*/ tc.baseAssetLimit, nil)

			t.Log("set up pair metadata and last cumulative premium fraction")
			perpKeeper.PairMetadataState(ctx).Set(&types.PairMetadata{
				Pair: "BTC:NUSD",
				CumulativePremiumFractions: []sdk.Dec{
					sdk.ZeroDec(),
					sdk.MustNewDecFromStr("0.02"), // 0.02 NUSD / BTC
				},
			})

			t.Log("decrease position")
			resp, err := perpKeeper.decreasePosition(
				ctx,
				tc.initialPosition,
				/*openNotional=*/ tc.quoteAmountToDecrease, // NUSD
				/*baseLimit=*/ tc.baseAssetLimit, // BTC
				/*canOverFluctuationLimit=*/ false,
			)

			require.NoError(t, err)
			assert.EqualValues(t, tc.quoteAmountToDecrease, resp.ExchangedNotionalValue)
			assert.EqualValues(t, tc.expectedBadDebt, resp.BadDebt)
			assert.EqualValues(t, tc.exchangedBaseAmount, resp.ExchangedPositionSize)
			assert.EqualValues(t, tc.expectedFundingPayment, resp.FundingPayment)
			assert.EqualValues(t, tc.expectedRealizedPnl, resp.RealizedPnl)
			assert.EqualValues(t, tc.expectedUnrealizedPnlAfter, resp.UnrealizedPnlAfter)
			assert.EqualValues(t, tc.expectedPositionNotional, resp.PositionNotional)
			assert.EqualValues(t, sdk.ZeroDec(), resp.MarginToVault) // always zero for DecreasePosition

			assert.EqualValues(t, tc.initialPosition.TraderAddress, resp.Position.TraderAddress)
			assert.EqualValues(t, tc.initialPosition.Pair, resp.Position.Pair)
			assert.EqualValues(t, tc.expectedFinalPositionSize, resp.Position.Size_)
			assert.EqualValues(t, tc.expectedFinalPositionMargin, resp.Position.Margin)
			assert.EqualValues(t, tc.expectedFinalPositionOpenNotional, resp.Position.OpenNotional)
			assert.EqualValues(t, sdk.MustNewDecFromStr("0.02"), resp.Position.LastUpdateCumulativePremiumFraction)
			assert.EqualValues(t, ctx.BlockHeight(), resp.Position.BlockNumber)
		})
	}
}

func TestCloseAndOpenReversePosition(t *testing.T) {
	tests := []struct {
		name string
		test func()
	}{
		/*==========================LONG POSITIONS============================*/
		{
			name: "close long position, positive PnL, open short position",
			// user bought in at 100 BTC for 10 NUSD at 10x leverage (1 BTC = 1 NUSD)
			// notional value is 100 NUSD
			// BTC doubles in value, now its price is 1 BTC = 2 NUSD
			// user has position notional value of 200 NUSD and unrealized PnL of +100 NUSD
			// user closes position and opens in reverse direction with 30*10 NUSD
			test: func() {
				perpKeeper, mocks, ctx := getKeeper(t)

				t.Log("set up initial position")
				currentPosition := types.Position{
					TraderAddress:                       sample.AccAddress().String(),
					Pair:                                "BTC:NUSD",
					Size_:                               sdk.NewDec(100), // 100 BTC
					Margin:                              sdk.NewDec(10),  // 10 NUSD
					OpenNotional:                        sdk.NewDec(100), // 100 NUSD
					LastUpdateCumulativePremiumFraction: sdk.ZeroDec(),
					BlockNumber:                         0,
				}
				trader, err := sdk.AccAddressFromBech32(currentPosition.TraderAddress)
				require.NoError(t, err)
				perpKeeper.SetPosition(
					ctx,
					currentPosition.GetAssetPair(),
					trader,
					&currentPosition,
				)

				t.Log("mock vpool")
				mocks.mockVpoolKeeper.EXPECT().
					GetBaseAssetPrice(
						ctx,
						BtcNusdPair,
						vpooltypes.Direction_ADD_TO_POOL,
						/*baseAssetAmount=*/ sdk.NewDec(100),
					).
					Return( /*quoteAssetAmount=*/ sdk.NewDec(200), nil)

				mocks.mockVpoolKeeper.EXPECT().
					SwapBaseForQuote(
						ctx,
						BtcNusdPair,
						/*quoteAssetDirection=*/ vpooltypes.Direction_ADD_TO_POOL,
						/*baseAssetAmount=*/ sdk.NewDec(100),
						/*quoteAssetLimit=*/ sdk.ZeroDec(),
					).Return( /*quoteAssetAmount=*/ sdk.NewDec(200), nil)

				mocks.mockVpoolKeeper.EXPECT().
					SwapQuoteForBase(
						ctx,
						BtcNusdPair,
						/*quoteAssetDirection=*/ vpooltypes.Direction_REMOVE_FROM_POOL,
						/*quoteAssetAmount=*/ sdk.NewDec(100),
						/*baseAssetLimit=*/ sdk.NewDec(50),
					).Return( /*baseAssetLimit=*/ sdk.NewDec(50), nil)

				t.Log("set up pair metadata and last cumulative premium fraction")
				perpKeeper.PairMetadataState(ctx).Set(&types.PairMetadata{
					Pair: "BTC:NUSD",
					CumulativePremiumFractions: []sdk.Dec{
						sdk.ZeroDec(),
						sdk.MustNewDecFromStr("0.02"), // 0.02 NUSD / BTC
					},
				})

				t.Log("close position and open reverse")
				resp, err := perpKeeper.closeAndOpenReversePosition(
					ctx,
					currentPosition,
					/*quoteAssetAmount=*/ sdk.NewDec(30), // NUSD
					/*leverage=*/ sdk.NewDec(10),
					/*baseAssetLimit=*/ sdk.NewDec(150),
				)

				require.NoError(t, err)
				assert.EqualValues(t, sdk.NewDec(300), resp.ExchangedNotionalValue) // 30 * 10
				assert.EqualValues(t, sdk.ZeroDec(), resp.BadDebt)
				assert.EqualValues(t, sdk.NewDec(-150), resp.ExchangedPositionSize) // 100 original + 50 shorted
				assert.EqualValues(t, sdk.NewDec(2), resp.FundingPayment)           // 100 * 0.02
				assert.EqualValues(t, sdk.NewDec(-98), resp.MarginToVault)          // -1 * ( 10(oldMargin) + 100(unrealzedPnL) - 2(fundingPayment) ) + 10
				assert.EqualValues(t, sdk.NewDec(100), resp.RealizedPnl)
				assert.EqualValues(t, sdk.NewDec(100), resp.PositionNotional) // abs(200 - 300)
				assert.EqualValues(t, sdk.ZeroDec(), resp.UnrealizedPnlAfter) // always zero

				assert.EqualValues(t, currentPosition.TraderAddress, resp.Position.TraderAddress)
				assert.EqualValues(t, currentPosition.Pair, resp.Position.Pair)
				assert.EqualValues(t, sdk.NewDec(-50), resp.Position.Size_)
				assert.EqualValues(t, sdk.NewDec(10), resp.Position.Margin)
				assert.EqualValues(t, sdk.NewDec(100), resp.Position.OpenNotional)
				assert.EqualValues(t, sdk.MustNewDecFromStr("0.02"), resp.Position.LastUpdateCumulativePremiumFraction)
				assert.EqualValues(t, ctx.BlockHeight(), resp.Position.BlockNumber)
			},
		},
		{
			name: "close long position, negative PnL, open short position",
			// user bought in at 100 BTC for 10.5 NUSD at 10x leverage (1 BTC = 1.05 NUSD)
			// notional value is 105 NUSD
			// BTC drops in value, now its price is 1 BTC = 1 NUSD
			// user has position notional value of 100 NUSD and unrealized PnL of -5 NUSD
			// user closes position and opens in reverse direction with 30*10 NUSD
			test: func() {
				perpKeeper, mocks, ctx := getKeeper(t)

				t.Log("set up initial position")
				currentPosition := types.Position{
					TraderAddress:                       sample.AccAddress().String(),
					Pair:                                "BTC:NUSD",
					Size_:                               sdk.NewDec(100), // 100 BTC
					Margin:                              sdk.NewDec(11),  // 10.5 NUSD
					OpenNotional:                        sdk.NewDec(105), // 105 NUSD
					LastUpdateCumulativePremiumFraction: sdk.ZeroDec(),
					BlockNumber:                         0,
				}
				trader, err := sdk.AccAddressFromBech32(currentPosition.TraderAddress)
				require.NoError(t, err)
				perpKeeper.SetPosition(
					ctx,
					currentPosition.GetAssetPair(),
					trader,
					&currentPosition,
				)

				t.Log("mock vpool")
				mocks.mockVpoolKeeper.EXPECT().
					GetBaseAssetPrice(
						ctx,
						BtcNusdPair,
						vpooltypes.Direction_ADD_TO_POOL,
						/*baseAssetAmount=*/ sdk.NewDec(100),
					).
					Return( /*quoteAssetAmount=*/ sdk.NewDec(100), nil)

				mocks.mockVpoolKeeper.EXPECT().
					SwapBaseForQuote(
						ctx,
						BtcNusdPair,
						/*quoteAssetDirection=*/ vpooltypes.Direction_ADD_TO_POOL,
						/*baseAssetAmount=*/ sdk.NewDec(100),
						/*quoteAssetLimit=*/ sdk.ZeroDec(),
					).Return( /*quoteAssetAmount=*/ sdk.NewDec(100), nil)

				mocks.mockVpoolKeeper.EXPECT().
					SwapQuoteForBase(
						ctx,
						BtcNusdPair,
						/*quoteAssetDirection=*/ vpooltypes.Direction_REMOVE_FROM_POOL,
						/*quoteAssetAmount=*/ sdk.NewDec(100),
						/*baseAssetLimit=*/ sdk.NewDec(100),
					).Return( /*baseAssetLimit=*/ sdk.NewDec(100), nil)

				t.Log("set up pair metadata and last cumulative premium fraction")
				perpKeeper.PairMetadataState(ctx).Set(&types.PairMetadata{
					Pair: "BTC:NUSD",
					CumulativePremiumFractions: []sdk.Dec{
						sdk.ZeroDec(),
						sdk.MustNewDecFromStr("0.02"), // 0.02 NUSD / BTC
					},
				})

				t.Log("close position")
				resp, err := perpKeeper.closeAndOpenReversePosition(
					ctx,
					currentPosition,
					/*quoteAssetAmount=*/ sdk.NewDec(20), // NUSD
					/*leverage=*/ sdk.NewDec(10),
					/*baseAssetLimit=*/ sdk.NewDec(200),
				)

				require.NoError(t, err)
				assert.EqualValues(t, sdk.NewDec(200), resp.ExchangedNotionalValue) // 20 * 10
				assert.EqualValues(t, sdk.ZeroDec(), resp.BadDebt)
				assert.EqualValues(t, sdk.NewDec(-200), resp.ExchangedPositionSize) // 100 original + 50 shorted
				assert.EqualValues(t, sdk.NewDec(2), resp.FundingPayment)           // 100 * 0.02
				// resp.MarginToVault
				// = -1 * (oldMargin + unrealizedPnL - fundingPayment) + 10
				// = -1 * (11  - 5 - 2 ) + 10
				// =  				  -4 + 10  = 6
				assert.EqualValues(t, sdk.NewDec(6), resp.MarginToVault)
				assert.EqualValues(t, sdk.NewDec(-5), resp.RealizedPnl)
				assert.EqualValues(t, sdk.NewDec(100), resp.PositionNotional) // abs(100 - 200)
				assert.EqualValues(t, sdk.ZeroDec(), resp.UnrealizedPnlAfter) // always zero

				assert.EqualValues(t, currentPosition.TraderAddress, resp.Position.TraderAddress)
				assert.EqualValues(t, currentPosition.Pair, resp.Position.Pair)
				assert.EqualValues(t, sdk.NewDec(-100), resp.Position.Size_)
				assert.EqualValues(t, sdk.NewDec(10), resp.Position.Margin)
				assert.EqualValues(t, sdk.NewDec(100), resp.Position.OpenNotional)
				assert.EqualValues(t, sdk.MustNewDecFromStr("0.02"), resp.Position.LastUpdateCumulativePremiumFraction)
				assert.EqualValues(t, ctx.BlockHeight(), resp.Position.BlockNumber)
			},
		},
		{
			name: "close long position, negative PnL leads to bad debt, cannot close and open reverse",
			// user bought in at 100 BTC for 15 NUSD at 10x leverage (1 BTC = 1.5 NUSD)
			// notional value is 150 NUSD
			// BTC drops in value, now its price is 1 BTC = 1 NUSD
			// user has position notional value of 100 NUSD and unrealized PnL of -50 NUSD
			// user tries to close and open reverse position but cannot because it leads to bad debt
			test: func() {
				perpKeeper, mocks, ctx := getKeeper(t)

				t.Log("set up initial position")
				currentPosition := types.Position{
					TraderAddress:                       sample.AccAddress().String(),
					Pair:                                "BTC:NUSD",
					Size_:                               sdk.NewDec(100), // 100 BTC
					Margin:                              sdk.NewDec(15),  // 15 NUSD
					OpenNotional:                        sdk.NewDec(150), // 150 NUSD
					LastUpdateCumulativePremiumFraction: sdk.ZeroDec(),
					BlockNumber:                         0,
				}
				trader, err := sdk.AccAddressFromBech32(currentPosition.TraderAddress)
				require.NoError(t, err)
				perpKeeper.SetPosition(
					ctx,
					currentPosition.GetAssetPair(),
					trader,
					&currentPosition,
				)

				t.Log("mock vpool")
				mocks.mockVpoolKeeper.EXPECT().
					GetBaseAssetPrice(
						ctx,
						BtcNusdPair,
						vpooltypes.Direction_ADD_TO_POOL,
						/*baseAssetAmount=*/ sdk.NewDec(100),
					).
					Return( /*quoteAssetAmount=*/ sdk.NewDec(100), nil)

				mocks.mockVpoolKeeper.EXPECT().
					SwapBaseForQuote(
						ctx,
						BtcNusdPair,
						/*quoteAssetDirection=*/ vpooltypes.Direction_ADD_TO_POOL,
						/*baseAssetAmount=*/ sdk.NewDec(100),
						/*quoteAssetLimit=*/ sdk.ZeroDec(),
					).Return( /*quoteAssetAmount=*/ sdk.NewDec(100), nil)

				t.Log("set up pair metadata and last cumulative premium fraction")
				perpKeeper.PairMetadataState(ctx).Set(&types.PairMetadata{
					Pair: "BTC:NUSD",
					CumulativePremiumFractions: []sdk.Dec{
						sdk.ZeroDec(),
						sdk.MustNewDecFromStr("0.02"), // 0.02 NUSD / BTC
					},
				})

				t.Log("close position")
				resp, err := perpKeeper.closeAndOpenReversePosition(
					ctx,
					currentPosition,
					/*quoteAssetAmount=*/ sdk.NewDec(20), // NUSD
					/*leverage=*/ sdk.NewDec(10),
					/*baseAssetLimit=*/ sdk.NewDec(200),
				)

				require.Error(t, err)
				require.Nil(t, resp)
			},
		},
		{
			name: "existing long position, positive PnL, zero base asset limit",
			// user bought in at 100 BTC for 10 NUSD at 10x leverage (1 BTC = 1 NUSD)
			// notional value is 100 NUSD
			// BTC doubles in value, now its price is 1 BTC = 2 NUSD
			// user has position notional value of 200 NUSD and unrealized PnL of +100 NUSD
			// user closes position and opens in reverse direction with 30*10 NUSD
			test: func() {
				perpKeeper, mocks, ctx := getKeeper(t)

				t.Log("set up initial position")
				currentPosition := types.Position{
					TraderAddress:                       sample.AccAddress().String(),
					Pair:                                "BTC:NUSD",
					Size_:                               sdk.NewDec(100), // 100 BTC
					Margin:                              sdk.NewDec(10),  // 10 NUSD
					OpenNotional:                        sdk.NewDec(100), // 100 NUSD
					LastUpdateCumulativePremiumFraction: sdk.ZeroDec(),
					BlockNumber:                         0,
				}
				trader, err := sdk.AccAddressFromBech32(currentPosition.TraderAddress)
				require.NoError(t, err)
				perpKeeper.SetPosition(
					ctx,
					currentPosition.GetAssetPair(),
					trader,
					&currentPosition,
				)

				t.Log("mock vpool")
				mocks.mockVpoolKeeper.EXPECT().
					GetBaseAssetPrice(
						ctx,
						BtcNusdPair,
						vpooltypes.Direction_ADD_TO_POOL,
						/*baseAssetAmount=*/ sdk.NewDec(100),
					).
					Return( /*quoteAssetAmount=*/ sdk.NewDec(200), nil)

				mocks.mockVpoolKeeper.EXPECT().
					SwapBaseForQuote(
						ctx,
						BtcNusdPair,
						/*quoteAssetDirection=*/ vpooltypes.Direction_ADD_TO_POOL,
						/*baseAssetAmount=*/ sdk.NewDec(100),
						/*quoteAssetLimit=*/ sdk.ZeroDec(),
					).Return( /*quoteAssetAmount=*/ sdk.NewDec(200), nil)

				mocks.mockVpoolKeeper.EXPECT().
					SwapQuoteForBase(
						ctx,
						BtcNusdPair,
						/*quoteAssetDirection=*/ vpooltypes.Direction_REMOVE_FROM_POOL,
						/*quoteAssetAmount=*/ sdk.NewDec(100),
						/*baseAssetLimit=*/ sdk.ZeroDec(),
					).Return( /*baseAssetLimit=*/ sdk.NewDec(50), nil)

				t.Log("set up pair metadata and last cumulative premium fraction")
				perpKeeper.PairMetadataState(ctx).Set(&types.PairMetadata{
					Pair: "BTC:NUSD",
					CumulativePremiumFractions: []sdk.Dec{
						sdk.ZeroDec(),
						sdk.MustNewDecFromStr("0.02"), // 0.02 NUSD / BTC
					},
				})

				t.Log("close position and open reverse")
				resp, err := perpKeeper.closeAndOpenReversePosition(
					ctx,
					currentPosition,
					/*quoteAssetAmount=*/ sdk.NewDec(30), // NUSD
					/*leverage=*/ sdk.NewDec(10),
					/*baseAssetLimit=*/ sdk.ZeroDec(),
				)

				require.NoError(t, err)
				assert.EqualValues(t, sdk.NewDec(300), resp.ExchangedNotionalValue) // 30 * 10
				assert.EqualValues(t, sdk.ZeroDec(), resp.BadDebt)
				assert.EqualValues(t, sdk.NewDec(-150), resp.ExchangedPositionSize) // 100 original + 50 shorted
				assert.EqualValues(t, sdk.NewDec(2), resp.FundingPayment)           // 100 * 0.02
				assert.EqualValues(t, sdk.NewDec(-98), resp.MarginToVault)          // -1 * ( 10(oldMargin) + 100(unrealzedPnL) - 2(fundingPayment) ) + 10
				assert.EqualValues(t, sdk.NewDec(100), resp.RealizedPnl)
				assert.EqualValues(t, sdk.NewDec(100), resp.PositionNotional) // abs(200 - 300)
				assert.EqualValues(t, sdk.ZeroDec(), resp.UnrealizedPnlAfter) // always zero

				assert.EqualValues(t, currentPosition.TraderAddress, resp.Position.TraderAddress)
				assert.EqualValues(t, currentPosition.Pair, resp.Position.Pair)
				assert.EqualValues(t, sdk.NewDec(-50), resp.Position.Size_)
				assert.EqualValues(t, sdk.NewDec(10), resp.Position.Margin)
				assert.EqualValues(t, sdk.NewDec(100), resp.Position.OpenNotional)
				assert.EqualValues(t, sdk.MustNewDecFromStr("0.02"), resp.Position.LastUpdateCumulativePremiumFraction)
				assert.EqualValues(t, ctx.BlockHeight(), resp.Position.BlockNumber)
			},
		},
		{
			name: "existing long position, positive PnL, small base asset limit",
			// user bought in at 100 BTC for 10 NUSD at 10x leverage (1 BTC = 1 NUSD)
			// notional value is 100 NUSD
			// BTC doubles in value, now its price is 1 BTC = 2 NUSD
			// user has position notional value of 200 NUSD and unrealized PnL of +100 NUSD
			// user closes position and opens in reverse direction with 30*10 NUSD
			// user is unable to do so since the base asset limit is too small
			test: func() {
				perpKeeper, mocks, ctx := getKeeper(t)

				t.Log("set up initial position")
				currentPosition := types.Position{
					TraderAddress:                       sample.AccAddress().String(),
					Pair:                                "BTC:NUSD",
					Size_:                               sdk.NewDec(100), // 100 BTC
					Margin:                              sdk.NewDec(10),  // 10 NUSD
					OpenNotional:                        sdk.NewDec(100), // 100 NUSD
					LastUpdateCumulativePremiumFraction: sdk.ZeroDec(),
					BlockNumber:                         0,
				}
				trader, err := sdk.AccAddressFromBech32(currentPosition.TraderAddress)
				require.NoError(t, err)
				perpKeeper.SetPosition(
					ctx,
					currentPosition.GetAssetPair(),
					trader,
					&currentPosition,
				)

				t.Log("mock vpool")
				mocks.mockVpoolKeeper.EXPECT().
					GetBaseAssetPrice(
						ctx,
						BtcNusdPair,
						vpooltypes.Direction_ADD_TO_POOL,
						/*baseAssetAmount=*/ sdk.NewDec(100),
					).
					Return( /*quoteAssetAmount=*/ sdk.NewDec(200), nil)

				mocks.mockVpoolKeeper.EXPECT().
					SwapBaseForQuote(
						ctx,
						BtcNusdPair,
						/*quoteAssetDirection=*/ vpooltypes.Direction_ADD_TO_POOL,
						/*baseAssetAmount=*/ sdk.NewDec(100),
						/*quoteAssetLimit=*/ sdk.ZeroDec(),
					).Return( /*quoteAssetAmount=*/ sdk.NewDec(200), nil)

				t.Log("set up pair metadata and last cumulative premium fraction")
				perpKeeper.PairMetadataState(ctx).Set(&types.PairMetadata{
					Pair: "BTC:NUSD",
					CumulativePremiumFractions: []sdk.Dec{
						sdk.ZeroDec(),
						sdk.MustNewDecFromStr("0.02"), // 0.02 NUSD / BTC
					},
				})

				t.Log("close position and open reverse")
				resp, err := perpKeeper.closeAndOpenReversePosition(
					ctx,
					currentPosition,
					/*quoteAssetAmount=*/ sdk.NewDec(30), // NUSD
					/*leverage=*/ sdk.NewDec(10),
					/*baseAssetLimit=*/ sdk.NewDec(5),
				)

				require.Error(t, err)
				require.Nil(t, resp)
			},
		},

		/*==========================SHORT POSITIONS===========================*/
		{
			name: "close short position, positive PnL",
			// user opened position at 150 BTC for 15 NUSD at 10x leverage (1 BTC = 1 NUSD)
			// position and open notional value is 150 NUSD
			// BTC drops in value, now its price is 1.5 BTC = 1 NUSD
			// user has position notional value of 100 NUSD and unrealized PnL of +50 NUSD
			// user closes and opens position in reverse with 20*10 notional value
			test: func() {
				perpKeeper, mocks, ctx := getKeeper(t)

				t.Log("set up initial position")
				currentPosition := types.Position{
					TraderAddress:                       sample.AccAddress().String(),
					Pair:                                "BTC:NUSD",
					Size_:                               sdk.NewDec(-150), // -150 BTC
					Margin:                              sdk.NewDec(15),   // 15 NUSD
					OpenNotional:                        sdk.NewDec(150),  // 150 NUSD
					LastUpdateCumulativePremiumFraction: sdk.ZeroDec(),
					BlockNumber:                         0,
				}
				trader, err := sdk.AccAddressFromBech32(currentPosition.TraderAddress)
				require.NoError(t, err)
				perpKeeper.SetPosition(
					ctx,
					currentPosition.GetAssetPair(),
					trader,
					&currentPosition,
				)

				t.Log("mock vpool")
				mocks.mockVpoolKeeper.EXPECT().
					GetBaseAssetPrice(
						ctx,
						BtcNusdPair,
						vpooltypes.Direction_REMOVE_FROM_POOL,
						/*baseAssetAmount=*/ sdk.NewDec(150),
					).
					Return( /*quoteAssetAmount=*/ sdk.NewDec(100), nil)

				mocks.mockVpoolKeeper.EXPECT().
					SwapBaseForQuote(
						ctx,
						BtcNusdPair,
						/*baseAssetDirection=*/ vpooltypes.Direction_REMOVE_FROM_POOL,
						/*baseAssetAmount=*/ sdk.NewDec(150),
						/*quoteAssetLimit=*/ sdk.ZeroDec(),
					).Return( /*quoteAssetAmount=*/ sdk.NewDec(100), nil)

				mocks.mockVpoolKeeper.EXPECT().
					SwapQuoteForBase(
						ctx,
						BtcNusdPair,
						/*quoteAssetDirection=*/ vpooltypes.Direction_ADD_TO_POOL,
						/*quoteAssetAmount=*/ sdk.NewDec(100),
						/*baseAssetLimit=*/ sdk.NewDec(150),
					).Return( /*baseAssetAmount=*/ sdk.NewDec(150), nil)

				t.Log("set up pair metadata and last cumulative premium fraction")
				perpKeeper.PairMetadataState(ctx).Set(&types.PairMetadata{
					Pair: "BTC:NUSD",
					CumulativePremiumFractions: []sdk.Dec{
						sdk.ZeroDec(),
						sdk.MustNewDecFromStr("0.02"), // 0.02 NUSD / BTC
					},
				})

				t.Log("close position and open reverse")
				resp, err := perpKeeper.closeAndOpenReversePosition(
					ctx,
					currentPosition,
					/*quoteAssetAmount=*/ sdk.NewDec(20), // NUSD
					/*leverage=*/ sdk.NewDec(10),
					/*baseAssetAmountLimit=*/ sdk.NewDec(300),
				)

				require.NoError(t, err)
				assert.EqualValues(t, sdk.NewDec(200).String(), resp.ExchangedNotionalValue.String()) // 20 * 10
				assert.EqualValues(t, sdk.ZeroDec().String(), resp.BadDebt.String())
				assert.EqualValues(t, sdk.NewDec(300), resp.ExchangedPositionSize)           // 150 + 150
				assert.EqualValues(t, sdk.NewDec(-3).String(), resp.FundingPayment.String()) // -150 * 0.02
				assert.EqualValues(t, sdk.NewDec(50), resp.RealizedPnl)                      // 150 - 100
				assert.EqualValues(t, sdk.ZeroDec(), resp.UnrealizedPnlAfter)
				assert.EqualValues(t, sdk.NewDec(100), resp.PositionNotional)                // abs(100 - 200)
				assert.EqualValues(t, sdk.NewDec(-58).String(), resp.MarginToVault.String()) // -1 * ( 15(oldMargin) + 50(PnL) - (-3)(fundingPayment) ) + 10

				assert.EqualValues(t, currentPosition.TraderAddress, resp.Position.TraderAddress)
				assert.EqualValues(t, currentPosition.Pair, resp.Position.Pair)
				assert.EqualValues(t, sdk.NewDec(150), resp.Position.Size_)
				assert.EqualValues(t, sdk.NewDec(10).String(), resp.Position.Margin.String())
				assert.EqualValues(t, sdk.NewDec(100), resp.Position.OpenNotional)
				assert.EqualValues(t, sdk.MustNewDecFromStr("0.02"), resp.Position.LastUpdateCumulativePremiumFraction)
				assert.EqualValues(t, ctx.BlockHeight(), resp.Position.BlockNumber)
			},
		},
		{
			name: "close short position, negative PnL",
			// user bought in at 100 BTC for 10 NUSD at 10x leverage (1 BTC = 1 NUSD)
			// position and open notional value is 100 NUSD
			// BTC increases in value, now its price is 1.05 BTC = 1 NUSD
			// user has position notional value of 105 NUSD and unrealized PnL of -5 NUSD
			// user closes and opens reverse with 21 * 10 notional value
			test: func() {
				perpKeeper, mocks, ctx := getKeeper(t)

				t.Log("set up initial position")
				currentPosition := types.Position{
					TraderAddress:                       sample.AccAddress().String(),
					Pair:                                "BTC:NUSD",
					Size_:                               sdk.NewDec(-100), // -100 BTC
					Margin:                              sdk.NewDec(10),   // 10 NUSD
					OpenNotional:                        sdk.NewDec(100),  // 100 NUSD
					LastUpdateCumulativePremiumFraction: sdk.ZeroDec(),
					BlockNumber:                         0,
				}
				trader, err := sdk.AccAddressFromBech32(currentPosition.TraderAddress)
				require.NoError(t, err)
				perpKeeper.SetPosition(
					ctx,
					currentPosition.GetAssetPair(),
					trader,
					&currentPosition,
				)

				t.Log("mock vpool")
				mocks.mockVpoolKeeper.EXPECT().
					GetBaseAssetPrice(
						ctx,
						BtcNusdPair,
						vpooltypes.Direction_REMOVE_FROM_POOL,
						/*baseAssetAmount=*/ sdk.NewDec(100),
					).
					Return( /*quoteAssetAmount=*/ sdk.NewDec(105), nil)

				mocks.mockVpoolKeeper.EXPECT().
					SwapBaseForQuote(
						ctx,
						BtcNusdPair,
						/*baseAssetDirection=*/ vpooltypes.Direction_REMOVE_FROM_POOL,
						/*baseAssetAmount=*/ sdk.NewDec(100),
						/*quoteAssetLimit=*/ sdk.ZeroDec(),
					).Return( /*quoteAssetAmount=*/ sdk.NewDec(105), nil)

				mocks.mockVpoolKeeper.EXPECT().
					SwapQuoteForBase(
						ctx,
						BtcNusdPair,
						/*quoteAssetDirection=*/ vpooltypes.Direction_ADD_TO_POOL,
						/*quoteAssetAmount=*/ sdk.NewDec(105),
						/*baseAssetLimit=*/ sdk.NewDec(100),
					).Return( /*baseAssetAmount=*/ sdk.NewDec(100), nil)

				t.Log("set up pair metadata and last cumulative premium fraction")
				perpKeeper.PairMetadataState(ctx).Set(&types.PairMetadata{
					Pair: "BTC:NUSD",
					CumulativePremiumFractions: []sdk.Dec{
						sdk.ZeroDec(),
						sdk.MustNewDecFromStr("0.02"), // 0.02 NUSD / BTC
					},
				})

				t.Log("close position")
				resp, err := perpKeeper.closeAndOpenReversePosition(
					ctx,
					currentPosition,
					/*quoteAssetAmount=*/ sdk.NewDec(21), // NUSD
					/*leverage=*/ sdk.NewDec(10),
					/*baseAssetAmountLimit=*/ sdk.NewDec(200),
				)

				require.NoError(t, err)
				assert.EqualValues(t, sdk.NewDec(210).String(), resp.ExchangedNotionalValue.String()) // 21 * 10
				assert.EqualValues(t, sdk.ZeroDec().String(), resp.BadDebt.String())
				assert.EqualValues(t, sdk.NewDec(200), resp.ExchangedPositionSize) // 150 + 150
				assert.EqualValues(t, sdk.NewDec(-2), resp.FundingPayment)         // -100 * 0.03
				assert.EqualValues(t, sdk.NewDec(-5), resp.RealizedPnl)            // 150 - 100
				assert.EqualValues(t, sdk.ZeroDec(), resp.UnrealizedPnlAfter)
				assert.EqualValues(t, sdk.NewDec(105), resp.PositionNotional)                             // abs(105 - 210)
				assert.EqualValues(t, sdk.MustNewDecFromStr("3.5").String(), resp.MarginToVault.String()) // -1 * ( 10(oldMargin) + (-5))(PnL) - (-2)(fundingPayment) ) + 10.5

				assert.EqualValues(t, currentPosition.TraderAddress, resp.Position.TraderAddress)
				assert.EqualValues(t, currentPosition.Pair, resp.Position.Pair)
				assert.EqualValues(t, sdk.NewDec(100), resp.Position.Size_)
				assert.EqualValues(t, sdk.MustNewDecFromStr("10.5").String(), resp.Position.Margin.String())
				assert.EqualValues(t, sdk.NewDec(105), resp.Position.OpenNotional)
				assert.EqualValues(t, sdk.MustNewDecFromStr("0.02"), resp.Position.LastUpdateCumulativePremiumFraction)
				assert.EqualValues(t, ctx.BlockHeight(), resp.Position.BlockNumber)
			},
		},
		{
			name: "close short position, negative PnL leads to bad debt",
			// user bought in at 100 BTC for 10 NUSD at 10x leverage (1 BTC = 1 NUSD)
			// position and open notional value is 100 NUSD
			// BTC increases in value, now its price is 1.5 BTC = 1 NUSD
			// user has position notional value of 150 NUSD and unrealized PnL of -50 NUSD
			// user tries to close and open reverse position but cannot due to being underwater
			test: func() {
				perpKeeper, mocks, ctx := getKeeper(t)

				t.Log("set up initial position")
				currentPosition := types.Position{
					TraderAddress:                       sample.AccAddress().String(),
					Pair:                                "BTC:NUSD",
					Size_:                               sdk.NewDec(-100), // -100 BTC
					Margin:                              sdk.NewDec(10),   // 10 NUSD
					OpenNotional:                        sdk.NewDec(100),  // 100 NUSD
					LastUpdateCumulativePremiumFraction: sdk.ZeroDec(),
					BlockNumber:                         0,
				}
				trader, err := sdk.AccAddressFromBech32(currentPosition.TraderAddress)
				require.NoError(t, err)
				perpKeeper.SetPosition(
					ctx,
					currentPosition.GetAssetPair(),
					trader,
					&currentPosition,
				)

				t.Log("mock vpool")
				mocks.mockVpoolKeeper.EXPECT().
					GetBaseAssetPrice(
						ctx,
						BtcNusdPair,
						vpooltypes.Direction_REMOVE_FROM_POOL,
						/*baseAssetAmount=*/ sdk.NewDec(100),
					).
					Return( /*quoteAssetAmount=*/ sdk.NewDec(150), nil)

				mocks.mockVpoolKeeper.EXPECT().
					SwapBaseForQuote(
						ctx,
						BtcNusdPair,
						/*baseAssetDirection=*/ vpooltypes.Direction_REMOVE_FROM_POOL,
						/*baseAssetAmount=*/ sdk.NewDec(100),
						/*quoteAssetLimit=*/ sdk.ZeroDec(),
					).Return( /*quoteAssetAmount=*/ sdk.NewDec(150), nil)

				t.Log("set up pair metadata and last cumulative premium fraction")
				perpKeeper.PairMetadataState(ctx).Set(&types.PairMetadata{
					Pair: "BTC:NUSD",
					CumulativePremiumFractions: []sdk.Dec{
						sdk.ZeroDec(),
						sdk.MustNewDecFromStr("0.02"), // 0.02 NUSD / BTC
					},
				})

				t.Log("close position")
				resp, err := perpKeeper.closeAndOpenReversePosition(
					ctx,
					currentPosition,
					/*quoteAssetAmount=*/ sdk.NewDec(21), // NUSD
					/*leverage=*/ sdk.NewDec(10),
					/*baseAssetAmountLimit=*/ sdk.NewDec(200),
				)

				require.Error(t, err)
				require.Nil(t, resp)
			},
		},
		{
			name: "close short position, positive PnL, no base amount limit",
			// user opened position at 150 BTC for 15 NUSD at 10x leverage (1 BTC = 1 NUSD)
			// position and open notional value is 150 NUSD
			// BTC drops in value, now its price is 1.5 BTC = 1 NUSD
			// user has position notional value of 100 NUSD and unrealized PnL of +50 NUSD
			// user closes and opens position in reverse with 20*10 notional value
			test: func() {
				perpKeeper, mocks, ctx := getKeeper(t)

				t.Log("set up initial position")
				currentPosition := types.Position{
					TraderAddress:                       sample.AccAddress().String(),
					Pair:                                "BTC:NUSD",
					Size_:                               sdk.NewDec(-150), // -150 BTC
					Margin:                              sdk.NewDec(15),   // 15 NUSD
					OpenNotional:                        sdk.NewDec(150),  // 150 NUSD
					LastUpdateCumulativePremiumFraction: sdk.ZeroDec(),
					BlockNumber:                         0,
				}
				trader, err := sdk.AccAddressFromBech32(currentPosition.TraderAddress)
				require.NoError(t, err)
				perpKeeper.SetPosition(
					ctx,
					currentPosition.GetAssetPair(),
					trader,
					&currentPosition,
				)

				t.Log("mock vpool")
				mocks.mockVpoolKeeper.EXPECT().
					GetBaseAssetPrice(
						ctx,
						BtcNusdPair,
						vpooltypes.Direction_REMOVE_FROM_POOL,
						/*baseAssetAmount=*/ sdk.NewDec(150),
					).
					Return( /*quoteAssetAmount=*/ sdk.NewDec(100), nil)

				mocks.mockVpoolKeeper.EXPECT().
					SwapBaseForQuote(
						ctx,
						BtcNusdPair,
						/*baseAssetDirection=*/ vpooltypes.Direction_REMOVE_FROM_POOL,
						/*baseAssetAmount=*/ sdk.NewDec(150),
						/*quoteAssetLimit=*/ sdk.ZeroDec(),
					).Return( /*quoteAssetAmount=*/ sdk.NewDec(100), nil)

				mocks.mockVpoolKeeper.EXPECT().
					SwapQuoteForBase(
						ctx,
						BtcNusdPair,
						/*quoteAssetDirection=*/ vpooltypes.Direction_ADD_TO_POOL,
						/*quoteAssetAmount=*/ sdk.NewDec(100),
						/*baseAssetLimit=*/ sdk.ZeroDec(),
					).Return( /*baseAssetAmount=*/ sdk.NewDec(150), nil)

				t.Log("set up pair metadata and last cumulative premium fraction")
				perpKeeper.PairMetadataState(ctx).Set(&types.PairMetadata{
					Pair: "BTC:NUSD",
					CumulativePremiumFractions: []sdk.Dec{
						sdk.ZeroDec(),
						sdk.MustNewDecFromStr("0.02"), // 0.02 NUSD / BTC
					},
				})

				t.Log("close position and open reverse")
				resp, err := perpKeeper.closeAndOpenReversePosition(
					ctx,
					currentPosition,
					/*quoteAssetAmount=*/ sdk.NewDec(20), // NUSD
					/*leverage=*/ sdk.NewDec(10),
					/*baseAssetAmountLimit=*/ sdk.ZeroDec(),
				)

				require.NoError(t, err)
				assert.EqualValues(t, sdk.NewDec(200).String(), resp.ExchangedNotionalValue.String()) // 20 * 10
				assert.EqualValues(t, sdk.ZeroDec().String(), resp.BadDebt.String())
				assert.EqualValues(t, sdk.NewDec(300), resp.ExchangedPositionSize)           // 150 + 150
				assert.EqualValues(t, sdk.NewDec(-3).String(), resp.FundingPayment.String()) // -150 * 0.02
				assert.EqualValues(t, sdk.NewDec(50), resp.RealizedPnl)                      // 150 - 100
				assert.EqualValues(t, sdk.ZeroDec(), resp.UnrealizedPnlAfter)
				assert.EqualValues(t, sdk.NewDec(100), resp.PositionNotional)                // abs(100 - 200)
				assert.EqualValues(t, sdk.NewDec(-58).String(), resp.MarginToVault.String()) // -1 * ( 15(oldMargin) + 50(PnL) - (-3)(fundingPayment) ) + 10

				assert.EqualValues(t, currentPosition.TraderAddress, resp.Position.TraderAddress)
				assert.EqualValues(t, currentPosition.Pair, resp.Position.Pair)
				assert.EqualValues(t, sdk.NewDec(150), resp.Position.Size_)
				assert.EqualValues(t, sdk.NewDec(10).String(), resp.Position.Margin.String())
				assert.EqualValues(t, sdk.NewDec(100), resp.Position.OpenNotional)
				assert.EqualValues(t, sdk.MustNewDecFromStr("0.02"), resp.Position.LastUpdateCumulativePremiumFraction)
				assert.EqualValues(t, ctx.BlockHeight(), resp.Position.BlockNumber)
			},
		},
		{
			name: "close short position, positive PnL, small base asset limit",
			// user opened position at 150 BTC for 15 NUSD at 10x leverage (1 BTC = 1 NUSD)
			// position and open notional value is 150 NUSD
			// BTC drops in value, now its price is 1.5 BTC = 1 NUSD
			// user has position notional value of 100 NUSD and unrealized PnL of +50 NUSD
			// user closes and opens position in reverse with 20*10 notional value
			// user is unable to do so since the base asset limit is too small
			test: func() {
				perpKeeper, mocks, ctx := getKeeper(t)

				t.Log("set up initial position")
				currentPosition := types.Position{
					TraderAddress:                       sample.AccAddress().String(),
					Pair:                                "BTC:NUSD",
					Size_:                               sdk.NewDec(-150), // -150 BTC
					Margin:                              sdk.NewDec(15),   // 15 NUSD
					OpenNotional:                        sdk.NewDec(150),  // 150 NUSD
					LastUpdateCumulativePremiumFraction: sdk.ZeroDec(),
					BlockNumber:                         0,
				}
				trader, err := sdk.AccAddressFromBech32(currentPosition.TraderAddress)
				require.NoError(t, err)
				perpKeeper.SetPosition(
					ctx,
					currentPosition.GetAssetPair(),
					trader,
					&currentPosition,
				)

				t.Log("mock vpool")
				mocks.mockVpoolKeeper.EXPECT().
					GetBaseAssetPrice(
						ctx,
						BtcNusdPair,
						vpooltypes.Direction_REMOVE_FROM_POOL,
						/*baseAssetAmount=*/ sdk.NewDec(150),
					).
					Return( /*quoteAssetAmount=*/ sdk.NewDec(100), nil)

				mocks.mockVpoolKeeper.EXPECT().
					SwapBaseForQuote(
						ctx,
						BtcNusdPair,
						/*baseAssetDirection=*/ vpooltypes.Direction_REMOVE_FROM_POOL,
						/*baseAssetAmount=*/ sdk.NewDec(150),
						/*quoteAssetLimit=*/ sdk.ZeroDec(),
					).Return( /*quoteAssetAmount=*/ sdk.NewDec(100), nil)

				t.Log("set up pair metadata and last cumulative premium fraction")
				perpKeeper.PairMetadataState(ctx).Set(&types.PairMetadata{
					Pair: "BTC:NUSD",
					CumulativePremiumFractions: []sdk.Dec{
						sdk.ZeroDec(),
						sdk.MustNewDecFromStr("0.02"), // 0.02 NUSD / BTC
					},
				})

				t.Log("close position and open reverse")
				resp, err := perpKeeper.closeAndOpenReversePosition(
					ctx,
					currentPosition,
					/*quoteAssetAmount=*/ sdk.NewDec(20), // NUSD
					/*leverage=*/ sdk.NewDec(10),
					/*baseAssetAmountLimit=*/ sdk.NewDec(5),
				)

				require.Error(t, err)
				require.Nil(t, resp)
			},
		},
	}

	for _, tc := range tests {
		tc := tc
		t.Run(tc.name, func(t *testing.T) {
			tc.test()
		})
	}
}

<<<<<<< HEAD
func TestTransferFee(t *testing.T) {
	tests := []struct {
		name string
		test func()
	}{
		{
			name: "not enough fund for spread - error",
			test: func() {
				perpKeeper, mocks, ctx := getKeeper(t)
				pair, err := common.NewAssetPairFromStr("btc:usdc")
				perpKeeper.SetParams(ctx, types.DefaultParams())
				metadata := &types.PairMetadata{
					Pair: pair.String(),
				}
				perpKeeper.PairMetadata().Set(ctx, metadata)
				assert.NoError(t, err)
				trader := sample.AccAddress()

				positionNotional := sdk.NewDec(5_000)
				expectedError := fmt.Errorf("trader missing funds for spread")
				mocks.mockBankKeeper.EXPECT().SendCoinsFromAccountToModule(
					ctx, trader, types.PerpEFModuleAccount,
					sdk.NewCoins(sdk.NewInt64Coin(pair.GetQuoteTokenDenom(), 5))).
					Return(expectedError)
				// toll = quote * tollRatio
				// spread = quote * spreadRatio
				_, err = perpKeeper.transferFee(ctx, pair, trader, positionNotional)
				require.ErrorContains(t, err, expectedError.Error())
			},
		},
		{
			name: "not enough fund for toll - error",
			test: func() {
				perpKeeper, mocks, ctx := getKeeper(t)
				pair, err := common.NewAssetPairFromStr("btc:usdc")
				perpKeeper.SetParams(ctx, types.DefaultParams())
				metadata := &types.PairMetadata{
					Pair: pair.String(),
				}
				perpKeeper.PairMetadata().Set(ctx, metadata)
				assert.NoError(t, err)
				trader := sample.AccAddress()

				positionNotional := sdk.NewDec(5_000)
				mocks.mockBankKeeper.EXPECT().SendCoinsFromAccountToModule(
					ctx, trader, types.PerpEFModuleAccount,
					sdk.NewCoins(sdk.NewInt64Coin(pair.GetQuoteTokenDenom(), 5)),
				).Return(nil)
				// toll = quote * tollRatio
				// spread = quote * spreadRatio
				expectedError := fmt.Errorf("trader missing funds for toll")
				mocks.mockBankKeeper.EXPECT().SendCoinsFromAccountToModule(
					ctx,
					/* from */ trader,
					/* to */ types.FeePoolModuleAccount,
					// Q: Why do we need FeePoolModuleAccount?
					// Q: Why not just use ModuleName for fees?
					sdk.NewCoins(sdk.NewInt64Coin(pair.GetQuoteTokenDenom(), 5)),
				).Return(expectedError)

				_, err = perpKeeper.transferFee(ctx, pair, trader, positionNotional)
				require.ErrorContains(t, err, expectedError.Error())
			},
=======
func TestClosePosition(t *testing.T) {
	tests := []struct {
		name string

		initialPosition     types.Position
		baseAssetDir        vpooltypes.Direction
		newPositionNotional sdk.Dec

		expectedFundingPayment sdk.Dec
		expectedBadDebt        sdk.Dec
		expectedRealizedPnl    sdk.Dec
		expectedMarginToVault  sdk.Dec
	}{
		{
			name: "long position, positive PnL",
			// user bought in at 100 BTC for 10 NUSD at 10x leverage (1 BTC = 1 NUSD)
			// notional value is 100 NUSD
			// BTC doubles in value, now its price is 1 BTC = 2 NUSD
			// user has position notional value of 200 NUSD and unrealized PnL of +100 NUSD
			// user closes position
			// user ends up with realized PnL of +100 NUSD, unrealized PnL after of 0 NUSD,
			//   position notional value of 0 NUSD
			initialPosition: types.Position{
				TraderAddress:                       sample.AccAddress().String(),
				Pair:                                "BTC:NUSD",
				Size_:                               sdk.NewDec(100), // 100 BTC
				Margin:                              sdk.NewDec(10),  // 10 NUSD
				OpenNotional:                        sdk.NewDec(100), // 100 NUSD
				LastUpdateCumulativePremiumFraction: sdk.ZeroDec(),
				BlockNumber:                         0,
			},
			baseAssetDir:        vpooltypes.Direction_ADD_TO_POOL,
			newPositionNotional: sdk.NewDec(200),

			expectedBadDebt:        sdk.ZeroDec(),
			expectedFundingPayment: sdk.NewDec(2),
			expectedRealizedPnl:    sdk.NewDec(100),
			expectedMarginToVault:  sdk.NewDec(-108),
		},
		{
			name: "close long position, negative PnL",
			// user bought in at 105 BTC for 10.5 NUSD at 10x leverage (1 BTC = 1 NUSD)
			//   position and open notional value is 105 NUSD
			// BTC drops in value, now its price is 1.05 BTC = 1 NUSD
			// user has position notional value of 100 NUSD and unrealized PnL of -5 NUSD
			// user closes position
			// user ends up with realized PnL of -5 NUSD, unrealized PnL of 0 NUSD,
			//   position notional value of 0 NUSD
			initialPosition: types.Position{
				TraderAddress:                       sample.AccAddress().String(),
				Pair:                                "BTC:NUSD",
				Size_:                               sdk.NewDec(105),               // 105 BTC
				Margin:                              sdk.MustNewDecFromStr("10.5"), // 10.5 NUSD
				OpenNotional:                        sdk.NewDec(105),               // 105 NUSD
				LastUpdateCumulativePremiumFraction: sdk.ZeroDec(),
				BlockNumber:                         0,
			},
			baseAssetDir:        vpooltypes.Direction_ADD_TO_POOL,
			newPositionNotional: sdk.NewDec(100),

			expectedBadDebt:        sdk.ZeroDec(),
			expectedFundingPayment: sdk.MustNewDecFromStr("2.1"),
			expectedRealizedPnl:    sdk.NewDec(-5),
			expectedMarginToVault:  sdk.MustNewDecFromStr("-3.4"), // 10.5(old) + (-5)(realized PnL) - (2.1)(funding payment)
		},

		/*==========================SHORT POSITIONS===========================*/
		{
			name: "close short position, positive PnL",
			// user bought in at 105 BTC for 10.5 NUSD at 10x leverage (1 BTC = 1 NUSD)
			// position and open notional value is 105 NUSD
			// BTC drops in value, now its price is 1.05 BTC = 1 NUSD
			// user has position notional value of 100 NUSD and unrealized PnL of 5 NUSD
			// user closes position
			// user ends up with realized PnL of 5 NUSD, unrealized PnL of 0 NUSD,
			//   position notional value of 0 NUSD
			initialPosition: types.Position{
				TraderAddress:                       sample.AccAddress().String(),
				Pair:                                "BTC:NUSD",
				Size_:                               sdk.NewDec(-105),              // -105 BTC
				Margin:                              sdk.MustNewDecFromStr("10.5"), // 10.5 NUSD
				OpenNotional:                        sdk.NewDec(105),               // 105 NUSD
				LastUpdateCumulativePremiumFraction: sdk.ZeroDec(),
				BlockNumber:                         0,
			},
			baseAssetDir:        vpooltypes.Direction_REMOVE_FROM_POOL,
			newPositionNotional: sdk.NewDec(100),

			expectedBadDebt:        sdk.ZeroDec(),
			expectedFundingPayment: sdk.MustNewDecFromStr("-2.1"),
			expectedRealizedPnl:    sdk.NewDec(5),
			expectedMarginToVault:  sdk.MustNewDecFromStr("-17.6"), // old(10.5) + (5)(realizedPnL) - (-2.1)(fundingPayment)
		},
		{
			name: "decrease short position, negative PnL",
			// user bought in at 100 BTC for 10 NUSD at 10x leverage (1 BTC = 1 NUSD)
			// position and open notional value is 100 NUSD
			// BTC increases in value, now its price is 1 BTC = 1.05 NUSD
			// user has position notional value of 105 NUSD and unrealized PnL of -5 NUSD
			// user closes their position
			// user ends up with realized PnL of -5 NUSD, unrealized PnL of 0 NUSD
			//   position notional value of 0 NUSD
			initialPosition: types.Position{
				TraderAddress:                       sample.AccAddress().String(),
				Pair:                                "BTC:NUSD",
				Size_:                               sdk.NewDec(-100), // -100 BTC
				Margin:                              sdk.NewDec(10),   // 10 NUSD
				OpenNotional:                        sdk.NewDec(100),  // 100 NUSD
				LastUpdateCumulativePremiumFraction: sdk.ZeroDec(),
				BlockNumber:                         0,
			},
			baseAssetDir:        vpooltypes.Direction_REMOVE_FROM_POOL,
			newPositionNotional: sdk.NewDec(105),

			expectedBadDebt:        sdk.ZeroDec(),
			expectedFundingPayment: sdk.NewDec(-2),
			expectedRealizedPnl:    sdk.NewDec(-5),
			expectedMarginToVault:  sdk.NewDec(-7), // old(10) + (-0.25)(realizedPnL) - (-2)(fundingPayment)
		},
	}

	for _, tc := range tests {
		tc := tc
		t.Run(tc.name, func(t *testing.T) {
			perpKeeper, mocks, ctx := getKeeper(t)
			traderAddr, err := sdk.AccAddressFromBech32(tc.initialPosition.TraderAddress)
			require.NoError(t, err)
			assetPair, err := common.NewAssetPair(tc.initialPosition.Pair)
			require.NoError(t, err)

			t.Log("set position")
			perpKeeper.SetPosition(ctx, assetPair, traderAddr, &tc.initialPosition)

			t.Log("set params")
			params := types.DefaultParams()
			params.SpreadRatio = 0
			params.TollRatio = 0
			perpKeeper.SetParams(ctx, params)

			t.Log("mock vpool keeper")
			mocks.mockVpoolKeeper.EXPECT().
				GetBaseAssetPrice(
					ctx,
					BtcNusdPair,
					tc.baseAssetDir,
					/*baseAssetAmount=*/ tc.initialPosition.Size_.Abs(),
				).
				AnyTimes().
				Return( /*quoteAssetAmount=*/ tc.newPositionNotional, nil)

			mocks.mockVpoolKeeper.EXPECT().
				SwapBaseForQuote(
					ctx,
					BtcNusdPair,
					/*baseAssetDirection=*/ tc.baseAssetDir,
					/*baseAssetAmount=*/ tc.initialPosition.Size_.Abs(),
					/*quoteAssetLimit=*/ sdk.ZeroDec(),
				).Return( /*quoteAssetAmount=*/ tc.newPositionNotional, nil)

			mocks.mockVpoolKeeper.EXPECT().
				GetSpotPrice(
					ctx,
					assetPair,
				).Return(
				tc.newPositionNotional.Quo(tc.initialPosition.Size_.Abs()),
				nil,
			)

			t.Log("mock bank keeper")
			t.Logf("expecting sending: %s", sdk.NewCoin(assetPair.GetQuoteTokenDenom(), tc.expectedMarginToVault.RoundInt().Abs()))
			mocks.mockBankKeeper.EXPECT().SendCoinsFromModuleToAccount(
				ctx,
				types.VaultModuleAccount,
				traderAddr,
				sdk.NewCoins(
					sdk.NewCoin(
						/* NUSD */ assetPair.GetQuoteTokenDenom(),
						tc.expectedMarginToVault.RoundInt().Abs(),
					),
				),
			).Return(nil)

			mocks.mockBankKeeper.EXPECT().GetBalance(ctx, sdk.AccAddress{0x1, 0x2, 0x3}, assetPair.GetQuoteTokenDenom()).
				Return(sdk.NewCoin("NUSD", sdk.NewInt(100000000000)))
			mocks.mockAccountKeeper.EXPECT().GetModuleAddress(types.VaultModuleAccount).
				Return(sdk.AccAddress{0x1, 0x2, 0x3})

			t.Log("set up pair metadata and last cumulative premium fraction")
			perpKeeper.PairMetadataState(ctx).Set(&types.PairMetadata{
				Pair: "BTC:NUSD",
				CumulativePremiumFractions: []sdk.Dec{
					sdk.MustNewDecFromStr("0.02"), // 0.02 NUSD / BTC
				},
			})

			t.Log("close position")
			resp, err := perpKeeper.ClosePosition(
				ctx,
				assetPair,
				traderAddr,
			)

			require.NoError(t, err)
			assert.EqualValues(t, tc.newPositionNotional, resp.ExchangedNotionalValue)
			assert.EqualValues(t, tc.expectedBadDebt, resp.BadDebt)
			assert.EqualValues(t, tc.initialPosition.Size_.Neg(), resp.ExchangedPositionSize)
			assert.EqualValues(t, tc.expectedFundingPayment, resp.FundingPayment)
			assert.EqualValues(t, tc.expectedRealizedPnl, resp.RealizedPnl)
			assert.EqualValues(t, tc.expectedMarginToVault, resp.MarginToVault)
			assert.EqualValues(t, sdk.ZeroDec(), resp.PositionNotional)   // always zero
			assert.EqualValues(t, sdk.ZeroDec(), resp.UnrealizedPnlAfter) // always zero

			assert.EqualValues(t, tc.initialPosition.TraderAddress, resp.Position.TraderAddress)
			assert.EqualValues(t, tc.initialPosition.Pair, resp.Position.Pair)
			assert.EqualValues(t, sdk.ZeroDec(), resp.Position.Margin)       // alwayz zero
			assert.EqualValues(t, sdk.ZeroDec(), resp.Position.OpenNotional) // always zero
			assert.EqualValues(t, sdk.ZeroDec(), resp.Position.Size_)        // always zero
			assert.EqualValues(t, sdk.MustNewDecFromStr("0.02"), resp.Position.LastUpdateCumulativePremiumFraction)
			assert.EqualValues(t, ctx.BlockHeight(), resp.Position.BlockNumber)

			testutilevents.RequireHasTypedEvent(t, ctx, &types.PositionChangedEvent{
				Pair:                  tc.initialPosition.Pair,
				TraderAddress:         tc.initialPosition.TraderAddress,
				Margin:                sdk.NewInt64Coin(assetPair.GetQuoteTokenDenom(), 0),
				PositionNotional:      sdk.ZeroDec(),
				ExchangedPositionSize: tc.initialPosition.Size_.Neg(),
				PositionSize:          sdk.ZeroDec(),
				RealizedPnl:           tc.expectedRealizedPnl,
				UnrealizedPnlAfter:    sdk.ZeroDec(),
				BadDebt:               sdk.ZeroDec(),
				LiquidationPenalty:    sdk.ZeroDec(),
				SpotPrice:             tc.newPositionNotional.Quo(tc.initialPosition.Size_.Abs()),
				FundingPayment:        sdk.MustNewDecFromStr("0.02").Mul(tc.initialPosition.Size_),
				TransactionFee:        sdk.NewInt64Coin(assetPair.GetQuoteTokenDenom(), 0),
				BlockHeight:           ctx.BlockHeight(),
				BlockTimeMs:           ctx.BlockTime().UnixMilli(),
			})
		})
	}
}

func TestClosePositionWithBadDebt(t *testing.T) {
	tests := []struct {
		name string

		initialPosition     types.Position
		baseAssetDir        vpooltypes.Direction
		newPositionNotional sdk.Dec
	}{
		{
			name: "close long position, negative PnL, bad debt",
			// user bought in at 100 BTC for 15 NUSD at 10x leverage (1 BTC = 1.5 NUSD)
			//   notional value is 150 NUSD
			// BTC drops in value, now its price is 1 BTC = 1 NUSD
			// user has position notional value of 100 NUSD and unrealized PnL of -50 NUSD
			// user cannot close position due to bad debt
			initialPosition: types.Position{
				TraderAddress:                       sample.AccAddress().String(),
				Pair:                                "BTC:NUSD",
				Size_:                               sdk.NewDec(100), // 100 BTC
				Margin:                              sdk.NewDec(15),  // 15 NUSD
				OpenNotional:                        sdk.NewDec(150), // 150 NUSD
				LastUpdateCumulativePremiumFraction: sdk.ZeroDec(),
				BlockNumber:                         0,
			},
			baseAssetDir:        vpooltypes.Direction_ADD_TO_POOL,
			newPositionNotional: sdk.NewDec(100),
		},

		/*==========================SHORT POSITIONS===========================*/
		{
			name: "decrease short position, negative PnL, bad debt",
			// user bought in at 100 BTC for 10 NUSD at 10x leverage (1 BTC = 1 NUSD)
			// position and open notional value is 100 NUSD
			// BTC increases in value, now its price is 1 BTC = 1.5 NUSD
			// user has position notional value of 150 NUSD and unrealized PnL of -50 NUSD
			// user cannot close position due to bad debt
			initialPosition: types.Position{
				TraderAddress:                       sample.AccAddress().String(),
				Pair:                                "BTC:NUSD",
				Size_:                               sdk.NewDec(-100), // -100 BTC
				Margin:                              sdk.NewDec(10),   // 10 NUSD
				OpenNotional:                        sdk.NewDec(100),  // 100 NUSD
				LastUpdateCumulativePremiumFraction: sdk.ZeroDec(),
				BlockNumber:                         0,
			},
			baseAssetDir:        vpooltypes.Direction_REMOVE_FROM_POOL,
			newPositionNotional: sdk.NewDec(150),
>>>>>>> 98a23162
		},
	}

	for _, tc := range tests {
		tc := tc
		t.Run(tc.name, func(t *testing.T) {
<<<<<<< HEAD
			tc.test()
=======
			perpKeeper, mocks, ctx := getKeeper(t)
			traderAddr, err := sdk.AccAddressFromBech32(tc.initialPosition.TraderAddress)
			require.NoError(t, err)
			assetPair, err := common.NewAssetPair(tc.initialPosition.Pair)
			require.NoError(t, err)

			t.Log("set position")
			perpKeeper.SetPosition(ctx, assetPair, traderAddr, &tc.initialPosition)

			t.Log("set params")
			perpKeeper.SetParams(ctx, types.DefaultParams())

			t.Log("mock vpool keeper")
			mocks.mockVpoolKeeper.EXPECT().
				GetBaseAssetPrice(
					ctx,
					BtcNusdPair,
					tc.baseAssetDir,
					/*baseAssetAmount=*/ tc.initialPosition.Size_.Abs(),
				).
				AnyTimes().
				Return( /*quoteAssetAmount=*/ tc.newPositionNotional, nil)

			mocks.mockVpoolKeeper.EXPECT().
				SwapBaseForQuote(
					ctx,
					BtcNusdPair,
					/*baseAssetDirection=*/ tc.baseAssetDir,
					/*baseAssetAmount=*/ tc.initialPosition.Size_.Abs(),
					/*quoteAssetLimit=*/ sdk.ZeroDec(),
				).Return( /*quoteAssetAmount=*/ tc.newPositionNotional, nil)

			t.Log("set up pair metadata and last cumulative premium fraction")
			perpKeeper.PairMetadataState(ctx).Set(&types.PairMetadata{
				Pair: "BTC:NUSD",
				CumulativePremiumFractions: []sdk.Dec{
					sdk.MustNewDecFromStr("0.02"), // 0.02 NUSD / BTC
				},
			})

			t.Log("close position")
			resp, err := perpKeeper.ClosePosition(
				ctx,
				assetPair,
				traderAddr,
			)

			require.ErrorContains(t, err, "underwater position")
			require.Nil(t, resp)
>>>>>>> 98a23162
		})
	}
}<|MERGE_RESOLUTION|>--- conflicted
+++ resolved
@@ -2605,22 +2605,21 @@
 	}
 }
 
-<<<<<<< HEAD
 func TestTransferFee(t *testing.T) {
 	tests := []struct {
 		name string
 		test func()
 	}{
 		{
-			name: "not enough fund for spread - error",
+			name: "not enough funds for spread - error",
 			test: func() {
 				perpKeeper, mocks, ctx := getKeeper(t)
-				pair, err := common.NewAssetPairFromStr("btc:usdc")
+				pair, err := common.NewAssetPair("btc:usdc")
 				perpKeeper.SetParams(ctx, types.DefaultParams())
 				metadata := &types.PairMetadata{
 					Pair: pair.String(),
 				}
-				perpKeeper.PairMetadata().Set(ctx, metadata)
+				perpKeeper.PairMetadataState(ctx).Set(metadata)
 				assert.NoError(t, err)
 				trader := sample.AccAddress()
 
@@ -2630,22 +2629,22 @@
 					ctx, trader, types.PerpEFModuleAccount,
 					sdk.NewCoins(sdk.NewInt64Coin(pair.GetQuoteTokenDenom(), 5))).
 					Return(expectedError)
-				// toll = quote * tollRatio
-				// spread = quote * spreadRatio
+				// toll = quote * feeRatioFeePool
+				// spread = quote * feeRatioEcosystemFund
 				_, err = perpKeeper.transferFee(ctx, pair, trader, positionNotional)
 				require.ErrorContains(t, err, expectedError.Error())
 			},
 		},
 		{
-			name: "not enough fund for toll - error",
+			name: "not enough funds for toll - error",
 			test: func() {
 				perpKeeper, mocks, ctx := getKeeper(t)
-				pair, err := common.NewAssetPairFromStr("btc:usdc")
+				pair, err := common.NewAssetPair("btc:usdc")
 				perpKeeper.SetParams(ctx, types.DefaultParams())
 				metadata := &types.PairMetadata{
 					Pair: pair.String(),
 				}
-				perpKeeper.PairMetadata().Set(ctx, metadata)
+				perpKeeper.PairMetadataState(ctx).Set(metadata)
 				assert.NoError(t, err)
 				trader := sample.AccAddress()
 
@@ -2654,22 +2653,30 @@
 					ctx, trader, types.PerpEFModuleAccount,
 					sdk.NewCoins(sdk.NewInt64Coin(pair.GetQuoteTokenDenom(), 5)),
 				).Return(nil)
-				// toll = quote * tollRatio
-				// spread = quote * spreadRatio
+				// toll = quote * feeRatioFeePool
+				// spread = quote * feeRatioEcosystemFund
 				expectedError := fmt.Errorf("trader missing funds for toll")
 				mocks.mockBankKeeper.EXPECT().SendCoinsFromAccountToModule(
 					ctx,
 					/* from */ trader,
 					/* to */ types.FeePoolModuleAccount,
-					// Q: Why do we need FeePoolModuleAccount?
-					// Q: Why not just use ModuleName for fees?
 					sdk.NewCoins(sdk.NewInt64Coin(pair.GetQuoteTokenDenom(), 5)),
 				).Return(expectedError)
 
 				_, err = perpKeeper.transferFee(ctx, pair, trader, positionNotional)
 				require.ErrorContains(t, err, expectedError.Error())
 			},
-=======
+		},
+	}
+
+	for _, tc := range tests {
+		tc := tc
+		t.Run(tc.name, func(t *testing.T) {
+			tc.test()
+		})
+	}
+}
+
 func TestClosePosition(t *testing.T) {
 	tests := []struct {
 		name string
@@ -2958,16 +2965,12 @@
 			},
 			baseAssetDir:        vpooltypes.Direction_REMOVE_FROM_POOL,
 			newPositionNotional: sdk.NewDec(150),
->>>>>>> 98a23162
 		},
 	}
 
 	for _, tc := range tests {
 		tc := tc
 		t.Run(tc.name, func(t *testing.T) {
-<<<<<<< HEAD
-			tc.test()
-=======
 			perpKeeper, mocks, ctx := getKeeper(t)
 			traderAddr, err := sdk.AccAddressFromBech32(tc.initialPosition.TraderAddress)
 			require.NoError(t, err)
@@ -3011,13 +3014,12 @@
 			t.Log("close position")
 			resp, err := perpKeeper.ClosePosition(
 				ctx,
-				assetPair,
+				BtcNusdPair,
 				traderAddr,
 			)
 
 			require.ErrorContains(t, err, "underwater position")
 			require.Nil(t, resp)
->>>>>>> 98a23162
 		})
 	}
 }