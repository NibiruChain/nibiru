package keeper

import (
	"fmt"
	"testing"
	"time"

	"github.com/cosmos/cosmos-sdk/codec"
	codectypes "github.com/cosmos/cosmos-sdk/codec/types"
	"github.com/cosmos/cosmos-sdk/store"
	storetypes "github.com/cosmos/cosmos-sdk/store/types"
	sdk "github.com/cosmos/cosmos-sdk/types"
	authtypes "github.com/cosmos/cosmos-sdk/x/auth/types"
	paramskeeper "github.com/cosmos/cosmos-sdk/x/params/keeper"
	"github.com/golang/mock/gomock"
	"github.com/stretchr/testify/require"
	tmproto "github.com/tendermint/tendermint/proto/tendermint/types"
	tmdb "github.com/tendermint/tm-db"

	"github.com/NibiruChain/nibiru/x/common"
	"github.com/NibiruChain/nibiru/x/perp/types"
	"github.com/NibiruChain/nibiru/x/testutil/mock"
	"github.com/NibiruChain/nibiru/x/testutil/sample"
	vpooltypes "github.com/NibiruChain/nibiru/x/vpool/types"
)

func TestKeeper_getLatestCumulativePremiumFraction(t *testing.T) {
	testCases := []struct {
		name string
		test func()
	}{
		{
			name: "happy path",
			test: func() {
				keeper, _, ctx := getKeeper(t)
				pair := fmt.Sprintf("%s%s%s", common.GovDenom, common.PairSeparator, common.StableDenom)

				metadata := &types.PairMetadata{
					Pair: pair,
					CumulativePremiumFractions: []sdk.Dec{
						sdk.NewDec(1),
						sdk.NewDec(2), // returns the latest from the list
					},
				}
				keeper.PairMetadata().Set(ctx, metadata)

				tokenPair, err := common.NewTokenPairFromStr(pair)
				require.NoError(t, err)
				latestCumulativePremiumFraction, err := keeper.getLatestCumulativePremiumFraction(ctx, tokenPair)
				require.NoError(t, err)

				require.Equal(t, sdk.NewDec(2), latestCumulativePremiumFraction)
			},
		},
		{
			name: "uninitialized vpool has no metadata | fail",
			test: func() {
				perpKeeper, _, ctx := getKeeper(t)
				vpool := common.TokenPair("xxx:yyy")
				lcpf, err := perpKeeper.getLatestCumulativePremiumFraction(
					ctx, vpool)
				require.Error(t, err)
				require.EqualValues(t, sdk.Dec{}, lcpf)
			},
		},
	}
	for _, testCase := range testCases {
		tc := testCase
		t.Run(tc.name, func(t *testing.T) {
			tc.test()
		})
	}
}

type mockedDependencies struct {
	mockAccountKeeper *mock.MockAccountKeeper
	mockBankKeeper    *mock.MockBankKeeper
	mockPriceKeeper   *mock.MockPriceKeeper
	mockVpoolKeeper   *mock.MockVpoolKeeper
}

func getKeeper(t *testing.T) (Keeper, mockedDependencies, sdk.Context) {
	storeKey := sdk.NewKVStoreKey(vpooltypes.StoreKey)
	memStoreKey := storetypes.NewMemoryStoreKey(vpooltypes.StoreKey)

	db := tmdb.NewMemDB()
	stateStore := store.NewCommitMultiStore(db)
	stateStore.MountStoreWithDB(storeKey, sdk.StoreTypeIAVL, db)
	require.NoError(t, stateStore.LoadLatestVersion())

	protoCodec := codec.NewProtoCodec(codectypes.NewInterfaceRegistry())
	params := initParamsKeeper(protoCodec, codec.NewLegacyAmino(), storeKey, memStoreKey)

	subSpace, found := params.GetSubspace(vpooltypes.ModuleName)
	require.True(t, found)

	ctrl := gomock.NewController(t)
	mockedAccountKeeper := mock.NewMockAccountKeeper(ctrl)
	mockedBankKeeper := mock.NewMockBankKeeper(ctrl)
	mockedPriceKeeper := mock.NewMockPriceKeeper(ctrl)
	mockedVpoolKeeper := mock.NewMockVpoolKeeper(ctrl)

	mockedAccountKeeper.
		EXPECT().GetModuleAddress(types.ModuleName).
<<<<<<< HEAD
		Return(authtypes.NewModuleAddress(types.ModuleName))
=======
		Return(authtypes.NewModuleAddress(vpooltypes.ModuleName))
>>>>>>> c12dafa5

	k := NewKeeper(
		protoCodec,
		storeKey,
		subSpace,
		mockedAccountKeeper,
		mockedBankKeeper,
		mockedPriceKeeper,
		mockedVpoolKeeper,
	)

	ctx := sdk.NewContext(stateStore, tmproto.Header{}, false, nil)

	return k, mockedDependencies{
		mockAccountKeeper: mockedAccountKeeper,
		mockBankKeeper:    mockedBankKeeper,
		mockPriceKeeper:   mockedPriceKeeper,
		mockVpoolKeeper:   mockedVpoolKeeper,
	}, ctx
}

func initParamsKeeper(appCodec codec.BinaryCodec, legacyAmino *codec.LegacyAmino, key, tkey sdk.StoreKey) paramskeeper.Keeper {
	paramsKeeper := paramskeeper.NewKeeper(appCodec, legacyAmino, key, tkey)
	paramsKeeper.Subspace(vpooltypes.ModuleName)

	return paramsKeeper
}

func TestGetPositionNotionalAndUnrealizedPnl(t *testing.T) {
<<<<<<< HEAD
	testcases := []struct {
=======
	tests := []struct {
>>>>>>> c12dafa5
		name string
		test func()
	}{
		{
			name: "long position; positive pnl; spot price calc",
			test: func() {
				perpKeeper, mocks, ctx := getKeeper(t)

				t.Log("Setting up initial position")
				oldPosition := types.Position{
					Address:      sample.AccAddress().String(),
					Pair:         "BTC:NUSD",
					Size_:        sdk.NewDec(10),
					OpenNotional: sdk.NewDec(10),
					Margin:       sdk.NewDec(1),
				}

				t.Log("Mocking price of vpool")
				mocks.mockVpoolKeeper.EXPECT().
					GetBaseAssetPrice(
						ctx,
						common.TokenPair("BTC:NUSD"),
						vpooltypes.Direction_ADD_TO_POOL,
						sdk.NewDec(10),
					).
					Return(sdk.NewDec(20), nil)

				positionalNotional, unrealizedPnl, err := perpKeeper.
					getPositionNotionalAndUnrealizedPnL(
						ctx,
						oldPosition,
						types.PnLCalcOption_SPOT_PRICE,
					)

				require.NoError(t, err)
				require.EqualValues(t, sdk.NewDec(20), positionalNotional)
				require.EqualValues(t, sdk.NewDec(10), unrealizedPnl)
			},
		},
		{
			name: "long position; negative pnl; spot price calc",
			test: func() {
				perpKeeper, mocks, ctx := getKeeper(t)

				t.Log("Setting up initial position")
				oldPosition := types.Position{
					Address:      sample.AccAddress().String(),
					Pair:         "BTC:NUSD",
					Size_:        sdk.NewDec(10),
					OpenNotional: sdk.NewDec(10),
					Margin:       sdk.NewDec(1),
				}

				t.Log("Mocking price of vpool")
				mocks.mockVpoolKeeper.EXPECT().
					GetBaseAssetPrice(
						ctx,
						common.TokenPair("BTC:NUSD"),
						vpooltypes.Direction_ADD_TO_POOL,
						sdk.NewDec(10),
					).
					Return(sdk.NewDec(5), nil)

				positionalNotional, unrealizedPnl, err := perpKeeper.
					getPositionNotionalAndUnrealizedPnL(
						ctx,
						oldPosition,
						types.PnLCalcOption_SPOT_PRICE,
					)

				require.NoError(t, err)
				require.EqualValues(t, sdk.NewDec(5), positionalNotional)
				require.EqualValues(t, sdk.NewDec(-5), unrealizedPnl)
			},
		},
		{
			name: "long position; positive pnl; twap calc",
			test: func() {
				perpKeeper, mocks, ctx := getKeeper(t)

				t.Log("Setting up initial position")
				oldPosition := types.Position{
					Address:      sample.AccAddress().String(),
					Pair:         "BTC:NUSD",
					Size_:        sdk.NewDec(10),
					OpenNotional: sdk.NewDec(10),
					Margin:       sdk.NewDec(1),
				}

				t.Log("Mocking price of vpool")
				mocks.mockVpoolKeeper.EXPECT().
					GetBaseAssetTWAP(
						ctx,
						common.TokenPair("BTC:NUSD"),
						vpooltypes.Direction_ADD_TO_POOL,
						sdk.NewDec(10),
						15*time.Minute,
					).
					Return(sdk.NewDec(20), nil)

				positionalNotional, unrealizedPnl, err := perpKeeper.
					getPositionNotionalAndUnrealizedPnL(
						ctx,
						oldPosition,
						types.PnLCalcOption_TWAP,
					)

				require.NoError(t, err)
				require.EqualValues(t, sdk.NewDec(20), positionalNotional)
				require.EqualValues(t, sdk.NewDec(10), unrealizedPnl)
			},
		},
		{
			name: "long position; negative pnl; twap calc",
			test: func() {
				perpKeeper, mocks, ctx := getKeeper(t)

				t.Log("Setting up initial position")
				oldPosition := types.Position{
					Address:      sample.AccAddress().String(),
					Pair:         "BTC:NUSD",
					Size_:        sdk.NewDec(10),
					OpenNotional: sdk.NewDec(10),
					Margin:       sdk.NewDec(1),
				}

				t.Log("Mocking price of vpool")
				mocks.mockVpoolKeeper.EXPECT().
					GetBaseAssetTWAP(
						ctx,
						common.TokenPair("BTC:NUSD"),
						vpooltypes.Direction_ADD_TO_POOL,
						sdk.NewDec(10),
						15*time.Minute,
					).
					Return(sdk.NewDec(5), nil)

				positionalNotional, unrealizedPnl, err := perpKeeper.
					getPositionNotionalAndUnrealizedPnL(
						ctx,
						oldPosition,
						types.PnLCalcOption_TWAP,
					)

				require.NoError(t, err)
				require.EqualValues(t, sdk.NewDec(5), positionalNotional)
				require.EqualValues(t, sdk.NewDec(-5), unrealizedPnl)
			},
		},
		{
			name: "long position; positive pnl; oracle calc",
			test: func() {
				perpKeeper, mocks, ctx := getKeeper(t)

				t.Log("Setting up initial position")
				oldPosition := types.Position{
					Address:      sample.AccAddress().String(),
					Pair:         "BTC:NUSD",
					Size_:        sdk.NewDec(10),
					OpenNotional: sdk.NewDec(10),
					Margin:       sdk.NewDec(1),
				}

				t.Log("Mocking price of vpool")
				mocks.mockVpoolKeeper.EXPECT().
					GetUnderlyingPrice(
						ctx,
						common.TokenPair("BTC:NUSD"),
					).
					Return(sdk.NewDec(2), nil)

				positionalNotional, unrealizedPnl, err := perpKeeper.
					getPositionNotionalAndUnrealizedPnL(
						ctx,
						oldPosition,
						types.PnLCalcOption_ORACLE,
					)

				require.NoError(t, err)
				require.EqualValues(t, sdk.NewDec(20), positionalNotional)
				require.EqualValues(t, sdk.NewDec(10), unrealizedPnl)
			},
		},
		{
			name: "long position; negative pnl; oracle calc",
			test: func() {
				perpKeeper, mocks, ctx := getKeeper(t)

				t.Log("Setting up initial position")
				oldPosition := types.Position{
					Address:      sample.AccAddress().String(),
					Pair:         "BTC:NUSD",
					Size_:        sdk.NewDec(10),
					OpenNotional: sdk.NewDec(10),
					Margin:       sdk.NewDec(1),
				}

				t.Log("Mocking price of vpool")
				mocks.mockVpoolKeeper.EXPECT().
					GetUnderlyingPrice(
						ctx,
						common.TokenPair("BTC:NUSD"),
					).
					Return(sdk.MustNewDecFromStr("0.5"), nil)

				positionalNotional, unrealizedPnl, err := perpKeeper.
					getPositionNotionalAndUnrealizedPnL(
						ctx,
						oldPosition,
						types.PnLCalcOption_ORACLE,
					)

				require.NoError(t, err)
				require.EqualValues(t, sdk.NewDec(5), positionalNotional)
				require.EqualValues(t, sdk.NewDec(-5), unrealizedPnl)
			},
		},
		{
			name: "short position; positive pnl; spot price calc",
			test: func() {
				perpKeeper, mocks, ctx := getKeeper(t)

				t.Log("Setting up initial position")
				oldPosition := types.Position{
					Address:      sample.AccAddress().String(),
					Pair:         "BTC:NUSD",
					Size_:        sdk.NewDec(-10),
					OpenNotional: sdk.NewDec(10),
					Margin:       sdk.NewDec(1),
				}

				t.Log("Mocking price of vpool")
				mocks.mockVpoolKeeper.EXPECT().
					GetBaseAssetPrice(
						ctx,
						common.TokenPair("BTC:NUSD"),
						vpooltypes.Direction_REMOVE_FROM_POOL,
						sdk.NewDec(10),
					).
					Return(sdk.NewDec(5), nil)

				positionalNotional, unrealizedPnl, err := perpKeeper.
					getPositionNotionalAndUnrealizedPnL(
						ctx,
						oldPosition,
						types.PnLCalcOption_SPOT_PRICE,
					)

				require.NoError(t, err)
				require.EqualValues(t, sdk.NewDec(5), positionalNotional)
				require.EqualValues(t, sdk.NewDec(5), unrealizedPnl)
			},
		},
		{
			name: "short position; negative pnl; spot price calc",
			test: func() {
				perpKeeper, mocks, ctx := getKeeper(t)

				t.Log("Setting up initial position")
				oldPosition := types.Position{
					Address:      sample.AccAddress().String(),
					Pair:         "BTC:NUSD",
					Size_:        sdk.NewDec(-10),
					OpenNotional: sdk.NewDec(10),
					Margin:       sdk.NewDec(1),
				}

				t.Log("Mocking price of vpool")
				mocks.mockVpoolKeeper.EXPECT().
					GetBaseAssetPrice(
						ctx,
						common.TokenPair("BTC:NUSD"),
						vpooltypes.Direction_REMOVE_FROM_POOL,
						sdk.NewDec(10),
					).
					Return(sdk.NewDec(20), nil)

				positionalNotional, unrealizedPnl, err := perpKeeper.
					getPositionNotionalAndUnrealizedPnL(
						ctx,
						oldPosition,
						types.PnLCalcOption_SPOT_PRICE,
					)

				require.NoError(t, err)
				require.EqualValues(t, sdk.NewDec(20), positionalNotional)
				require.EqualValues(t, sdk.NewDec(-10), unrealizedPnl)
			},
		},
		{
			name: "short position; positive pnl; twap calc",
			test: func() {
				perpKeeper, mocks, ctx := getKeeper(t)

				t.Log("Setting up initial position")
				oldPosition := types.Position{
					Address:      sample.AccAddress().String(),
					Pair:         "BTC:NUSD",
					Size_:        sdk.NewDec(-10),
					OpenNotional: sdk.NewDec(10),
					Margin:       sdk.NewDec(1),
				}

				t.Log("Mocking price of vpool")
				mocks.mockVpoolKeeper.EXPECT().
					GetBaseAssetTWAP(
						ctx,
						common.TokenPair("BTC:NUSD"),
						vpooltypes.Direction_REMOVE_FROM_POOL,
						sdk.NewDec(10),
						15*time.Minute,
					).
					Return(sdk.NewDec(5), nil)

				positionalNotional, unrealizedPnl, err := perpKeeper.
					getPositionNotionalAndUnrealizedPnL(
						ctx,
						oldPosition,
						types.PnLCalcOption_TWAP,
					)

				require.NoError(t, err)
				require.EqualValues(t, sdk.NewDec(5), positionalNotional)
				require.EqualValues(t, sdk.NewDec(5), unrealizedPnl)
			},
		},
		{
			name: "short position; negative pnl; twap calc",
			test: func() {
				perpKeeper, mocks, ctx := getKeeper(t)

				t.Log("Setting up initial position")
				oldPosition := types.Position{
					Address:      sample.AccAddress().String(),
					Pair:         "BTC:NUSD",
					Size_:        sdk.NewDec(-10),
					OpenNotional: sdk.NewDec(10),
					Margin:       sdk.NewDec(1),
				}

				t.Log("Mocking price of vpool")
				mocks.mockVpoolKeeper.EXPECT().
					GetBaseAssetTWAP(
						ctx,
						common.TokenPair("BTC:NUSD"),
						vpooltypes.Direction_REMOVE_FROM_POOL,
						sdk.NewDec(10),
						15*time.Minute,
					).
					Return(sdk.NewDec(20), nil)

				positionalNotional, unrealizedPnl, err := perpKeeper.
					getPositionNotionalAndUnrealizedPnL(
						ctx,
						oldPosition,
						types.PnLCalcOption_TWAP,
					)

				require.NoError(t, err)
				require.EqualValues(t, sdk.NewDec(20), positionalNotional)
				require.EqualValues(t, sdk.NewDec(-10), unrealizedPnl)
			},
		},
		{
			name: "short position; positive pnl; oracle calc",
			test: func() {
				perpKeeper, mocks, ctx := getKeeper(t)

				t.Log("Setting up initial position")
				oldPosition := types.Position{
					Address:      sample.AccAddress().String(),
					Pair:         "BTC:NUSD",
					Size_:        sdk.NewDec(-10),
					OpenNotional: sdk.NewDec(10),
					Margin:       sdk.NewDec(1),
				}

				t.Log("Mocking price of vpool")
				mocks.mockVpoolKeeper.EXPECT().
					GetUnderlyingPrice(
						ctx,
						common.TokenPair("BTC:NUSD"),
					).
					Return(sdk.MustNewDecFromStr("0.5"), nil)

				positionalNotional, unrealizedPnl, err := perpKeeper.
					getPositionNotionalAndUnrealizedPnL(
						ctx,
						oldPosition,
						types.PnLCalcOption_ORACLE,
					)

				require.NoError(t, err)
				require.EqualValues(t, sdk.NewDec(5), positionalNotional)
				require.EqualValues(t, sdk.NewDec(5), unrealizedPnl)
			},
		},
		{
			name: "long position; negative pnl; oracle calc",
			test: func() {
				perpKeeper, mocks, ctx := getKeeper(t)

				t.Log("Setting up initial position")
				oldPosition := types.Position{
					Address:      sample.AccAddress().String(),
					Pair:         "BTC:NUSD",
					Size_:        sdk.NewDec(-10),
					OpenNotional: sdk.NewDec(10),
					Margin:       sdk.NewDec(1),
				}

				t.Log("Mocking price of vpool")
				mocks.mockVpoolKeeper.EXPECT().
					GetUnderlyingPrice(
						ctx,
						common.TokenPair("BTC:NUSD"),
					).
					Return(sdk.NewDec(2), nil)

				positionalNotional, unrealizedPnl, err := perpKeeper.
					getPositionNotionalAndUnrealizedPnL(
						ctx,
						oldPosition,
						types.PnLCalcOption_ORACLE,
					)

				require.NoError(t, err)
				require.EqualValues(t, sdk.NewDec(20), positionalNotional)
				require.EqualValues(t, sdk.NewDec(-10), unrealizedPnl)
			},
		},
	}

<<<<<<< HEAD
	for _, tc := range testcases {
=======
	for _, tc := range tests {
		tc := tc
		t.Run(tc.name, func(t *testing.T) {
			tc.test()
		})
	}
}

func TestSwapQuoteAssetForBase(t *testing.T) {
	tests := []struct {
		name string
		test func()
	}{
		{
			name: "long position - buy",
			test: func() {
				perpKeeper, mocks, ctx := getKeeper(t)

				t.Log("mock vpool")
				mocks.mockVpoolKeeper.EXPECT().
					SwapQuoteForBase(
						ctx,
						common.TokenPair("BTC:NUSD"),
						vpooltypes.Direction_ADD_TO_POOL,
						/*quoteAmount=*/ sdk.NewDec(10),
						/*baseLimit=*/ sdk.NewDec(1),
					).Return(sdk.NewDec(5), nil)

				baseAmount, err := perpKeeper.swapQuoteForBase(
					ctx,
					common.TokenPair("BTC:NUSD"),
					types.Side_BUY,
					sdk.NewDec(10),
					sdk.NewDec(1),
					false,
				)

				require.NoError(t, err)
				require.EqualValues(t, sdk.NewDec(5), baseAmount)
			},
		},
		{
			name: "short position - sell",
			test: func() {
				perpKeeper, mocks, ctx := getKeeper(t)

				t.Log("mock vpool")
				mocks.mockVpoolKeeper.EXPECT().
					SwapQuoteForBase(
						ctx,
						common.TokenPair("BTC:NUSD"),
						vpooltypes.Direction_REMOVE_FROM_POOL,
						/*quoteAmount=*/ sdk.NewDec(10),
						/*baseLimit=*/ sdk.NewDec(1),
					).Return(sdk.NewDec(5), nil)

				baseAmount, err := perpKeeper.swapQuoteForBase(
					ctx,
					common.TokenPair("BTC:NUSD"),
					types.Side_SELL,
					sdk.NewDec(10),
					sdk.NewDec(1),
					false,
				)

				require.NoError(t, err)
				require.EqualValues(t, sdk.NewDec(-5), baseAmount)
			},
		},
	}

	for _, tc := range tests {
>>>>>>> c12dafa5
		tc := tc
		t.Run(tc.name, func(t *testing.T) {
			tc.test()
		})
	}
}

func TestGetPreferencePositionNotionalAndUnrealizedPnl(t *testing.T) {
	// all tests are assumed long positions with positive pnl for ease of calculation
	// short positions and negative pnl are implicitly correct because of
	// TestGetPositionNotionalAndUnrealizedPnl
	testcases := []struct {
		name string
		test func()
	}{
		{
			name: "max pnl, pick spot price",
			test: func() {
				perpKeeper, mocks, ctx := getKeeper(t)

				t.Log("Setting up initial position")
				oldPosition := types.Position{
					Address:      sample.AccAddress().String(),
					Pair:         "BTC:NUSD",
					Size_:        sdk.NewDec(10),
					OpenNotional: sdk.NewDec(10),
					Margin:       sdk.NewDec(1),
				}

				t.Log("Mock vpool spot price")
				mocks.mockVpoolKeeper.EXPECT().
					GetBaseAssetPrice(
						ctx,
						common.TokenPair("BTC:NUSD"),
						vpooltypes.Direction_ADD_TO_POOL,
						sdk.NewDec(10),
					).
					Return(sdk.NewDec(20), nil)
				t.Log("Mock vpool twap")
				mocks.mockVpoolKeeper.EXPECT().
					GetBaseAssetTWAP(
						ctx,
						common.TokenPair("BTC:NUSD"),
						vpooltypes.Direction_ADD_TO_POOL,
						sdk.NewDec(10),
						15*time.Minute,
					).
					Return(sdk.NewDec(15), nil)

				positionalNotional, unrealizedPnl, err := perpKeeper.
					getPreferencePositionNotionalAndUnrealizedPnL(
						ctx,
						oldPosition,
						types.PnLPreferenceOption_MAX,
					)

				require.NoError(t, err)
				require.EqualValues(t, sdk.NewDec(20), positionalNotional)
				require.EqualValues(t, sdk.NewDec(10), unrealizedPnl)
			},
		},
		{
			name: "max pnl, pick twap",
			test: func() {
				perpKeeper, mocks, ctx := getKeeper(t)

				t.Log("Setting up initial position")
				oldPosition := types.Position{
					Address:      sample.AccAddress().String(),
					Pair:         "BTC:NUSD",
					Size_:        sdk.NewDec(10),
					OpenNotional: sdk.NewDec(10),
					Margin:       sdk.NewDec(1),
				}

				t.Log("Mock vpool spot price")
				mocks.mockVpoolKeeper.EXPECT().
					GetBaseAssetPrice(
						ctx,
						common.TokenPair("BTC:NUSD"),
						vpooltypes.Direction_ADD_TO_POOL,
						sdk.NewDec(10),
					).
					Return(sdk.NewDec(20), nil)
				t.Log("Mock vpool twap")
				mocks.mockVpoolKeeper.EXPECT().
					GetBaseAssetTWAP(
						ctx,
						common.TokenPair("BTC:NUSD"),
						vpooltypes.Direction_ADD_TO_POOL,
						sdk.NewDec(10),
						15*time.Minute,
					).
					Return(sdk.NewDec(30), nil)

				positionalNotional, unrealizedPnl, err := perpKeeper.
					getPreferencePositionNotionalAndUnrealizedPnL(
						ctx,
						oldPosition,
						types.PnLPreferenceOption_MAX,
					)

				require.NoError(t, err)
				require.EqualValues(t, sdk.NewDec(30), positionalNotional)
				require.EqualValues(t, sdk.NewDec(20), unrealizedPnl)
			},
		},
		{
			name: "min pnl, pick spot price",
			test: func() {
				perpKeeper, mocks, ctx := getKeeper(t)

				t.Log("Setting up initial position")
				oldPosition := types.Position{
					Address:      sample.AccAddress().String(),
					Pair:         "BTC:NUSD",
					Size_:        sdk.NewDec(10),
					OpenNotional: sdk.NewDec(10),
					Margin:       sdk.NewDec(1),
				}

				t.Log("Mock vpool spot price")
				mocks.mockVpoolKeeper.EXPECT().
					GetBaseAssetPrice(
						ctx,
						common.TokenPair("BTC:NUSD"),
						vpooltypes.Direction_ADD_TO_POOL,
						sdk.NewDec(10),
					).
					Return(sdk.NewDec(20), nil)
				t.Log("Mock vpool twap")
				mocks.mockVpoolKeeper.EXPECT().
					GetBaseAssetTWAP(
						ctx,
						common.TokenPair("BTC:NUSD"),
						vpooltypes.Direction_ADD_TO_POOL,
						sdk.NewDec(10),
						15*time.Minute,
					).
					Return(sdk.NewDec(30), nil)

				positionalNotional, unrealizedPnl, err := perpKeeper.
					getPreferencePositionNotionalAndUnrealizedPnL(
						ctx,
						oldPosition,
						types.PnLPreferenceOption_MIN,
					)

				require.NoError(t, err)
				require.EqualValues(t, sdk.NewDec(20), positionalNotional)
				require.EqualValues(t, sdk.NewDec(10), unrealizedPnl)
			},
		},
		{
			name: "min pnl, pick twap",
			test: func() {
				perpKeeper, mocks, ctx := getKeeper(t)

				t.Log("Setting up initial position")
				oldPosition := types.Position{
					Address:      sample.AccAddress().String(),
					Pair:         "BTC:NUSD",
					Size_:        sdk.NewDec(10),
					OpenNotional: sdk.NewDec(10),
					Margin:       sdk.NewDec(1),
				}

				t.Log("Mock vpool spot price")
				mocks.mockVpoolKeeper.EXPECT().
					GetBaseAssetPrice(
						ctx,
						common.TokenPair("BTC:NUSD"),
						vpooltypes.Direction_ADD_TO_POOL,
						sdk.NewDec(10),
					).
					Return(sdk.NewDec(20), nil)
				t.Log("Mock vpool twap")
				mocks.mockVpoolKeeper.EXPECT().
					GetBaseAssetTWAP(
						ctx,
						common.TokenPair("BTC:NUSD"),
						vpooltypes.Direction_ADD_TO_POOL,
						sdk.NewDec(10),
						15*time.Minute,
					).
					Return(sdk.NewDec(15), nil)

				positionalNotional, unrealizedPnl, err := perpKeeper.
					getPreferencePositionNotionalAndUnrealizedPnL(
						ctx,
						oldPosition,
						types.PnLPreferenceOption_MIN,
					)

				require.NoError(t, err)
				require.EqualValues(t, sdk.NewDec(15), positionalNotional)
				require.EqualValues(t, sdk.NewDec(5), unrealizedPnl)
			},
		},
	}

	for _, tc := range testcases {
		tc := tc
		t.Run(tc.name, func(t *testing.T) {
			tc.test()
		})
	}
<<<<<<< HEAD
=======
}

func TestIncreasePosition(t *testing.T) {
	tests := []struct {
		name string
		test func()
	}{
		{
			name: "increase long position, positive PnL",
			// user bought in at 100 BTC for 10 NUSD at 10x leverage (1BTC=1NUSD)
			// BTC went up in value, now its price is 1BTC=2NUSD
			// user increases position by another 10 NUSD at 10x leverage
			test: func() {
				perpKeeper, mocks, ctx := getKeeper(t)

				t.Log("set up initial position")
				currentPosition := types.Position{
					Address:                             sample.AccAddress().String(),
					Pair:                                "BTC:NUSD",
					Size_:                               sdk.NewDec(100), // 100 BTC
					Margin:                              sdk.NewDec(10),  // 10 NUSD
					OpenNotional:                        sdk.NewDec(100), // 100 NUSD
					LastUpdateCumulativePremiumFraction: sdk.ZeroDec(),
					LiquidityHistoryIndex:               0,
					BlockNumber:                         0,
				}

				t.Log("mock vpool")
				mocks.mockVpoolKeeper.EXPECT().
					SwapQuoteForBase(
						ctx,
						common.TokenPair("BTC:NUSD"),
						/*quoteAssetDirection=*/ vpooltypes.Direction_ADD_TO_POOL,
						/*quoteAssetAmount=*/ sdk.NewDec(100),
						/*baseAssetLimit=*/ sdk.NewDec(50),
					).Return( /*baseAssetAmount=*/ sdk.NewDec(50), nil)

				mocks.mockVpoolKeeper.EXPECT().
					GetBaseAssetPrice(
						ctx,
						common.TokenPair("BTC:NUSD"),
						vpooltypes.Direction_ADD_TO_POOL,
						/*baseAssetAmount=*/ sdk.NewDec(100),
					).
					Return( /*quoteAssetAmount=*/ sdk.NewDec(200), nil)

				t.Log("set up pair metadata and last cumulative premium fraction")
				perpKeeper.PairMetadata().Set(ctx, &types.PairMetadata{
					Pair: "BTC:NUSD",
					CumulativePremiumFractions: []sdk.Dec{
						sdk.ZeroDec(),
						sdk.MustNewDecFromStr("0.02"), // 0.02 NUSD / BTC
					},
				})

				t.Log("Increase position with 10 NUSD margin and 10x leverage.")
				resp, err := perpKeeper.increasePosition(
					ctx,
					currentPosition,
					types.Side_BUY,
					/*openNotional=*/ sdk.NewDec(100), // NUSD
					/*baseLimit=*/ sdk.NewDec(50), // BTC
					/*leverage=*/ sdk.NewDec(10),
				)

				require.NoError(t, err)
				require.EqualValues(t, sdk.NewDec(100), resp.ExchangedQuoteAssetAmount)
				require.EqualValues(t, sdk.ZeroDec(), resp.BadDebt)
				require.EqualValues(t, sdk.NewDec(50), resp.ExchangedPositionSize)
				require.EqualValues(t, sdk.NewDec(2), resp.FundingPayment)
				require.EqualValues(t, sdk.ZeroDec(), resp.RealizedPnl)
				require.EqualValues(t, sdk.NewDec(10), resp.MarginToVault)
				require.EqualValues(t, sdk.NewDec(100), resp.UnrealizedPnlAfter)

				require.EqualValues(t, currentPosition.Address, resp.Position.Address)
				require.EqualValues(t, currentPosition.Pair, resp.Position.Pair)
				require.EqualValues(t, sdk.NewDec(150), resp.Position.Size_)        // 100 + 50
				require.EqualValues(t, sdk.NewDec(18), resp.Position.Margin)        // 10(old) + 10(new) - 2(funding payment)
				require.EqualValues(t, sdk.NewDec(200), resp.Position.OpenNotional) // 100(old) + 100(new)
				require.EqualValues(t, sdk.MustNewDecFromStr("0.02"), resp.Position.LastUpdateCumulativePremiumFraction)
				require.EqualValues(t, 0, resp.Position.LiquidityHistoryIndex)
				require.EqualValues(t, ctx.BlockHeight(), resp.Position.BlockNumber)
			},
		},
		{
			name: "increase long position, negative PnL",
			// user bought in at 100 BTC for 10 NUSD at 10x leverage (1BTC=1NUSD)
			// BTC went down in value, now its price is 1.01BTC=1NUSD
			// user increases position by another 10 NUSD at 10x leverage
			test: func() {
				perpKeeper, mocks, ctx := getKeeper(t)

				t.Log("set up initial position")
				currentPosition := types.Position{
					Address:                             sample.AccAddress().String(),
					Pair:                                "BTC:NUSD",
					Size_:                               sdk.NewDec(100), // 100 BTC
					Margin:                              sdk.NewDec(10),  // 10 NUSD
					OpenNotional:                        sdk.NewDec(100), // 100 NUSD
					LastUpdateCumulativePremiumFraction: sdk.ZeroDec(),
					LiquidityHistoryIndex:               0,
					BlockNumber:                         0,
				}

				t.Log("mock vpool")
				mocks.mockVpoolKeeper.EXPECT().
					SwapQuoteForBase(
						ctx,
						common.TokenPair("BTC:NUSD"),
						/*quoteAssetDirection=*/ vpooltypes.Direction_ADD_TO_POOL,
						/*quoteAssetAmount=*/ sdk.NewDec(100),
						/*baseAssetLimit=*/ sdk.NewDec(101),
					).Return( /*baseAssetAmount=*/ sdk.NewDec(101), nil)

				mocks.mockVpoolKeeper.EXPECT().
					GetBaseAssetPrice(
						ctx,
						common.TokenPair("BTC:NUSD"),
						vpooltypes.Direction_ADD_TO_POOL,
						/*baseAssetAmount=*/ sdk.NewDec(100),
					).
					Return( /*quoteAssetAmount=*/ sdk.NewDec(99), nil)

				t.Log("set up pair metadata and last cumulative premium fraction")
				perpKeeper.PairMetadata().Set(ctx, &types.PairMetadata{
					Pair: "BTC:NUSD",
					CumulativePremiumFractions: []sdk.Dec{
						sdk.ZeroDec(),
						sdk.MustNewDecFromStr("0.02"), // 0.02 NUSD / BTC
					},
				})

				t.Log("Increase position with 10 NUSD margin and 10x leverage.")
				resp, err := perpKeeper.increasePosition(
					ctx,
					currentPosition,
					types.Side_BUY,
					/*openNotional=*/ sdk.NewDec(100), // NUSD
					/*baseLimit=*/ sdk.NewDec(101), // BTC
					/*leverage=*/ sdk.NewDec(10),
				)

				require.NoError(t, err)
				require.EqualValues(t, sdk.NewDec(100), resp.ExchangedQuoteAssetAmount) // equal to open notional
				require.EqualValues(t, sdk.ZeroDec(), resp.BadDebt)
				require.EqualValues(t, sdk.NewDec(101), resp.ExchangedPositionSize) // equal to base amount bought
				require.EqualValues(t, sdk.NewDec(2), resp.FundingPayment)          // 0.02 * 100
				require.EqualValues(t, sdk.ZeroDec(), resp.RealizedPnl)             // always zero for increasePosition
				require.EqualValues(t, sdk.NewDec(10), resp.MarginToVault)          // openNotional / leverage
				require.EqualValues(t, sdk.NewDec(-1), resp.UnrealizedPnlAfter)     // 99 - 100

				require.EqualValues(t, currentPosition.Address, resp.Position.Address)
				require.EqualValues(t, currentPosition.Pair, resp.Position.Pair)
				require.EqualValues(t, sdk.NewDec(201), resp.Position.Size_)        // 100 + 101
				require.EqualValues(t, sdk.NewDec(18), resp.Position.Margin)        // 10(old) + 10(new) - 2(funding payment)
				require.EqualValues(t, sdk.NewDec(200), resp.Position.OpenNotional) // 100(old) + 100(new)
				require.EqualValues(t, sdk.MustNewDecFromStr("0.02"), resp.Position.LastUpdateCumulativePremiumFraction)
				require.EqualValues(t, 0, resp.Position.LiquidityHistoryIndex)
				require.EqualValues(t, ctx.BlockHeight(), resp.Position.BlockNumber)
			},
		},
		{
			name: "increase long position, bad debt due to huge funding payment",
			// user bought in at 110 BTC for 11 NUSD at 10x leverage (1 BTC = 1 NUSD)
			// open and positional notional value is 110 NUSD
			// BTC went down in value, now its price is 1.1 BTC = 1 NUSD
			// position notional value is 100 NUSD, unrealized PnL is -10 NUSD
			// user increases position by another 10 NUSD at 10x leverage
			// funding payment causes negative margin aka bad debt
			test: func() {
				perpKeeper, mocks, ctx := getKeeper(t)

				t.Log("set up initial position")
				currentPosition := types.Position{
					Address:                             sample.AccAddress().String(),
					Pair:                                "BTC:NUSD",
					Size_:                               sdk.NewDec(110), // 110 BTC
					Margin:                              sdk.NewDec(11),  // 11 NUSD
					OpenNotional:                        sdk.NewDec(110), // 110 NUSD
					LastUpdateCumulativePremiumFraction: sdk.ZeroDec(),
					LiquidityHistoryIndex:               0,
					BlockNumber:                         0,
				}

				t.Log("mock vpool")
				mocks.mockVpoolKeeper.EXPECT().
					SwapQuoteForBase(
						ctx,
						common.TokenPair("BTC:NUSD"),
						/*quoteAssetDirection=*/ vpooltypes.Direction_ADD_TO_POOL,
						/*quoteAssetAmount=*/ sdk.NewDec(100),
						/*baseAssetLimit=*/ sdk.NewDec(110),
					).Return( /*baseAssetAmount=*/ sdk.NewDec(110), nil)

				mocks.mockVpoolKeeper.EXPECT().
					GetBaseAssetPrice(
						ctx,
						common.TokenPair("BTC:NUSD"),
						vpooltypes.Direction_ADD_TO_POOL,
						/*baseAssetAmount=*/ sdk.NewDec(110),
					).
					Return( /*quoteAssetAmount=*/ sdk.NewDec(100), nil)

				t.Log("set up pair metadata and last cumulative premium fraction")
				perpKeeper.PairMetadata().Set(ctx, &types.PairMetadata{
					Pair: "BTC:NUSD",
					CumulativePremiumFractions: []sdk.Dec{
						sdk.ZeroDec(),
						sdk.MustNewDecFromStr("0.2"), // 0.2 NUSD / BTC
					},
				})

				t.Log("Increase position with 10 NUSD margin and 10x leverage.")
				resp, err := perpKeeper.increasePosition(
					ctx,
					currentPosition,
					types.Side_BUY,
					/*openNotional=*/ sdk.NewDec(100), // NUSD
					/*baseLimit=*/ sdk.NewDec(110), // BTC
					/*leverage=*/ sdk.NewDec(10),
				)

				require.NoError(t, err)
				require.EqualValues(t, sdk.NewDec(10), resp.MarginToVault) // openNotional / leverage
				require.EqualValues(t, sdk.ZeroDec(), resp.RealizedPnl)    // always zero for increasePosition

				require.EqualValues(t, sdk.NewDec(100), resp.ExchangedQuoteAssetAmount)  // equal to open notional
				require.EqualValues(t, sdk.NewDec(110), resp.ExchangedPositionSize)      // equal to base amount bought
				require.EqualValues(t, sdk.MustNewDecFromStr("22"), resp.FundingPayment) // 0.02 * 110
				require.EqualValues(t, sdk.NewDec(-10), resp.UnrealizedPnlAfter)         // 90 - 100
				require.EqualValues(t, sdk.NewDec(1), resp.BadDebt)                      // 11(old) + 10(new) - 22(funding payment)

				require.EqualValues(t, currentPosition.Address, resp.Position.Address)
				require.EqualValues(t, currentPosition.Pair, resp.Position.Pair)
				require.EqualValues(t, sdk.NewDec(220), resp.Position.Size_)        // 110 + 110
				require.EqualValues(t, sdk.ZeroDec(), resp.Position.Margin)         // 11(old) + 10(new) - 22(funding payment) --> zero margin left
				require.EqualValues(t, sdk.NewDec(210), resp.Position.OpenNotional) // 100(old) + 100(new)
				require.EqualValues(t, sdk.MustNewDecFromStr("0.2"), resp.Position.LastUpdateCumulativePremiumFraction)
				require.EqualValues(t, 0, resp.Position.LiquidityHistoryIndex)
				require.EqualValues(t, ctx.BlockHeight(), resp.Position.BlockNumber)
			},
		},
		{
			name: "increase short position, positive PnL",
			// user sold 100 BTC for 100 NUSD at 10x leverage (1BTC=1NUSD)
			// user's initial margin deposit was 10 NUSD
			// BTC went down in value, now its price is 2BTC=1NUSD
			// user increases position by another 10 NUSD at 10x leverage
			test: func() {
				perpKeeper, mocks, ctx := getKeeper(t)

				t.Log("set up initial position")
				currentPosition := types.Position{
					Address:                             sample.AccAddress().String(),
					Pair:                                "BTC:NUSD",
					Size_:                               sdk.NewDec(-100), // -100 BTC
					Margin:                              sdk.NewDec(10),   // 10 NUSD
					OpenNotional:                        sdk.NewDec(100),  // 100 NUSD
					LastUpdateCumulativePremiumFraction: sdk.ZeroDec(),
					LiquidityHistoryIndex:               0,
					BlockNumber:                         0,
				}

				t.Log("mock vpool")
				mocks.mockVpoolKeeper.EXPECT().
					SwapQuoteForBase(
						ctx,
						common.TokenPair("BTC:NUSD"),
						/*quoteAssetDirection=*/ vpooltypes.Direction_REMOVE_FROM_POOL,
						/*quoteAssetAmount=*/ sdk.NewDec(100),
						/*baseAssetLimit=*/ sdk.NewDec(200),
					).Return( /*baseAssetAmount=*/ sdk.NewDec(200), nil)

				mocks.mockVpoolKeeper.EXPECT().
					GetBaseAssetPrice(
						ctx,
						common.TokenPair("BTC:NUSD"),
						vpooltypes.Direction_REMOVE_FROM_POOL,
						/*baseAssetAmount=*/ sdk.NewDec(100),
					).
					Return( /*quoteAssetAmount=*/ sdk.NewDec(50), nil)

				t.Log("set up pair metadata and last cumulative premium fraction")
				perpKeeper.PairMetadata().Set(ctx, &types.PairMetadata{
					Pair: "BTC:NUSD",
					CumulativePremiumFractions: []sdk.Dec{
						sdk.ZeroDec(),
						sdk.MustNewDecFromStr("0.02"), // 0.02 NUSD / BTC
					},
				})

				t.Log("Increase position with 10 NUSD margin and 10x leverage.")
				resp, err := perpKeeper.increasePosition(
					ctx,
					currentPosition,
					types.Side_SELL,
					/*openNotional=*/ sdk.NewDec(100), // NUSD
					/*baseLimit=*/ sdk.NewDec(200), // BTC
					/*leverage=*/ sdk.NewDec(10),
				)

				require.NoError(t, err)
				require.EqualValues(t, sdk.NewDec(100), resp.ExchangedQuoteAssetAmount) // equal to open notional
				require.EqualValues(t, sdk.ZeroDec(), resp.BadDebt)
				require.EqualValues(t, sdk.NewDec(-200), resp.ExchangedPositionSize) // equal to amount of base asset IOUs
				require.EqualValues(t, sdk.NewDec(-2), resp.FundingPayment)          // -100 * 0.02
				require.EqualValues(t, sdk.ZeroDec(), resp.RealizedPnl)              // always zero for increasePosition
				require.EqualValues(t, sdk.NewDec(10), resp.MarginToVault)           // open notional / leverage
				require.EqualValues(t, sdk.NewDec(50), resp.UnrealizedPnlAfter)      // 100 - 50

				require.EqualValues(t, currentPosition.Address, resp.Position.Address)
				require.EqualValues(t, currentPosition.Pair, resp.Position.Pair)
				require.EqualValues(t, sdk.NewDec(-300), resp.Position.Size_)       // -100 - 200
				require.EqualValues(t, sdk.NewDec(22), resp.Position.Margin)        // 10(old) + 10(new)  - (-2)(funding payment)
				require.EqualValues(t, sdk.NewDec(200), resp.Position.OpenNotional) // 100(old) + 100(new)
				require.EqualValues(t, sdk.MustNewDecFromStr("0.02"), resp.Position.LastUpdateCumulativePremiumFraction)
				require.EqualValues(t, 0, resp.Position.LiquidityHistoryIndex)
				require.EqualValues(t, ctx.BlockHeight(), resp.Position.BlockNumber)
			},
		},
		{
			name: "increase short position, negative PnL",
			// user sold 100 BTC for 100 NUSD at 10x leverage (1BTC=1NUSD)
			// user's initial margin deposit was 10 NUSD
			// BTC went up in value, now its price is 0.99BTC=1NUSD
			// user increases position by another 10 NUSD at 10x leverage
			test: func() {
				perpKeeper, mocks, ctx := getKeeper(t)

				t.Log("set up initial position")
				currentPosition := types.Position{
					Address:                             sample.AccAddress().String(),
					Pair:                                "BTC:NUSD",
					Size_:                               sdk.NewDec(-100), // 100 BTC
					Margin:                              sdk.NewDec(10),   // 10 NUSD
					OpenNotional:                        sdk.NewDec(100),  // 100 NUSD
					LastUpdateCumulativePremiumFraction: sdk.ZeroDec(),
					LiquidityHistoryIndex:               0,
					BlockNumber:                         0,
				}

				t.Log("mock vpool")
				mocks.mockVpoolKeeper.EXPECT().
					SwapQuoteForBase(
						ctx,
						common.TokenPair("BTC:NUSD"),
						/*quoteAssetDirection=*/ vpooltypes.Direction_REMOVE_FROM_POOL,
						/*quoteAssetAmount=*/ sdk.NewDec(100),
						/*baseAssetLimit=*/ sdk.NewDec(99),
					).Return( /*baseAssetAmount=*/ sdk.NewDec(99), nil)

				mocks.mockVpoolKeeper.EXPECT().
					GetBaseAssetPrice(
						ctx,
						common.TokenPair("BTC:NUSD"),
						vpooltypes.Direction_REMOVE_FROM_POOL,
						/*baseAssetAmount=*/ sdk.NewDec(100),
					).
					Return( /*quoteAssetAmount=*/ sdk.NewDec(101), nil)

				t.Log("set up pair metadata and last cumulative premium fraction")
				perpKeeper.PairMetadata().Set(ctx, &types.PairMetadata{
					Pair: "BTC:NUSD",
					CumulativePremiumFractions: []sdk.Dec{
						sdk.ZeroDec(),
						sdk.MustNewDecFromStr("0.02"), // 0.02 NUSD / BTC
					},
				})

				t.Log("Increase position with 10 NUSD margin and 10x leverage.")
				resp, err := perpKeeper.increasePosition(
					ctx,
					currentPosition,
					types.Side_SELL,
					/*openNotional=*/ sdk.NewDec(100), // NUSD
					/*baseLimit=*/ sdk.NewDec(99), // BTC
					/*leverage=*/ sdk.NewDec(10),
				)

				require.NoError(t, err)
				require.EqualValues(t, sdk.NewDec(100), resp.ExchangedQuoteAssetAmount) // equal to open notional
				require.EqualValues(t, sdk.ZeroDec(), resp.BadDebt)
				require.EqualValues(t, sdk.NewDec(-99), resp.ExchangedPositionSize) // base asset IOUs
				require.EqualValues(t, sdk.NewDec(-2), resp.FundingPayment)         // -100 * 0.02
				require.EqualValues(t, sdk.ZeroDec(), resp.RealizedPnl)             // always zero for increasePosition
				require.EqualValues(t, sdk.NewDec(10), resp.MarginToVault)          // openNotional / leverage
				require.EqualValues(t, sdk.NewDec(-1), resp.UnrealizedPnlAfter)     // 100 - 101

				require.EqualValues(t, currentPosition.Address, resp.Position.Address)
				require.EqualValues(t, currentPosition.Pair, resp.Position.Pair)
				require.EqualValues(t, sdk.NewDec(-199), resp.Position.Size_)       // -100 - 99
				require.EqualValues(t, sdk.NewDec(22), resp.Position.Margin)        // 10(old) + 10(new) - (-2)(funding payment)
				require.EqualValues(t, sdk.NewDec(200), resp.Position.OpenNotional) // 100(old) + 100(new)
				require.EqualValues(t, sdk.MustNewDecFromStr("0.02"), resp.Position.LastUpdateCumulativePremiumFraction)
				require.EqualValues(t, 0, resp.Position.LiquidityHistoryIndex)
				require.EqualValues(t, ctx.BlockHeight(), resp.Position.BlockNumber)
			},
		},
		{
			name: "increase short position, bad debt due to huge funding payment",
			// user sold 100 BTC for 100 NUSD at 10x leverage (1BTC=1NUSD)
			// user's initial margin deposit was 10 NUSD
			// position and open notional is 100 NUSD
			// BTC went up in value, now its price is 1 BTC = 1.05 NUSD
			// position notional is 105 NUSD and unrealizedPnL is -5 NUSD
			// user increases position by another 105 NUSD at 10x leverage
			// funding payment causes bad debt
			test: func() {
				perpKeeper, mocks, ctx := getKeeper(t)

				t.Log("set up initial position")
				currentPosition := types.Position{
					Address:                             sample.AccAddress().String(),
					Pair:                                "BTC:NUSD",
					Size_:                               sdk.NewDec(-100), // 100 BTC
					Margin:                              sdk.NewDec(10),   // 10 NUSD
					OpenNotional:                        sdk.NewDec(100),  // 100 NUSD
					LastUpdateCumulativePremiumFraction: sdk.ZeroDec(),
					LiquidityHistoryIndex:               0,
					BlockNumber:                         0,
				}

				t.Log("mock vpool")
				mocks.mockVpoolKeeper.EXPECT().
					SwapQuoteForBase(
						ctx,
						common.TokenPair("BTC:NUSD"),
						/*quoteAssetDirection=*/ vpooltypes.Direction_REMOVE_FROM_POOL,
						/*quoteAssetAmount=*/ sdk.NewDec(105),
						/*baseAssetLimit=*/ sdk.NewDec(100),
					).Return( /*baseAssetAmount=*/ sdk.NewDec(100), nil)

				mocks.mockVpoolKeeper.EXPECT().
					GetBaseAssetPrice(
						ctx,
						common.TokenPair("BTC:NUSD"),
						vpooltypes.Direction_REMOVE_FROM_POOL,
						/*baseAssetAmount=*/ sdk.NewDec(100),
					).
					Return( /*quoteAssetAmount=*/ sdk.NewDec(105), nil)

				t.Log("set up pair metadata and last cumulative premium fraction")
				perpKeeper.PairMetadata().Set(ctx, &types.PairMetadata{
					Pair: "BTC:NUSD",
					CumulativePremiumFractions: []sdk.Dec{
						sdk.ZeroDec(),
						sdk.MustNewDecFromStr("-0.3"), // - 0.3 NUSD / BTC
					},
				})

				t.Log("Increase position with 10.5 NUSD margin and 10x leverage.")
				resp, err := perpKeeper.increasePosition(
					ctx,
					currentPosition,
					types.Side_SELL,
					/*openNotional=*/ sdk.NewDec(105), // NUSD
					/*baseLimit=*/ sdk.NewDec(100), // BTC
					/*leverage=*/ sdk.NewDec(10),
				)

				require.NoError(t, err)
				require.EqualValues(t, sdk.ZeroDec(), resp.RealizedPnl)                   // always zero for increasePosition
				require.EqualValues(t, sdk.MustNewDecFromStr("10.5"), resp.MarginToVault) // openNotional / leverage

				require.EqualValues(t, sdk.NewDec(105), resp.ExchangedQuoteAssetAmount) // equal to open notional
				require.EqualValues(t, sdk.NewDec(-100), resp.ExchangedPositionSize)    // base asset IOUs
				require.EqualValues(t, sdk.NewDec(30), resp.FundingPayment)             // -100 * (-0.2)
				require.EqualValues(t, sdk.NewDec(-5), resp.UnrealizedPnlAfter)         // 100 - 105
				require.EqualValues(t, sdk.MustNewDecFromStr("9.5"), resp.BadDebt)      // 10(old) + 10.5(new) - (30)(funding payment)

				require.EqualValues(t, currentPosition.Address, resp.Position.Address)
				require.EqualValues(t, currentPosition.Pair, resp.Position.Pair)
				require.EqualValues(t, sdk.NewDec(-200), resp.Position.Size_)       // -100 + (-100)
				require.EqualValues(t, sdk.ZeroDec(), resp.Position.Margin)         // 10(old) + 10.5(new) - (30)(funding payment) --> zero margin left
				require.EqualValues(t, sdk.NewDec(205), resp.Position.OpenNotional) // 100(old) + 105(new)
				require.EqualValues(t, sdk.MustNewDecFromStr("-0.3"), resp.Position.LastUpdateCumulativePremiumFraction)
				require.EqualValues(t, 0, resp.Position.LiquidityHistoryIndex)
				require.EqualValues(t, ctx.BlockHeight(), resp.Position.BlockNumber)
			},
		},
	}

	for _, tc := range tests {
		tc := tc
		t.Run(tc.name, func(t *testing.T) {
			tc.test()
		})
	}
}

func TestClosePositionEntirely(t *testing.T) {
	tests := []struct {
		name string
		test func()
	}{
		/*==========================LONG POSITIONS============================*/
		{
			name: "close long position, positive PnL",
			// user bought in at 100 BTC for 10 NUSD at 10x leverage (1 BTC = 1 NUSD)
			// notional value is 100 NUSD
			// BTC doubles in value, now its price is 1 BTC = 2 NUSD
			// user has position notional value of 200 NUSD and unrealized PnL of +100 NUSD
			test: func() {
				perpKeeper, mocks, ctx := getKeeper(t)

				t.Log("set up initial position")
				currentPosition := types.Position{
					Address:                             sample.AccAddress().String(),
					Pair:                                "BTC:NUSD",
					Size_:                               sdk.NewDec(100), // 100 BTC
					Margin:                              sdk.NewDec(10),  // 10 NUSD
					OpenNotional:                        sdk.NewDec(100), // 100 NUSD
					LastUpdateCumulativePremiumFraction: sdk.ZeroDec(),
					LiquidityHistoryIndex:               0,
					BlockNumber:                         0,
				}
				perpKeeper.SetPosition(
					ctx,
					common.TokenPair(currentPosition.Pair),
					currentPosition.Address,
					&currentPosition,
				)

				t.Log("mock vpool")
				mocks.mockVpoolKeeper.EXPECT().
					GetBaseAssetPrice(
						ctx,
						common.TokenPair("BTC:NUSD"),
						vpooltypes.Direction_ADD_TO_POOL,
						/*baseAssetAmount=*/ sdk.NewDec(100),
					).
					Return( /*quoteAssetAmount=*/ sdk.NewDec(200), nil)

				mocks.mockVpoolKeeper.EXPECT().
					SwapBaseForQuote(
						ctx,
						common.TokenPair("BTC:NUSD"),
						/*quoteAssetDirection=*/ vpooltypes.Direction_ADD_TO_POOL,
						/*baseAssetAmount=*/ sdk.NewDec(100),
						/*quoteAssetLimit=*/ sdk.NewDec(200),
					).Return( /*quoteAssetAmount=*/ sdk.NewDec(200), nil)

				t.Log("set up pair metadata and last cumulative premium fraction")
				perpKeeper.PairMetadata().Set(ctx, &types.PairMetadata{
					Pair: "BTC:NUSD",
					CumulativePremiumFractions: []sdk.Dec{
						sdk.ZeroDec(),
						sdk.MustNewDecFromStr("0.02"), // 0.02 NUSD / BTC
					},
				})

				t.Log("close position")
				resp, err := perpKeeper.closePositionEntirely(
					ctx,
					currentPosition,
					/*quoteAssetLimit=*/ sdk.NewDec(200), // NUSD
				)

				require.NoError(t, err)
				require.EqualValues(t, sdk.NewDec(200), resp.ExchangedQuoteAssetAmount) // amount of quote obtained
				require.EqualValues(t, sdk.ZeroDec(), resp.BadDebt)
				require.EqualValues(t, sdk.NewDec(-100), resp.ExchangedPositionSize) // sold back to vpool
				require.EqualValues(t, sdk.NewDec(2), resp.FundingPayment)
				require.EqualValues(t, sdk.NewDec(-108), resp.MarginToVault) // ( 10(oldMargin) + 100(unrealzedPnL) - 2(fundingPayment) ) * -1
				require.EqualValues(t, sdk.NewDec(100), resp.RealizedPnl)
				require.EqualValues(t, sdk.ZeroDec(), resp.UnrealizedPnlAfter) // always zero when closing a position entirely

				require.EqualValues(t, currentPosition.Address, resp.Position.Address)
				require.EqualValues(t, currentPosition.Pair, resp.Position.Pair)
				require.EqualValues(t, sdk.ZeroDec(), resp.Position.Size_)        // always zero
				require.EqualValues(t, sdk.ZeroDec(), resp.Position.Margin)       // always zero
				require.EqualValues(t, sdk.ZeroDec(), resp.Position.OpenNotional) // always zero
				require.EqualValues(t, sdk.MustNewDecFromStr("0.02"), resp.Position.LastUpdateCumulativePremiumFraction)
				require.EqualValues(t, 0, resp.Position.LiquidityHistoryIndex)
				require.EqualValues(t, ctx.BlockHeight(), resp.Position.BlockNumber)
			},
		},
		{
			name: "close long position, negative PnL",
			// user bought in at 100 BTC for 10.5 NUSD at 10x leverage (1 BTC = 1.05 NUSD)
			// notional value is 105 NUSD
			// BTC drops in value, now its price is 1 BTC = 1 NUSD
			// user has position notional value of 100 NUSD and unrealized PnL of -5 NUSD
			test: func() {
				perpKeeper, mocks, ctx := getKeeper(t)

				t.Log("set up initial position")
				currentPosition := types.Position{
					Address:                             sample.AccAddress().String(),
					Pair:                                "BTC:NUSD",
					Size_:                               sdk.NewDec(100),               // 100 BTC
					Margin:                              sdk.MustNewDecFromStr("10.5"), // 10.5 NUSD
					OpenNotional:                        sdk.NewDec(105),               // 105 NUSD
					LastUpdateCumulativePremiumFraction: sdk.ZeroDec(),
					LiquidityHistoryIndex:               0,
					BlockNumber:                         0,
				}
				perpKeeper.SetPosition(
					ctx,
					common.TokenPair(currentPosition.Pair),
					currentPosition.Address,
					&currentPosition,
				)

				t.Log("mock vpool")
				mocks.mockVpoolKeeper.EXPECT().
					GetBaseAssetPrice(
						ctx,
						common.TokenPair("BTC:NUSD"),
						vpooltypes.Direction_ADD_TO_POOL,
						/*baseAssetAmount=*/ sdk.NewDec(100),
					).
					Return( /*quoteAssetAmount=*/ sdk.NewDec(100), nil)

				mocks.mockVpoolKeeper.EXPECT().
					SwapBaseForQuote(
						ctx,
						common.TokenPair("BTC:NUSD"),
						/*quoteAssetDirection=*/ vpooltypes.Direction_ADD_TO_POOL,
						/*baseAssetAmount=*/ sdk.NewDec(100),
						/*quoteAssetLimit=*/ sdk.NewDec(100),
					).Return( /*quoteAssetAmount=*/ sdk.NewDec(100), nil)

				t.Log("set up pair metadata and last cumulative premium fraction")
				perpKeeper.PairMetadata().Set(ctx, &types.PairMetadata{
					Pair: "BTC:NUSD",
					CumulativePremiumFractions: []sdk.Dec{
						sdk.ZeroDec(),
						sdk.MustNewDecFromStr("0.02"), // 0.02 NUSD / BTC
					},
				})

				t.Log("close position")
				resp, err := perpKeeper.closePositionEntirely(
					ctx,
					currentPosition,
					/*quoteAssetLimit=*/ sdk.NewDec(100), // NUSD
				)

				require.NoError(t, err)
				require.EqualValues(t, sdk.NewDec(100), resp.ExchangedQuoteAssetAmount) // amount of quote obtained
				require.EqualValues(t, sdk.ZeroDec(), resp.BadDebt)
				require.EqualValues(t, sdk.NewDec(-100), resp.ExchangedPositionSize) // sold back to vpool
				require.EqualValues(t, sdk.NewDec(2), resp.FundingPayment)
				require.EqualValues(t, sdk.MustNewDecFromStr("-3.5"), resp.MarginToVault) // ( 10.5(oldMargin) + (-5)(unrealzedPnL) - 2(fundingPayment) ) * -1
				require.EqualValues(t, sdk.NewDec(-5), resp.RealizedPnl)
				require.EqualValues(t, sdk.ZeroDec(), resp.UnrealizedPnlAfter) // always zero when closing a position entirely

				require.EqualValues(t, currentPosition.Address, resp.Position.Address)
				require.EqualValues(t, currentPosition.Pair, resp.Position.Pair)
				require.EqualValues(t, sdk.ZeroDec(), resp.Position.Size_)        // always zero
				require.EqualValues(t, sdk.ZeroDec(), resp.Position.Margin)       // always zero
				require.EqualValues(t, sdk.ZeroDec(), resp.Position.OpenNotional) // always zero
				require.EqualValues(t, sdk.MustNewDecFromStr("0.02"), resp.Position.LastUpdateCumulativePremiumFraction)
				require.EqualValues(t, 0, resp.Position.LiquidityHistoryIndex)
				require.EqualValues(t, ctx.BlockHeight(), resp.Position.BlockNumber)
			},
		},
		{
			name: "close long position, negative PnL leads to bad debt",
			// user bought in at 100 BTC for 15 NUSD at 10x leverage (1 BTC = 1.5 NUSD)
			// notional value is 150 NUSD
			// BTC drops in value, now its price is 1 BTC = 1 NUSD
			// user has position notional value of 100 NUSD and unrealized PnL of -50 NUSD
			test: func() {
				perpKeeper, mocks, ctx := getKeeper(t)

				t.Log("set up initial position")
				currentPosition := types.Position{
					Address:                             sample.AccAddress().String(),
					Pair:                                "BTC:NUSD",
					Size_:                               sdk.NewDec(100), // 100 BTC
					Margin:                              sdk.NewDec(15),  // 15 NUSD
					OpenNotional:                        sdk.NewDec(150), // 150 NUSD
					LastUpdateCumulativePremiumFraction: sdk.ZeroDec(),
					LiquidityHistoryIndex:               0,
					BlockNumber:                         0,
				}
				perpKeeper.SetPosition(
					ctx,
					common.TokenPair(currentPosition.Pair),
					currentPosition.Address,
					&currentPosition,
				)

				t.Log("mock vpool")
				mocks.mockVpoolKeeper.EXPECT().
					GetBaseAssetPrice(
						ctx,
						common.TokenPair("BTC:NUSD"),
						vpooltypes.Direction_ADD_TO_POOL,
						/*baseAssetAmount=*/ sdk.NewDec(100),
					).
					Return( /*quoteAssetAmount=*/ sdk.NewDec(100), nil)

				mocks.mockVpoolKeeper.EXPECT().
					SwapBaseForQuote(
						ctx,
						common.TokenPair("BTC:NUSD"),
						/*quoteAssetDirection=*/ vpooltypes.Direction_ADD_TO_POOL,
						/*baseAssetAmount=*/ sdk.NewDec(100),
						/*quoteAssetLimit=*/ sdk.NewDec(100),
					).Return( /*quoteAssetAmount=*/ sdk.NewDec(100), nil)

				t.Log("set up pair metadata and last cumulative premium fraction")
				perpKeeper.PairMetadata().Set(ctx, &types.PairMetadata{
					Pair: "BTC:NUSD",
					CumulativePremiumFractions: []sdk.Dec{
						sdk.ZeroDec(),
						sdk.MustNewDecFromStr("0.02"), // 0.02 NUSD / BTC
					},
				})

				t.Log("close position")
				resp, err := perpKeeper.closePositionEntirely(
					ctx,
					currentPosition,
					/*quoteAssetLimit=*/ sdk.NewDec(100), // NUSD
				)

				require.NoError(t, err)
				require.EqualValues(t, sdk.NewDec(100), resp.ExchangedQuoteAssetAmount) // amount of quote obtained
				require.EqualValues(t, sdk.NewDec(-100), resp.ExchangedPositionSize)    // sold back to vpool
				require.EqualValues(t, sdk.NewDec(2), resp.FundingPayment)
				require.EqualValues(t, sdk.ZeroDec(), resp.MarginToVault) // ( 15(oldMargin) + (-50)(unrealzedPnL) - 2(fundingPayment) ) * -1, clippsed at zero
				require.EqualValues(t, sdk.NewDec(-50), resp.RealizedPnl)
				require.EqualValues(t, sdk.ZeroDec(), resp.UnrealizedPnlAfter) // always zero when closing a position entirely
				require.EqualValues(t, sdk.NewDec(37), resp.BadDebt)           // 15(oldMargin) + (-50)(unrealzedPnL) - 2(fundingPayment)

				require.EqualValues(t, currentPosition.Address, resp.Position.Address)
				require.EqualValues(t, currentPosition.Pair, resp.Position.Pair)
				require.EqualValues(t, sdk.ZeroDec(), resp.Position.Size_)        // always zero
				require.EqualValues(t, sdk.ZeroDec(), resp.Position.Margin)       // always zero
				require.EqualValues(t, sdk.ZeroDec(), resp.Position.OpenNotional) // always zero
				require.EqualValues(t, sdk.MustNewDecFromStr("0.02"), resp.Position.LastUpdateCumulativePremiumFraction)
				require.EqualValues(t, 0, resp.Position.LiquidityHistoryIndex)
				require.EqualValues(t, ctx.BlockHeight(), resp.Position.BlockNumber)
			},
		},

		/*==========================SHORT POSITIONS===========================*/
		{
			name: "close short position, positive PnL",
			// user bought in at 150 BTC for 15 NUSD at 10x leverage (1 BTC = 1 NUSD)
			// position and open notional value is 150 NUSD
			// BTC drops in value, now its price is 1.5 BTC = 1 NUSD
			// user has position notional value of 100 NUSD and unrealized PnL of +50 NUSD
			test: func() {
				perpKeeper, mocks, ctx := getKeeper(t)

				t.Log("set up initial position")
				currentPosition := types.Position{
					Address:                             sample.AccAddress().String(),
					Pair:                                "BTC:NUSD",
					Size_:                               sdk.NewDec(-150), // -150 BTC
					Margin:                              sdk.NewDec(15),   // 15 NUSD
					OpenNotional:                        sdk.NewDec(150),  // 150 NUSD
					LastUpdateCumulativePremiumFraction: sdk.ZeroDec(),
					LiquidityHistoryIndex:               0,
					BlockNumber:                         0,
				}
				perpKeeper.SetPosition(
					ctx,
					common.TokenPair(currentPosition.Pair),
					currentPosition.Address,
					&currentPosition,
				)

				t.Log("mock vpool")
				mocks.mockVpoolKeeper.EXPECT().
					GetBaseAssetPrice(
						ctx,
						common.TokenPair("BTC:NUSD"),
						vpooltypes.Direction_REMOVE_FROM_POOL,
						/*baseAssetAmount=*/ sdk.NewDec(150),
					).
					Return( /*quoteAssetAmount=*/ sdk.NewDec(100), nil)

				mocks.mockVpoolKeeper.EXPECT().
					SwapBaseForQuote(
						ctx,
						common.TokenPair("BTC:NUSD"),
						/*baseAssetDirection=*/ vpooltypes.Direction_REMOVE_FROM_POOL,
						/*baseAssetAmount=*/ sdk.NewDec(150),
						/*quoteAssetLimit=*/ sdk.NewDec(100),
					).Return( /*quoteAssetAmount=*/ sdk.NewDec(100), nil)

				t.Log("set up pair metadata and last cumulative premium fraction")
				perpKeeper.PairMetadata().Set(ctx, &types.PairMetadata{
					Pair: "BTC:NUSD",
					CumulativePremiumFractions: []sdk.Dec{
						sdk.ZeroDec(),
						sdk.MustNewDecFromStr("0.02"), // 0.02 NUSD / BTC
					},
				})

				t.Log("close position")
				resp, err := perpKeeper.closePositionEntirely(
					ctx,
					currentPosition,
					/*quoteAssetLimit=*/ sdk.NewDec(100), // NUSD
				)

				require.NoError(t, err)
				require.EqualValues(t, sdk.NewDec(100), resp.ExchangedQuoteAssetAmount) // amount of quote used to purchase
				require.EqualValues(t, sdk.ZeroDec(), resp.BadDebt)
				require.EqualValues(t, sdk.NewDec(150), resp.ExchangedPositionSize) // bought back from vpool
				require.EqualValues(t, sdk.NewDec(-3), resp.FundingPayment)         // -150 * 0.02
				require.EqualValues(t, sdk.NewDec(50), resp.RealizedPnl)            // 150 - 100
				require.EqualValues(t, sdk.ZeroDec(), resp.UnrealizedPnlAfter)
				require.EqualValues(t, sdk.NewDec(-68), resp.MarginToVault) // ( 15(oldMargin) + 50(PnL) - (-3)(fundingPayment) ) * -1

				require.EqualValues(t, currentPosition.Address, resp.Position.Address)
				require.EqualValues(t, currentPosition.Pair, resp.Position.Pair)
				require.EqualValues(t, sdk.ZeroDec(), resp.Position.Size_)        // always zero
				require.EqualValues(t, sdk.ZeroDec(), resp.Position.Margin)       // always zero
				require.EqualValues(t, sdk.ZeroDec(), resp.Position.OpenNotional) // always zero
				require.EqualValues(t, sdk.MustNewDecFromStr("0.02"), resp.Position.LastUpdateCumulativePremiumFraction)
				require.EqualValues(t, 0, resp.Position.LiquidityHistoryIndex)
				require.EqualValues(t, ctx.BlockHeight(), resp.Position.BlockNumber)
			},
		},
		{
			name: "close short position, negative PnL",
			// user bought in at 100 BTC for 10 NUSD at 10x leverage (1 BTC = 1 NUSD)
			// position and open notional value is 100 NUSD
			// BTC increases in value, now its price is 1.05 BTC = 1 NUSD
			// user has position notional value of 105 NUSD and unrealized PnL of -5 NUSD
			test: func() {
				perpKeeper, mocks, ctx := getKeeper(t)

				t.Log("set up initial position")
				currentPosition := types.Position{
					Address:                             sample.AccAddress().String(),
					Pair:                                "BTC:NUSD",
					Size_:                               sdk.NewDec(-100), // -100 BTC
					Margin:                              sdk.NewDec(10),   // 10 NUSD
					OpenNotional:                        sdk.NewDec(100),  // 100 NUSD
					LastUpdateCumulativePremiumFraction: sdk.ZeroDec(),
					LiquidityHistoryIndex:               0,
					BlockNumber:                         0,
				}
				perpKeeper.SetPosition(
					ctx,
					common.TokenPair(currentPosition.Pair),
					currentPosition.Address,
					&currentPosition,
				)

				t.Log("mock vpool")
				mocks.mockVpoolKeeper.EXPECT().
					GetBaseAssetPrice(
						ctx,
						common.TokenPair("BTC:NUSD"),
						vpooltypes.Direction_REMOVE_FROM_POOL,
						/*baseAssetAmount=*/ sdk.NewDec(100),
					).
					Return( /*quoteAssetAmount=*/ sdk.NewDec(105), nil)

				mocks.mockVpoolKeeper.EXPECT().
					SwapBaseForQuote(
						ctx,
						common.TokenPair("BTC:NUSD"),
						/*baseAssetDirection=*/ vpooltypes.Direction_REMOVE_FROM_POOL,
						/*baseAssetAmount=*/ sdk.NewDec(100),
						/*quoteAssetLimit=*/ sdk.NewDec(105),
					).Return( /*quoteAssetAmount=*/ sdk.NewDec(105), nil)

				t.Log("set up pair metadata and last cumulative premium fraction")
				perpKeeper.PairMetadata().Set(ctx, &types.PairMetadata{
					Pair: "BTC:NUSD",
					CumulativePremiumFractions: []sdk.Dec{
						sdk.ZeroDec(),
						sdk.MustNewDecFromStr("0.02"), // 0.02 NUSD / BTC
					},
				})

				t.Log("close position")
				resp, err := perpKeeper.closePositionEntirely(
					ctx,
					currentPosition,
					/*quoteAssetLimit=*/ sdk.NewDec(105), // NUSD
				)

				require.NoError(t, err)
				require.EqualValues(t, sdk.NewDec(105), resp.ExchangedQuoteAssetAmount) // amount of quote used to purchase
				require.EqualValues(t, sdk.NewDec(100), resp.ExchangedPositionSize)     // bought back from vpool
				require.EqualValues(t, sdk.NewDec(-2), resp.FundingPayment)             // -100 * 0.02
				require.EqualValues(t, sdk.NewDec(-5), resp.RealizedPnl)                // 100 - 105
				require.EqualValues(t, sdk.ZeroDec(), resp.UnrealizedPnlAfter)          // always zero
				require.EqualValues(t, sdk.NewDec(-7), resp.MarginToVault)              // ( 10(oldMargin) + (-5)(PnL) - (-2)(fundingPayment) ) * -1
				require.EqualValues(t, sdk.ZeroDec(), resp.BadDebt)

				require.EqualValues(t, currentPosition.Address, resp.Position.Address)
				require.EqualValues(t, currentPosition.Pair, resp.Position.Pair)
				require.EqualValues(t, sdk.ZeroDec(), resp.Position.Size_)        // always zero
				require.EqualValues(t, sdk.ZeroDec(), resp.Position.Margin)       // always zero
				require.EqualValues(t, sdk.ZeroDec(), resp.Position.OpenNotional) // always zero
				require.EqualValues(t, sdk.MustNewDecFromStr("0.02"), resp.Position.LastUpdateCumulativePremiumFraction)
				require.EqualValues(t, 0, resp.Position.LiquidityHistoryIndex)
				require.EqualValues(t, ctx.BlockHeight(), resp.Position.BlockNumber)
			},
		},
		{
			name: "close short position, negative PnL leads to bad debt",
			// user bought in at 100 BTC for 10 NUSD at 10x leverage (1 BTC = 1 NUSD)
			// position and open notional value is 100 NUSD
			// BTC increases in value, now its price is 1.5 BTC = 1 NUSD
			// user has position notional value of 150 NUSD and unrealized PnL of -50 NUSD
			test: func() {
				perpKeeper, mocks, ctx := getKeeper(t)

				t.Log("set up initial position")
				currentPosition := types.Position{
					Address:                             sample.AccAddress().String(),
					Pair:                                "BTC:NUSD",
					Size_:                               sdk.NewDec(-100), // -100 BTC
					Margin:                              sdk.NewDec(10),   // 10 NUSD
					OpenNotional:                        sdk.NewDec(100),  // 100 NUSD
					LastUpdateCumulativePremiumFraction: sdk.ZeroDec(),
					LiquidityHistoryIndex:               0,
					BlockNumber:                         0,
				}
				perpKeeper.SetPosition(
					ctx,
					common.TokenPair(currentPosition.Pair),
					currentPosition.Address,
					&currentPosition,
				)

				t.Log("mock vpool")
				mocks.mockVpoolKeeper.EXPECT().
					GetBaseAssetPrice(
						ctx,
						common.TokenPair("BTC:NUSD"),
						vpooltypes.Direction_REMOVE_FROM_POOL,
						/*baseAssetAmount=*/ sdk.NewDec(100),
					).
					Return( /*quoteAssetAmount=*/ sdk.NewDec(150), nil)

				mocks.mockVpoolKeeper.EXPECT().
					SwapBaseForQuote(
						ctx,
						common.TokenPair("BTC:NUSD"),
						/*baseAssetDirection=*/ vpooltypes.Direction_REMOVE_FROM_POOL,
						/*baseAssetAmount=*/ sdk.NewDec(100),
						/*quoteAssetLimit=*/ sdk.NewDec(150),
					).Return( /*quoteAssetAmount=*/ sdk.NewDec(150), nil)

				t.Log("set up pair metadata and last cumulative premium fraction")
				perpKeeper.PairMetadata().Set(ctx, &types.PairMetadata{
					Pair: "BTC:NUSD",
					CumulativePremiumFractions: []sdk.Dec{
						sdk.ZeroDec(),
						sdk.MustNewDecFromStr("0.02"), // 0.02 NUSD / BTC
					},
				})

				t.Log("close position")
				resp, err := perpKeeper.closePositionEntirely(
					ctx,
					currentPosition,
					/*quoteAssetLimit=*/ sdk.NewDec(150), // NUSD
				)

				require.NoError(t, err)
				require.EqualValues(t, sdk.NewDec(150), resp.ExchangedQuoteAssetAmount) // amount of quote used to purchase
				require.EqualValues(t, sdk.NewDec(100), resp.ExchangedPositionSize)     // bought back from vpool
				require.EqualValues(t, sdk.NewDec(-2), resp.FundingPayment)             // -100 * 0.02
				require.EqualValues(t, sdk.NewDec(-50), resp.RealizedPnl)               // 100 - 105
				require.EqualValues(t, sdk.ZeroDec(), resp.UnrealizedPnlAfter)          // always zero
				require.EqualValues(t, sdk.ZeroDec(), resp.MarginToVault)               // ( 10(oldMargin) + (-50)(PnL) - (-2)(fundingPayment) ) * -1 --> clipped to zero
				require.EqualValues(t, sdk.NewDec(38), resp.BadDebt)                    // 10(oldMargin) + (-50)(PnL) - (-2)(fundingPayment)

				require.EqualValues(t, currentPosition.Address, resp.Position.Address)
				require.EqualValues(t, currentPosition.Pair, resp.Position.Pair)
				require.EqualValues(t, sdk.ZeroDec(), resp.Position.Size_)        // always zero
				require.EqualValues(t, sdk.ZeroDec(), resp.Position.Margin)       // always zero
				require.EqualValues(t, sdk.ZeroDec(), resp.Position.OpenNotional) // always zero
				require.EqualValues(t, sdk.MustNewDecFromStr("0.02"), resp.Position.LastUpdateCumulativePremiumFraction)
				require.EqualValues(t, 0, resp.Position.LiquidityHistoryIndex)
				require.EqualValues(t, ctx.BlockHeight(), resp.Position.BlockNumber)
			},
		},
	}

	for _, tc := range tests {
		tc := tc
		t.Run(tc.name, func(t *testing.T) {
			tc.test()
		})
	}
}

func TestDecreasePosition(t *testing.T) {
	tests := []struct {
		name string
		test func()
	}{
		{
			name: "decrease long position, positive PnL",
			// user bought in at 100 BTC for 10 NUSD at 10x leverage (1 BTC = 1 NUSD)
			// notional value is 100 NUSD
			// BTC doubles in value, now its price is 0.5 BTC = 1 NUSD
			// user has position notional value of 200 NUSD and unrealized PnL of +100 NUSD
			// user decreases position by notional value of 100 NUSD
			// user ends up with realized PnL of 50 NUSD, unrealized PnL of +50 NUSD
			//   position notional value of 100 NUSD
			test: func() {
				perpKeeper, mocks, ctx := getKeeper(t)

				t.Log("set up initial position")
				currentPosition := types.Position{
					Address:                             sample.AccAddress().String(),
					Pair:                                "BTC:NUSD",
					Size_:                               sdk.NewDec(100), // 100 BTC
					Margin:                              sdk.NewDec(10),  // 10 NUSD
					OpenNotional:                        sdk.NewDec(100), // 100 NUSD
					LastUpdateCumulativePremiumFraction: sdk.ZeroDec(),
					LiquidityHistoryIndex:               0,
					BlockNumber:                         0,
				}

				t.Log("mock vpool")
				mocks.mockVpoolKeeper.EXPECT().
					GetBaseAssetPrice(
						ctx,
						common.TokenPair("BTC:NUSD"),
						vpooltypes.Direction_ADD_TO_POOL,
						/*baseAssetAmount=*/ sdk.NewDec(100),
					).
					Return( /*quoteAssetAmount=*/ sdk.NewDec(200), nil)

				mocks.mockVpoolKeeper.EXPECT().
					SwapQuoteForBase(
						ctx,
						common.TokenPair("BTC:NUSD"),
						/*quoteAssetDirection=*/ vpooltypes.Direction_REMOVE_FROM_POOL,
						/*quoteAssetAmount=*/ sdk.NewDec(100),
						/*baseAssetLimit=*/ sdk.NewDec(50),
					).Return( /*baseAssetAmount=*/ sdk.NewDec(50), nil)

				t.Log("set up pair metadata and last cumulative premium fraction")
				perpKeeper.PairMetadata().Set(ctx, &types.PairMetadata{
					Pair: "BTC:NUSD",
					CumulativePremiumFractions: []sdk.Dec{
						sdk.ZeroDec(),
						sdk.MustNewDecFromStr("0.02"), // 0.02 NUSD / BTC
					},
				})

				t.Log("decrease position by 100 NUSD in notional value")
				resp, err := perpKeeper.decreasePosition(
					ctx,
					currentPosition,
					/*openNotional=*/ sdk.NewDec(100), // NUSD
					/*baseLimit=*/ sdk.NewDec(50), // BTC
					/*canOverFluctuationLimit=*/ false,
				)

				require.NoError(t, err)
				require.EqualValues(t, sdk.NewDec(100), resp.ExchangedQuoteAssetAmount) // open notional
				require.EqualValues(t, sdk.ZeroDec(), resp.BadDebt)
				require.EqualValues(t, sdk.NewDec(-50), resp.ExchangedPositionSize) // sold back to vpool
				require.EqualValues(t, sdk.NewDec(2), resp.FundingPayment)
				require.EqualValues(t, sdk.ZeroDec(), resp.MarginToVault)
				require.EqualValues(t, sdk.NewDec(50), resp.RealizedPnl)
				require.EqualValues(t, sdk.NewDec(50), resp.UnrealizedPnlAfter)

				require.EqualValues(t, currentPosition.Address, resp.Position.Address)
				require.EqualValues(t, currentPosition.Pair, resp.Position.Pair)
				require.EqualValues(t, sdk.NewDec(50), resp.Position.Size_)        // 100 - 50
				require.EqualValues(t, sdk.NewDec(58), resp.Position.Margin)       // 10(old) + 50(realized PnL) - 2(funding payment)
				require.EqualValues(t, sdk.NewDec(50), resp.Position.OpenNotional) // 200(position notional) - 100(notional sold) - 50(unrealized PnL)
				require.EqualValues(t, sdk.MustNewDecFromStr("0.02"), resp.Position.LastUpdateCumulativePremiumFraction)
				require.EqualValues(t, 0, resp.Position.LiquidityHistoryIndex)
				require.EqualValues(t, ctx.BlockHeight(), resp.Position.BlockNumber)
			},
		},
		{
			name: "decrease long position, negative PnL",
			// user bought in at 105 BTC for 10.5 NUSD at 10x leverage (1 BTC = 1 NUSD)
			// position and open notional value is 105 NUSD
			// BTC drops in value, now its price is 1.05 BTC = 1 NUSD
			// user has position notional value of 100 NUSD and unrealized PnL of -5 NUSD
			// user decreases position by notional value of 5 NUSD
			// user ends up with realized PnL of -0.25 NUSD, unrealized PnL of -4.75 NUSD,
			//   position notional value of 95 NUSD
			test: func() {
				perpKeeper, mocks, ctx := getKeeper(t)

				t.Log("set up initial position")
				currentPosition := types.Position{
					Address:                             sample.AccAddress().String(),
					Pair:                                "BTC:NUSD",
					Size_:                               sdk.NewDec(105),               // 105 BTC
					Margin:                              sdk.MustNewDecFromStr("10.5"), // 10.5 NUSD
					OpenNotional:                        sdk.NewDec(105),               // 105 NUSD
					LastUpdateCumulativePremiumFraction: sdk.ZeroDec(),
					LiquidityHistoryIndex:               0,
					BlockNumber:                         0,
				}

				t.Log("mock vpool")
				mocks.mockVpoolKeeper.EXPECT().
					GetBaseAssetPrice(
						ctx,
						common.TokenPair("BTC:NUSD"),
						vpooltypes.Direction_ADD_TO_POOL,
						/*baseAssetAmount=*/ sdk.NewDec(105),
					).
					Return( /*quoteAssetAmount=*/ sdk.NewDec(100), nil)

				mocks.mockVpoolKeeper.EXPECT().
					SwapQuoteForBase(
						ctx,
						common.TokenPair("BTC:NUSD"),
						/*quoteAssetDirection=*/ vpooltypes.Direction_REMOVE_FROM_POOL,
						/*quoteAssetAmount=*/ sdk.NewDec(5),
						/*baseAssetLimit=*/ sdk.MustNewDecFromStr("5.25"),
					).Return( /*baseAssetAmount=*/ sdk.MustNewDecFromStr("5.25"), nil)

				t.Log("set up pair metadata and last cumulative premium fraction")
				perpKeeper.PairMetadata().Set(ctx, &types.PairMetadata{
					Pair: "BTC:NUSD",
					CumulativePremiumFractions: []sdk.Dec{
						sdk.ZeroDec(),
						sdk.MustNewDecFromStr("0.02"), // 0.02 NUSD / BTC
					},
				})

				t.Log("decrease position by 5 NUSD in notional value")
				resp, err := perpKeeper.decreasePosition(
					ctx,
					currentPosition,
					/*openNotional=*/ sdk.NewDec(5), // NUSD
					/*baseLimit=*/ sdk.MustNewDecFromStr("5.25"), // BTC
					/*canOverFluctuationLimit=*/ false,
				)

				require.NoError(t, err)
				require.EqualValues(t, sdk.NewDec(5), resp.ExchangedQuoteAssetAmount) // open notional
				require.EqualValues(t, sdk.ZeroDec(), resp.BadDebt)
				require.EqualValues(t, sdk.MustNewDecFromStr("-5.25"), resp.ExchangedPositionSize) // sold back to vpool
				require.EqualValues(t, sdk.MustNewDecFromStr("2.1"), resp.FundingPayment)          // 105 * 0.02
				require.EqualValues(t, sdk.MustNewDecFromStr("-0.25"), resp.RealizedPnl)           // (-5)(unrealizedPnL) * 5.25/105 (fraction of position size reduced)
				require.EqualValues(t, sdk.MustNewDecFromStr("-4.75"), resp.UnrealizedPnlAfter)    // (-5)(unrealizedPnL) - (-0.25)(realizedPnL)
				require.EqualValues(t, sdk.ZeroDec(), resp.MarginToVault)                          // always zero for decreasePosition

				require.EqualValues(t, currentPosition.Address, resp.Position.Address)
				require.EqualValues(t, currentPosition.Pair, resp.Position.Pair)
				require.EqualValues(t, sdk.MustNewDecFromStr("99.75"), resp.Position.Size_)        // 105 - 5.25
				require.EqualValues(t, sdk.MustNewDecFromStr("8.15"), resp.Position.Margin)        // 10(old) + (-0.25)(realized PnL) - 2.1(funding payment)
				require.EqualValues(t, sdk.MustNewDecFromStr("99.75"), resp.Position.OpenNotional) // 100(position notional) - 5(notional sold) - (-4.75)(unrealized PnL)
				require.EqualValues(t, sdk.MustNewDecFromStr("0.02"), resp.Position.LastUpdateCumulativePremiumFraction)
				require.EqualValues(t, 0, resp.Position.LiquidityHistoryIndex)
				require.EqualValues(t, ctx.BlockHeight(), resp.Position.BlockNumber)
			},
		},

		/*==========================SHORT POSITIONS===========================*/

		{
			name: "decrease short position, positive PnL",
			// user bought in at 105 BTC for 10.5 NUSD at 10x leverage (1 BTC = 1 NUSD)
			// position and open notional value is 105 NUSD
			// BTC drops in value, now its price is 1.05 BTC = 1 NUSD
			// user has position notional value of 100 NUSD and unrealized PnL of 5 NUSD
			// user decreases position by notional value of 5 NUSD
			// user ends up with realized PnL of 0.25 NUSD, unrealized PnL of 4.75 NUSD,
			//   position notional value of 95 NUSD
			test: func() {
				perpKeeper, mocks, ctx := getKeeper(t)

				t.Log("set up initial position")
				currentPosition := types.Position{
					Address:                             sample.AccAddress().String(),
					Pair:                                "BTC:NUSD",
					Size_:                               sdk.NewDec(-105),              // -105 BTC
					Margin:                              sdk.MustNewDecFromStr("10.5"), // 10.5 NUSD
					OpenNotional:                        sdk.NewDec(105),               // 105 NUSD
					LastUpdateCumulativePremiumFraction: sdk.ZeroDec(),
					LiquidityHistoryIndex:               0,
					BlockNumber:                         0,
				}

				t.Log("mock vpool")
				mocks.mockVpoolKeeper.EXPECT().
					GetBaseAssetPrice(
						ctx,
						common.TokenPair("BTC:NUSD"),
						vpooltypes.Direction_REMOVE_FROM_POOL,
						/*baseAssetAmount=*/ sdk.NewDec(105),
					).
					Return( /*quoteAssetAmount=*/ sdk.NewDec(100), nil)

				mocks.mockVpoolKeeper.EXPECT().
					SwapQuoteForBase(
						ctx,
						common.TokenPair("BTC:NUSD"),
						/*quoteAssetDirection=*/ vpooltypes.Direction_ADD_TO_POOL,
						/*quoteAssetAmount=*/ sdk.NewDec(5),
						/*baseAssetLimit=*/ sdk.MustNewDecFromStr("5.25"),
					).Return( /*baseAssetAmount=*/ sdk.MustNewDecFromStr("5.25"), nil)

				t.Log("set up pair metadata and last cumulative premium fraction")
				perpKeeper.PairMetadata().Set(ctx, &types.PairMetadata{
					Pair: "BTC:NUSD",
					CumulativePremiumFractions: []sdk.Dec{
						sdk.ZeroDec(),
						sdk.MustNewDecFromStr("0.02"), // 0.02 NUSD / BTC
					},
				})

				t.Log("decrease position by 5 NUSD in notional value")
				resp, err := perpKeeper.decreasePosition(
					ctx,
					currentPosition,
					/*openNotional=*/ sdk.NewDec(5), // NUSD
					/*baseLimit=*/ sdk.MustNewDecFromStr("5.25"), // BTC
					/*canOverFluctuationLimit=*/ false,
				)

				require.NoError(t, err)
				require.EqualValues(t, sdk.NewDec(5), resp.ExchangedQuoteAssetAmount) // open notional
				require.EqualValues(t, sdk.ZeroDec(), resp.BadDebt)
				require.EqualValues(t, sdk.MustNewDecFromStr("5.25"), resp.ExchangedPositionSize) // bought back from vpool
				require.EqualValues(t, sdk.MustNewDecFromStr("-2.1"), resp.FundingPayment)        // -105 * 0.02
				require.EqualValues(t, sdk.MustNewDecFromStr("0.25"), resp.RealizedPnl)           // (-5)(unrealizedPnL) * 5.25/105 (fraction of position size reduced)
				require.EqualValues(t, sdk.MustNewDecFromStr("4.75"), resp.UnrealizedPnlAfter)    // (-5)(unrealizedPnL) - (-0.25)(realizedPnL)
				require.EqualValues(t, sdk.ZeroDec(), resp.MarginToVault)                         // always zero for decreasePosition

				require.EqualValues(t, currentPosition.Address, resp.Position.Address)
				require.EqualValues(t, currentPosition.Pair, resp.Position.Pair)
				require.EqualValues(t, sdk.MustNewDecFromStr("-99.75"), resp.Position.Size_)       // -105 + 5.25
				require.EqualValues(t, sdk.MustNewDecFromStr("12.85"), resp.Position.Margin)       // 10.5(old) + 0.25(realized PnL) - (-2.1)(funding payment)
				require.EqualValues(t, sdk.MustNewDecFromStr("99.75"), resp.Position.OpenNotional) // 100(position notional) - 5(notional sold) + 4.75(unrealized PnL)
				require.EqualValues(t, sdk.MustNewDecFromStr("0.02"), resp.Position.LastUpdateCumulativePremiumFraction)
				require.EqualValues(t, 0, resp.Position.LiquidityHistoryIndex)
				require.EqualValues(t, ctx.BlockHeight(), resp.Position.BlockNumber)
			},
		},

		{
			name: "decrease short position, negative PnL",
			// user bought in at 100 BTC for 10 NUSD at 10x leverage (1 BTC = 1 NUSD)
			// position and open notional value is 100 NUSD
			// BTC increases in value, now its price is 1 BTC = 1.05 NUSD
			// user has position notional value of 105 NUSD and unrealized PnL of -5 NUSD
			// user decreases position by notional value of 5.25 NUSD
			// user ends up with realized PnL of -0.25 NUSD, unrealized PnL of -4.75 NUSD
			//   position notional value of 99.75 NUSD
			test: func() {
				perpKeeper, mocks, ctx := getKeeper(t)

				t.Log("set up initial position")
				currentPosition := types.Position{
					Address:                             sample.AccAddress().String(),
					Pair:                                "BTC:NUSD",
					Size_:                               sdk.NewDec(-100), // -100 BTC
					Margin:                              sdk.NewDec(10),   // 10 NUSD
					OpenNotional:                        sdk.NewDec(100),  // 100 NUSD
					LastUpdateCumulativePremiumFraction: sdk.ZeroDec(),
					LiquidityHistoryIndex:               0,
					BlockNumber:                         0,
				}

				t.Log("mock vpool")
				mocks.mockVpoolKeeper.EXPECT().
					GetBaseAssetPrice(
						ctx,
						common.TokenPair("BTC:NUSD"),
						vpooltypes.Direction_REMOVE_FROM_POOL,
						/*baseAssetAmount=*/ sdk.NewDec(100),
					).
					Return( /*quoteAssetAmount=*/ sdk.NewDec(105), nil)

				mocks.mockVpoolKeeper.EXPECT().
					SwapQuoteForBase(
						ctx,
						common.TokenPair("BTC:NUSD"),
						/*quoteAssetDirection=*/ vpooltypes.Direction_ADD_TO_POOL,
						/*quoteAssetAmount=*/ sdk.MustNewDecFromStr("5.25"),
						/*baseAssetLimit=*/ sdk.NewDec(5),
					).Return( /*baseAssetAmount=*/ sdk.NewDec(5), nil)

				t.Log("set up pair metadata and last cumulative premium fraction")
				perpKeeper.PairMetadata().Set(ctx, &types.PairMetadata{
					Pair: "BTC:NUSD",
					CumulativePremiumFractions: []sdk.Dec{
						sdk.ZeroDec(),
						sdk.MustNewDecFromStr("0.02"), // 0.02 NUSD / BTC
					},
				})

				t.Log("decrease position by 5.25 NUSD in notional value")
				resp, err := perpKeeper.decreasePosition(
					ctx,
					currentPosition,
					/*openNotional=*/ sdk.MustNewDecFromStr("5.25"), // NUSD
					/*baseLimit=*/ sdk.NewDec(5), // BTC
					/*canOverFluctuationLimit=*/ false,
				)

				require.NoError(t, err)
				require.EqualValues(t, sdk.MustNewDecFromStr("5.25"), resp.ExchangedQuoteAssetAmount) // open notional
				require.EqualValues(t, sdk.ZeroDec(), resp.BadDebt)
				require.EqualValues(t, sdk.NewDec(5), resp.ExchangedPositionSize) // sold back to vpool
				require.EqualValues(t, sdk.NewDec(-2), resp.FundingPayment)
				require.EqualValues(t, sdk.ZeroDec(), resp.MarginToVault)
				require.EqualValues(t, sdk.MustNewDecFromStr("-0.25"), resp.RealizedPnl)
				require.EqualValues(t, sdk.MustNewDecFromStr("-4.75"), resp.UnrealizedPnlAfter)

				require.EqualValues(t, currentPosition.Address, resp.Position.Address)
				require.EqualValues(t, currentPosition.Pair, resp.Position.Pair)
				require.EqualValues(t, sdk.NewDec(-95), resp.Position.Size_)                 // -100 + 5
				require.EqualValues(t, sdk.MustNewDecFromStr("11.75"), resp.Position.Margin) // 10(old) + (-0.25)(realized PnL) - (-2)(funding payment)
				require.EqualValues(t, sdk.NewDec(95), resp.Position.OpenNotional)           // 105(position notional) - 5.25(notional sold) + (-4.75)(unrealized PnL)
				require.EqualValues(t, sdk.MustNewDecFromStr("0.02"), resp.Position.LastUpdateCumulativePremiumFraction)
				require.EqualValues(t, 0, resp.Position.LiquidityHistoryIndex)
				require.EqualValues(t, ctx.BlockHeight(), resp.Position.BlockNumber)
			},
		},
		// TODO(https://github.com/NibiruChain/nibiru/issues/361): Add test cases that result in bad debt
	}

	for _, tc := range tests {
		tc := tc
		t.Run(tc.name, func(t *testing.T) {
			tc.test()
		})
	}
}

func TestCloseAndOpenReversePosition(t *testing.T) {
	tests := []struct {
		name string
		test func()
	}{
		/*==========================LONG POSITIONS============================*/
		{
			name: "close long position, positive PnL, open short position",
			// user bought in at 100 BTC for 10 NUSD at 10x leverage (1 BTC = 1 NUSD)
			// notional value is 100 NUSD
			// BTC doubles in value, now its price is 1 BTC = 2 NUSD
			// user has position notional value of 200 NUSD and unrealized PnL of +100 NUSD
			// user closes position and opens in reverse direction with 30*10 NUSD
			test: func() {
				perpKeeper, mocks, ctx := getKeeper(t)

				t.Log("set up initial position")
				currentPosition := types.Position{
					Address:                             sample.AccAddress().String(),
					Pair:                                "BTC:NUSD",
					Size_:                               sdk.NewDec(100), // 100 BTC
					Margin:                              sdk.NewDec(10),  // 10 NUSD
					OpenNotional:                        sdk.NewDec(100), // 100 NUSD
					LastUpdateCumulativePremiumFraction: sdk.ZeroDec(),
					LiquidityHistoryIndex:               0,
					BlockNumber:                         0,
				}
				perpKeeper.SetPosition(
					ctx,
					common.TokenPair(currentPosition.Pair),
					currentPosition.Address,
					&currentPosition,
				)

				t.Log("mock vpool")
				mocks.mockVpoolKeeper.EXPECT().
					GetBaseAssetPrice(
						ctx,
						common.TokenPair("BTC:NUSD"),
						vpooltypes.Direction_ADD_TO_POOL,
						/*baseAssetAmount=*/ sdk.NewDec(100),
					).
					Return( /*quoteAssetAmount=*/ sdk.NewDec(200), nil)

				mocks.mockVpoolKeeper.EXPECT().
					SwapBaseForQuote(
						ctx,
						common.TokenPair("BTC:NUSD"),
						/*quoteAssetDirection=*/ vpooltypes.Direction_ADD_TO_POOL,
						/*baseAssetAmount=*/ sdk.NewDec(100),
						/*quoteAssetLimit=*/ sdk.ZeroDec(),
					).Return( /*quoteAssetAmount=*/ sdk.NewDec(200), nil)

				mocks.mockVpoolKeeper.EXPECT().
					SwapQuoteForBase(
						ctx,
						common.TokenPair("BTC:NUSD"),
						/*quoteAssetDirection=*/ vpooltypes.Direction_REMOVE_FROM_POOL,
						/*quoteAssetAmount=*/ sdk.NewDec(100),
						/*baseAssetLimit=*/ sdk.NewDec(50),
					).Return( /*baseAssetLimit=*/ sdk.NewDec(50), nil)

				t.Log("set up pair metadata and last cumulative premium fraction")
				perpKeeper.PairMetadata().Set(ctx, &types.PairMetadata{
					Pair: "BTC:NUSD",
					CumulativePremiumFractions: []sdk.Dec{
						sdk.ZeroDec(),
						sdk.MustNewDecFromStr("0.02"), // 0.02 NUSD / BTC
					},
				})

				t.Log("close position")
				resp, err := perpKeeper.closeAndOpenReversePosition(
					ctx,
					currentPosition,
					/*quoteAssetLimit=*/ sdk.NewDec(30), // NUSD
					/*leverage=*/ sdk.NewDec(10),
					/*baseAssetLimit=*/ sdk.NewDec(150),
				)

				require.NoError(t, err)
				require.EqualValues(t, sdk.NewDec(300), resp.ExchangedQuoteAssetAmount) // 30 * 10
				require.EqualValues(t, sdk.ZeroDec(), resp.BadDebt)
				require.EqualValues(t, sdk.NewDec(-150), resp.ExchangedPositionSize) // 100 original + 50 shorted
				require.EqualValues(t, sdk.NewDec(2), resp.FundingPayment)           // 100 * 0.02
				require.EqualValues(t, sdk.NewDec(-98), resp.MarginToVault)          // -1 * ( 10(oldMargin) + 100(unrealzedPnL) - 2(fundingPayment) ) + 10
				require.EqualValues(t, sdk.NewDec(100), resp.RealizedPnl)
				require.EqualValues(t, sdk.ZeroDec(), resp.UnrealizedPnlAfter) // always zero

				require.EqualValues(t, currentPosition.Address, resp.Position.Address)
				require.EqualValues(t, currentPosition.Pair, resp.Position.Pair)
				require.EqualValues(t, sdk.NewDec(-50), resp.Position.Size_)
				require.EqualValues(t, sdk.NewDec(10), resp.Position.Margin)
				require.EqualValues(t, sdk.NewDec(100), resp.Position.OpenNotional)
				require.EqualValues(t, sdk.MustNewDecFromStr("0.02"), resp.Position.LastUpdateCumulativePremiumFraction)
				require.EqualValues(t, 0, resp.Position.LiquidityHistoryIndex)
				require.EqualValues(t, ctx.BlockHeight(), resp.Position.BlockNumber)
			},
		},
		{
			name: "close long position, negative PnL, open short position",
			// user bought in at 100 BTC for 10.5 NUSD at 10x leverage (1 BTC = 1.05 NUSD)
			// notional value is 105 NUSD
			// BTC drops in value, now its price is 1 BTC = 1 NUSD
			// user has position notional value of 100 NUSD and unrealized PnL of -5 NUSD
			// user closes position and opens in reverse direction with 30*10 NUSD
			test: func() {
				perpKeeper, mocks, ctx := getKeeper(t)

				t.Log("set up initial position")
				currentPosition := types.Position{
					Address:                             sample.AccAddress().String(),
					Pair:                                "BTC:NUSD",
					Size_:                               sdk.NewDec(100),               // 100 BTC
					Margin:                              sdk.MustNewDecFromStr("10.5"), // 10.5 NUSD
					OpenNotional:                        sdk.NewDec(105),               // 105 NUSD
					LastUpdateCumulativePremiumFraction: sdk.ZeroDec(),
					LiquidityHistoryIndex:               0,
					BlockNumber:                         0,
				}
				perpKeeper.SetPosition(
					ctx,
					common.TokenPair(currentPosition.Pair),
					currentPosition.Address,
					&currentPosition,
				)

				t.Log("mock vpool")
				mocks.mockVpoolKeeper.EXPECT().
					GetBaseAssetPrice(
						ctx,
						common.TokenPair("BTC:NUSD"),
						vpooltypes.Direction_ADD_TO_POOL,
						/*baseAssetAmount=*/ sdk.NewDec(100),
					).
					Return( /*quoteAssetAmount=*/ sdk.NewDec(100), nil)

				mocks.mockVpoolKeeper.EXPECT().
					SwapBaseForQuote(
						ctx,
						common.TokenPair("BTC:NUSD"),
						/*quoteAssetDirection=*/ vpooltypes.Direction_ADD_TO_POOL,
						/*baseAssetAmount=*/ sdk.NewDec(100),
						/*quoteAssetLimit=*/ sdk.ZeroDec(),
					).Return( /*quoteAssetAmount=*/ sdk.NewDec(100), nil)

				mocks.mockVpoolKeeper.EXPECT().
					SwapQuoteForBase(
						ctx,
						common.TokenPair("BTC:NUSD"),
						/*quoteAssetDirection=*/ vpooltypes.Direction_REMOVE_FROM_POOL,
						/*quoteAssetAmount=*/ sdk.NewDec(100),
						/*baseAssetLimit=*/ sdk.NewDec(100),
					).Return( /*baseAssetLimit=*/ sdk.NewDec(100), nil)

				t.Log("set up pair metadata and last cumulative premium fraction")
				perpKeeper.PairMetadata().Set(ctx, &types.PairMetadata{
					Pair: "BTC:NUSD",
					CumulativePremiumFractions: []sdk.Dec{
						sdk.ZeroDec(),
						sdk.MustNewDecFromStr("0.02"), // 0.02 NUSD / BTC
					},
				})

				t.Log("close position")
				resp, err := perpKeeper.closeAndOpenReversePosition(
					ctx,
					currentPosition,
					/*quoteAssetLimit=*/ sdk.NewDec(20), // NUSD
					/*leverage=*/ sdk.NewDec(10),
					/*baseAssetLimit=*/ sdk.NewDec(200),
				)

				require.NoError(t, err)
				require.EqualValues(t, sdk.NewDec(200), resp.ExchangedQuoteAssetAmount) // 20 * 10
				require.EqualValues(t, sdk.ZeroDec(), resp.BadDebt)
				require.EqualValues(t, sdk.NewDec(-200), resp.ExchangedPositionSize)     // 100 original + 50 shorted
				require.EqualValues(t, sdk.NewDec(2), resp.FundingPayment)               // 100 * 0.02
				require.EqualValues(t, sdk.MustNewDecFromStr("6.5"), resp.MarginToVault) // -1 * ( 10.5(oldMargin) + (-5)(unrealzedPnL) - 2(fundingPayment) ) + 10
				require.EqualValues(t, sdk.NewDec(-5), resp.RealizedPnl)
				require.EqualValues(t, sdk.ZeroDec(), resp.UnrealizedPnlAfter) // always zero

				require.EqualValues(t, currentPosition.Address, resp.Position.Address)
				require.EqualValues(t, currentPosition.Pair, resp.Position.Pair)
				require.EqualValues(t, sdk.NewDec(-100), resp.Position.Size_)
				require.EqualValues(t, sdk.NewDec(10), resp.Position.Margin)
				require.EqualValues(t, sdk.NewDec(100), resp.Position.OpenNotional)
				require.EqualValues(t, sdk.MustNewDecFromStr("0.02"), resp.Position.LastUpdateCumulativePremiumFraction)
				require.EqualValues(t, 0, resp.Position.LiquidityHistoryIndex)
				require.EqualValues(t, ctx.BlockHeight(), resp.Position.BlockNumber)
			},
		},
		{
			name: "close long position, negative PnL leads to bad debt, cannot close and open reverse",
			// user bought in at 100 BTC for 15 NUSD at 10x leverage (1 BTC = 1.5 NUSD)
			// notional value is 150 NUSD
			// BTC drops in value, now its price is 1 BTC = 1 NUSD
			// user has position notional value of 100 NUSD and unrealized PnL of -50 NUSD
			// user tries to close and open reverse position but cannot because it leads to bad debt
			test: func() {
				perpKeeper, mocks, ctx := getKeeper(t)

				t.Log("set up initial position")
				currentPosition := types.Position{
					Address:                             sample.AccAddress().String(),
					Pair:                                "BTC:NUSD",
					Size_:                               sdk.NewDec(100), // 100 BTC
					Margin:                              sdk.NewDec(15),  // 15 NUSD
					OpenNotional:                        sdk.NewDec(150), // 150 NUSD
					LastUpdateCumulativePremiumFraction: sdk.ZeroDec(),
					LiquidityHistoryIndex:               0,
					BlockNumber:                         0,
				}
				perpKeeper.SetPosition(
					ctx,
					common.TokenPair(currentPosition.Pair),
					currentPosition.Address,
					&currentPosition,
				)

				t.Log("mock vpool")
				mocks.mockVpoolKeeper.EXPECT().
					GetBaseAssetPrice(
						ctx,
						common.TokenPair("BTC:NUSD"),
						vpooltypes.Direction_ADD_TO_POOL,
						/*baseAssetAmount=*/ sdk.NewDec(100),
					).
					Return( /*quoteAssetAmount=*/ sdk.NewDec(100), nil)

				mocks.mockVpoolKeeper.EXPECT().
					SwapBaseForQuote(
						ctx,
						common.TokenPair("BTC:NUSD"),
						/*quoteAssetDirection=*/ vpooltypes.Direction_ADD_TO_POOL,
						/*baseAssetAmount=*/ sdk.NewDec(100),
						/*quoteAssetLimit=*/ sdk.ZeroDec(),
					).Return( /*quoteAssetAmount=*/ sdk.NewDec(100), nil)

				t.Log("set up pair metadata and last cumulative premium fraction")
				perpKeeper.PairMetadata().Set(ctx, &types.PairMetadata{
					Pair: "BTC:NUSD",
					CumulativePremiumFractions: []sdk.Dec{
						sdk.ZeroDec(),
						sdk.MustNewDecFromStr("0.02"), // 0.02 NUSD / BTC
					},
				})

				t.Log("close position")
				resp, err := perpKeeper.closeAndOpenReversePosition(
					ctx,
					currentPosition,
					/*quoteAssetLimit=*/ sdk.NewDec(20), // NUSD
					/*leverage=*/ sdk.NewDec(10),
					/*baseAssetLimit=*/ sdk.NewDec(200),
				)

				require.Error(t, err)
				require.Nil(t, resp)
			},
		},

		/*==========================SHORT POSITIONS===========================*/
		{
			name: "close short position, positive PnL",
			// user opened position at 150 BTC for 15 NUSD at 10x leverage (1 BTC = 1 NUSD)
			// position and open notional value is 150 NUSD
			// BTC drops in value, now its price is 1.5 BTC = 1 NUSD
			// user has position notional value of 100 NUSD and unrealized PnL of +50 NUSD
			// user closes and opens position in reverse with 20*10 notional value
			test: func() {
				perpKeeper, mocks, ctx := getKeeper(t)

				t.Log("set up initial position")
				currentPosition := types.Position{
					Address:                             sample.AccAddress().String(),
					Pair:                                "BTC:NUSD",
					Size_:                               sdk.NewDec(-150), // -150 BTC
					Margin:                              sdk.NewDec(15),   // 15 NUSD
					OpenNotional:                        sdk.NewDec(150),  // 150 NUSD
					LastUpdateCumulativePremiumFraction: sdk.ZeroDec(),
					LiquidityHistoryIndex:               0,
					BlockNumber:                         0,
				}
				perpKeeper.SetPosition(
					ctx,
					common.TokenPair(currentPosition.Pair),
					currentPosition.Address,
					&currentPosition,
				)

				t.Log("mock vpool")
				mocks.mockVpoolKeeper.EXPECT().
					GetBaseAssetPrice(
						ctx,
						common.TokenPair("BTC:NUSD"),
						vpooltypes.Direction_REMOVE_FROM_POOL,
						/*baseAssetAmount=*/ sdk.NewDec(150),
					).
					Return( /*quoteAssetAmount=*/ sdk.NewDec(100), nil)

				mocks.mockVpoolKeeper.EXPECT().
					SwapBaseForQuote(
						ctx,
						common.TokenPair("BTC:NUSD"),
						/*baseAssetDirection=*/ vpooltypes.Direction_REMOVE_FROM_POOL,
						/*baseAssetAmount=*/ sdk.NewDec(150),
						/*quoteAssetLimit=*/ sdk.ZeroDec(),
					).Return( /*quoteAssetAmount=*/ sdk.NewDec(100), nil)

				mocks.mockVpoolKeeper.EXPECT().
					SwapQuoteForBase(
						ctx,
						common.TokenPair("BTC:NUSD"),
						/*quoteAssetDirection=*/ vpooltypes.Direction_ADD_TO_POOL,
						/*quoteAssetAmount=*/ sdk.NewDec(100),
						/*baseAssetLimit=*/ sdk.NewDec(150),
					).Return( /*baseAssetAmount=*/ sdk.NewDec(150), nil)

				t.Log("set up pair metadata and last cumulative premium fraction")
				perpKeeper.PairMetadata().Set(ctx, &types.PairMetadata{
					Pair: "BTC:NUSD",
					CumulativePremiumFractions: []sdk.Dec{
						sdk.ZeroDec(),
						sdk.MustNewDecFromStr("0.02"), // 0.02 NUSD / BTC
					},
				})

				t.Log("close position")
				resp, err := perpKeeper.closeAndOpenReversePosition(
					ctx,
					currentPosition,
					/*quoteAssetAmount=*/ sdk.NewDec(20), // NUSD
					/*leverage=*/ sdk.NewDec(10),
					/*baseAssetAmountLimit=*/ sdk.NewDec(300),
				)

				require.NoError(t, err)
				require.EqualValues(t, sdk.NewDec(200), resp.ExchangedQuoteAssetAmount) // 20 * 10
				require.EqualValues(t, sdk.ZeroDec(), resp.BadDebt)
				require.EqualValues(t, sdk.NewDec(300), resp.ExchangedPositionSize) // 150 + 150
				require.EqualValues(t, sdk.NewDec(-3), resp.FundingPayment)         // -150 * 0.02
				require.EqualValues(t, sdk.NewDec(50), resp.RealizedPnl)            // 150 - 100
				require.EqualValues(t, sdk.ZeroDec(), resp.UnrealizedPnlAfter)
				require.EqualValues(t, sdk.NewDec(-58), resp.MarginToVault) // -1 * ( 15(oldMargin) + 50(PnL) - (-3)(fundingPayment) ) + 10

				require.EqualValues(t, currentPosition.Address, resp.Position.Address)
				require.EqualValues(t, currentPosition.Pair, resp.Position.Pair)
				require.EqualValues(t, sdk.NewDec(150), resp.Position.Size_)
				require.EqualValues(t, sdk.NewDec(10), resp.Position.Margin)
				require.EqualValues(t, sdk.NewDec(100), resp.Position.OpenNotional)
				require.EqualValues(t, sdk.MustNewDecFromStr("0.02"), resp.Position.LastUpdateCumulativePremiumFraction)
				require.EqualValues(t, 0, resp.Position.LiquidityHistoryIndex)
				require.EqualValues(t, ctx.BlockHeight(), resp.Position.BlockNumber)
			},
		},
		{
			name: "close short position, negative PnL",
			// user bought in at 100 BTC for 10 NUSD at 10x leverage (1 BTC = 1 NUSD)
			// position and open notional value is 100 NUSD
			// BTC increases in value, now its price is 1.05 BTC = 1 NUSD
			// user has position notional value of 105 NUSD and unrealized PnL of -5 NUSD
			// user closes and opens reverse with 21 * 10 notional value
			test: func() {
				perpKeeper, mocks, ctx := getKeeper(t)

				t.Log("set up initial position")
				currentPosition := types.Position{
					Address:                             sample.AccAddress().String(),
					Pair:                                "BTC:NUSD",
					Size_:                               sdk.NewDec(-100), // -100 BTC
					Margin:                              sdk.NewDec(10),   // 10 NUSD
					OpenNotional:                        sdk.NewDec(100),  // 100 NUSD
					LastUpdateCumulativePremiumFraction: sdk.ZeroDec(),
					LiquidityHistoryIndex:               0,
					BlockNumber:                         0,
				}
				perpKeeper.SetPosition(
					ctx,
					common.TokenPair(currentPosition.Pair),
					currentPosition.Address,
					&currentPosition,
				)

				t.Log("mock vpool")
				mocks.mockVpoolKeeper.EXPECT().
					GetBaseAssetPrice(
						ctx,
						common.TokenPair("BTC:NUSD"),
						vpooltypes.Direction_REMOVE_FROM_POOL,
						/*baseAssetAmount=*/ sdk.NewDec(100),
					).
					Return( /*quoteAssetAmount=*/ sdk.NewDec(105), nil)

				mocks.mockVpoolKeeper.EXPECT().
					SwapBaseForQuote(
						ctx,
						common.TokenPair("BTC:NUSD"),
						/*baseAssetDirection=*/ vpooltypes.Direction_REMOVE_FROM_POOL,
						/*baseAssetAmount=*/ sdk.NewDec(100),
						/*quoteAssetLimit=*/ sdk.ZeroDec(),
					).Return( /*quoteAssetAmount=*/ sdk.NewDec(105), nil)

				mocks.mockVpoolKeeper.EXPECT().
					SwapQuoteForBase(
						ctx,
						common.TokenPair("BTC:NUSD"),
						/*quoteAssetDirection=*/ vpooltypes.Direction_ADD_TO_POOL,
						/*quoteAssetAmount=*/ sdk.NewDec(105),
						/*baseAssetLimit=*/ sdk.NewDec(100),
					).Return( /*baseAssetAmount=*/ sdk.NewDec(100), nil)

				t.Log("set up pair metadata and last cumulative premium fraction")
				perpKeeper.PairMetadata().Set(ctx, &types.PairMetadata{
					Pair: "BTC:NUSD",
					CumulativePremiumFractions: []sdk.Dec{
						sdk.ZeroDec(),
						sdk.MustNewDecFromStr("0.02"), // 0.02 NUSD / BTC
					},
				})

				t.Log("close position")
				resp, err := perpKeeper.closeAndOpenReversePosition(
					ctx,
					currentPosition,
					/*quoteAssetAmount=*/ sdk.NewDec(21), // NUSD
					/*leverage=*/ sdk.NewDec(10),
					/*baseAssetAmountLimit=*/ sdk.NewDec(200),
				)

				require.NoError(t, err)
				require.EqualValues(t, sdk.NewDec(210), resp.ExchangedQuoteAssetAmount) // 21 * 10
				require.EqualValues(t, sdk.ZeroDec(), resp.BadDebt)
				require.EqualValues(t, sdk.NewDec(200), resp.ExchangedPositionSize) // 150 + 150
				require.EqualValues(t, sdk.NewDec(-2), resp.FundingPayment)         // -100 * 0.03
				require.EqualValues(t, sdk.NewDec(-5), resp.RealizedPnl)            // 150 - 100
				require.EqualValues(t, sdk.ZeroDec(), resp.UnrealizedPnlAfter)
				require.EqualValues(t, sdk.MustNewDecFromStr("3.5"), resp.MarginToVault) // -1 * ( 10(oldMargin) + (-5))(PnL) - (-2)(fundingPayment) ) + 10.5

				require.EqualValues(t, currentPosition.Address, resp.Position.Address)
				require.EqualValues(t, currentPosition.Pair, resp.Position.Pair)
				require.EqualValues(t, sdk.NewDec(100), resp.Position.Size_)
				require.EqualValues(t, sdk.MustNewDecFromStr("10.5"), resp.Position.Margin)
				require.EqualValues(t, sdk.NewDec(105), resp.Position.OpenNotional)
				require.EqualValues(t, sdk.MustNewDecFromStr("0.02"), resp.Position.LastUpdateCumulativePremiumFraction)
				require.EqualValues(t, 0, resp.Position.LiquidityHistoryIndex)
				require.EqualValues(t, ctx.BlockHeight(), resp.Position.BlockNumber)
			},
		},
		{
			name: "close short position, negative PnL leads to bad debt",
			// user bought in at 100 BTC for 10 NUSD at 10x leverage (1 BTC = 1 NUSD)
			// position and open notional value is 100 NUSD
			// BTC increases in value, now its price is 1.5 BTC = 1 NUSD
			// user has position notional value of 150 NUSD and unrealized PnL of -50 NUSD
			// user tries to close and open reverse position but cannot due to being underwater
			test: func() {
				perpKeeper, mocks, ctx := getKeeper(t)

				t.Log("set up initial position")
				currentPosition := types.Position{
					Address:                             sample.AccAddress().String(),
					Pair:                                "BTC:NUSD",
					Size_:                               sdk.NewDec(-100), // -100 BTC
					Margin:                              sdk.NewDec(10),   // 10 NUSD
					OpenNotional:                        sdk.NewDec(100),  // 100 NUSD
					LastUpdateCumulativePremiumFraction: sdk.ZeroDec(),
					LiquidityHistoryIndex:               0,
					BlockNumber:                         0,
				}
				perpKeeper.SetPosition(
					ctx,
					common.TokenPair(currentPosition.Pair),
					currentPosition.Address,
					&currentPosition,
				)

				t.Log("mock vpool")
				mocks.mockVpoolKeeper.EXPECT().
					GetBaseAssetPrice(
						ctx,
						common.TokenPair("BTC:NUSD"),
						vpooltypes.Direction_REMOVE_FROM_POOL,
						/*baseAssetAmount=*/ sdk.NewDec(100),
					).
					Return( /*quoteAssetAmount=*/ sdk.NewDec(150), nil)

				mocks.mockVpoolKeeper.EXPECT().
					SwapBaseForQuote(
						ctx,
						common.TokenPair("BTC:NUSD"),
						/*baseAssetDirection=*/ vpooltypes.Direction_REMOVE_FROM_POOL,
						/*baseAssetAmount=*/ sdk.NewDec(100),
						/*quoteAssetLimit=*/ sdk.ZeroDec(),
					).Return( /*quoteAssetAmount=*/ sdk.NewDec(150), nil)

				t.Log("set up pair metadata and last cumulative premium fraction")
				perpKeeper.PairMetadata().Set(ctx, &types.PairMetadata{
					Pair: "BTC:NUSD",
					CumulativePremiumFractions: []sdk.Dec{
						sdk.ZeroDec(),
						sdk.MustNewDecFromStr("0.02"), // 0.02 NUSD / BTC
					},
				})

				t.Log("close position")
				resp, err := perpKeeper.closeAndOpenReversePosition(
					ctx,
					currentPosition,
					/*quoteAssetAmount=*/ sdk.NewDec(21), // NUSD
					/*leverage=*/ sdk.NewDec(10),
					/*baseAssetAmountLimit=*/ sdk.NewDec(200),
				)

				require.Error(t, err)
				require.Nil(t, resp)
			},
		},
	}

	for _, tc := range tests {
		tc := tc
		t.Run(tc.name, func(t *testing.T) {
			tc.test()
		})
	}
>>>>>>> c12dafa5
}<|MERGE_RESOLUTION|>--- conflicted
+++ resolved
@@ -102,11 +102,7 @@
 
 	mockedAccountKeeper.
 		EXPECT().GetModuleAddress(types.ModuleName).
-<<<<<<< HEAD
 		Return(authtypes.NewModuleAddress(types.ModuleName))
-=======
-		Return(authtypes.NewModuleAddress(vpooltypes.ModuleName))
->>>>>>> c12dafa5
 
 	k := NewKeeper(
 		protoCodec,
@@ -136,11 +132,7 @@
 }
 
 func TestGetPositionNotionalAndUnrealizedPnl(t *testing.T) {
-<<<<<<< HEAD
-	testcases := []struct {
-=======
 	tests := []struct {
->>>>>>> c12dafa5
 		name string
 		test func()
 	}{
@@ -574,9 +566,6 @@
 		},
 	}
 
-<<<<<<< HEAD
-	for _, tc := range testcases {
-=======
 	for _, tc := range tests {
 		tc := tc
 		t.Run(tc.name, func(t *testing.T) {
@@ -649,7 +638,6 @@
 	}
 
 	for _, tc := range tests {
->>>>>>> c12dafa5
 		tc := tc
 		t.Run(tc.name, func(t *testing.T) {
 			tc.test()
@@ -857,8 +845,6 @@
 			tc.test()
 		})
 	}
-<<<<<<< HEAD
-=======
 }
 
 func TestIncreasePosition(t *testing.T) {
@@ -2719,5 +2705,4 @@
 			tc.test()
 		})
 	}
->>>>>>> c12dafa5
 }