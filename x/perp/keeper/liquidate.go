--- conflicted
+++ resolved
@@ -94,20 +94,6 @@
 		liquidationResponse.FeeToPerpEcosystemFund,
 	)
 
-<<<<<<< HEAD
-	err = ctx.EventManager().EmitTypedEvent(&types.PositionLiquidatedEvent{
-		TraderAddress:         traderAddr.String(),
-		Pair:                  pair.AsString(),
-		ExchangedQuoteAmount:  liquidationResponse.PositionResp.ExchangedQuoteAssetAmount,
-		ExchangedPositionSize: liquidationResponse.PositionResp.ExchangedPositionSize,
-		LiquidatorAddress:     liquidatorAddr.String(),
-		FeeToLiquidator:       feeToLiquidator,
-		FeeToEcosystemFund:    feeToEcosystemFund,
-		BadDebt:               liquidationResponse.BadDebt,
-	})
-
-=======
->>>>>>> 4958ad2f
 	return &types.MsgLiquidateResponse{
 		FeeToLiquidator:        feeToLiquidator,
 		FeeToPerpEcosystemFund: feeToEcosystemFund,
