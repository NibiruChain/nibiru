--- conflicted
+++ resolved
@@ -153,79 +153,6 @@
 			/* to */ perpEFAddr.String(),
 		)
 	}
-<<<<<<< HEAD
-	return output, err
-}
-
-/* CreatePartialLiquidation returns the 'LiquidationOutput' of a partial liquidation.
-
-Args:
-- ctx (sdk.Context): Carries information about the current state of the application.
-- pair (common.TokenPair): identifier for the virtual pool
-- trader (sdk.AccAddress): address of the owner of the position
-- position: the position that is will be partially liquidated
-
-Returns:
-- (*LiquidationOutput): fees, bad debt, and position response for the partial liquidation
-- (error): An error if one is raised.
-*/
-func (k Keeper) CreatePartialLiquidation(
-	ctx sdk.Context,
-	pair common.TokenPair,
-	trader sdk.AccAddress,
-	position *types.Position,
-) (*LiquidationOutput, error) {
-
-	// Get position direction: long or short
-	var (
-		dir vpooltypes.Direction
-	)
-	if position.Size_.GTE(sdk.ZeroDec()) {
-		dir = vpooltypes.Direction_ADD_TO_POOL
-	} else {
-		dir = vpooltypes.Direction_REMOVE_FROM_POOL
-	}
-
-	// Compute the notional of the portion of position that's being liquidated
-	params := k.GetParams(ctx)
-	partiallyLiquidatedPositionNotional, err := k.VpoolKeeper.GetBaseAssetPrice(
-		ctx, pair, dir,
-		/* baseAssetAmount */ position.Size_.Mul(params.GetPartialLiquidationRatioAsDec()).Abs(),
-	)
-	if err != nil {
-		return nil, err
-	}
-
-	// Partially close (i.e. open reverse) the position
-	positionResp, err := k.openReversePosition(
-		/* ctx */ ctx,
-		/* currentPosition */ *position,
-		/* quoteAssetAmount */ partiallyLiquidatedPositionNotional,
-		/* leverage */ sdk.OneDec(),
-		/* baseAssetAmountLimit */ sdk.ZeroDec(),
-		/* canOverFluctuationLimit */ true,
-	)
-	if err != nil {
-		return nil, err
-	}
-
-	// Compute the liquidation penality, of which half goes to the liquidator
-	// and half goes to the ecosystem fund.
-	liquidationPenalty := positionResp.ExchangedQuoteAssetAmount.Mul(params.GetLiquidationFeeAsDec())
-	feeToLiquidator := liquidationPenalty.Quo(sdk.MustNewDecFromStr("2"))
-	feeToPerpEF := liquidationPenalty.Sub(feeToLiquidator)
-
-	positionResp.Position.Margin = positionResp.Position.Margin.Sub(liquidationPenalty)
-	k.SetPosition(ctx, pair, trader.String(), positionResp.Position)
-
-	return &LiquidationOutput{
-		FeeToPerpEcosystemFund: feeToPerpEF,
-		FeeToLiquidator:        feeToLiquidator,
-		PositionResp:           positionResp,
-		BadDebt:                positionResp.BadDebt,
-	}, nil
-
-=======
 
 	// Transfer fee from PerpEF to liquidator
 	feeToLiquidator := liquidateResp.FeeToLiquidator
@@ -249,5 +176,75 @@
 	}
 
 	return nil
->>>>>>> 9c13078d
+}
+
+/* CreatePartialLiquidation returns the 'LiquidateResp' of a partial liquidation.
+
+Args:
+- ctx (sdk.Context): Carries information about the current state of the application.
+- pair (common.TokenPair): identifier for the virtual pool
+- trader (sdk.AccAddress): address of the owner of the position
+- position: the position that is will be partially liquidated
+
+Returns:
+- (*LiquidateResp): fees, bad debt, and position response for the partial liquidation
+- (error): An error if one is raised.
+*/
+func (k Keeper) CreatePartialLiquidation(
+	ctx sdk.Context,
+	pair common.TokenPair,
+	trader sdk.AccAddress,
+	position *types.Position,
+) (*LiquidateResp, error) {
+
+	// Get position direction: long or short
+	var (
+		dir vpooltypes.Direction
+	)
+	if position.Size_.GTE(sdk.ZeroDec()) {
+		dir = vpooltypes.Direction_ADD_TO_POOL
+	} else {
+		dir = vpooltypes.Direction_REMOVE_FROM_POOL
+	}
+
+	// Compute the notional of the portion of position that's being liquidated
+	params := k.GetParams(ctx)
+	partiallyLiquidatedPositionNotional, err := k.VpoolKeeper.GetBaseAssetPrice(
+		ctx, pair, dir,
+		/* baseAssetAmount */ position.Size_.Mul(params.GetPartialLiquidationRatioAsDec()).Abs(),
+	)
+	if err != nil {
+		return nil, err
+	}
+
+	// Partially close (i.e. open reverse) the position
+	positionResp, err := k.openReversePosition(
+		/* ctx */ ctx,
+		/* currentPosition */ *position,
+		/* quoteAssetAmount */ partiallyLiquidatedPositionNotional.TruncateInt(),
+		/* leverage */ sdk.OneDec(),
+		/* baseAssetAmountLimit */ sdk.ZeroDec(),
+		/* canOverFluctuationLimit */ true,
+	)
+	if err != nil {
+		return nil, err
+	}
+
+	// Compute the liquidation penality, of which half goes to the liquidator
+	// and half goes to the ecosystem fund.
+	fullLiquidationFee := params.GetLiquidationFeeAsDec().
+		MulInt(positionResp.ExchangedQuoteAssetAmount).RoundInt()
+	feeToLiquidator := fullLiquidationFee.Quo(sdk.NewInt(2))
+	feeToPerpEF := fullLiquidationFee.Sub(feeToLiquidator)
+
+	positionResp.Position.Margin = positionResp.Position.Margin.Sub(fullLiquidationFee)
+	k.SetPosition(ctx, pair, trader.String(), positionResp.Position)
+
+	return &LiquidateResp{
+		FeeToPerpEcosystemFund: feeToPerpEF,
+		FeeToLiquidator:        feeToLiquidator,
+		PositionResp:           positionResp,
+		BadDebt:                positionResp.BadDebt,
+	}, nil
+
 }