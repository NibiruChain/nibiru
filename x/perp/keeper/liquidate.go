package keeper

import (
	sdk "github.com/cosmos/cosmos-sdk/types"

	"github.com/NibiruChain/collections"

	"github.com/NibiruChain/nibiru/x/common/asset"
	"github.com/NibiruChain/nibiru/x/perp/types"
	vpooltypes "github.com/NibiruChain/nibiru/x/vpool/types"
)

/*
	Liquidate allows to liquidate the trader position if the margin is below the

required margin maintenance ratio.

args:
  - liquidator: the liquidator who is executing the liquidation
  - pair: the asset pair
  - trader: the trader who owns the position being liquidated

ret:
  - liquidatorFee: the amount of coins given to the liquidator
  - perpEcosystemFundFee: the amount of coins given to the ecosystem fund
  - err: error
*/
func (k Keeper) Liquidate(
	ctx sdk.Context,
	liquidator sdk.AccAddress,
	pair asset.Pair,
	trader sdk.AccAddress,
) (liquidatorFee sdk.Coin, perpEcosystemFundFee sdk.Coin, err error) {
	err = k.requireVpool(ctx, pair)
	if err != nil {
<<<<<<< HEAD
		ctx.EventManager().EmitTypedEvent(&types.LiquidationFailedEvent{ // nolint:errcheck
=======
		_ = ctx.EventManager().EmitTypedEvent(&types.LiquidationFailedEvent{
>>>>>>> 533c11a0
			Pair:       pair,
			Trader:     trader.String(),
			Liquidator: liquidator.String(),
			Reason:     types.LiquidationFailedEvent_NONEXISTENT_PAIR,
		})
		return
	}

	position, err := k.Positions.Get(ctx, collections.Join(pair, trader))
	if err != nil {
<<<<<<< HEAD
		ctx.EventManager().EmitTypedEvent(&types.LiquidationFailedEvent{ // nolint:errcheck
=======
		_ = ctx.EventManager().EmitTypedEvent(&types.LiquidationFailedEvent{
>>>>>>> 533c11a0
			Pair:       pair,
			Trader:     trader.String(),
			Liquidator: liquidator.String(),
			Reason:     types.LiquidationFailedEvent_NONEXISTENT_POSITION,
		})
		return
	}

	marginRatio, err := k.GetMarginRatio(
		ctx,
		position,
		types.MarginCalculationPriceOption_MAX_PNL,
	)
	if err != nil {
		return
	}

	isOverSpreadLimit, err := k.VpoolKeeper.IsOverSpreadLimit(ctx, pair)
	if err != nil {
		return
	}
	if isOverSpreadLimit {
		marginRatioBasedOnOracle, err := k.GetMarginRatio(
			ctx, position, types.MarginCalculationPriceOption_INDEX)
		if err != nil {
			return liquidatorFee, perpEcosystemFundFee, err
		}

		marginRatio = sdk.MaxDec(marginRatio, marginRatioBasedOnOracle)
	}

	params := k.GetParams(ctx)

	maintenanceMarginRatio, err := k.VpoolKeeper.GetMaintenanceMarginRatio(ctx, pair)
	if err != nil {
		return
	}
	err = validateMarginRatio(marginRatio, maintenanceMarginRatio, false)
	if err != nil {
<<<<<<< HEAD
		ctx.EventManager().EmitTypedEvent(&types.LiquidationFailedEvent{ // nolint:errcheck
=======
		_ = ctx.EventManager().EmitTypedEvent(&types.LiquidationFailedEvent{
>>>>>>> 533c11a0
			Pair:       pair,
			Trader:     trader.String(),
			Liquidator: liquidator.String(),
			Reason:     types.LiquidationFailedEvent_POSITION_HEALTHY,
		})
		return
	}

	marginRatioBasedOnSpot, err := k.GetMarginRatio(
		ctx, position, types.MarginCalculationPriceOption_SPOT)
	if err != nil {
		return
	}

	var liquidationResponse types.LiquidateResp
	if marginRatioBasedOnSpot.GTE(params.LiquidationFeeRatio) {
		liquidationResponse, err = k.ExecutePartialLiquidation(ctx, liquidator, &position)
	} else {
		liquidationResponse, err = k.ExecuteFullLiquidation(ctx, liquidator, &position)
	}
	if err != nil {
		return
	}

	liquidatorFee = sdk.NewCoin(
		pair.QuoteDenom(),
		liquidationResponse.FeeToLiquidator,
	)

	perpEcosystemFundFee = sdk.NewCoin(
		pair.QuoteDenom(),
		liquidationResponse.FeeToPerpEcosystemFund,
	)

	return liquidatorFee, perpEcosystemFundFee, nil
}

/*
ExecuteFullLiquidation Fully liquidates a position. It is assumed that the margin ratio has already been
checked prior to calling this method.

args:
  - ctx: cosmos-sdk context
  - liquidator: the liquidator's address
  - position: the position to liquidate

ret:
  - liquidationResp: a response object containing the results of the liquidation
  - err: error
*/
func (k Keeper) ExecuteFullLiquidation(
	ctx sdk.Context, liquidator sdk.AccAddress, position *types.Position,
) (liquidationResp types.LiquidateResp, err error) {
	params := k.GetParams(ctx)

	traderAddr, err := sdk.AccAddressFromBech32(position.TraderAddress)
	if err != nil {
		return types.LiquidateResp{}, err
	}

	positionResp, err := k.closePositionEntirely(
		ctx,
		/* currentPosition */ *position,
		/* quoteAssetAmountLimit */ sdk.ZeroDec(),
		/* skipFluctuationLimitCheck */ true,
	)
	if err != nil {
		return types.LiquidateResp{}, err
	}

	remainMargin := positionResp.MarginToVault.Abs()

	feeToLiquidator := params.LiquidationFeeRatio.
		Mul(positionResp.ExchangedNotionalValue).
		QuoInt64(2)
	totalBadDebt := positionResp.BadDebt

	if feeToLiquidator.GT(remainMargin) {
		// if the remainMargin is not enough for liquidationFee, count it as bad debt
		totalBadDebt = totalBadDebt.Add(feeToLiquidator.Sub(remainMargin))
		remainMargin = sdk.ZeroDec()
	} else {
		// Otherwise, the remaining margin will be transferred to ecosystemFund
		remainMargin = remainMargin.Sub(feeToLiquidator)
	}

	// Realize bad debt
	if totalBadDebt.IsPositive() {
		if err = k.realizeBadDebt(
			ctx,
			position.Pair.QuoteDenom(),
			totalBadDebt.RoundInt(),
		); err != nil {
			return types.LiquidateResp{}, err
		}
	}

	feeToPerpEcosystemFund := sdk.ZeroDec()
	if remainMargin.IsPositive() {
		feeToPerpEcosystemFund = remainMargin
	}

	liquidationResp = types.LiquidateResp{
		BadDebt:                totalBadDebt.RoundInt(),
		FeeToLiquidator:        feeToLiquidator.RoundInt(),
		FeeToPerpEcosystemFund: feeToPerpEcosystemFund.RoundInt(),
		Liquidator:             liquidator.String(),
		PositionResp:           positionResp,
	}
	err = k.distributeLiquidateRewards(ctx, liquidationResp)
	if err != nil {
		return types.LiquidateResp{}, err
	}

	markPrice, err := k.VpoolKeeper.GetMarkPrice(ctx, position.Pair)
	if err != nil {
		return types.LiquidateResp{}, err
	}

	_ = ctx.EventManager().EmitTypedEvent(&types.PositionLiquidatedEvent{
		Pair:                  position.Pair,
		TraderAddress:         traderAddr.String(),
		ExchangedQuoteAmount:  positionResp.ExchangedNotionalValue,
		ExchangedPositionSize: positionResp.ExchangedPositionSize,
		LiquidatorAddress:     liquidator.String(),
		FeeToLiquidator:       sdk.NewCoin(position.Pair.QuoteDenom(), feeToLiquidator.RoundInt()),
		FeeToEcosystemFund:    sdk.NewCoin(position.Pair.QuoteDenom(), feeToPerpEcosystemFund.RoundInt()),
		BadDebt:               sdk.NewCoin(position.Pair.QuoteDenom(), totalBadDebt.RoundInt()),
		Margin:                sdk.NewCoin(position.Pair.QuoteDenom(), liquidationResp.PositionResp.Position.Margin.RoundInt()),
		PositionNotional:      liquidationResp.PositionResp.PositionNotional,
		PositionSize:          liquidationResp.PositionResp.Position.Size_,
		UnrealizedPnl:         liquidationResp.PositionResp.UnrealizedPnlAfter,
		MarkPrice:             markPrice,
		BlockHeight:           ctx.BlockHeight(),
		BlockTimeMs:           ctx.BlockTime().UnixMilli(),
	})

	return liquidationResp, err
}

func (k Keeper) distributeLiquidateRewards(
	ctx sdk.Context, liquidateResp types.LiquidateResp) (err error) {
	// --------------------------------------------------------------
	//  Preliminary validations
	// --------------------------------------------------------------

	// validate response
	err = liquidateResp.Validate()
	if err != nil {
		return err
	}

	liquidator, err := sdk.AccAddressFromBech32(liquidateResp.Liquidator)
	if err != nil {
		return err
	}

	// validate pair
	pair := liquidateResp.PositionResp.Position.Pair
	err = k.requireVpool(ctx, pair)
	if err != nil {
		return err
	}

	// --------------------------------------------------------------
	// Distribution of rewards
	// --------------------------------------------------------------

	// Transfer fee from vault to PerpEF
	feeToPerpEF := liquidateResp.FeeToPerpEcosystemFund
	if feeToPerpEF.IsPositive() {
		coinToPerpEF := sdk.NewCoin(
			pair.QuoteDenom(), feeToPerpEF)
		if err = k.BankKeeper.SendCoinsFromModuleToModule(
			ctx,
			/* from */ types.VaultModuleAccount,
			/* to */ types.PerpEFModuleAccount,
			sdk.NewCoins(coinToPerpEF),
		); err != nil {
			return err
		}
	}

	// Transfer fee from vault to liquidator
	feeToLiquidator := liquidateResp.FeeToLiquidator
	if feeToLiquidator.IsPositive() {
		err = k.Withdraw(ctx, pair.QuoteDenom(), liquidator, feeToLiquidator)
		if err != nil {
			return err
		}
	}

	return nil
}

// ExecutePartialLiquidation partially liquidates a position
func (k Keeper) ExecutePartialLiquidation(
	ctx sdk.Context, liquidator sdk.AccAddress, currentPosition *types.Position,
) (types.LiquidateResp, error) {
	params := k.GetParams(ctx)

	traderAddr, err := sdk.AccAddressFromBech32(currentPosition.TraderAddress)
	if err != nil {
		return types.LiquidateResp{}, err
	}

	var baseAssetDir vpooltypes.Direction
	if currentPosition.Size_.IsPositive() {
		baseAssetDir = vpooltypes.Direction_ADD_TO_POOL
	} else {
		baseAssetDir = vpooltypes.Direction_REMOVE_FROM_POOL
	}

	partiallyLiquidatedPositionNotional, err := k.VpoolKeeper.GetBaseAssetPrice(
		ctx,
		currentPosition.Pair,
		baseAssetDir,
		/* abs= */ currentPosition.Size_.Mul(params.PartialLiquidationRatio),
	)
	if err != nil {
		return types.LiquidateResp{}, err
	}

	positionResp, err := k.decreasePosition(
		/* ctx */ ctx,
		/* currentPosition */ *currentPosition,
		/* quoteAssetAmount */ partiallyLiquidatedPositionNotional,
		/* baseAmtLimit */ sdk.ZeroDec(),
		/* skipFluctuationLimitCheck */ true,
	)
	if err != nil {
		return types.LiquidateResp{}, err
	}

	// Remove the liquidation fee from the margin of the position
	liquidationFeeAmount := positionResp.ExchangedNotionalValue.
		Mul(params.LiquidationFeeRatio)
	positionResp.Position.Margin = positionResp.Position.Margin.
		Sub(liquidationFeeAmount)
	k.Positions.Insert(ctx, collections.Join(positionResp.Position.Pair, traderAddr), *positionResp.Position)

	// Compute splits for the liquidation fee
	feeToLiquidator := liquidationFeeAmount.QuoInt64(2)
	feeToPerpEcosystemFund := liquidationFeeAmount.Sub(feeToLiquidator)

	liquidationResponse := types.LiquidateResp{
		BadDebt:                sdk.ZeroInt(),
		FeeToLiquidator:        feeToLiquidator.RoundInt(),
		FeeToPerpEcosystemFund: feeToPerpEcosystemFund.RoundInt(),
		Liquidator:             liquidator.String(),
		PositionResp:           positionResp,
	}
	err = k.distributeLiquidateRewards(ctx, liquidationResponse)
	if err != nil {
		return types.LiquidateResp{}, err
	}

	markPrice, err := k.VpoolKeeper.GetMarkPrice(ctx, currentPosition.Pair)
	if err != nil {
		return types.LiquidateResp{}, err
	}

	_ = ctx.EventManager().EmitTypedEvent(&types.PositionLiquidatedEvent{
		Pair:                  currentPosition.Pair,
		TraderAddress:         traderAddr.String(),
		ExchangedQuoteAmount:  positionResp.ExchangedNotionalValue,
		ExchangedPositionSize: positionResp.ExchangedPositionSize,
		LiquidatorAddress:     liquidator.String(),
		FeeToLiquidator:       sdk.NewCoin(currentPosition.Pair.QuoteDenom(), feeToLiquidator.RoundInt()),
		FeeToEcosystemFund:    sdk.NewCoin(currentPosition.Pair.QuoteDenom(), feeToPerpEcosystemFund.RoundInt()),
		BadDebt:               sdk.NewCoin(currentPosition.Pair.QuoteDenom(), liquidationResponse.BadDebt),
		Margin:                sdk.NewCoin(currentPosition.Pair.QuoteDenom(), liquidationResponse.PositionResp.Position.Margin.RoundInt()),
		PositionNotional:      liquidationResponse.PositionResp.PositionNotional,
		PositionSize:          liquidationResponse.PositionResp.Position.Size_,
		UnrealizedPnl:         liquidationResponse.PositionResp.UnrealizedPnlAfter,
		MarkPrice:             markPrice,
		BlockHeight:           ctx.BlockHeight(),
		BlockTimeMs:           ctx.BlockTime().UnixMilli(),
	})

	return liquidationResponse, err
}

func (k Keeper) MultiLiquidate(
	ctx sdk.Context, liquidator sdk.AccAddress, liquidationRequests []*types.MsgMultiLiquidate_Liquidation,
) ([]*types.MsgMultiLiquidateResponse_LiquidationResponse, error) {
	if !k.isWhitelistedLiquidator(ctx, liquidator) {
		return nil, types.ErrUnauthorized.Wrapf("%s is not a whitelisted liquidator", liquidator.String())
	}

	resp := make([]*types.MsgMultiLiquidateResponse_LiquidationResponse, len(liquidationRequests))

	var allFailed bool = true
	for i, req := range liquidationRequests {
		traderAddr := sdk.MustAccAddressFromBech32(req.Trader)
		cachedCtx, commit := ctx.CacheContext()
		liquidatorFee, perpEfFee, err := k.Liquidate(cachedCtx, liquidator, req.Pair, traderAddr)

		if err != nil {
			resp[i] = &types.MsgMultiLiquidateResponse_LiquidationResponse{
				Success: false,
				Error:   err.Error(),
			}
		} else {
			allFailed = false
			resp[i] = &types.MsgMultiLiquidateResponse_LiquidationResponse{
				Success:       true,
				LiquidatorFee: liquidatorFee,
				PerpEfFee:     perpEfFee,
			}

			ctx.EventManager().EmitEvents(cachedCtx.EventManager().Events())
			commit()
		}
	}

	if allFailed {
		return nil, types.ErrAllLiquidationsFailed.Wrapf("%d liquidations failed", len(liquidationRequests))
	}

	return resp, nil
}

func (k Keeper) isWhitelistedLiquidator(ctx sdk.Context, addr sdk.AccAddress) bool {
	addrStr := addr.String()
	params := k.GetParams(ctx)
	// TODO(k-yang): look into an O(1) lookup data structure here
	for _, whitelisted := range params.WhitelistedLiquidators {
		if addrStr == whitelisted {
			return true
		}
	}
	return false
}<|MERGE_RESOLUTION|>--- conflicted
+++ resolved
@@ -33,11 +33,7 @@
 ) (liquidatorFee sdk.Coin, perpEcosystemFundFee sdk.Coin, err error) {
 	err = k.requireVpool(ctx, pair)
 	if err != nil {
-<<<<<<< HEAD
-		ctx.EventManager().EmitTypedEvent(&types.LiquidationFailedEvent{ // nolint:errcheck
-=======
-		_ = ctx.EventManager().EmitTypedEvent(&types.LiquidationFailedEvent{
->>>>>>> 533c11a0
+		_ = ctx.EventManager().EmitTypedEvent(&types.LiquidationFailedEvent{ // nolint:errcheck
 			Pair:       pair,
 			Trader:     trader.String(),
 			Liquidator: liquidator.String(),
@@ -48,11 +44,7 @@
 
 	position, err := k.Positions.Get(ctx, collections.Join(pair, trader))
 	if err != nil {
-<<<<<<< HEAD
-		ctx.EventManager().EmitTypedEvent(&types.LiquidationFailedEvent{ // nolint:errcheck
-=======
-		_ = ctx.EventManager().EmitTypedEvent(&types.LiquidationFailedEvent{
->>>>>>> 533c11a0
+		_ = ctx.EventManager().EmitTypedEvent(&types.LiquidationFailedEvent{ // nolint:errcheck
 			Pair:       pair,
 			Trader:     trader.String(),
 			Liquidator: liquidator.String(),
@@ -92,11 +84,7 @@
 	}
 	err = validateMarginRatio(marginRatio, maintenanceMarginRatio, false)
 	if err != nil {
-<<<<<<< HEAD
-		ctx.EventManager().EmitTypedEvent(&types.LiquidationFailedEvent{ // nolint:errcheck
-=======
-		_ = ctx.EventManager().EmitTypedEvent(&types.LiquidationFailedEvent{
->>>>>>> 533c11a0
+		_ = ctx.EventManager().EmitTypedEvent(&types.LiquidationFailedEvent{ // nolint:errcheck
 			Pair:       pair,
 			Trader:     trader.String(),
 			Liquidator: liquidator.String(),
