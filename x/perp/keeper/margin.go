--- conflicted
+++ resolved
@@ -46,13 +46,8 @@
 
 // TODO test: GetMarginRatio
 func (k Keeper) GetMarginRatio(
-<<<<<<< HEAD
 	ctx sdk.Context, pair common.TokenPair, trader string, priceOption types.MarginCalculationPriceOption,
-) (sdk.Int, error) {
-=======
-	ctx sdk.Context, pair common.TokenPair, trader string,
 ) (sdk.Dec, error) {
->>>>>>> 4aaa1a9a
 	position, err := k.Positions().Get(ctx, pair, trader) // TODO(mercilex): inefficient position get
 	if err != nil {
 		return sdk.Dec{}, err
@@ -63,8 +58,8 @@
 	}
 
 	var (
-		unrealizedPnL    sdk.Int
-		positionNotional sdk.Int
+		unrealizedPnL    sdk.Dec
+		positionNotional sdk.Dec
 	)
 
 	switch priceOption {
