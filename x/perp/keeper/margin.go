package keeper

import (
	"context"
	"fmt"

	sdk "github.com/cosmos/cosmos-sdk/types"

	"github.com/NibiruChain/nibiru/x/common"
	"github.com/NibiruChain/nibiru/x/perp/events"
	"github.com/NibiruChain/nibiru/x/perp/types"
)

func (k Keeper) AddMargin(
	ctx sdk.Context,
	pair common.TokenPair,
	trader sdk.AccAddress,
	addedMargin sdk.Dec,
) (err error) {
	position, err := k.Positions().Get(ctx, pair, trader.String())
	if err != nil {
		return err
	}

	position.Margin = position.Margin.Add(addedMargin)

	if err = k.BankKeeper.SendCoinsFromAccountToModule(
		ctx,
		trader,
		types.ModuleName,
		sdk.NewCoins(
			sdk.NewCoin(common.StableDenom, addedMargin.TruncateInt()),
		),
	); err != nil {
		return err
	}

	k.Positions().Set(ctx, pair, trader.String(), position)

	return nil
}

func (k Keeper) RemoveMargin(
	goCtx context.Context, msg *types.MsgRemoveMargin,
) (res *types.MsgRemoveMarginResponse, err error) {
	// ------------- Message Setup -------------

	ctx := sdk.UnwrapSDKContext(goCtx)

	// validate trader
	trader, err := sdk.AccAddressFromBech32(msg.Sender)
	if err != nil {
		return res, err
	}

	// validate margin
	margin := msg.Margin.Amount
	if msg.Margin.Denom != common.StableDenom {
		return res, fmt.Errorf("invalid margin denom")
	} else if margin.LTE(sdk.ZeroInt()) {
		return res, fmt.Errorf("margin must be positive, not: %v", margin.String())
	}

	// validate pair
	pair, err := common.NewTokenPairFromStr(msg.Vpool)
	if err != nil {
		return res, err
	}
	err = k.requireVpool(ctx, pair)
	if err != nil {
		return res, err
	}

	// ------------- RemoveMargin -------------

	position, err := k.Positions().Get(ctx, pair, trader.String())
	if err != nil {
		return res, err
	}

	marginDelta := margin.Neg().ToDec()
	remaining, err := k.CalcRemainMarginWithFundingPayment(
<<<<<<< HEAD
		ctx, position, marginDelta)
=======
		ctx, *position, marginDelta)
>>>>>>> f6a6b49c
	if err != nil {
		return res, err
	}
	position.Margin = remaining.Margin
	position.LastUpdateCumulativePremiumFraction = remaining.LatestCPF
	if !remaining.BadDebt.IsZero() {
		return res, fmt.Errorf("failed to remove margin; position has bad debt")
	}

	freeCollateral, err := k.calcFreeCollateral(
<<<<<<< HEAD
		ctx, position, remaining.FPayment)
=======
		ctx, *position, remaining.fPayment, remaining.badDebt)
>>>>>>> f6a6b49c
	if err != nil {
		return res, err
	} else if !freeCollateral.GTE(sdk.ZeroInt()) {
		return res, fmt.Errorf("not enough free collateral")
	}

	k.Positions().Set(ctx, pair, trader.String(), position)

	coinToSend := sdk.NewCoin(common.StableDenom, margin)
	err = k.BankKeeper.SendCoinsFromModuleToAccount(
		ctx, types.VaultModuleAccount, trader, sdk.NewCoins(coinToSend))
	if err != nil {
		return res, err
	}
	vaultAddr := k.AccountKeeper.GetModuleAddress(types.VaultModuleAccount)

	events.EmitTransfer(ctx,
		/* coin */ coinToSend,
		/* from */ vaultAddr.String(),
		/* to */ trader.String(),
	)

	events.EmitMarginChange(ctx, trader, pair.String(), margin, remaining.FPayment)
	return &types.MsgRemoveMarginResponse{
		MarginOut:      coinToSend,
		FundingPayment: remaining.FPayment,
	}, nil
}

// TODO test: GetMarginRatio
func (k Keeper) GetMarginRatio(
	ctx sdk.Context, position types.Position,
) (sdk.Dec, error) {
	if position.Size_.IsZero() {
		panic("position with zero size") // tODO(mercilex): panic or error? this is a require
	}

	unrealizedPnL, positionNotional, err := k.getPreferencePositionNotionalAndUnrealizedPnL(
		ctx,
		position,
		types.PnLPreferenceOption_MAX,
	)
	if err != nil {
		return sdk.Dec{}, err
	}

	remaining, err := k.CalcRemainMarginWithFundingPayment(
		ctx,
		/* oldPosition */ position,
		/* marginDelta */ unrealizedPnL,
	)
	if err != nil {
		return sdk.Dec{}, err
	}

	marginRatio := remaining.Margin.Sub(remaining.BadDebt).Quo(positionNotional)
	return marginRatio, err
}

func (k *Keeper) requireVpool(ctx sdk.Context, pair common.TokenPair) error {
	if !k.VpoolKeeper.ExistsPool(ctx, pair) {
		return fmt.Errorf("%v: %v", types.ErrPairNotFound.Error(), pair.String())
	}
	return nil
}

/*
requireMoreMarginRatio checks if the marginRatio corresponding to the margin
backing a position is above or below the 'baseMarginRatio'.
If 'largerThanOrEqualTo' is true, 'marginRatio' must be >= 'baseMarginRatio'.

Args:
  marginRatio: Ratio of the value of the margin and corresponding position(s).
    marginRatio is defined as (margin + unrealizedPnL) / notional
  baseMarginRatio: Specifies the threshold value that 'marginRatio' must meet.
  largerThanOrEqualTo: Specifies whether 'marginRatio' should be larger or
    smaller than 'baseMarginRatio'.
*/
func requireMoreMarginRatio(marginRatio, baseMarginRatio sdk.Dec, largerThanOrEqualTo bool) error {
	if largerThanOrEqualTo {
		if !marginRatio.GTE(baseMarginRatio) {
			return fmt.Errorf("margin ratio did not meet criteria")
		}
	} else {
		if !marginRatio.LT(baseMarginRatio) {
			return fmt.Errorf("margin ratio did not meet criteria")
		}
	}
	return nil
}<|MERGE_RESOLUTION|>--- conflicted
+++ resolved
@@ -80,11 +80,7 @@
 
 	marginDelta := margin.Neg().ToDec()
 	remaining, err := k.CalcRemainMarginWithFundingPayment(
-<<<<<<< HEAD
-		ctx, position, marginDelta)
-=======
 		ctx, *position, marginDelta)
->>>>>>> f6a6b49c
 	if err != nil {
 		return res, err
 	}
@@ -95,11 +91,7 @@
 	}
 
 	freeCollateral, err := k.calcFreeCollateral(
-<<<<<<< HEAD
-		ctx, position, remaining.FPayment)
-=======
-		ctx, *position, remaining.fPayment, remaining.badDebt)
->>>>>>> f6a6b49c
+		ctx, *position, remaining.FPayment)
 	if err != nil {
 		return res, err
 	} else if !freeCollateral.GTE(sdk.ZeroInt()) {
