package keeper

import (
	"context"
	"fmt"

	sdk "github.com/cosmos/cosmos-sdk/types"

	"github.com/NibiruChain/nibiru/x/common"
	"github.com/NibiruChain/nibiru/x/perp/events"
	"github.com/NibiruChain/nibiru/x/perp/types"
)

/* AddMargin deleverages an existing position by adding margin (collateral)
to it. Adding margin increases the margin ratio of the corresponding position.
*/
func (k Keeper) AddMargin(
	goCtx context.Context, msg *types.MsgAddMargin,
) (res *types.MsgAddMarginResponse, err error) {
	// ------------- Message Setup -------------

	ctx := sdk.UnwrapSDKContext(goCtx)

	// validate trader
	trader, err := sdk.AccAddressFromBech32(msg.Sender)
	if err != nil {
		return res, err
	}

	// validate margin amount
	addedMargin := msg.Margin.Amount
	if !addedMargin.IsPositive() {
		return res, fmt.Errorf("margin must be positive, not: %v", addedMargin.String())
	}

	// validate pair
	pair, err := common.NewTokenPairFromStr(msg.TokenPair)
	if err != nil {
		return res, err
	}
	err = k.requireVpool(ctx, pair)
	if err != nil {
		return res, err
	}

	// validate margin denom
	if msg.Margin.Denom != pair.GetQuoteTokenDenom() {
		return res, fmt.Errorf("invalid margin denom")
	}

	// ------------- AddMargin -------------

	position, err := k.Positions().Get(ctx, pair, trader.String())
	if err != nil {
		return res, err
	}

	position.Margin = position.Margin.Add(addedMargin.ToDec())

	coinToSend := sdk.NewCoin(pair.GetQuoteTokenDenom(), addedMargin)
	vaultAddr := k.AccountKeeper.GetModuleAddress(types.VaultModuleAccount)
	if err = k.BankKeeper.SendCoinsFromAccountToModule(
		ctx, trader, types.VaultModuleAccount, sdk.NewCoins(coinToSend),
	); err != nil {
		return res, err
	}
	events.EmitTransfer(ctx,
		/* coin */ coinToSend,
		/* from */ vaultAddr.String(),
		/* to */ trader.String(),
	)

	k.Positions().Set(ctx, pair, trader.String(), position)

	fPayment := sdk.ZeroDec()
	events.EmitMarginChange(ctx, trader, pair.String(), addedMargin, fPayment)
	return &types.MsgAddMarginResponse{}, nil
}

/* RemoveMargin further leverages an existing position by directly removing
the margin (collateral) that backs it from the vault. This also decreases the
margin ratio of the position.
*/
func (k Keeper) RemoveMargin(
	goCtx context.Context, msg *types.MsgRemoveMargin,
) (res *types.MsgRemoveMarginResponse, err error) {
	// ------------- Message Setup -------------

	ctx := sdk.UnwrapSDKContext(goCtx)

	// validate trader
	trader, err := sdk.AccAddressFromBech32(msg.Sender)
	if err != nil {
		return res, err
	}

	// validate margin amount
	margin := msg.Margin.Amount
	if margin.LTE(sdk.ZeroInt()) {
		return res, fmt.Errorf("margin must be positive, not: %v", margin.String())
	}

	// validate pair
	pair, err := common.NewTokenPairFromStr(msg.TokenPair)
	if err != nil {
		return res, err
	}
	err = k.requireVpool(ctx, pair)
	if err != nil {
		return res, err
	}

	// validate margin denom
	if msg.Margin.Denom != pair.GetQuoteTokenDenom() {
		return res, fmt.Errorf("invalid margin denom")
	}

	// ------------- RemoveMargin -------------

	position, err := k.Positions().Get(ctx, pair, trader.String())
	if err != nil {
		return res, err
	}

	marginDelta := margin.Neg()
	remaining, err := k.CalcRemainMarginWithFundingPayment(
		ctx, *position, marginDelta.ToDec())
	if err != nil {
		return res, err
	}
	position.Margin = remaining.Margin
	position.LastUpdateCumulativePremiumFraction = remaining.LatestCumulativePremiumFraction
	if !remaining.BadDebt.IsZero() {
		return res, fmt.Errorf("failed to remove margin; position has bad debt")
	}

	freeCollateral, err := k.calcFreeCollateral(
		ctx, *position, remaining.FundingPayment)
	if err != nil {
		return res, err
	} else if !freeCollateral.IsPositive() {
		return res, fmt.Errorf("not enough free collateral")
	}

	k.Positions().Set(ctx, pair, trader.String(), position)

	coinToSend := sdk.NewCoin(pair.GetQuoteTokenDenom(), margin)
	err = k.BankKeeper.SendCoinsFromModuleToAccount(
		ctx, types.VaultModuleAccount, trader, sdk.NewCoins(coinToSend))
	if err != nil {
		return res, err
	}
	vaultAddr := k.AccountKeeper.GetModuleAddress(types.VaultModuleAccount)

	events.EmitTransfer(ctx,
		/* coin */ coinToSend,
		/* from */ vaultAddr.String(),
		/* to */ trader.String(),
	)

	events.EmitMarginChange(ctx, trader, pair.String(), margin, remaining.FundingPayment)
	return &types.MsgRemoveMarginResponse{
		MarginOut:      coinToSend,
		FundingPayment: remaining.FundingPayment,
	}, nil
}

// GetMarginRatio calculates the MarginRatio from a Position
func (k Keeper) GetMarginRatio(
	ctx sdk.Context, position types.Position, priceOption types.MarginCalculationPriceOption,
) (marginRatio sdk.Dec, err error) {
	if position.Size_.IsZero() {
		return sdk.Dec{}, types.ErrPositionZero
	}

	var (
		unrealizedPnL    sdk.Dec
		positionNotional sdk.Dec
	)

	switch priceOption {
	case types.MarginCalculationPriceOption_MAX_PNL:
		positionNotional, unrealizedPnL, err = k.getPreferencePositionNotionalAndUnrealizedPnL(
			ctx,
			position,
			types.PnLPreferenceOption_MAX,
		)
	case types.MarginCalculationPriceOption_INDEX:
		positionNotional, unrealizedPnL, err = k.getPositionNotionalAndUnrealizedPnL(
			ctx,
			position,
			types.PnLCalcOption_ORACLE,
		)
	case types.MarginCalculationPriceOption_SPOT:
		positionNotional, unrealizedPnL, err = k.getPositionNotionalAndUnrealizedPnL(
			ctx,
			position,
			types.PnLCalcOption_SPOT_PRICE,
		)
	}

	if err != nil {
		return sdk.Dec{}, err
	}
	if positionNotional.IsZero() {
		// NOTE causes division by zero in margin ratio calculation
		return sdk.Dec{},
			fmt.Errorf("margin ratio doesn't make sense with zero position notional")
	}

	remaining, err := k.CalcRemainMarginWithFundingPayment(
		ctx,
		/* oldPosition */ position,
		/* marginDelta */ unrealizedPnL,
	)
	if err != nil {
		return sdk.Dec{}, err
	}

<<<<<<< HEAD
	marginRatio = remaining.Margin.Sub(remaining.BadDebt).Quo(positionNotional)
=======
	marginRatio = remaining.Margin.Sub(remaining.BadDebt).
		Quo(positionNotional)
>>>>>>> 2f34aa5d
	return marginRatio, nil
}

func (k *Keeper) requireVpool(ctx sdk.Context, pair common.TokenPair) error {
	if !k.VpoolKeeper.ExistsPool(ctx, pair) {
		return fmt.Errorf("%v: %v", types.ErrPairNotFound.Error(), pair.String())
	}
	return nil
}

/*
requireMoreMarginRatio checks if the marginRatio corresponding to the margin
backing a position is above or below the 'baseMarginRatio'.
If 'largerThanOrEqualTo' is true, 'marginRatio' must be >= 'baseMarginRatio'.

Args:
  marginRatio: Ratio of the value of the margin and corresponding position(s).
    marginRatio is defined as (margin + unrealizedPnL) / notional
  baseMarginRatio: Specifies the threshold value that 'marginRatio' must meet.
  largerThanOrEqualTo: Specifies whether 'marginRatio' should be larger or
    smaller than 'baseMarginRatio'.
*/
func requireMoreMarginRatio(marginRatio, baseMarginRatio sdk.Dec, largerThanOrEqualTo bool) error {
	if largerThanOrEqualTo {
		if !marginRatio.GTE(baseMarginRatio) {
			return fmt.Errorf("margin ratio did not meet criteria")
		}
	} else {
		if !marginRatio.LT(baseMarginRatio) {
			return fmt.Errorf("margin ratio did not meet criteria")
		}
	}
	return nil
}<|MERGE_RESOLUTION|>--- conflicted
+++ resolved
@@ -217,12 +217,8 @@
 		return sdk.Dec{}, err
 	}
 
-<<<<<<< HEAD
-	marginRatio = remaining.Margin.Sub(remaining.BadDebt).Quo(positionNotional)
-=======
 	marginRatio = remaining.Margin.Sub(remaining.BadDebt).
 		Quo(positionNotional)
->>>>>>> 2f34aa5d
 	return marginRatio, nil
 }
 
