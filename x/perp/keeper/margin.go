--- conflicted
+++ resolved
@@ -45,13 +45,9 @@
 }
 
 // TODO test: GetMarginRatio
-<<<<<<< HEAD
-func (k Keeper) GetMarginRatio(ctx sdk.Context, pair common.TokenPair, trader string, priceOption types.MarginCalculationPriceOption) (sdk.Int, error) {
-=======
 func (k Keeper) GetMarginRatio(
-	ctx sdk.Context, pair common.TokenPair, trader string,
+	ctx sdk.Context, pair common.TokenPair, trader string,priceOption types.MarginCalculationPriceOption
 ) (sdk.Int, error) {
->>>>>>> a745641b
 	position, err := k.Positions().Get(ctx, pair, trader) // TODO(mercilex): inefficient position get
 	if err != nil {
 		return sdk.Int{}, err
