package keeper

import (
	"context"
	"fmt"

	sdk "github.com/cosmos/cosmos-sdk/types"

	"github.com/NibiruChain/nibiru/x/common"
	"github.com/NibiruChain/nibiru/x/perp/types"
	vpooltypes "github.com/NibiruChain/nibiru/x/vpool/types"
)

/* AddMargin deleverages an existing position by adding margin (collateral)
to it. Adding margin increases the margin ratio of the corresponding position.
*/
func (k Keeper) AddMargin(
	goCtx context.Context, msg *types.MsgAddMargin,
) (res *types.MsgAddMarginResponse, err error) {
	// ------------- Message Setup -------------
	ctx := sdk.UnwrapSDKContext(goCtx)

	// validate trader
	msgSender, err := sdk.AccAddressFromBech32(msg.Sender)
	if err != nil {
		return nil, err
	}

	// validate margin amount
	if !msg.Margin.Amount.IsPositive() {
		err = fmt.Errorf("margin must be positive, not: %v", msg.Margin.Amount.String())
		return nil, err
	}

	// validate token pair
	pair, err := common.NewAssetPair(msg.TokenPair)
	if err != nil {
		return nil, err
	}
	// validate vpool exists
	if err = k.requireVpool(ctx, pair); err != nil {
		return nil, err
	}

	// validate margin denom
	if msg.Margin.Denom != pair.GetQuoteTokenDenom() {
		err = fmt.Errorf("invalid margin denom")
		return nil, err
	}

	// ------------- AddMargin -------------
	position, err := k.PositionsState(ctx).Get(pair, msgSender)
	if err != nil {
		return nil, err
	}

	remainingMargin, err := k.CalcRemainMarginWithFundingPayment(
		ctx, *position, msg.Margin.Amount.ToDec())
	if err != nil {
		return nil, err
	}

	if !remainingMargin.BadDebt.IsZero() {
		err = fmt.Errorf("failed to add margin; position has bad debt; consider adding more margin")
		return nil, err
	}

	coinToSend := sdk.NewCoin(pair.GetQuoteTokenDenom(), msg.Margin.Amount)
	if err = k.BankKeeper.SendCoinsFromAccountToModule(
		ctx, msgSender, types.VaultModuleAccount, sdk.NewCoins(coinToSend),
	); err != nil {
		return nil, err
	}

	position.Margin = remainingMargin.Margin
	position.LastUpdateCumulativePremiumFraction = remainingMargin.LatestCumulativePremiumFraction
	position.BlockNumber = ctx.BlockHeight()
	k.PositionsState(ctx).Set(pair, msgSender, position)

	positionNotional, unrealizedPnl, err := k.getPositionNotionalAndUnrealizedPnL(ctx, *position, types.PnLCalcOption_SPOT_PRICE)
	if err != nil {
		return nil, err
	}

	spotPrice, err := k.VpoolKeeper.GetSpotPrice(ctx, pair)
	if err != nil {
		return nil, err
	}

	err = ctx.EventManager().EmitTypedEvent(
		&types.PositionChangedEvent{
			Pair:                  pair.String(),
			TraderAddress:         msgSender.String(),
			Margin:                sdk.NewCoin(pair.GetQuoteTokenDenom(), position.Margin.RoundInt()),
			PositionNotional:      positionNotional,
			ExchangedPositionSize: sdk.ZeroDec(),                                         // always zero when adding margin
			TransactionFee:        sdk.NewCoin(pair.GetQuoteTokenDenom(), sdk.ZeroInt()), // always zero when adding margin
			PositionSize:          position.Size_,
			RealizedPnl:           sdk.ZeroDec(), // always zero when adding margin
			UnrealizedPnlAfter:    unrealizedPnl,
			BadDebt:               remainingMargin.BadDebt, // always zero when adding margin
			FundingPayment:        remainingMargin.FundingPayment,
			SpotPrice:             spotPrice,
			BlockHeight:           ctx.BlockHeight(),
			BlockTimeMs:           ctx.BlockTime().UnixMilli(),
			LiquidationPenalty:    sdk.ZeroDec(),
		},
	)

	return &types.MsgAddMarginResponse{
		FundingPayment: remainingMargin.FundingPayment,
		Position:       position,
	}, err
}

/* RemoveMargin further leverages an existing position by directly removing
the margin (collateral) that backs it from the vault. This also decreases the
margin ratio of the position.
*/
func (k Keeper) RemoveMargin(
	goCtx context.Context, msg *types.MsgRemoveMargin,
) (res *types.MsgRemoveMarginResponse, err error) {
	// ------------- Message Setup -------------
	ctx := sdk.UnwrapSDKContext(goCtx)

	// validate trader
	traderAddr, err := sdk.AccAddressFromBech32(msg.Sender)
	if err != nil {
		return nil, err
	}

	// validate margin amount
	if !msg.Margin.Amount.IsPositive() {
		err = fmt.Errorf("margin must be positive, not: %v", msg.Margin.Amount.String())
		return nil, err
	}

	// validate token pair
	pair, err := common.NewAssetPair(msg.TokenPair)
	if err != nil {
		return nil, err
	}

	// validate vpool exists
	if err = k.requireVpool(ctx, pair); err != nil {
		return nil, err
	}

	// validate margin denom
	if msg.Margin.Denom != pair.GetQuoteTokenDenom() {
		err = fmt.Errorf("invalid margin denom")
		return nil, err
	}

	// ------------- RemoveMargin -------------
	position, err := k.PositionsState(ctx).Get(pair, traderAddr)
	if err != nil {
		return nil, err
	}

	marginDelta := msg.Margin.Amount.Neg()
	remainingMargin, err := k.CalcRemainMarginWithFundingPayment(
		ctx, *position, marginDelta.ToDec())
	if err != nil {
		return nil, err
	}
	if !remainingMargin.BadDebt.IsZero() {
<<<<<<< HEAD
		err = types.ErrFailedRemoveMarginCanCauseBadDebt
		return nil, err
=======
		return nil, types.ErrFailedRemoveMarginCanCauseBadDebt
>>>>>>> 28eb87ef
	}

	position.Margin = remainingMargin.Margin
	position.LastUpdateCumulativePremiumFraction = remainingMargin.LatestCumulativePremiumFraction
	freeCollateral, err := k.calcFreeCollateral(ctx, *position)
	if err != nil {
		return res, err
	} else if !freeCollateral.IsPositive() {
		return res, fmt.Errorf("not enough free collateral")
	}

	k.PositionsState(ctx).Set(pair, traderAddr, position)

<<<<<<< HEAD
	if err = k.Withdraw(ctx, pair.GetQuoteTokenDenom(), traderAddr, msg.Margin.Amount); err != nil {
=======
	coinToSend := sdk.NewCoin(pair.GetQuoteTokenDenom(), msg.Margin.Amount)
	err = k.Withdraw(ctx, pair.GetQuoteTokenDenom(), traderAddr, msg.Margin.Amount)
	if err != nil {
>>>>>>> 28eb87ef
		return nil, err
	}

	err = ctx.EventManager().EmitTypedEvent(&types.MarginChangedEvent{
		Pair:           pair.String(),
		TraderAddress:  traderAddr.String(),
		MarginAmount:   msg.Margin.Amount,
		FundingPayment: remainingMargin.FundingPayment,
	})

	return &types.MsgRemoveMarginResponse{
		MarginOut:      sdk.NewCoin(pair.GetQuoteTokenDenom(), msg.Margin.Amount),
		FundingPayment: remainingMargin.FundingPayment,
	}, err
}

// GetMarginRatio calculates the MarginRatio from a Position
func (k Keeper) GetMarginRatio(
	ctx sdk.Context, position types.Position, priceOption types.MarginCalculationPriceOption,
) (marginRatio sdk.Dec, err error) {
	if position.Size_.IsZero() {
		return sdk.Dec{}, types.ErrPositionZero
	}

	var (
		unrealizedPnL    sdk.Dec
		positionNotional sdk.Dec
	)

	switch priceOption {
	case types.MarginCalculationPriceOption_MAX_PNL:
		positionNotional, unrealizedPnL, err = k.getPreferencePositionNotionalAndUnrealizedPnL(
			ctx,
			position,
			types.PnLPreferenceOption_MAX,
		)
	case types.MarginCalculationPriceOption_INDEX:
		positionNotional, unrealizedPnL, err = k.getPositionNotionalAndUnrealizedPnL(
			ctx,
			position,
			types.PnLCalcOption_ORACLE,
		)
	case types.MarginCalculationPriceOption_SPOT:
		positionNotional, unrealizedPnL, err = k.getPositionNotionalAndUnrealizedPnL(
			ctx,
			position,
			types.PnLCalcOption_SPOT_PRICE,
		)
	}

	if err != nil {
		return sdk.Dec{}, err
	}
	if positionNotional.IsZero() {
		// NOTE causes division by zero in margin ratio calculation
		return sdk.Dec{},
			fmt.Errorf("margin ratio doesn't make sense with zero position notional")
	}

	remaining, err := k.CalcRemainMarginWithFundingPayment(
		ctx,
		/* oldPosition */ position,
		/* marginDelta */ unrealizedPnL,
	)
	if err != nil {
		return sdk.Dec{}, err
	}

	marginRatio = remaining.Margin.Sub(remaining.BadDebt).
		Quo(positionNotional)
	return marginRatio, nil
}

func (k Keeper) requireVpool(ctx sdk.Context, pair common.AssetPair) (err error) {
	if !k.VpoolKeeper.ExistsPool(ctx, pair) {
		return types.ErrPairNotFound.Wrap(pair.String())
	}
	return nil
}

/*
requireMoreMarginRatio checks if the marginRatio corresponding to the margin
backing a position is above or below the 'baseMarginRatio'.
If 'largerThanOrEqualTo' is true, 'marginRatio' must be >= 'baseMarginRatio'.

Args:
  marginRatio: Ratio of the value of the margin and corresponding position(s).
    marginRatio is defined as (margin + unrealizedPnL) / notional
  baseMarginRatio: Specifies the threshold value that 'marginRatio' must meet.
  largerThanOrEqualTo: Specifies whether 'marginRatio' should be larger or
    smaller than 'baseMarginRatio'.
*/
func requireMoreMarginRatio(marginRatio, baseMarginRatio sdk.Dec, largerThanOrEqualTo bool) error {
	if largerThanOrEqualTo {
		if !marginRatio.GTE(baseMarginRatio) {
			return fmt.Errorf("margin ratio did not meet criteria")
		}
	} else {
		if !marginRatio.LT(baseMarginRatio) {
			return fmt.Errorf("margin ratio did not meet criteria")
		}
	}
	return nil
}

/*
Calculates position notional value and unrealized PnL. Lets the caller pick
either spot price, TWAP, or ORACLE to use for calculation.

args:
  - ctx: cosmos-sdk context
  - position: the trader's position
  - pnlCalcOption: SPOT or TWAP or ORACLE

Returns:
  - positionNotional: the position's notional value as sdk.Dec (signed)
  - unrealizedPnl: the position's unrealized profits and losses (PnL) as sdk.Dec (signed)
		For LONG positions, this is positionNotional - openNotional
		For SHORT positions, this is openNotional - positionNotional
*/
func (k Keeper) getPositionNotionalAndUnrealizedPnL(
	ctx sdk.Context,
	currentPosition types.Position,
	pnlCalcOption types.PnLCalcOption,
) (positionNotional sdk.Dec, unrealizedPnL sdk.Dec, err error) {
	positionSizeAbs := currentPosition.Size_.Abs()
	if positionSizeAbs.IsZero() {
		return sdk.ZeroDec(), sdk.ZeroDec(), nil
	}

	var baseAssetDirection vpooltypes.Direction
	if currentPosition.Size_.IsPositive() {
		// LONG
		baseAssetDirection = vpooltypes.Direction_ADD_TO_POOL
	} else {
		// SHORT
		baseAssetDirection = vpooltypes.Direction_REMOVE_FROM_POOL
	}

	switch pnlCalcOption {
	case types.PnLCalcOption_TWAP:
		positionNotional, err = k.VpoolKeeper.GetBaseAssetTWAP(
			ctx,
			currentPosition.Pair,
			baseAssetDirection,
			positionSizeAbs,
			/*lookbackInterval=*/ k.GetParams(ctx).TwapLookbackWindow,
		)
		if err != nil {
			k.Logger(ctx).Error(err.Error(), "calc_option", pnlCalcOption.String())
			return sdk.ZeroDec(), sdk.ZeroDec(), err
		}
	case types.PnLCalcOption_SPOT_PRICE:
		positionNotional, err = k.VpoolKeeper.GetBaseAssetPrice(
			ctx,
			currentPosition.Pair,
			baseAssetDirection,
			positionSizeAbs,
		)
		if err != nil {
			k.Logger(ctx).Error(err.Error(), "calc_option", pnlCalcOption.String())
			return sdk.ZeroDec(), sdk.ZeroDec(), err
		}
	case types.PnLCalcOption_ORACLE:
		oraclePrice, err := k.VpoolKeeper.GetUnderlyingPrice(
			ctx, currentPosition.Pair)
		if err != nil {
			k.Logger(ctx).Error(err.Error(), "calc_option", pnlCalcOption.String())
			return sdk.ZeroDec(), sdk.ZeroDec(), err
		}
		positionNotional = oraclePrice.Mul(positionSizeAbs)
	default:
		panic("unrecognized pnl calc option: " + pnlCalcOption.String())
	}

	if positionNotional.Equal(currentPosition.OpenNotional) {
		// if position notional and open notional are the same, then early return
		return positionNotional, sdk.ZeroDec(), nil
	}

	if currentPosition.Size_.IsPositive() {
		// LONG
		unrealizedPnL = positionNotional.Sub(currentPosition.OpenNotional)
	} else {
		// SHORT
		unrealizedPnL = currentPosition.OpenNotional.Sub(positionNotional)
	}

	k.Logger(ctx).Debug("get_position_notional_and_unrealized_pnl",
		"position",
		currentPosition.String(),
		"position_notional",
		positionNotional.String(),
		"unrealized_pnl",
		unrealizedPnL.String(),
	)

	return positionNotional, unrealizedPnL, nil
}

/*
Calculates both position notional value and unrealized PnL based on
both spot price and TWAP, and lets the caller pick which one based on MAX or MIN.

args:
  - ctx: cosmos-sdk context
  - position: the trader's position
  - pnlPreferenceOption: MAX or MIN

Returns:
  - positionNotional: the position's notional value as sdk.Dec (signed)
  - unrealizedPnl: the position's unrealized profits and losses (PnL) as sdk.Dec (signed)
		For LONG positions, this is positionNotional - openNotional
		For SHORT positions, this is openNotional - positionNotional
*/
func (k Keeper) getPreferencePositionNotionalAndUnrealizedPnL(
	ctx sdk.Context,
	position types.Position,
	pnLPreferenceOption types.PnLPreferenceOption,
) (positionNotional sdk.Dec, unrealizedPnl sdk.Dec, err error) {
	spotPositionNotional, spotPricePnl, err := k.getPositionNotionalAndUnrealizedPnL(
		ctx,
		position,
		types.PnLCalcOption_SPOT_PRICE,
	)
	if err != nil {
		k.Logger(ctx).Error(
			err.Error(),
			"calc_option",
			types.PnLCalcOption_SPOT_PRICE.String(),
			"preference_option",
			pnLPreferenceOption.String(),
		)
		return sdk.Dec{}, sdk.Dec{}, err
	}

	twapPositionNotional, twapPricePnL, err := k.getPositionNotionalAndUnrealizedPnL(
		ctx,
		position,
		types.PnLCalcOption_TWAP,
	)
	if err != nil {
		k.Logger(ctx).Error(
			err.Error(),
			"calc_option",
			types.PnLCalcOption_TWAP.String(),
			"preference_option",
			pnLPreferenceOption.String(),
		)
		return sdk.Dec{}, sdk.Dec{}, err
	}

	switch pnLPreferenceOption {
	case types.PnLPreferenceOption_MAX:
		positionNotional = sdk.MaxDec(spotPositionNotional, twapPositionNotional)
		unrealizedPnl = sdk.MaxDec(spotPricePnl, twapPricePnL)
	case types.PnLPreferenceOption_MIN:
		positionNotional = sdk.MinDec(spotPositionNotional, twapPositionNotional)
		unrealizedPnl = sdk.MinDec(spotPricePnl, twapPricePnL)
	default:
		panic("invalid pnl preference option " + pnLPreferenceOption.String())
	}

	return positionNotional, unrealizedPnl, nil
}<|MERGE_RESOLUTION|>--- conflicted
+++ resolved
@@ -165,12 +165,7 @@
 		return nil, err
 	}
 	if !remainingMargin.BadDebt.IsZero() {
-<<<<<<< HEAD
-		err = types.ErrFailedRemoveMarginCanCauseBadDebt
-		return nil, err
-=======
 		return nil, types.ErrFailedRemoveMarginCanCauseBadDebt
->>>>>>> 28eb87ef
 	}
 
 	position.Margin = remainingMargin.Margin
@@ -184,13 +179,7 @@
 
 	k.PositionsState(ctx).Set(pair, traderAddr, position)
 
-<<<<<<< HEAD
 	if err = k.Withdraw(ctx, pair.GetQuoteTokenDenom(), traderAddr, msg.Margin.Amount); err != nil {
-=======
-	coinToSend := sdk.NewCoin(pair.GetQuoteTokenDenom(), msg.Margin.Amount)
-	err = k.Withdraw(ctx, pair.GetQuoteTokenDenom(), traderAddr, msg.Margin.Amount)
-	if err != nil {
->>>>>>> 28eb87ef
 		return nil, err
 	}
 
