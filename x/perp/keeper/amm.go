--- conflicted
+++ resolved
@@ -50,10 +50,6 @@
 }
 
 func (k Keeper) EditPoolSwapInvariant(ctx sdk.Context, sender sdk.AccAddress, pair asset.Pair, multiplier sdk.Dec) (err error) {
-	if !k.isWhitelisted(ctx, sender) {
-		return fmt.Errorf("address is not whitelisted to update swap invariant: %s", sender)
-	}
-
 	// Get the pool
 	pool, err := k.PerpAmmKeeper.GetPool(ctx, pair)
 	if nil != err {
@@ -94,12 +90,6 @@
 	return
 }
 
-func (k Keeper) isWhitelisted(ctx sdk.Context, addr sdk.AccAddress) bool {
-	// TODO(realu): connect that to the admin role in smart contract
-	// See https://www.notion.so/nibiru/Nibi-Perps-Admin-ADR-ad38991fffd34e7798618731be0fa922?pvs=4
-	return true
-}
-
 func (k Keeper) handleMarketUpdateCost(ctx sdk.Context, pair asset.Pair, cost sdk.Int) (err error) {
 	if cost.IsPositive() {
 		// Positive cost, send from perp EF to vault
@@ -131,22 +121,5 @@
 			// end up being paid up by the perp EF anyway.
 		}
 	}
-<<<<<<< HEAD
 	return nil
-=======
-
-	// Do the re-peg
-	err = k.PerpAmmKeeper.EditPoolPegMultiplier(ctx, pair, pegMultiplier)
-	if err != nil {
-		return
-	}
-
-	_ = ctx.EventManager().EmitTypedEvent(&types.PegMultiplierUpdate{ // nolint:errcheck
-		Pair:   pair,
-		NewPeg: pegMultiplier,
-		Cost:   costInt,
-	})
-
-	return
->>>>>>> 0431051f
 }