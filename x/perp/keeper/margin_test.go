package keeper_test

import (
	"testing"
	"time"

	testutilevents "github.com/NibiruChain/nibiru/x/testutil"

	"github.com/NibiruChain/nibiru/collections"

	simapp2 "github.com/NibiruChain/nibiru/simapp"

	"github.com/cosmos/cosmos-sdk/simapp"
	sdk "github.com/cosmos/cosmos-sdk/types"
	"github.com/stretchr/testify/assert"
	"github.com/stretchr/testify/require"

	"github.com/NibiruChain/nibiru/x/common"
	"github.com/NibiruChain/nibiru/x/perp/types"
)

func TestAddMarginSuccess(t *testing.T) {
	tests := []struct {
		name                            string
		marginToAdd                     sdk.Coin
		latestCumulativePremiumFraction sdk.Dec
		initialPosition                 types.Position

		expectedMargin         sdk.Dec
		expectedFundingPayment sdk.Dec
	}{
		{
			name:                            "add margin",
			marginToAdd:                     sdk.NewInt64Coin(common.DenomNUSD, 100),
			latestCumulativePremiumFraction: sdk.MustNewDecFromStr("0.001"),
			initialPosition: types.Position{
				TraderAddress:                   testutilevents.AccAddress().String(),
				Pair:                            common.Pair_BTC_NUSD,
				Size_:                           sdk.NewDec(1_000),
				Margin:                          sdk.NewDec(100),
				OpenNotional:                    sdk.NewDec(500),
				LatestCumulativePremiumFraction: sdk.ZeroDec(),
				BlockNumber:                     1,
			},

			expectedMargin:         sdk.NewDec(199),
			expectedFundingPayment: sdk.NewDec(1),
		},
	}

	for _, tc := range tests {
		tc := tc
		t.Run(tc.name, func(t *testing.T) {
			nibiruApp, ctx := simapp2.NewTestNibiruAppAndContext(true)
			traderAddr := sdk.MustAccAddressFromBech32(tc.initialPosition.TraderAddress)

			t.Log("add trader funds")
			require.NoError(t, simapp.FundAccount(
				nibiruApp.BankKeeper,
				ctx,
				traderAddr,
				sdk.NewCoins(tc.marginToAdd),
			))

			t.Log("create vpool")
			vpoolKeeper := &nibiruApp.VpoolKeeper
			vpoolKeeper.CreatePool(
				ctx,
				common.Pair_BTC_NUSD,
				/* tradeLimitRatio */ sdk.MustNewDecFromStr("0.9"), // 0.9 ratio
				sdk.NewDec(10_000_000),                             // 10 tokens
				sdk.NewDec(5_000_000),                              // 5 tokens
				/* fluctuationLimitRatio */ sdk.MustNewDecFromStr("0.1"), // 0.1 ratio
				/* maxOracleSpreadRatio */ sdk.OneDec(), // 100%
				/* maintenanceMarginRatio */ sdk.MustNewDecFromStr("0.0625"),
				/* maxLeverage */ sdk.MustNewDecFromStr("15"),
			)
			require.True(t, vpoolKeeper.ExistsPool(ctx, common.Pair_BTC_NUSD))

			t.Log("set pair metadata")
			setPairMetadata(nibiruApp.PerpKeeper, ctx, types.PairMetadata{
				Pair: common.Pair_BTC_NUSD,
				CumulativePremiumFractions: []sdk.Dec{
					tc.latestCumulativePremiumFraction,
				},
			},
			)

			t.Log("establish initial position")
			setPosition(nibiruApp.PerpKeeper, ctx, tc.initialPosition)

			resp, err := nibiruApp.PerpKeeper.AddMargin(ctx, common.Pair_BTC_NUSD, traderAddr, tc.marginToAdd)
			require.NoError(t, err)
			assert.EqualValues(t, tc.expectedFundingPayment, resp.FundingPayment)
			assert.EqualValues(t, tc.expectedMargin, resp.Position.Margin)
			assert.EqualValues(t, tc.initialPosition.OpenNotional, resp.Position.OpenNotional)
			assert.EqualValues(t, tc.initialPosition.Size_, resp.Position.Size_)
			assert.EqualValues(t, traderAddr.String(), resp.Position.TraderAddress)
			assert.EqualValues(t, common.Pair_BTC_NUSD, resp.Position.Pair)
			assert.EqualValues(t, tc.latestCumulativePremiumFraction, resp.Position.LatestCumulativePremiumFraction)
			assert.EqualValues(t, ctx.BlockHeight(), resp.Position.BlockNumber)
		})
	}
}

func TestRemoveMargin(t *testing.T) {
	testCases := []struct {
		name string
		test func()
	}{

		{
			name: "vpool doesn't exit - fail",
			test: func() {
				removeAmt := sdk.NewInt(5)

				nibiruApp, ctx := simapp2.NewTestNibiruAppAndContext(true)
				trader := testutilevents.AccAddress()
				pair := common.MustNewAssetPair("osmo:nusd")

				_, _, _, err := nibiruApp.PerpKeeper.RemoveMargin(ctx, pair, trader, sdk.Coin{Denom: common.DenomNUSD, Amount: removeAmt})
				require.Error(t, err)
				require.ErrorContains(t, err, types.ErrPairNotFound.Error())
			},
		},
		{
			name: "pool exists but trader doesn't have position - fail",
			test: func() {
				t.Log("Setup Nibiru app, pair, and trader")
				nibiruApp, ctx := simapp2.NewTestNibiruAppAndContext(true)
				trader := testutilevents.AccAddress()
				pair := common.MustNewAssetPair("osmo:nusd")

				t.Log("Setup vpool defined by pair")
				vpoolKeeper := &nibiruApp.VpoolKeeper
				perpKeeper := &nibiruApp.PerpKeeper
				vpoolKeeper.CreatePool(
					ctx,
					pair,
					sdk.MustNewDecFromStr("0.9"), // 0.9 ratio
					/* y */ sdk.NewDec(1_000_000), //
					/* x */ sdk.NewDec(1_000_000), //
					/* fluctuationLimit */ sdk.MustNewDecFromStr("1.0"), // 100%
					/* maxOracleSpreadRatio */ sdk.MustNewDecFromStr("1.0"), // 100%
					/* maintenanceMarginRatio */ sdk.MustNewDecFromStr("0.0625"),
					/* maxLeverage */ sdk.MustNewDecFromStr("15"),
				)

				removeAmt := sdk.NewInt(5)
				_, _, _, err := perpKeeper.RemoveMargin(ctx, pair, trader, sdk.Coin{Denom: pair.QuoteDenom(), Amount: removeAmt})

				require.Error(t, err)
				require.ErrorContains(t, err, collections.ErrNotFound.Error())
			},
		},
		{
			name: "remove margin from healthy position",
			test: func() {
				t.Log("Setup Nibiru app, pair, and trader")
				nibiruApp, ctx := simapp2.NewTestNibiruAppAndContext(true)
<<<<<<< HEAD
				ctx = ctx.WithBlockTime(time.Now())
				traderAddr := sample.AccAddress()
=======
				traderAddr := testutilevents.AccAddress()
>>>>>>> 09a5db47
				pair := common.MustNewAssetPair("xxx:yyy")

				t.Log("Set vpool defined by pair on VpoolKeeper")
				vpoolKeeper := &nibiruApp.VpoolKeeper
				quoteReserves := sdk.NewDec(1_000_000)
				baseReserves := sdk.NewDec(1_000_000)
				vpoolKeeper.CreatePool(
					ctx,
					pair,
					/* tradeLimitRatio */ sdk.MustNewDecFromStr("0.9"), // 0.9 ratio
					/* y */ quoteReserves,
					/* x */ baseReserves,
					/* fluctuationLimit */ sdk.MustNewDecFromStr("1.0"), // 0.9 ratio
					/* maxOracleSpreadRatio */ sdk.MustNewDecFromStr("0.4"), // 0.9 ratio
					/* maintenanceMarginRatio */ sdk.MustNewDecFromStr("0.0625"),
					/* maxLeverage */ sdk.MustNewDecFromStr("15"),
				)
				require.True(t, vpoolKeeper.ExistsPool(ctx, pair))

				nibiruApp.PricefeedKeeper.ActivePairsStore().Set(ctx, pair, true)

				t.Log("Set vpool defined by pair on PerpKeeper")
				setPairMetadata(nibiruApp.PerpKeeper, ctx, types.PairMetadata{
					Pair:                       pair,
					CumulativePremiumFractions: []sdk.Dec{sdk.ZeroDec()},
				})

				t.Log("increment block height and time for twap calculation")
				ctx = ctx.WithBlockHeight(ctx.BlockHeight() + 1).
					WithBlockTime(time.Now().Add(time.Minute))

				t.Log("Fund trader account with sufficient quote")
				require.NoError(t, simapp.FundAccount(nibiruApp.BankKeeper, ctx, traderAddr,
					sdk.NewCoins(sdk.NewInt64Coin("yyy", 60))),
				)

				t.Log("Open long position with 5x leverage")
				perpKeeper := nibiruApp.PerpKeeper
				side := types.Side_BUY
				quote := sdk.NewInt(60)
				leverage := sdk.NewDec(5)
				baseLimit := sdk.ZeroDec()
				_, err := perpKeeper.OpenPosition(ctx, pair, side, traderAddr, quote, leverage, baseLimit)
				require.NoError(t, err)

				t.Log("Attempt to remove 10% of the position")
				removeAmt := sdk.NewInt(6)

				t.Log("'RemoveMargin' from the position")
				marginOut, fundingPayment, position, err := perpKeeper.RemoveMargin(ctx, pair, traderAddr, sdk.Coin{Denom: pair.QuoteDenom(), Amount: removeAmt})
				require.NoError(t, err)
				assert.EqualValues(t, sdk.Coin{Denom: pair.QuoteDenom(), Amount: removeAmt}, marginOut)
				assert.EqualValues(t, sdk.ZeroDec(), fundingPayment)
				assert.EqualValues(t, pair, position.Pair)
				assert.EqualValues(t, traderAddr.String(), position.TraderAddress)
				assert.EqualValues(t, sdk.NewDec(54), position.Margin)
				assert.EqualValues(t, sdk.NewDec(300), position.OpenNotional)
				assert.EqualValues(t, sdk.MustNewDecFromStr("299.910026991902429271"), position.Size_)
				assert.EqualValues(t, ctx.BlockHeight(), ctx.BlockHeight())
				assert.EqualValues(t, sdk.ZeroDec(), position.LatestCumulativePremiumFraction)

				t.Log("Verify correct events emitted for 'RemoveMargin'")
				testutilevents.RequireContainsTypedEvent(t, ctx,
					&types.PositionChangedEvent{
						Pair:                  pair.String(),
						TraderAddress:         traderAddr.String(),
						Margin:                sdk.NewInt64Coin(pair.QuoteDenom(), 54),
						PositionNotional:      sdk.NewDec(300),
						ExchangedPositionSize: sdk.ZeroDec(),                                 // always zero when removing margin
						TransactionFee:        sdk.NewCoin(pair.QuoteDenom(), sdk.ZeroInt()), // always zero when removing margin
						PositionSize:          sdk.MustNewDecFromStr("299.910026991902429271"),
						RealizedPnl:           sdk.ZeroDec(), // always zero when removing margin
						UnrealizedPnlAfter:    sdk.ZeroDec(),
						BadDebt:               sdk.NewCoin(pair.QuoteDenom(), sdk.ZeroInt()), // always zero when adding margin
						FundingPayment:        sdk.ZeroDec(),
						SpotPrice:             sdk.MustNewDecFromStr("1.00060009"),
						BlockHeight:           ctx.BlockHeight(),
						BlockTimeMs:           ctx.BlockTime().UnixMilli(),
						LiquidationPenalty:    sdk.ZeroDec(),
					},
				)
			},
		},
	}

	for _, testCase := range testCases {
		tc := testCase
		t.Run(tc.name, func(t *testing.T) {
			tc.test()
		})
	}
}<|MERGE_RESOLUTION|>--- conflicted
+++ resolved
@@ -158,12 +158,8 @@
 			test: func() {
 				t.Log("Setup Nibiru app, pair, and trader")
 				nibiruApp, ctx := simapp2.NewTestNibiruAppAndContext(true)
-<<<<<<< HEAD
 				ctx = ctx.WithBlockTime(time.Now())
-				traderAddr := sample.AccAddress()
-=======
 				traderAddr := testutilevents.AccAddress()
->>>>>>> 09a5db47
 				pair := common.MustNewAssetPair("xxx:yyy")
 
 				t.Log("Set vpool defined by pair on VpoolKeeper")
