package keeper_test

import (
	"fmt"
	"testing"

	"github.com/cosmos/cosmos-sdk/simapp"
	sdk "github.com/cosmos/cosmos-sdk/types"
	"github.com/stretchr/testify/require"

	"github.com/NibiruChain/nibiru/x/common"
	"github.com/NibiruChain/nibiru/x/perp/types"
	"github.com/NibiruChain/nibiru/x/testutil"
	"github.com/NibiruChain/nibiru/x/testutil/sample"
)

func TestOpenPosition_Setup(t *testing.T) {
	testCases := []struct {
		name string
		test func()
	}{
		{
			name: "open pos - uninitialized pool raised pair not supported error",
			test: func() {
				t.Log("Setup Nibiru app, pair, and trader without a vpool.")
				nibiruApp, ctx := testutil.NewNibiruApp(true)
				pair := common.TokenPair("xxx:yyy")
				alice := sample.AccAddress()

				t.Log("open a position on invalid 'pair'")
				side := types.Side_BUY
				quote := sdk.NewInt(60)
				leverage := sdk.NewDec(10)
				baseLimit := sdk.NewInt(150)
				err := nibiruApp.PerpKeeper.OpenPosition(
					ctx, pair, side, alice, quote, leverage, baseLimit)
				require.Error(t, err)
				require.ErrorContains(t, err, types.ErrPairNotFound.Error())
			},
		},
		{
			name: "open pos - vpool not set on the perp PairMetadata ",
			test: func() {
				t.Log("Setup Nibiru app, pair, and trader")
				nibiruApp, ctx := testutil.NewNibiruApp(true)
				pair := common.TokenPair("xxx:yyy")

				t.Log("Set vpool defined by pair on VpoolKeeper")
				vpoolKeeper := &nibiruApp.VpoolKeeper
				vpoolKeeper.CreatePool(
					ctx,
					pair.String(),
					sdk.MustNewDecFromStr("0.9"), // 0.9 ratio
					sdk.NewDec(10_000_000),       //
					sdk.NewDec(5_000_000),        // 5 tokens
					sdk.MustNewDecFromStr("0.1"), // 0.9 ratio
					sdk.MustNewDecFromStr("0.1"),
				)

				require.True(t, vpoolKeeper.ExistsPool(ctx, pair))

				t.Log("Attempt to open long position (expected unsuccessful)")
				alice := sample.AccAddress()
				side := types.Side_BUY
				quote := sdk.NewInt(60)
				leverage := sdk.NewDec(10)
				baseLimit := sdk.NewInt(150)
				err := nibiruApp.PerpKeeper.OpenPosition(
					ctx, pair, side, alice, quote, leverage, baseLimit)

				fmt.Println(err.Error())
				require.Error(t, err)
				require.ErrorContains(t, err, types.ErrPairNotFound.Error())
			},
		},
		{
			name: "open pos - happy path 1",
			test: func() {
				t.Log("Setup Nibiru app, pair, and trader")
				nibiruApp, ctx := testutil.NewNibiruApp(true)
				pair := common.TokenPair("xxx:yyy")

				t.Log("Set vpool defined by pair on VpoolKeeper")
				vpoolKeeper := &nibiruApp.VpoolKeeper
				vpoolKeeper.CreatePool(
					ctx,
					pair.String(),
					sdk.MustNewDecFromStr("0.9"), // 0.9 ratio
					sdk.NewDec(10_000_000),       //
					sdk.NewDec(5_000_000),        // 5 tokens
					sdk.MustNewDecFromStr("0.1"), // 0.9 ratio
					sdk.MustNewDecFromStr("0.1"),
				)
				require.True(t, vpoolKeeper.ExistsPool(ctx, pair))

				t.Log("Set vpool defined by pair on PerpKeeper")
				perpKeeper := &nibiruApp.PerpKeeper
				perpKeeper.PairMetadata().Set(ctx, &types.PairMetadata{
					Pair:                       pair.String(),
					CumulativePremiumFractions: []sdk.Dec{sdk.OneDec()},
				})

				t.Log("Fund trader (Alice) account with sufficient quote")
				var err error
				alice := sample.AccAddress()
				err = simapp.FundAccount(nibiruApp.BankKeeper, ctx, alice,
					sdk.NewCoins(sdk.NewInt64Coin("yyy", 60)))
				require.NoError(t, err)

				t.Log("Open long position with 10x leverage")
				side := types.Side_BUY
				quote := sdk.NewInt(60)
				leverage := sdk.NewDec(10)
				baseLimit := sdk.NewInt(150)
				err = nibiruApp.PerpKeeper.OpenPosition(
					ctx, pair, side, alice, quote, leverage, baseLimit)

				require.NoError(t, err)
			},
		},
	}

	for _, testCase := range testCases {
		tc := testCase
		t.Run(tc.name, func(t *testing.T) {
			tc.test()
		})
	}
}

func TestCalcRemainMarginWithFundingPayment(t *testing.T) {
	testCases := []struct {
		name string
		test func()
	}{
		{
			name: "get - no positions set raises vpool not found error",
			test: func() {
				nibiruApp, ctx := testutil.NewNibiruApp(true)

				marginDelta := sdk.OneDec()
				_, err := nibiruApp.PerpKeeper.CalcRemainMarginWithFundingPayment(
					ctx, types.Position{
						Pair: "osmo:nusd",
					}, marginDelta)
				require.Error(t, err)
				require.ErrorContains(t, err, types.ErrPairNotFound.Error())
			},
		},
		{
			name: "fail - invalid token pair passed to calculation",
			test: func() {
				nibiruApp, ctx := testutil.NewNibiruApp(true)

				the3pool := "dai:usdc:usdt"
				marginDelta := sdk.OneDec()
				_, err := nibiruApp.PerpKeeper.CalcRemainMarginWithFundingPayment(
					ctx, types.Position{Pair: the3pool}, marginDelta)
				require.Error(t, err)
				require.ErrorContains(t, err, types.ErrPairNotFound.Error())
			},
		},
		{
			name: "signedRemainMargin negative bc of marginDelta",
			test: func() {
				t.Log("Setup Nibiru app, pair, and trader")
				nibiruApp, ctx := testutil.NewNibiruApp(true)
				alice := sample.AccAddress()
				pair := common.TokenPair("osmo:nusd")

				t.Log("Set vpool defined by pair on VpoolKeeper")
				vpoolKeeper := &nibiruApp.VpoolKeeper
				vpoolKeeper.CreatePool(
					ctx,
					pair.String(),
					sdk.MustNewDecFromStr("0.9"), // 0.9 ratio
					/* y */ sdk.NewDec(1_000_000), //
					/* x */ sdk.NewDec(1_000_000), //
					/* fluctLim */ sdk.MustNewDecFromStr("1.0"), // 100%
				)
				premiumFractions := []sdk.Dec{sdk.ZeroDec()} // fPayment -> 0
				require.True(t, vpoolKeeper.ExistsPool(ctx, pair))

				t.Log("Set vpool defined by pair on PerpKeeper")
				perpKeeper := &nibiruApp.PerpKeeper
				perpKeeper.PairMetadata().Set(ctx, &types.PairMetadata{
					Pair:                       pair.String(),
					CumulativePremiumFractions: premiumFractions,
				})

				pos := &types.Position{
					Address: alice.String(), Pair: pair.String(),
					Margin: sdk.NewDec(100), Size_: sdk.NewDec(200),
					LastUpdateCumulativePremiumFraction: premiumFractions[0],
				}

				marginDelta := sdk.NewDec(-300)
				remaining, err := nibiruApp.PerpKeeper.CalcRemainMarginWithFundingPayment(
					ctx, *pos, marginDelta)
				require.NoError(t, err)
				// signedRemainMargin
				//   = marginDelta - fPayment + pos.Margin
				//   = -300 - 0 + 100 = -200
				// ∴ remaining.badDebt = signedRemainMargin.Abs() = 200
				require.EqualValues(t, sdk.NewDec(200), remaining.BadDebt)
				require.EqualValues(t, sdk.ZeroDec(), remaining.FPayment)
				require.EqualValues(t, sdk.Dec{}, remaining.Margin)
				require.EqualValues(t, sdk.ZeroDec(), remaining.LatestCPF)
			},
		},
		{
			name: "large fPayment lowers pos value by half",
			test: func() {
				t.Log("Setup Nibiru app, pair, and trader")
				nibiruApp, ctx := testutil.NewNibiruApp(true)
				alice := sample.AccAddress()
				pair := common.TokenPair("osmo:nusd")

				t.Log("Set vpool defined by pair on VpoolKeeper")
				vpoolKeeper := &nibiruApp.VpoolKeeper
				vpoolKeeper.CreatePool(
					ctx,
					pair.String(),
					sdk.MustNewDecFromStr("0.9"), // 0.9 ratio
					/* y */ sdk.NewDec(1_000_000), //
					/* x */ sdk.NewDec(1_000_000), //
					/* fluctLim */ sdk.MustNewDecFromStr("1.0"), // 100%
				)
				premiumFractions := []sdk.Dec{
					sdk.MustNewDecFromStr("0.25"),
					sdk.MustNewDecFromStr("0.5"),
					sdk.MustNewDecFromStr("0.75"),
				}
				require.True(t, vpoolKeeper.ExistsPool(ctx, pair))

				t.Log("Set vpool defined by pair on PerpKeeper")
				perpKeeper := &nibiruApp.PerpKeeper
				perpKeeper.PairMetadata().Set(ctx, &types.PairMetadata{
					Pair:                       pair.String(),
					CumulativePremiumFractions: premiumFractions,
				})

				pos := &types.Position{
					Address: alice.String(), Pair: pair.String(),
					Margin: sdk.NewDec(100), Size_: sdk.NewDec(200),
					LastUpdateCumulativePremiumFraction: premiumFractions[1],
				}

				marginDelta := sdk.NewDec(0)
				remaining, err := nibiruApp.PerpKeeper.CalcRemainMarginWithFundingPayment(
					ctx, *pos, marginDelta)
				require.NoError(t, err)
				require.EqualValues(t, sdk.MustNewDecFromStr("0.75"), remaining.LatestCPF)
				// FPayment
				//   = (remaining.LatestCPF - pos.LastUpdateCumulativePremiumFraction)
				//      * pos.Size_
				//   = (0.75 - 0.5) * 200
				//   = 50
				require.EqualValues(t, sdk.NewDec(50), remaining.FPayment)
				// signedRemainMargin
				//   = marginDelta - fPayment + pos.Margin
				//   = 0 - 50 + 100 = 50
				// ∴ remaining.BadDebt = 0
				// ∴ remaining.Margin = 50
				require.EqualValues(t, sdk.NewDec(0), remaining.BadDebt)
				require.EqualValues(t, sdk.NewDec(50), remaining.Margin)
			},
		},
	}

	for _, testCase := range testCases {
		tc := testCase
		t.Run(tc.name, func(t *testing.T) {
			tc.test()
		})
	}
}

func TestAddMargin(t *testing.T) {
	tests := []struct {
		name           string
		initialMargin  sdk.Dec
		addedMargin    sdk.Dec
		expectedMargin sdk.Dec
	}{
		{
			name:           "add margin",
			initialMargin:  sdk.NewDec(100),
			addedMargin:    sdk.NewDec(100),
			expectedMargin: sdk.NewDec(200),
		},
	}

	for _, tc := range tests {
		tc := tc
		t.Run(tc.name, func(t *testing.T) {
			app, ctx := testutil.NewNibiruApp(true)

			tokenPair, err := common.NewTokenPairFromStr("atom:nusd")
			require.NoError(t, err)

			t.Log("add margin funds (NUSD) to trader's account")
			traderAddr := sample.AccAddress()
			err = simapp.FundAccount(
				app.BankKeeper,
				ctx,
				traderAddr,
				sdk.NewCoins(
					sdk.NewCoin(common.StableDenom, tc.addedMargin.TruncateInt()),
				),
			)
			require.NoErrorf(t, err, "fund account call should work")

			t.Log("establish initial position")
			app.PerpKeeper.SetPosition(
				ctx,
				tokenPair,
				traderAddr.String(),
				&types.Position{
					Address: traderAddr.String(),
					Pair:    tokenPair.String(),
					Size_:   sdk.NewDec(9999),
					Margin:  tc.initialMargin,
				},
			)

			require.NoError(t,
				app.PerpKeeper.AddMargin(ctx, tokenPair, traderAddr, tc.addedMargin))

			position, err := app.PerpKeeper.GetPosition(
				ctx, tokenPair, traderAddr.String())
			require.NoError(t, err)
			require.Equal(t, tc.expectedMargin, position.Margin)
		})
	}
}

func TestRemoveMargin(t *testing.T) {
	testCases := []struct {
		name string
		test func()
	}{
		{
			name: "negative margin remove - fail",
			test: func() {
				removeAmt := sdk.NewInt(-5)

				nibiruApp, ctx := testutil.NewNibiruApp(true)
				alice := sample.AccAddress()
				pair := common.TokenPair("osmo:nusd")
				goCtx := sdk.WrapSDKContext(ctx)
				msg := &types.MsgRemoveMargin{
					Sender: alice.String(), Vpool: pair.String(),
					Margin: sdk.Coin{Denom: common.StableDenom, Amount: removeAmt}}
				_, err := nibiruApp.PerpKeeper.RemoveMargin(goCtx, msg)
				require.Error(t, err)
				require.ErrorContains(t, err, "margin must be positive")
			},
		},
		{
			name: "zero margin remove - fail",
			test: func() {
				removeAmt := sdk.ZeroInt()

				nibiruApp, ctx := testutil.NewNibiruApp(true)
				alice := sample.AccAddress()
				pair := common.TokenPair("osmo:nusd")
				goCtx := sdk.WrapSDKContext(ctx)
				msg := &types.MsgRemoveMargin{
					Sender: alice.String(), Vpool: pair.String(),
					Margin: sdk.Coin{Denom: common.StableDenom, Amount: removeAmt}}
				_, err := nibiruApp.PerpKeeper.RemoveMargin(goCtx, msg)
				require.Error(t, err)
				require.ErrorContains(t, err, "margin must be positive")
			},
		},
		{
			name: "vpool doesn't exit - fail",
			test: func() {
				removeAmt := sdk.NewInt(5)

				nibiruApp, ctx := testutil.NewNibiruApp(true)
				alice := sample.AccAddress()
				pair := common.TokenPair("osmo:nusd")
				goCtx := sdk.WrapSDKContext(ctx)
				msg := &types.MsgRemoveMargin{
					Sender: alice.String(), Vpool: pair.String(),
					Margin: sdk.Coin{Denom: common.StableDenom, Amount: removeAmt}}
				_, err := nibiruApp.PerpKeeper.RemoveMargin(goCtx, msg)
				require.Error(t, err)
				require.ErrorContains(t, err, types.ErrPairNotFound.Error())
			},
		},
		{
			name: "pool exists but trader doesn't have position - fail",
			test: func() {
				t.Log("Setup Nibiru app, pair, and trader")
				nibiruApp, ctx := testutil.NewNibiruApp(true)
				alice := sample.AccAddress()
				pair := common.TokenPair("osmo:nusd")

				t.Log("Setup vpool defined by pair")
				vpoolKeeper := &nibiruApp.VpoolKeeper
				perpKeeper := &nibiruApp.PerpKeeper
				vpoolKeeper.CreatePool(
					ctx,
					pair.String(),
					sdk.MustNewDecFromStr("0.9"), // 0.9 ratio
<<<<<<< HEAD
					/* y */ sdk.NewDec(10_000_000), //
					/* x */ sdk.NewDec(5_000_000), // 5 tokens
					/* fluctLim */ sdk.MustNewDecFromStr("1.0"), // 0.9 ratio
					/* maxOracleSpreadRatio */ sdk.MustNewDecFromStr("0.4"), // 0.9 ratio
=======
					/* y */ sdk.NewDec(1_000_000), //
					/* x */ sdk.NewDec(1_000_000), //
					/* fluctLim */ sdk.MustNewDecFromStr("1.0"), // 100%
>>>>>>> 4dd05687
				)

				removeAmt := sdk.NewInt(5)
				goCtx := sdk.WrapSDKContext(ctx)
				msg := &types.MsgRemoveMargin{
					Sender: alice.String(), Vpool: pair.String(),
					Margin: sdk.Coin{Denom: common.StableDenom, Amount: removeAmt}}
				_, err := perpKeeper.RemoveMargin(
					goCtx, msg)
				require.Error(t, err)
				require.ErrorContains(t, err, types.ErrPositionNotFound.Error())
			},
		},
		{
			name: "remove margin - happy path 1",
			test: func() {
				t.Log("Setup Nibiru app, pair, and trader")
				nibiruApp, ctx := testutil.NewNibiruApp(true)
				alice := sample.AccAddress()
				pair := common.TokenPair("xxx:yyy")

				t.Log("Setup vpool defined by pair")
				vpoolKeeper := &nibiruApp.VpoolKeeper
				perpKeeper := &nibiruApp.PerpKeeper
				vpoolKeeper.CreatePool(
					ctx,
					pair.String(),
					sdk.MustNewDecFromStr("0.9"), // 0.9 ratio
					/* y */ sdk.NewDec(10_000_000), //
					/* x */ sdk.NewDec(5_000_000), // 5 tokens
					/* fluctLim */ sdk.MustNewDecFromStr("1.0"), // 0.9 ratio
					/* maxOracleSpreadRatio */ sdk.MustNewDecFromStr("0.4"), // 0.9 ratio
				)
				require.True(t, vpoolKeeper.ExistsPool(ctx, pair))
				perpKeeper.PairMetadata().Set(ctx, &types.PairMetadata{
					Pair:                       pair.String(),
					CumulativePremiumFractions: []sdk.Dec{sdk.OneDec()},
				})

				t.Log("Fund trader (Alice) account with sufficient quote")
				var err error
				err = simapp.FundAccount(nibiruApp.BankKeeper, ctx, alice,
					sdk.NewCoins(sdk.NewInt64Coin("yyy", 60)))
				require.NoError(t, err)

				t.Log("Open long position with 5x leverage")
				side := types.Side_BUY
				quote := sdk.NewInt(60)
				leverage := sdk.NewDec(10)
				baseLimit := sdk.NewInt(150)
				err = nibiruApp.PerpKeeper.OpenPosition(
					ctx, pair, side, alice, quote, leverage, baseLimit)
				require.NoError(t, err)

				t.Log("Attempt to remove 10% of the position")
				removeAmt := sdk.NewInt(6)
				goCtx := sdk.WrapSDKContext(ctx)
				msg := &types.MsgRemoveMargin{
					Sender: alice.String(), Vpool: pair.String(),
					Margin: sdk.Coin{Denom: common.StableDenom, Amount: removeAmt}}
				// TODO: Blocker - Need GetOutputTWAP from prices.go
				// The test will panic b/c it's missing that implementation.
				require.Panics(t,
					func() {
						_, err := perpKeeper.RemoveMargin(goCtx, msg)
						require.Error(t, err)
					})
				// Desired behavior ↓
				// err = perpKeeper.RemoveMargin(
				// 	ctx, pair, alice, removeAmt)
				// require.NoError(t, err)
			},
		},
	}

	for _, testCase := range testCases {
		tc := testCase
		t.Run(tc.name, func(t *testing.T) {
			tc.test()
		})
	}
}<|MERGE_RESOLUTION|>--- conflicted
+++ resolved
@@ -177,6 +177,7 @@
 					/* y */ sdk.NewDec(1_000_000), //
 					/* x */ sdk.NewDec(1_000_000), //
 					/* fluctLim */ sdk.MustNewDecFromStr("1.0"), // 100%
+					/* maxOracleSpreadRatio */ sdk.MustNewDecFromStr("1.0"), // 100%
 				)
 				premiumFractions := []sdk.Dec{sdk.ZeroDec()} // fPayment -> 0
 				require.True(t, vpoolKeeper.ExistsPool(ctx, pair))
@@ -225,6 +226,7 @@
 					/* y */ sdk.NewDec(1_000_000), //
 					/* x */ sdk.NewDec(1_000_000), //
 					/* fluctLim */ sdk.MustNewDecFromStr("1.0"), // 100%
+					/* maxOracleSpreadRatio */ sdk.MustNewDecFromStr("1.0"), // 100%
 				)
 				premiumFractions := []sdk.Dec{
 					sdk.MustNewDecFromStr("0.25"),
@@ -406,16 +408,10 @@
 					ctx,
 					pair.String(),
 					sdk.MustNewDecFromStr("0.9"), // 0.9 ratio
-<<<<<<< HEAD
-					/* y */ sdk.NewDec(10_000_000), //
-					/* x */ sdk.NewDec(5_000_000), // 5 tokens
-					/* fluctLim */ sdk.MustNewDecFromStr("1.0"), // 0.9 ratio
-					/* maxOracleSpreadRatio */ sdk.MustNewDecFromStr("0.4"), // 0.9 ratio
-=======
 					/* y */ sdk.NewDec(1_000_000), //
 					/* x */ sdk.NewDec(1_000_000), //
 					/* fluctLim */ sdk.MustNewDecFromStr("1.0"), // 100%
->>>>>>> 4dd05687
+					/* maxOracleSpreadRatio */ sdk.MustNewDecFromStr("1.0"), // 100%
 				)
 
 				removeAmt := sdk.NewInt(5)
