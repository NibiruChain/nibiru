package keeper_test

import (
	"testing"
	"time"

	"github.com/cosmos/cosmos-sdk/simapp"
	sdk "github.com/cosmos/cosmos-sdk/types"
	"github.com/stretchr/testify/assert"
	"github.com/stretchr/testify/require"

	"github.com/NibiruChain/nibiru/x/common"
	"github.com/NibiruChain/nibiru/x/perp/events"
	"github.com/NibiruChain/nibiru/x/perp/types"
	"github.com/NibiruChain/nibiru/x/testutil"
	"github.com/NibiruChain/nibiru/x/testutil/sample"
)

func TestOpenPosition_Setup(t *testing.T) {
	testCases := []struct {
		name string
		test func()
	}{
		{
			name: "open pos - uninitialized pool raised pair not supported error",
			test: func() {
				t.Log("Setup Nibiru app, pair, and trader without a vpool.")
				nibiruApp, ctx := testutil.NewNibiruApp(true)
				pair := common.TokenPair("xxx:yyy")
				alice := sample.AccAddress()

				t.Log("open a position on invalid 'pair'")
				side := types.Side_BUY
				quote := sdk.NewDec(60)
				leverage := sdk.NewDec(10)
				baseLimit := sdk.NewDec(150)
				err := nibiruApp.PerpKeeper.OpenPosition(
					ctx, pair, side, alice, quote, leverage, baseLimit)
				require.Error(t, err)
				require.ErrorContains(t, err, types.ErrPairNotFound.Error())
			},
		},
		{
			name: "open pos - vpool not set on the perp PairMetadata ",
			test: func() {
				t.Log("Setup Nibiru app, pair, and trader")
				nibiruApp, ctx := testutil.NewNibiruApp(true)
				pair := common.TokenPair("xxx:yyy")

				t.Log("Set vpool defined by pair on VpoolKeeper")
				vpoolKeeper := &nibiruApp.VpoolKeeper
				vpoolKeeper.CreatePool(
					ctx,
					pair.String(),
					sdk.MustNewDecFromStr("0.9"), // 0.9 ratio
					sdk.NewDec(10_000_000),       //
					sdk.NewDec(5_000_000),        // 5 tokens
					sdk.MustNewDecFromStr("0.1"), // 0.9 ratio
				)

				require.True(t, vpoolKeeper.ExistsPool(ctx, pair))

				t.Log("Attempt to open long position (expected unsuccessful)")
				alice := sample.AccAddress()
				side := types.Side_BUY
				quote := sdk.NewDec(60)
				leverage := sdk.NewDec(10)
				baseLimit := sdk.NewDec(150)
				err := nibiruApp.PerpKeeper.OpenPosition(
					ctx, pair, side, alice, quote, leverage, baseLimit)

				require.Error(t, err)
				require.ErrorContains(t, err, types.ErrPairNotFound.Error())
			},
		},
		{
			name: "open pos - happy path 1",
			test: func() {
				t.Log("Setup Nibiru app, pair, and trader")
				nibiruApp, ctx := testutil.NewNibiruApp(true)
				pair := common.TokenPair("xxx:yyy")

				t.Log("Set vpool defined by pair on VpoolKeeper")
				vpoolKeeper := &nibiruApp.VpoolKeeper
				vpoolKeeper.CreatePool(
					ctx,
					pair.String(),
					sdk.MustNewDecFromStr("0.9"), // 0.9 ratio
					sdk.NewDec(10_000_000),       //
					sdk.NewDec(5_000_000),        // 5 tokens
					sdk.MustNewDecFromStr("0.1"), // 0.9 ratio
				)
				require.True(t, vpoolKeeper.ExistsPool(ctx, pair))

				t.Log("Set vpool defined by pair on PerpKeeper")
				perpKeeper := &nibiruApp.PerpKeeper
				perpKeeper.PairMetadata().Set(ctx, &types.PairMetadata{
					Pair: pair.String(),
					CumulativePremiumFractions: []sdk.Dec{
						sdk.OneDec()},
				})

				t.Log("Fund trader (Alice) account with sufficient quote")
				var err error
				alice := sample.AccAddress()
				err = simapp.FundAccount(nibiruApp.BankKeeper, ctx, alice,
					sdk.NewCoins(sdk.NewInt64Coin("yyy", 60)))
				require.NoError(t, err)

				t.Log("Open long position with 10x leverage")
				side := types.Side_BUY
				quote := sdk.NewDec(60)
				leverage := sdk.NewDec(10)
				baseLimit := sdk.NewDec(150)
				err = nibiruApp.PerpKeeper.OpenPosition(
					ctx, pair, side, alice, quote, leverage, baseLimit)

				require.NoError(t, err)
			},
		},
	}

	for _, testCase := range testCases {
		tc := testCase
		t.Run(tc.name, func(t *testing.T) {
			tc.test()
		})
	}
}

func TestAddMargin_ShouldRaiseError(t *testing.T) {
	tests := []struct {
		name string
		test func()
	}{
		{
			name: "msg denom differs from pair quote asset",
			test: func() {
				nibiruApp, ctx := testutil.NewNibiruApp(true)

				tokenPair, err := common.NewTokenPairFromStr("atom:nusd")
				require.NoError(t, err)

				t.Log("Set vpool defined by pair on VpoolKeeper")
				vpoolKeeper := &nibiruApp.VpoolKeeper
				vpoolKeeper.CreatePool(
					ctx,
					tokenPair.String(),
					sdk.MustNewDecFromStr("0.9"), // 0.9 ratio
					sdk.NewDec(10_000_000),       //
					sdk.NewDec(5_000_000),        // 5 tokens
					sdk.MustNewDecFromStr("0.1"), // 0.9 ratio
				)
				require.True(t, vpoolKeeper.ExistsPool(ctx, tokenPair))

				t.Log("create msg for MsgAddMargin with invalid denom")
				traderAddr := sample.AccAddress()
				msg := &types.MsgAddMargin{
					Sender:    traderAddr.String(),
					TokenPair: tokenPair.String(),
					Margin:    sdk.NewCoin("notADenom", sdk.NewInt(400)),
				}

				goCtx := sdk.WrapSDKContext(ctx)
				_, err = nibiruApp.PerpKeeper.AddMargin(goCtx, msg)
				require.Error(t, err)
				require.ErrorContains(t, err, "invalid margin denom")
			},
		},
	}

	for _, testCase := range tests {
		tc := testCase
		t.Run(tc.name, func(t *testing.T) {
			tc.test()
		})
	}
}

func TestAddMargin_HappyPath(t *testing.T) {
	tests := []struct {
		name           string
		initialMargin  sdk.Dec
		addedMargin    sdk.Int
		expectedMargin sdk.Dec
	}{
		{
			name:           "add margin",
			initialMargin:  sdk.NewDec(100),
			addedMargin:    sdk.NewInt(100),
			expectedMargin: sdk.NewDec(200),
		},
	}

	for _, tc := range tests {
		tc := tc
		t.Run(tc.name, func(t *testing.T) {
			nibiruApp, ctx := testutil.NewNibiruApp(true)

			tokenPair, err := common.NewTokenPairFromStr("atom:nusd")
			require.NoError(t, err)

			t.Log("add margin funds (NUSD) to trader's account")
			traderAddr := sample.AccAddress()
			err = simapp.FundAccount(
				nibiruApp.BankKeeper,
				ctx,
				traderAddr,
				sdk.NewCoins(
					sdk.NewCoin(tokenPair.GetQuoteTokenDenom(), tc.addedMargin),
				),
			)
			require.NoErrorf(t, err, "fund account call should work")

			t.Log("Set vpool defined by pair on VpoolKeeper")
			vpoolKeeper := &nibiruApp.VpoolKeeper
			vpoolKeeper.CreatePool(
				ctx,
				tokenPair.String(),
				sdk.MustNewDecFromStr("0.9"), // 0.9 ratio
				sdk.NewDec(10_000_000),       //
				sdk.NewDec(5_000_000),        // 5 tokens
				sdk.MustNewDecFromStr("0.1"), // 0.9 ratio
			)
			require.True(t, vpoolKeeper.ExistsPool(ctx, tokenPair))

			t.Log("Set vpool defined by pair on PerpKeeper")
			perpKeeper := &nibiruApp.PerpKeeper
			perpKeeper.PairMetadata().Set(ctx, &types.PairMetadata{
				Pair:                       tokenPair.String(),
				CumulativePremiumFractions: []sdk.Dec{sdk.OneDec()},
			})

			t.Log("establish initial position")
			nibiruApp.PerpKeeper.SetPosition(
				ctx,
				tokenPair,
				traderAddr.String(),
				&types.Position{
					Address: traderAddr.String(),
					Pair:    tokenPair.String(),
					Size_:   sdk.NewDec(9999),
					Margin:  tc.initialMargin,
				},
			)

			goCtx := sdk.WrapSDKContext(ctx)
			msg := &types.MsgAddMargin{
				Sender: traderAddr.String(), TokenPair: tokenPair.String(),
				Margin: sdk.Coin{
					Denom:  tokenPair.GetQuoteTokenDenom(),
					Amount: tc.addedMargin}}
			_, err = nibiruApp.PerpKeeper.AddMargin(goCtx, msg)
			require.NoError(t, err)

			position, err := nibiruApp.PerpKeeper.GetPosition(
				ctx, tokenPair, traderAddr.String())
			require.NoError(t, err)
			require.Equal(t, tc.expectedMargin, position.Margin)
		})
	}
}

func TestRemoveMargin(t *testing.T) {
	testCases := []struct {
		name string
		test func()
	}{
		{
			name: "negative margin remove - fail",
			test: func() {
				removeAmt := sdk.NewInt(-5)

				nibiruApp, ctx := testutil.NewNibiruApp(true)
				alice := sample.AccAddress()
				pair := common.TokenPair("osmo:nusd")
				goCtx := sdk.WrapSDKContext(ctx)
				msg := &types.MsgRemoveMargin{
					Sender: alice.String(), TokenPair: pair.String(),
					Margin: sdk.Coin{Denom: common.StableDenom, Amount: removeAmt}}
				_, err := nibiruApp.PerpKeeper.RemoveMargin(goCtx, msg)
				require.Error(t, err)
				require.ErrorContains(t, err, "margin must be positive")
			},
		},
		{
			name: "zero margin remove - fail",
			test: func() {
				removeAmt := sdk.ZeroInt()

				nibiruApp, ctx := testutil.NewNibiruApp(true)
				alice := sample.AccAddress()
				pair := common.TokenPair("osmo:nusd")
				goCtx := sdk.WrapSDKContext(ctx)
				msg := &types.MsgRemoveMargin{
					Sender: alice.String(), TokenPair: pair.String(),
					Margin: sdk.Coin{Denom: common.StableDenom, Amount: removeAmt}}
				_, err := nibiruApp.PerpKeeper.RemoveMargin(goCtx, msg)
				require.Error(t, err)
				require.ErrorContains(t, err, "margin must be positive")
			},
		},
		{
			name: "vpool doesn't exit - fail",
			test: func() {
				removeAmt := sdk.NewInt(5)

				nibiruApp, ctx := testutil.NewNibiruApp(true)
				alice := sample.AccAddress()
				pair := common.TokenPair("osmo:nusd")
				goCtx := sdk.WrapSDKContext(ctx)
				msg := &types.MsgRemoveMargin{
					Sender: alice.String(), TokenPair: pair.String(),
					Margin: sdk.Coin{Denom: common.StableDenom, Amount: removeAmt}}
				_, err := nibiruApp.PerpKeeper.RemoveMargin(goCtx, msg)
				require.Error(t, err)
				require.ErrorContains(t, err, types.ErrPairNotFound.Error())
			},
		},
		{
			name: "pool exists but trader doesn't have position - fail",
			test: func() {
				t.Log("Setup Nibiru app, pair, and trader")
				nibiruApp, ctx := testutil.NewNibiruApp(true)
				alice := sample.AccAddress()
				pair := common.TokenPair("osmo:nusd")

				t.Log("Setup vpool defined by pair")
				vpoolKeeper := &nibiruApp.VpoolKeeper
				perpKeeper := &nibiruApp.PerpKeeper
				vpoolKeeper.CreatePool(
					ctx,
					pair.String(),
					sdk.MustNewDecFromStr("0.9"), // 0.9 ratio
					/* y */ sdk.NewDec(1_000_000), //
					/* x */ sdk.NewDec(1_000_000), //
					/* fluctLim */ sdk.MustNewDecFromStr("1.0"), // 100%
				)

				removeAmt := sdk.NewInt(5)
				goCtx := sdk.WrapSDKContext(ctx)
				msg := &types.MsgRemoveMargin{
					Sender: alice.String(), TokenPair: pair.String(),
					Margin: sdk.Coin{Denom: pair.GetQuoteTokenDenom(), Amount: removeAmt}}
				_, err := perpKeeper.RemoveMargin(
					goCtx, msg)
				require.Error(t, err)
				require.ErrorContains(t, err, types.ErrPositionNotFound.Error())
			},
		},
		{
			name: "remove margin from healthy position - fast integration test 1",
			test: func() {
				t.Log("Setup Nibiru app, pair, and trader")
				nibiruApp, ctx := testutil.NewNibiruApp(true)
				alice := sample.AccAddress()
				pair := common.TokenPair("xxx:yyy")

				t.Log("Set vpool defined by pair on VpoolKeeper")
				vpoolKeeper := &nibiruApp.VpoolKeeper
				quoteReserves := sdk.NewDec(1_000_000)
				baseReserves := sdk.NewDec(1_000_000)
				vpoolKeeper.CreatePool(
					ctx,
					pair.String(),
					/* tradeLimitRatio */ sdk.MustNewDecFromStr("0.9"), // 0.9 ratio
					/* y */ quoteReserves,
					/* x */ baseReserves,
					/* fluctLim */ sdk.MustNewDecFromStr("1.0"), // 0.9 ratio
				)
				require.True(t, vpoolKeeper.ExistsPool(ctx, pair))

				t.Log("Set vpool defined by pair on PerpKeeper")
				perpKeeper := &nibiruApp.PerpKeeper
				perpKeeper.PairMetadata().Set(ctx, &types.PairMetadata{
					Pair: pair.String(),
					CumulativePremiumFractions: []sdk.Dec{
						sdk.ZeroDec(),
						sdk.MustNewDecFromStr("0.1")},
				})

				t.Log("increment block height and time for twap calculation")
				ctx = ctx.WithBlockHeight(ctx.BlockHeight() + 1).
					WithBlockTime(time.Now().Add(time.Minute))

				t.Log("Fund trader (Alice) account with sufficient quote")
				var err error
				err = simapp.FundAccount(nibiruApp.BankKeeper, ctx, alice,
					sdk.NewCoins(
						sdk.NewInt64Coin("yyy", 66),
					))
				require.NoError(t, err)

				t.Log("Open long position with 5x leverage")
				side := types.Side_BUY
<<<<<<< HEAD
				quote := sdk.NewInt(60)
				leverage := sdk.NewDec(5)
				baseLimit := sdk.NewInt(10)
=======
				quote := sdk.NewDec(60)
				leverage := sdk.NewDec(10)
				baseLimit := sdk.NewDec(150)
>>>>>>> c12dafa5
				err = nibiruApp.PerpKeeper.OpenPosition(
					ctx, pair, side, alice, quote, leverage, baseLimit)
				require.NoError(t, err)

				t.Log("Position should be accessible following 'OpenPosition'")
				_, err = nibiruApp.PerpKeeper.GetPosition(ctx, pair, alice.String())
				require.NoError(t, err)

				t.Log("Verify correct events emitted for 'OpenPosition'")
				expectedEvents := []sdk.Event{
					events.NewTransferEvent(
						/* coin */ sdk.NewCoin(pair.GetQuoteTokenDenom(), quote),
						/* from */ alice.String(),
						/* to */ nibiruApp.AccountKeeper.GetModuleAddress(
							types.VaultModuleAccount).String(),
					),
					// events.NewPositionChangeEvent(), TODO
				}
				for _, event := range expectedEvents {
					assert.Contains(t, ctx.EventManager().Events(), event)
				}

				t.Log("Attempt to remove 10% of the position")
				removeAmt := sdk.NewInt(6)
				goCtx := sdk.WrapSDKContext(ctx)
				msg := &types.MsgRemoveMargin{
					Sender: alice.String(), TokenPair: pair.String(),
					Margin: sdk.Coin{Denom: pair.GetQuoteTokenDenom(), Amount: removeAmt}}

				t.Log("'RemoveMargin' from the position")
				res, err := perpKeeper.RemoveMargin(goCtx, msg)
				require.NoError(t, err)
				assert.EqualValues(t, msg.Margin, res.MarginOut)
				assert.EqualValues(t, sdk.ZeroDec(), res.FundingPayment)

				t.Log("Verify correct events emitted for 'RemoveMargin'")
				expectedEvents = []sdk.Event{
					events.NewMarginChangeEvent(
						/* owner */ alice,
						/* vpool */ msg.TokenPair,
						/* marginAmt */ msg.Margin.Amount,
						/* fundingPayment */ res.FundingPayment,
					),
					events.NewTransferEvent(
						/* coin */ msg.Margin,
						/* from */ nibiruApp.AccountKeeper.GetModuleAddress(
							types.VaultModuleAccount).String(),
						/* to */ msg.Sender,
					),
				}
				for _, event := range expectedEvents {
					assert.Contains(t, ctx.EventManager().Events(), event)
				}
			},
		},
	}

	for _, testCase := range testCases {
		tc := testCase
		t.Run(tc.name, func(t *testing.T) {
			tc.test()
		})
	}
}<|MERGE_RESOLUTION|>--- conflicted
+++ resolved
@@ -393,17 +393,11 @@
 
 				t.Log("Open long position with 5x leverage")
 				side := types.Side_BUY
-<<<<<<< HEAD
 				quote := sdk.NewInt(60)
 				leverage := sdk.NewDec(5)
 				baseLimit := sdk.NewInt(10)
-=======
-				quote := sdk.NewDec(60)
-				leverage := sdk.NewDec(10)
-				baseLimit := sdk.NewDec(150)
->>>>>>> c12dafa5
 				err = nibiruApp.PerpKeeper.OpenPosition(
-					ctx, pair, side, alice, quote, leverage, baseLimit)
+					ctx, pair, side, alice, quote.ToDec(), leverage, baseLimit.ToDec())
 				require.NoError(t, err)
 
 				t.Log("Position should be accessible following 'OpenPosition'")
