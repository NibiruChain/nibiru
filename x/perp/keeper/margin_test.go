--- conflicted
+++ resolved
@@ -138,13 +138,9 @@
 
 				marginDelta := sdk.OneDec()
 				_, err := nibiruApp.PerpKeeper.CalcRemainMarginWithFundingPayment(
-<<<<<<< HEAD
-					ctx, &types.Position{Pair: "osmo:nusd"}, marginDelta)
-=======
 					ctx, types.Position{
 						Pair: "osmo:nusd",
 					}, marginDelta)
->>>>>>> f6a6b49c
 				require.Error(t, err)
 				require.ErrorContains(t, err, types.ErrPairNotFound.Error())
 			},
@@ -157,9 +153,9 @@
 				the3pool := "dai:usdc:usdt"
 				marginDelta := sdk.OneDec()
 				_, err := nibiruApp.PerpKeeper.CalcRemainMarginWithFundingPayment(
-					ctx, &types.Position{Pair: the3pool}, marginDelta)
-				require.Error(t, err)
-				require.ErrorContains(t, err, common.ErrInvalidTokenPair.Error())
+					ctx, types.Position{Pair: the3pool}, marginDelta)
+				require.Error(t, err)
+				require.ErrorContains(t, err, types.ErrPairNotFound.Error())
 			},
 		},
 		{
@@ -198,7 +194,7 @@
 
 				marginDelta := sdk.NewDec(-300)
 				remaining, err := nibiruApp.PerpKeeper.CalcRemainMarginWithFundingPayment(
-					ctx, pos, marginDelta)
+					ctx, *pos, marginDelta)
 				require.NoError(t, err)
 				// signedRemainMargin
 				//   = marginDelta - fPayment + pos.Margin
@@ -250,7 +246,7 @@
 
 				marginDelta := sdk.NewDec(0)
 				remaining, err := nibiruApp.PerpKeeper.CalcRemainMarginWithFundingPayment(
-					ctx, pos, marginDelta)
+					ctx, *pos, marginDelta)
 				require.NoError(t, err)
 				require.EqualValues(t, sdk.MustNewDecFromStr("0.75"), remaining.LatestCPF)
 				// FPayment
