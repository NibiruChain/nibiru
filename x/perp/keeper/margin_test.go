package keeper_test

import (
	"testing"
	"time"

	"github.com/cosmos/cosmos-sdk/simapp"
	sdk "github.com/cosmos/cosmos-sdk/types"
	"github.com/stretchr/testify/assert"
	"github.com/stretchr/testify/require"

	"github.com/NibiruChain/nibiru/x/common"
	"github.com/NibiruChain/nibiru/x/perp/types"
	testutilevents "github.com/NibiruChain/nibiru/x/testutil/events"
	"github.com/NibiruChain/nibiru/x/testutil/sample"
	"github.com/NibiruChain/nibiru/x/testutil/testapp"
)

<<<<<<< HEAD
func TestOpenPosition_Setup(t *testing.T) {
	testCases := []struct {
=======
func TestAddMarginError(t *testing.T) {
	tests := []struct {
>>>>>>> 6300294c
		name string
		test func()
	}{
		{
<<<<<<< HEAD
			name: "open pos - uninitialized pool raised pair not supported error",
			test: func() {
				t.Log("Setup Nibiru app, pair, and trader without a vpool.")
				nibiruApp, ctx := testapp.NewNibiruAppAndContext(true)
				pair := common.MustNewAssetPair("xxx:yyy")

				trader := sample.AccAddress()

				t.Log("open a position on invalid 'pair'")
				side := types.Side_BUY
				quote := sdk.NewInt(60)
				leverage := sdk.NewDec(10)
				baseLimit := sdk.NewDec(150)
				err := nibiruApp.PerpKeeper.OpenPosition(
					ctx, pair, side, trader, quote, leverage, baseLimit)
				require.Error(t, err)
				require.ErrorContains(t, err, types.ErrPairNotFound.Error())
			},
		},
		{
			name: "open pos - vpool not set on the perp PairMetadata ",
			test: func() {
				t.Log("Setup Nibiru app, pair, and trader")
				nibiruApp, ctx := testapp.NewNibiruAppAndContext(true)
				pair := common.MustNewAssetPair("xxx:yyy")

				t.Log("Set vpool defined by pair on VpoolKeeper")
				vpoolKeeper := &nibiruApp.VpoolKeeper
				vpoolKeeper.CreatePool(
					ctx,
					pair,
					sdk.MustNewDecFromStr("0.9"), // 0.9 ratio
					sdk.NewDec(10_000_000),       //
					sdk.NewDec(5_000_000),        // 5 tokens
					sdk.MustNewDecFromStr("0.1"), // 0.9 ratio
					sdk.MustNewDecFromStr("0.1"),
				)

				require.True(t, vpoolKeeper.ExistsPool(ctx, pair))

				t.Log("Attempt to open long position (expected unsuccessful)")
				trader := sample.AccAddress()
				side := types.Side_BUY
				quote := sdk.NewInt(60)
				leverage := sdk.NewDec(10)
				baseLimit := sdk.NewDec(150)
				err := nibiruApp.PerpKeeper.OpenPosition(
					ctx, pair, side, trader, quote, leverage, baseLimit)

				require.Error(t, err)
				require.ErrorContains(t, err, types.ErrPairMetadataNotFound.Error())
			},
		},
		{
			name: "open pos - happy path 1",
			test: func() {
				t.Log("Setup Nibiru app, pair, and trader")
				nibiruApp, ctx := testapp.NewNibiruAppAndContext(true)
				pair := common.MustNewAssetPair("xxx:yyy")

				t.Log("Set vpool defined by pair on VpoolKeeper")
				vpoolKeeper := &nibiruApp.VpoolKeeper
				vpoolKeeper.CreatePool(
					ctx,
					pair,
					/* tradeLimitRatio */ sdk.MustNewDecFromStr("0.9"), // 0.9 ratio
					/* quoteAssetReserve */ sdk.NewDec(10_000_000), //
					/* baseAssetReserve */ sdk.NewDec(5_000_000), // 5 tokens
					/* fluctuationLimitRatio */ sdk.MustNewDecFromStr("0.1"), // 0.1 ratio
					/* maxOracleSpreadRatio */ sdk.MustNewDecFromStr("0.1"),
				)
				require.True(t, vpoolKeeper.ExistsPool(ctx, pair))

				t.Log("Set vpool defined by pair on PerpKeeper")
				perpKeeper := &nibiruApp.PerpKeeper
				perpKeeper.PairMetadataState(ctx).Set(&types.PairMetadata{
					Pair: pair,
					CumulativePremiumFractions: []sdk.Dec{
						sdk.OneDec()},
				})

				t.Log("Fund trader account with sufficient quote")

				trader := sample.AccAddress()
				err := simapp.FundAccount(nibiruApp.BankKeeper, ctx, trader,
					sdk.NewCoins(sdk.NewInt64Coin("yyy", 62))) // extra 2yyy for fees
				require.NoError(t, err)

				t.Log("Open long position with 10x leverage")
				side := types.Side_BUY
				quote := sdk.NewInt(60)
				leverage := sdk.NewDec(10)
				baseLimit := sdk.NewDec(150)
				err = nibiruApp.PerpKeeper.OpenPosition(
					ctx, pair, side, trader, quote, leverage, baseLimit)

				require.NoError(t, err)
			},
		},
	}

	for _, testCase := range testCases {
=======
			name: "msg denom differs from pair quote asset",
			test: func() {
				nibiruApp, ctx := testapp.NewNibiruAppAndContext(true)

				t.Log("Set vpool defined by pair on VpoolKeeper")
				vpoolKeeper := &nibiruApp.VpoolKeeper
				vpoolKeeper.CreatePool(
					ctx,
					/* pair */ common.PairBTCStable,
					/* tradeLimitRatio */ sdk.MustNewDecFromStr("0.9"),
					/* quoteReserves */ sdk.NewDec(10_000_000), //
					/* baseReserves */ sdk.NewDec(5_000_000), // 5 tokens
					/* fluctuationLimitRatio */ sdk.MustNewDecFromStr("0.1"),
					/* maxOracleSpreadRatio */ sdk.OneDec(),
				)
				require.True(t, vpoolKeeper.ExistsPool(ctx, common.PairBTCStable))

				t.Log("create msg for MsgAddMargin with invalid denom")
				msg := &types.MsgAddMargin{
					Sender:    sample.AccAddress().String(),
					TokenPair: common.PairBTCStable.String(),
					Margin:    sdk.NewCoin("notADenom", sdk.NewInt(400)),
				}

				_, err := nibiruApp.PerpKeeper.AddMargin(sdk.WrapSDKContext(ctx), msg)
				require.Error(t, err)
				require.ErrorContains(t, err, "invalid margin denom")
			},
		},
		{
			name: "invalid sender",
			test: func() {
				nibiruApp, ctx := testapp.NewNibiruAppAndContext(true)

				t.Log("create vpool")
				vpoolKeeper := &nibiruApp.VpoolKeeper
				vpoolKeeper.CreatePool(
					ctx,
					/* pair */ common.PairBTCStable,
					/* tradeLimitRatio */ sdk.MustNewDecFromStr("0.9"),
					/* quoteReserves */ sdk.NewDec(10_000_000), //
					/* baseReserves */ sdk.NewDec(5_000_000), // 5 tokens
					/* fluctuationLimitRatio */ sdk.MustNewDecFromStr("0.1"),
					/* maxOracleSpreadRatio */ sdk.OneDec(),
				)
				require.True(t, vpoolKeeper.ExistsPool(ctx, common.PairBTCStable))

				t.Log("create msg for MsgAddMargin with invalid denom")
				msg := &types.MsgAddMargin{
					Sender:    "",
					TokenPair: common.PairBTCStable.String(),
					Margin:    sdk.NewCoin("unusd", sdk.NewInt(400)),
				}

				_, err := nibiruApp.PerpKeeper.AddMargin(sdk.WrapSDKContext(ctx), msg)
				require.Error(t, err)
				require.ErrorContains(t, err, "empty address string is not allowed")
			},
		},
		{
			name: "invalid negative margin add",
			test: func() {
				nibiruApp, ctx := testapp.NewNibiruAppAndContext(true)

				t.Log("create vpool")
				vpoolKeeper := &nibiruApp.VpoolKeeper
				vpoolKeeper.CreatePool(
					ctx,
					/* pair */ common.PairBTCStable,
					/* tradeLimitRatio */ sdk.MustNewDecFromStr("0.9"),
					/* quoteReserves */ sdk.NewDec(10_000_000), //
					/* baseReserves */ sdk.NewDec(5_000_000), // 5 tokens
					/* fluctuationLimitRatio */ sdk.MustNewDecFromStr("0.1"),
					/* maxOracleSpreadRatio */ sdk.OneDec(),
				)
				require.True(t, vpoolKeeper.ExistsPool(ctx, common.PairBTCStable))

				t.Log("create msg for MsgAddMargin with invalid denom")
				msg := &types.MsgAddMargin{
					Sender:    sample.AccAddress().String(),
					TokenPair: common.PairBTCStable.String(),
					Margin:    sdk.Coin{Denom: "unusd", Amount: sdk.NewInt(-400)},
				}

				_, err := nibiruApp.PerpKeeper.AddMargin(sdk.WrapSDKContext(ctx), msg)
				require.Error(t, err)
				require.ErrorContains(t, err, "margin must be positive")
			},
		},
	}

	for _, testCase := range tests {
>>>>>>> 6300294c
		tc := testCase
		t.Run(tc.name, func(t *testing.T) {
			tc.test()
		})
	}
}

func TestAddMarginSuccess(t *testing.T) {
	tests := []struct {
		name                            string
		marginToAdd                     sdk.Coin
		latestCumulativePremiumFraction sdk.Dec
		initialPosition                 types.Position

		expectedMargin         sdk.Dec
		expectedFundingPayment sdk.Dec
	}{
		{
			name:                            "add margin",
			marginToAdd:                     sdk.NewInt64Coin(common.DenomStable, 100),
			latestCumulativePremiumFraction: sdk.MustNewDecFromStr("0.001"),
			initialPosition: types.Position{
				TraderAddress:                       sample.AccAddress().String(),
				Pair:                                common.PairBTCStable,
				Size_:                               sdk.NewDec(1_000),
				Margin:                              sdk.NewDec(100),
				OpenNotional:                        sdk.NewDec(500),
				LastUpdateCumulativePremiumFraction: sdk.ZeroDec(),
				BlockNumber:                         1,
			},

			expectedMargin:         sdk.NewDec(199),
			expectedFundingPayment: sdk.NewDec(1),
		},
	}

	for _, tc := range tests {
		tc := tc
		t.Run(tc.name, func(t *testing.T) {
			nibiruApp, ctx := testapp.NewNibiruAppAndContext(true)
			traderAddr := sdk.MustAccAddressFromBech32(tc.initialPosition.TraderAddress)

			t.Log("add trader funds")
			require.NoError(t, simapp.FundAccount(
				nibiruApp.BankKeeper,
				ctx,
				traderAddr,
				sdk.NewCoins(tc.marginToAdd),
			))

			t.Log("create vpool")
			vpoolKeeper := &nibiruApp.VpoolKeeper
			vpoolKeeper.CreatePool(
				ctx,
				common.PairBTCStable,
				/* tradeLimitRatio */ sdk.MustNewDecFromStr("0.9"), // 0.9 ratio
				sdk.NewDec(10_000_000),                             // 10 tokens
				sdk.NewDec(5_000_000),                              // 5 tokens
				/* fluctuationLimitRatio */ sdk.MustNewDecFromStr("0.1"), // 0.1 ratio
				/* maxOracleSpreadRatio */ sdk.OneDec(), // 100%
			)
			require.True(t, vpoolKeeper.ExistsPool(ctx, common.PairBTCStable))

			t.Log("set pair metadata")
			perpKeeper := &nibiruApp.PerpKeeper
			perpKeeper.PairMetadataState(ctx).Set(
				&types.PairMetadata{
					Pair: common.PairBTCStable,
					CumulativePremiumFractions: []sdk.Dec{
						tc.latestCumulativePremiumFraction,
					},
				},
			)

			t.Log("establish initial position")
			nibiruApp.PerpKeeper.PositionsState(ctx).Set(
				common.PairBTCStable,
				traderAddr,
				&tc.initialPosition,
			)

			resp, err := nibiruApp.PerpKeeper.AddMargin(ctx, common.PairBTCStable, traderAddr, tc.marginToAdd)
			require.NoError(t, err)
			assert.EqualValues(t, tc.expectedFundingPayment, resp.FundingPayment)
			assert.EqualValues(t, tc.expectedMargin, resp.Position.Margin)
			assert.EqualValues(t, tc.initialPosition.OpenNotional, resp.Position.OpenNotional)
			assert.EqualValues(t, tc.initialPosition.Size_, resp.Position.Size_)
			assert.EqualValues(t, traderAddr.String(), resp.Position.TraderAddress)
			assert.EqualValues(t, common.PairBTCStable, resp.Position.Pair)
			assert.EqualValues(t, tc.latestCumulativePremiumFraction, resp.Position.LastUpdateCumulativePremiumFraction)
			assert.EqualValues(t, ctx.BlockHeight(), resp.Position.BlockNumber)
		})
	}
}

func TestRemoveMargin(t *testing.T) {
	testCases := []struct {
		name string
		test func()
	}{
		{
			name: "negative margin remove - fail",
			test: func() {
				removeAmt := sdk.NewInt(-5)

				nibiruApp, ctx := testapp.NewNibiruAppAndContext(true)
				trader := sample.AccAddress()
				pair := common.MustNewAssetPair("osmo:nusd")

				goCtx := sdk.WrapSDKContext(ctx)
				msg := &types.MsgRemoveMargin{
					Sender:    trader.String(),
					TokenPair: pair.String(),
					Margin:    sdk.Coin{Denom: common.DenomStable, Amount: removeAmt},
				}
				_, err := nibiruApp.PerpKeeper.RemoveMargin(goCtx, msg)
				require.Error(t, err)
				require.ErrorContains(t, err, "margin must be positive")
			},
		},
		{
			name: "zero margin remove - fail",
			test: func() {
				nibiruApp, ctx := testapp.NewNibiruAppAndContext(true)
				trader := sample.AccAddress()
				pair := common.MustNewAssetPair("osmo:nusd")

				goCtx := sdk.WrapSDKContext(ctx)
				msg := &types.MsgRemoveMargin{
					Sender:    trader.String(),
					TokenPair: pair.String(),
					Margin: sdk.Coin{
						Denom:  common.DenomStable,
						Amount: sdk.ZeroInt(),
					},
				}
				_, err := nibiruApp.PerpKeeper.RemoveMargin(goCtx, msg)
				require.Error(t, err)
				require.ErrorContains(t, err, "margin must be positive")
			},
		},
		{
			name: "vpool doesn't exit - fail",
			test: func() {
				removeAmt := sdk.NewInt(5)

				nibiruApp, ctx := testapp.NewNibiruAppAndContext(true)
				trader := sample.AccAddress()
				pair := common.MustNewAssetPair("osmo:nusd")

				goCtx := sdk.WrapSDKContext(ctx)
				msg := &types.MsgRemoveMargin{
					Sender:    trader.String(),
					TokenPair: pair.String(),
					Margin:    sdk.Coin{Denom: common.DenomStable, Amount: removeAmt},
				}
				_, err := nibiruApp.PerpKeeper.RemoveMargin(goCtx, msg)
				require.Error(t, err)
				require.ErrorContains(t, err, types.ErrPairNotFound.Error())
			},
		},
		{
			name: "pool exists but trader doesn't have position - fail",
			test: func() {
				t.Log("Setup Nibiru app, pair, and trader")
				nibiruApp, ctx := testapp.NewNibiruAppAndContext(true)
				trader := sample.AccAddress()
				pair := common.MustNewAssetPair("osmo:nusd")

				t.Log("Setup vpool defined by pair")
				vpoolKeeper := &nibiruApp.VpoolKeeper
				perpKeeper := &nibiruApp.PerpKeeper
				vpoolKeeper.CreatePool(
					ctx,
					pair,
					sdk.MustNewDecFromStr("0.9"), // 0.9 ratio
					/* y */ sdk.NewDec(1_000_000), //
					/* x */ sdk.NewDec(1_000_000), //
					/* fluctuationLimit */ sdk.MustNewDecFromStr("1.0"), // 100%
					/* maxOracleSpreadRatio */ sdk.MustNewDecFromStr("1.0"), // 100%
				)

				removeAmt := sdk.NewInt(5)
				goCtx := sdk.WrapSDKContext(ctx)
				msg := &types.MsgRemoveMargin{
					Sender:    trader.String(),
					TokenPair: pair.String(),
					Margin:    sdk.Coin{Denom: pair.GetQuoteTokenDenom(), Amount: removeAmt},
				}
				_, err := perpKeeper.RemoveMargin(
					goCtx, msg)
				require.Error(t, err)
				require.ErrorContains(t, err, types.ErrPositionNotFound.Error())
			},
		},
		{
			name: "remove margin from healthy position - fast integration test 1",
			test: func() {
				t.Log("Setup Nibiru app, pair, and trader")
				nibiruApp, ctx := testapp.NewNibiruAppAndContext(true)
				traderAddr := sample.AccAddress()
				pair := common.MustNewAssetPair("xxx:yyy")

				t.Log("Set vpool defined by pair on VpoolKeeper")
				vpoolKeeper := &nibiruApp.VpoolKeeper
				quoteReserves := sdk.NewDec(1_000_000)
				baseReserves := sdk.NewDec(1_000_000)
				vpoolKeeper.CreatePool(
					ctx,
					pair,
					/* tradeLimitRatio */ sdk.MustNewDecFromStr("0.9"), // 0.9 ratio
					/* y */ quoteReserves,
					/* x */ baseReserves,
					/* fluctuationLimit */ sdk.MustNewDecFromStr("1.0"), // 0.9 ratio
					/* maxOracleSpreadRatio */ sdk.MustNewDecFromStr("0.4"), // 0.9 ratio
				)
				require.True(t, vpoolKeeper.ExistsPool(ctx, pair))

				t.Log("Set vpool defined by pair on PerpKeeper")
				perpKeeper := &nibiruApp.PerpKeeper
				perpKeeper.PairMetadataState(ctx).Set(&types.PairMetadata{
					Pair:                       pair,
					CumulativePremiumFractions: []sdk.Dec{sdk.ZeroDec()},
				})

				t.Log("increment block height and time for twap calculation")
				ctx = ctx.WithBlockHeight(ctx.BlockHeight() + 1).
					WithBlockTime(time.Now().Add(time.Minute))

				t.Log("Fund trader account with sufficient quote")
				require.NoError(t, simapp.FundAccount(nibiruApp.BankKeeper, ctx, traderAddr,
					sdk.NewCoins(sdk.NewInt64Coin("yyy", 60))),
				)

				t.Log("Open long position with 5x leverage")
				side := types.Side_BUY
				quote := sdk.NewInt(60)
				leverage := sdk.NewDec(5)
				baseLimit := sdk.ZeroDec()
				_, err := perpKeeper.OpenPosition(ctx, pair, side, traderAddr, quote, leverage, baseLimit)
				require.NoError(t, err)

				t.Log("Attempt to remove 10% of the position")
				removeAmt := sdk.NewInt(6)
				goCtx := sdk.WrapSDKContext(ctx)
				msg := &types.MsgRemoveMargin{
					Sender:    traderAddr.String(),
					TokenPair: pair.String(),
					Margin:    sdk.Coin{Denom: pair.GetQuoteTokenDenom(), Amount: removeAmt},
				}

				t.Log("'RemoveMargin' from the position")
				res, err := perpKeeper.RemoveMargin(goCtx, msg)
				require.NoError(t, err)
				assert.EqualValues(t, msg.Margin, res.MarginOut)
				assert.EqualValues(t, sdk.ZeroDec(), res.FundingPayment)

				t.Log("Verify correct events emitted for 'RemoveMargin'")
				testutilevents.RequireContainsTypedEvent(t, ctx,
					&types.PositionChangedEvent{
						Pair:                  msg.TokenPair,
						TraderAddress:         traderAddr.String(),
						Margin:                sdk.NewInt64Coin(pair.GetQuoteTokenDenom(), 54),
						PositionNotional:      sdk.NewDec(300),
						ExchangedPositionSize: sdk.ZeroDec(),                                         // always zero when removing margin
						TransactionFee:        sdk.NewCoin(pair.GetQuoteTokenDenom(), sdk.ZeroInt()), // always zero when removing margin
						PositionSize:          sdk.MustNewDecFromStr("299.910026991902429271"),
						RealizedPnl:           sdk.ZeroDec(), // always zero when removing margin
						UnrealizedPnlAfter:    sdk.ZeroDec(),
						BadDebt:               sdk.NewCoin(pair.GetQuoteTokenDenom(), sdk.ZeroInt()), // always zero when adding margin
						FundingPayment:        sdk.ZeroDec(),
						SpotPrice:             sdk.MustNewDecFromStr("1.00060009"),
						BlockHeight:           ctx.BlockHeight(),
						BlockTimeMs:           ctx.BlockTime().UnixMilli(),
						LiquidationPenalty:    sdk.ZeroDec(),
					},
				)
			},
		},
	}

	for _, testCase := range testCases {
		tc := testCase
		t.Run(tc.name, func(t *testing.T) {
			tc.test()
		})
	}
}<|MERGE_RESOLUTION|>--- conflicted
+++ resolved
@@ -15,221 +15,6 @@
 	"github.com/NibiruChain/nibiru/x/testutil/sample"
 	"github.com/NibiruChain/nibiru/x/testutil/testapp"
 )
-
-<<<<<<< HEAD
-func TestOpenPosition_Setup(t *testing.T) {
-	testCases := []struct {
-=======
-func TestAddMarginError(t *testing.T) {
-	tests := []struct {
->>>>>>> 6300294c
-		name string
-		test func()
-	}{
-		{
-<<<<<<< HEAD
-			name: "open pos - uninitialized pool raised pair not supported error",
-			test: func() {
-				t.Log("Setup Nibiru app, pair, and trader without a vpool.")
-				nibiruApp, ctx := testapp.NewNibiruAppAndContext(true)
-				pair := common.MustNewAssetPair("xxx:yyy")
-
-				trader := sample.AccAddress()
-
-				t.Log("open a position on invalid 'pair'")
-				side := types.Side_BUY
-				quote := sdk.NewInt(60)
-				leverage := sdk.NewDec(10)
-				baseLimit := sdk.NewDec(150)
-				err := nibiruApp.PerpKeeper.OpenPosition(
-					ctx, pair, side, trader, quote, leverage, baseLimit)
-				require.Error(t, err)
-				require.ErrorContains(t, err, types.ErrPairNotFound.Error())
-			},
-		},
-		{
-			name: "open pos - vpool not set on the perp PairMetadata ",
-			test: func() {
-				t.Log("Setup Nibiru app, pair, and trader")
-				nibiruApp, ctx := testapp.NewNibiruAppAndContext(true)
-				pair := common.MustNewAssetPair("xxx:yyy")
-
-				t.Log("Set vpool defined by pair on VpoolKeeper")
-				vpoolKeeper := &nibiruApp.VpoolKeeper
-				vpoolKeeper.CreatePool(
-					ctx,
-					pair,
-					sdk.MustNewDecFromStr("0.9"), // 0.9 ratio
-					sdk.NewDec(10_000_000),       //
-					sdk.NewDec(5_000_000),        // 5 tokens
-					sdk.MustNewDecFromStr("0.1"), // 0.9 ratio
-					sdk.MustNewDecFromStr("0.1"),
-				)
-
-				require.True(t, vpoolKeeper.ExistsPool(ctx, pair))
-
-				t.Log("Attempt to open long position (expected unsuccessful)")
-				trader := sample.AccAddress()
-				side := types.Side_BUY
-				quote := sdk.NewInt(60)
-				leverage := sdk.NewDec(10)
-				baseLimit := sdk.NewDec(150)
-				err := nibiruApp.PerpKeeper.OpenPosition(
-					ctx, pair, side, trader, quote, leverage, baseLimit)
-
-				require.Error(t, err)
-				require.ErrorContains(t, err, types.ErrPairMetadataNotFound.Error())
-			},
-		},
-		{
-			name: "open pos - happy path 1",
-			test: func() {
-				t.Log("Setup Nibiru app, pair, and trader")
-				nibiruApp, ctx := testapp.NewNibiruAppAndContext(true)
-				pair := common.MustNewAssetPair("xxx:yyy")
-
-				t.Log("Set vpool defined by pair on VpoolKeeper")
-				vpoolKeeper := &nibiruApp.VpoolKeeper
-				vpoolKeeper.CreatePool(
-					ctx,
-					pair,
-					/* tradeLimitRatio */ sdk.MustNewDecFromStr("0.9"), // 0.9 ratio
-					/* quoteAssetReserve */ sdk.NewDec(10_000_000), //
-					/* baseAssetReserve */ sdk.NewDec(5_000_000), // 5 tokens
-					/* fluctuationLimitRatio */ sdk.MustNewDecFromStr("0.1"), // 0.1 ratio
-					/* maxOracleSpreadRatio */ sdk.MustNewDecFromStr("0.1"),
-				)
-				require.True(t, vpoolKeeper.ExistsPool(ctx, pair))
-
-				t.Log("Set vpool defined by pair on PerpKeeper")
-				perpKeeper := &nibiruApp.PerpKeeper
-				perpKeeper.PairMetadataState(ctx).Set(&types.PairMetadata{
-					Pair: pair,
-					CumulativePremiumFractions: []sdk.Dec{
-						sdk.OneDec()},
-				})
-
-				t.Log("Fund trader account with sufficient quote")
-
-				trader := sample.AccAddress()
-				err := simapp.FundAccount(nibiruApp.BankKeeper, ctx, trader,
-					sdk.NewCoins(sdk.NewInt64Coin("yyy", 62))) // extra 2yyy for fees
-				require.NoError(t, err)
-
-				t.Log("Open long position with 10x leverage")
-				side := types.Side_BUY
-				quote := sdk.NewInt(60)
-				leverage := sdk.NewDec(10)
-				baseLimit := sdk.NewDec(150)
-				err = nibiruApp.PerpKeeper.OpenPosition(
-					ctx, pair, side, trader, quote, leverage, baseLimit)
-
-				require.NoError(t, err)
-			},
-		},
-	}
-
-	for _, testCase := range testCases {
-=======
-			name: "msg denom differs from pair quote asset",
-			test: func() {
-				nibiruApp, ctx := testapp.NewNibiruAppAndContext(true)
-
-				t.Log("Set vpool defined by pair on VpoolKeeper")
-				vpoolKeeper := &nibiruApp.VpoolKeeper
-				vpoolKeeper.CreatePool(
-					ctx,
-					/* pair */ common.PairBTCStable,
-					/* tradeLimitRatio */ sdk.MustNewDecFromStr("0.9"),
-					/* quoteReserves */ sdk.NewDec(10_000_000), //
-					/* baseReserves */ sdk.NewDec(5_000_000), // 5 tokens
-					/* fluctuationLimitRatio */ sdk.MustNewDecFromStr("0.1"),
-					/* maxOracleSpreadRatio */ sdk.OneDec(),
-				)
-				require.True(t, vpoolKeeper.ExistsPool(ctx, common.PairBTCStable))
-
-				t.Log("create msg for MsgAddMargin with invalid denom")
-				msg := &types.MsgAddMargin{
-					Sender:    sample.AccAddress().String(),
-					TokenPair: common.PairBTCStable.String(),
-					Margin:    sdk.NewCoin("notADenom", sdk.NewInt(400)),
-				}
-
-				_, err := nibiruApp.PerpKeeper.AddMargin(sdk.WrapSDKContext(ctx), msg)
-				require.Error(t, err)
-				require.ErrorContains(t, err, "invalid margin denom")
-			},
-		},
-		{
-			name: "invalid sender",
-			test: func() {
-				nibiruApp, ctx := testapp.NewNibiruAppAndContext(true)
-
-				t.Log("create vpool")
-				vpoolKeeper := &nibiruApp.VpoolKeeper
-				vpoolKeeper.CreatePool(
-					ctx,
-					/* pair */ common.PairBTCStable,
-					/* tradeLimitRatio */ sdk.MustNewDecFromStr("0.9"),
-					/* quoteReserves */ sdk.NewDec(10_000_000), //
-					/* baseReserves */ sdk.NewDec(5_000_000), // 5 tokens
-					/* fluctuationLimitRatio */ sdk.MustNewDecFromStr("0.1"),
-					/* maxOracleSpreadRatio */ sdk.OneDec(),
-				)
-				require.True(t, vpoolKeeper.ExistsPool(ctx, common.PairBTCStable))
-
-				t.Log("create msg for MsgAddMargin with invalid denom")
-				msg := &types.MsgAddMargin{
-					Sender:    "",
-					TokenPair: common.PairBTCStable.String(),
-					Margin:    sdk.NewCoin("unusd", sdk.NewInt(400)),
-				}
-
-				_, err := nibiruApp.PerpKeeper.AddMargin(sdk.WrapSDKContext(ctx), msg)
-				require.Error(t, err)
-				require.ErrorContains(t, err, "empty address string is not allowed")
-			},
-		},
-		{
-			name: "invalid negative margin add",
-			test: func() {
-				nibiruApp, ctx := testapp.NewNibiruAppAndContext(true)
-
-				t.Log("create vpool")
-				vpoolKeeper := &nibiruApp.VpoolKeeper
-				vpoolKeeper.CreatePool(
-					ctx,
-					/* pair */ common.PairBTCStable,
-					/* tradeLimitRatio */ sdk.MustNewDecFromStr("0.9"),
-					/* quoteReserves */ sdk.NewDec(10_000_000), //
-					/* baseReserves */ sdk.NewDec(5_000_000), // 5 tokens
-					/* fluctuationLimitRatio */ sdk.MustNewDecFromStr("0.1"),
-					/* maxOracleSpreadRatio */ sdk.OneDec(),
-				)
-				require.True(t, vpoolKeeper.ExistsPool(ctx, common.PairBTCStable))
-
-				t.Log("create msg for MsgAddMargin with invalid denom")
-				msg := &types.MsgAddMargin{
-					Sender:    sample.AccAddress().String(),
-					TokenPair: common.PairBTCStable.String(),
-					Margin:    sdk.Coin{Denom: "unusd", Amount: sdk.NewInt(-400)},
-				}
-
-				_, err := nibiruApp.PerpKeeper.AddMargin(sdk.WrapSDKContext(ctx), msg)
-				require.Error(t, err)
-				require.ErrorContains(t, err, "margin must be positive")
-			},
-		},
-	}
-
-	for _, testCase := range tests {
->>>>>>> 6300294c
-		tc := testCase
-		t.Run(tc.name, func(t *testing.T) {
-			tc.test()
-		})
-	}
-}
 
 func TestAddMarginSuccess(t *testing.T) {
 	tests := []struct {
