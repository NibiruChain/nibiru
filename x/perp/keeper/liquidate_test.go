package keeper_test

import (
	"testing"
	"time"

	"github.com/cosmos/cosmos-sdk/simapp"
	sdk "github.com/cosmos/cosmos-sdk/types"
	"github.com/stretchr/testify/assert"
	"github.com/stretchr/testify/require"

	"github.com/NibiruChain/nibiru/x/common"
	"github.com/NibiruChain/nibiru/x/perp/events"
	"github.com/NibiruChain/nibiru/x/perp/types"
	"github.com/NibiruChain/nibiru/x/testutil"

	"github.com/NibiruChain/nibiru/x/testutil/sample"
)

func TestExecuteFullLiquidation_EmptyPosition(t *testing.T) {
	testCases := []struct {
		name           string
		side           types.Side
		quote          sdk.Int
		leverage       sdk.Dec
		baseLimit      sdk.Dec
		liquidationFee sdk.Dec
		traderFunds    sdk.Coin
	}{
		{
			name:           "liquidateEmptyPositionBUY",
			side:           types.Side_BUY,
			quote:          sdk.NewInt(0),
			leverage:       sdk.OneDec(),
			baseLimit:      sdk.ZeroDec(),
			liquidationFee: sdk.MustNewDecFromStr("0.1"),
			traderFunds:    sdk.NewInt64Coin("NUSD", 60),
		},
		{
			name:           "liquidateEmptyPositionSELL",
			side:           types.Side_SELL,
			quote:          sdk.NewInt(0),
			leverage:       sdk.OneDec(),
			baseLimit:      sdk.ZeroDec(),
			liquidationFee: sdk.MustNewDecFromStr("0.1"),
			traderFunds:    sdk.NewInt64Coin("NUSD", 60),
		},
	}

	for _, tc := range testCases {
		tc := tc
		t.Run(tc.name, func(t *testing.T) {
			nibiruApp, ctx := testutil.NewNibiruApp(true)
			pair := common.TokenPair("BTC:NUSD")

			t.Log("Set vpool defined by pair on VpoolKeeper")
			vpoolKeeper := &nibiruApp.VpoolKeeper
			vpoolKeeper.CreatePool(
				ctx,
				pair.String(),
				/* tradeLimitRatio */ sdk.MustNewDecFromStr("0.9"),
				/* quoteAssetReserves */ sdk.NewDec(10_000_000),
				/* baseAssetReserves */ sdk.NewDec(5_000_000),
				/* fluctuationLimitRatio */ sdk.MustNewDecFromStr("1"),
				/* maxOracleSpreadRatio */ sdk.MustNewDecFromStr("0.1"),
			)
			require.True(t, vpoolKeeper.ExistsPool(ctx, pair))

			t.Log("Set vpool defined by pair on PerpKeeper")
			perpKeeper := &nibiruApp.PerpKeeper
			params := types.DefaultParams()

			perpKeeper.SetParams(ctx, types.NewParams(
				params.Stopped,
				params.MaintenanceMarginRatio,
				params.GetTollRatioAsDec(),
				params.GetSpreadRatioAsDec(),
				tc.liquidationFee,
				params.GetPartialLiquidationRatioAsDec(),
			))

			perpKeeper.PairMetadata().Set(ctx, &types.PairMetadata{
				Pair:                       pair.String(),
				CumulativePremiumFractions: []sdk.Dec{sdk.OneDec()},
			})

			t.Log("Fund trader (Alice) account with sufficient quote")
			var err error
			alice := sample.AccAddress()
			err = simapp.FundAccount(nibiruApp.BankKeeper, ctx, alice,
				sdk.NewCoins(tc.traderFunds))
			require.NoError(t, err)

			t.Log("Open position")
			err = nibiruApp.PerpKeeper.OpenPosition(
				ctx, pair, tc.side, alice, tc.quote, tc.leverage, tc.baseLimit)

			require.NoError(t, err)

			t.Log("Get the position")
			position, err := nibiruApp.PerpKeeper.GetPosition(ctx, pair, alice)
			require.NoError(t, err)

			t.Log("Artificially populate Vault and PerpEF to prevent BankKeeper errors")
			startingModuleFunds := sdk.NewCoins(sdk.NewInt64Coin(
				pair.GetQuoteTokenDenom(), 1_000_000))
			assert.NoError(t, simapp.FundModuleAccount(
				nibiruApp.BankKeeper, ctx, types.VaultModuleAccount, startingModuleFunds))
			assert.NoError(t, simapp.FundModuleAccount(
				nibiruApp.BankKeeper, ctx, types.PerpEFModuleAccount, startingModuleFunds))

			t.Log("Liquidate the position")
			liquidator := sample.AccAddress()
			_, err = nibiruApp.PerpKeeper.ExecuteFullLiquidation(ctx, liquidator, position)

			require.Error(t, err)

			// No change in the position
			newPosition, _ := nibiruApp.PerpKeeper.GetPosition(ctx, pair, alice)
			require.Equal(t, position.Size_, newPosition.Size_)
			require.Equal(t, position.Margin, newPosition.Margin)
			require.Equal(t, position.OpenNotional, newPosition.OpenNotional)
		})
	}
}

func TestExecuteFullLiquidation(t *testing.T) {
	// constants for this suite
	pair := common.TokenPair("BTC:NUSD")
	alice := sample.AccAddress()

	testCases := []struct {
		name                      string
		positionSide              types.Side
		quoteAmount               sdk.Int
		leverage                  sdk.Dec
		baseAssetLimit            sdk.Dec
		liquidationFee            sdk.Dec
		traderFunds               sdk.Coin
		expectedLiquidatorBalance sdk.Coin
		expectedPerpEFBalance     sdk.Coin
		expectedBadDebt           sdk.Dec
		expectedEvent             sdk.Event
	}{
		{
			name:           "happy path - Buy",
			positionSide:   types.Side_BUY,
			quoteAmount:    sdk.NewInt(50_000),
			leverage:       sdk.OneDec(),
			baseAssetLimit: sdk.ZeroDec(),
			liquidationFee: sdk.MustNewDecFromStr("0.1"),
			traderFunds:    sdk.NewInt64Coin("NUSD", 50_100),
			// feeToLiquidator
			//   = positionResp.ExchangedQuoteAssetAmount * liquidationFee / 2
			//   = 50_000 * 0.1 / 2 = 2500
			expectedLiquidatorBalance: sdk.NewInt64Coin("NUSD", 2_500),
			// perpEFBalance = startingBalance + openPositionDelta + liquidateDelta
			expectedPerpEFBalance: sdk.NewInt64Coin("NUSD", 1_047_550),
			expectedBadDebt:       sdk.MustNewDecFromStr("0"),
			expectedEvent: events.NewInternalPositionResponseEvent(
				&types.PositionResp{
					Position: &types.Position{
						TraderAddress: alice, Pair: pair.String(),
						Margin: sdk.ZeroDec(), OpenNotional: sdk.ZeroDec(),
					},
					ExchangedQuoteAssetAmount: sdk.NewDec(50_000),
					BadDebt:                   sdk.ZeroDec(),
					ExchangedPositionSize:     sdk.MustNewDecFromStr("-24875.621890547263681592"),
					FundingPayment:            sdk.ZeroDec(),
					RealizedPnl:               sdk.ZeroDec(),
					MarginToVault:             sdk.NewDec(-50_000),
					UnrealizedPnlAfter:        sdk.ZeroDec(),
				},
				/* function */ "close_position_entirely",
			),
		},
		{
			name:           "happy path - Sell",
			positionSide:   types.Side_SELL,
			quoteAmount:    sdk.NewInt(50_000),
			traderFunds:    sdk.NewInt64Coin("NUSD", 50_100),
			leverage:       sdk.OneDec(),
			baseAssetLimit: sdk.ZeroDec(),
			liquidationFee: sdk.MustNewDecFromStr("0.123123"),
			// feeToLiquidator
			//   = positionResp.ExchangedQuoteAssetAmount * liquidationFee / 2
			//   = 50_000 * 0.123123 / 2 = 3078.025 → 3078
			expectedLiquidatorBalance: sdk.NewInt64Coin("NUSD", 3078),
			// perpEFBalance = startingBalance + openPositionDelta + liquidateDelta
			expectedPerpEFBalance: sdk.NewInt64Coin("NUSD", 1_046_972),
			expectedBadDebt:       sdk.MustNewDecFromStr("0"),
			expectedEvent: events.NewInternalPositionResponseEvent(
				&types.PositionResp{
					Position: &types.Position{
						TraderAddress: alice, Pair: pair.String(),
						Margin: sdk.ZeroDec(), OpenNotional: sdk.ZeroDec(),
					},
					ExchangedQuoteAssetAmount: sdk.NewDec(50_000),
					BadDebt:                   sdk.ZeroDec(),
					ExchangedPositionSize:     sdk.MustNewDecFromStr("25125.628140703517587940"),
					FundingPayment:            sdk.ZeroDec(),
					RealizedPnl:               sdk.MustNewDecFromStr("-0.000000000000000001"),
					MarginToVault:             sdk.MustNewDecFromStr("-49999.999999999999999999"),
					UnrealizedPnlAfter:        sdk.ZeroDec(),
				},
				/* function */ "close_position_entirely",
			),
		},
		{
			/* We open a position for 500k, with a liquidation fee of 50k.
			This means 25k for the liquidator, and 25k for the perp fund.
			Because the user only have margin for 50, we create 24950 of bad
			debt (25000 due to liquidator minus 50).
			*/
			name:           "happy path - BadDebt, long",
			positionSide:   types.Side_BUY,
			quoteAmount:    sdk.NewInt(50),
			leverage:       sdk.MustNewDecFromStr("10000"),
			baseAssetLimit: sdk.ZeroDec(),
			liquidationFee: sdk.MustNewDecFromStr("0.1"),
			traderFunds:    sdk.NewInt64Coin("NUSD", 1150),
			// feeToLiquidator
			//   = positionResp.ExchangedQuoteAssetAmount * liquidationFee / 2
			//   = 500_000 * 0.1 / 2 = 25_000
			expectedLiquidatorBalance: sdk.NewInt64Coin("NUSD", 25_000),
			// perpEFBalance = startingBalance + openPositionDelta + liquidateDelta
			expectedPerpEFBalance: sdk.NewInt64Coin("NUSD", 975_550),
			expectedBadDebt:       sdk.MustNewDecFromStr("24950"),
			expectedEvent: events.NewInternalPositionResponseEvent(
				&types.PositionResp{
					Position: &types.Position{
						TraderAddress: alice,
						Pair:          pair.String(),
						Margin:        sdk.ZeroDec(),
						OpenNotional:  sdk.ZeroDec(),
					},
					ExchangedQuoteAssetAmount: sdk.NewDec(500_000),
					BadDebt:                   sdk.ZeroDec(),
					ExchangedPositionSize:     sdk.MustNewDecFromStr("-238095.238095238095238095"),
					FundingPayment:            sdk.ZeroDec(),
					RealizedPnl:               sdk.ZeroDec(),
					MarginToVault:             sdk.NewDec(-50),
					UnrealizedPnlAfter:        sdk.ZeroDec(),
				},
				/* function */ "close_position_entirely",
			),
		},
		{
			// Same as above case but for shorts
			name:           "happy path - BadDebt, short",
			positionSide:   types.Side_SELL,
			quoteAmount:    sdk.NewInt(50),
			leverage:       sdk.MustNewDecFromStr("10000"),
			baseAssetLimit: sdk.ZeroDec(),
			liquidationFee: sdk.MustNewDecFromStr("0.1"),
			traderFunds:    sdk.NewInt64Coin("NUSD", 1150),
			// feeToLiquidator
			//   = positionResp.ExchangedQuoteAssetAmount * liquidationFee / 2
			//   = 500_000 * 0.1 / 2 = 25_000
			expectedLiquidatorBalance: sdk.NewInt64Coin("NUSD", 25_000),
			// perpEFBalance = startingBalance + openPositionDelta + liquidateDelta
			expectedPerpEFBalance: sdk.NewInt64Coin("NUSD", 975_550),
			expectedBadDebt:       sdk.MustNewDecFromStr("24950"),
			expectedEvent: events.NewInternalPositionResponseEvent(
				&types.PositionResp{
					Position: &types.Position{
						TraderAddress: alice, Pair: pair.String(),
						Margin: sdk.ZeroDec(), OpenNotional: sdk.ZeroDec(),
					},
					ExchangedQuoteAssetAmount: sdk.NewDec(500_000),
					BadDebt:                   sdk.ZeroDec(),
					ExchangedPositionSize:     sdk.MustNewDecFromStr("263157.894736842105263158"),
					FundingPayment:            sdk.ZeroDec(),
					RealizedPnl:               sdk.ZeroDec(),
					MarginToVault:             sdk.NewDec(-50),
					UnrealizedPnlAfter:        sdk.ZeroDec(),
				},
				/* function */ "close_position_entirely",
			),
		},
	}

	for _, testCase := range testCases {
		tc := testCase
		t.Run(tc.name, func(t *testing.T) {
			nibiruApp, ctx := testutil.NewNibiruApp(true)

			t.Log("Set vpool defined by pair on VpoolKeeper")
			vpoolKeeper := &nibiruApp.VpoolKeeper
			vpoolKeeper.CreatePool(
				ctx,
				pair.String(),
				/* tradeLimitRatio */ sdk.MustNewDecFromStr("0.9"),
				/* quoteAssetReserves */ sdk.NewDec(10_000_000),
				/* baseAssetReserves */ sdk.NewDec(5_000_000),
				/* fluctuationLimitRatio */ sdk.MustNewDecFromStr("1"),
				/* maxOracleSpreadRatio */ sdk.MustNewDecFromStr("0.1"),
			)
			require.True(t, vpoolKeeper.ExistsPool(ctx, pair))

			t.Log("Set vpool defined by pair on PerpKeeper")
			perpKeeper := &nibiruApp.PerpKeeper
			params := types.DefaultParams()

			perpKeeper.SetParams(ctx, types.NewParams(
				params.Stopped,
				params.MaintenanceMarginRatio,
				params.GetTollRatioAsDec(),
				params.GetSpreadRatioAsDec(),
				tc.liquidationFee,
				params.GetPartialLiquidationRatioAsDec(),
			))

			perpKeeper.PairMetadata().Set(ctx, &types.PairMetadata{
				Pair:                       pair.String(),
				CumulativePremiumFractions: []sdk.Dec{sdk.OneDec()},
			})

			t.Log("Fund trader (Alice) account with sufficient quote")
			var err error
			err = simapp.FundAccount(nibiruApp.BankKeeper, ctx, alice,
				sdk.NewCoins(tc.traderFunds))
			require.NoError(t, err)

			t.Log("Open position")
			err = nibiruApp.PerpKeeper.OpenPosition(
				ctx, pair, tc.positionSide, alice, tc.quoteAmount, tc.leverage, tc.baseAssetLimit)
			require.NoError(t, err)

			t.Log("Get the position")
			position, err := nibiruApp.PerpKeeper.GetPosition(ctx, pair, alice.String())
			require.NoError(t, err)

			t.Log("Artificially populate Vault and PerpEF to prevent BankKeeper errors")
			startingModuleFunds := sdk.NewCoins(sdk.NewInt64Coin(
				pair.GetQuoteTokenDenom(), 1_000_000))
			assert.NoError(t, simapp.FundModuleAccount(
				nibiruApp.BankKeeper, ctx, types.VaultModuleAccount, startingModuleFunds))
			assert.NoError(t, simapp.FundModuleAccount(
				nibiruApp.BankKeeper, ctx, types.PerpEFModuleAccount, startingModuleFunds))

			t.Log("Liquidate the (entire) position")
			liquidator := sample.AccAddress()
			_, err = nibiruApp.PerpKeeper.ExecuteFullLiquidation(ctx, liquidator, position)
			require.NoError(t, err)

			t.Log("Verify expected values using internal event due to usage of private fns")
			assert.Contains(t, ctx.EventManager().Events(), tc.expectedEvent)

			t.Log("Check correctness of new position")
			newPosition, _ := nibiruApp.PerpKeeper.GetPosition(ctx, pair, alice.String())
			require.Equal(t, sdk.ZeroDec(), newPosition.Size_)
			require.True(t, newPosition.Margin.Equal(sdk.NewDec(0)))
			require.True(t, newPosition.OpenNotional.Equal(sdk.NewDec(0)))

			t.Log("Check correctness of liquidation fee distributions")
			liquidatorBalance := nibiruApp.BankKeeper.GetBalance(
				ctx, liquidator, pair.GetQuoteTokenDenom())
			assert.Equal(t, tc.expectedLiquidatorBalance.String(), liquidatorBalance.String())

			perpEFAddr := nibiruApp.AccountKeeper.GetModuleAddress(
				types.PerpEFModuleAccount)
			perpEFBalance := nibiruApp.BankKeeper.GetBalance(
				ctx, perpEFAddr, pair.GetQuoteTokenDenom())
			require.Equal(t, tc.expectedPerpEFBalance.String(), perpEFBalance.String())
		})
	}
}

func TestExecutePartialLiquidation_EmptyPosition(t *testing.T) {
	testCases := []struct {
		name           string
		side           types.Side
		quote          sdk.Int
		leverage       sdk.Dec
		baseLimit      sdk.Dec
		liquidationFee sdk.Dec
		traderFunds    sdk.Coin
	}{
		{
			name:           "liquidateEmptyPositionBUY",
			side:           types.Side_BUY,
			quote:          sdk.NewInt(0),
			leverage:       sdk.OneDec(),
			baseLimit:      sdk.ZeroDec(),
			liquidationFee: sdk.MustNewDecFromStr("0.1"),
			traderFunds:    sdk.NewInt64Coin("yyy", 60),
		},
		{
			name:           "liquidateEmptyPositionSELL",
			side:           types.Side_SELL,
			quote:          sdk.NewInt(0),
			leverage:       sdk.OneDec(),
			baseLimit:      sdk.ZeroDec(),
			liquidationFee: sdk.MustNewDecFromStr("0.1"),
			traderFunds:    sdk.NewInt64Coin("yyy", 60),
		},
	}

	for _, tc := range testCases {
		tc := tc
		t.Run(tc.name, func(t *testing.T) {
			t.Log("Initialize keepers, pair, and liquidator")
			nibiruApp, ctx := testutil.NewNibiruApp(true)
			pair := common.TokenPair("xxx:yyy")
			vpoolKeeper := &nibiruApp.VpoolKeeper
			perpKeeper := &nibiruApp.PerpKeeper
			var err error

			t.Log("Create vpool")
			vpoolKeeper.CreatePool(
				ctx,
				pair.String(),
				/* tradeLimitRatio */ sdk.MustNewDecFromStr("0.9"),
				/* quoteAssetReserves */ sdk.NewDec(10_000_000),
				/* baseAssetReserves */ sdk.NewDec(5_000_000),
				/* fluctuationLimitRatio */ sdk.MustNewDecFromStr("1"),
				/* maxOracleSpreadRatio */ sdk.MustNewDecFromStr("0.1"),
			)
			require.True(t, vpoolKeeper.ExistsPool(ctx, pair))

			t.Log("Set perp params")
			params := types.DefaultParams()
			params.LiquidationFee = tc.liquidationFee.MulInt64(1_000_000).RoundInt64()
			perpKeeper.SetParams(ctx, params)
			perpKeeper.PairMetadata().Set(ctx, &types.PairMetadata{
				Pair:                       pair.String(),
				CumulativePremiumFractions: []sdk.Dec{sdk.ZeroDec()},
			})

			t.Log("Fund trader account with sufficient quote")
			trader := sample.AccAddress()
			require.NoError(t, simapp.FundAccount(nibiruApp.BankKeeper, ctx, trader,
				sdk.NewCoins(tc.traderFunds)))

			t.Log("Open position")
			require.NoError(t, nibiruApp.PerpKeeper.OpenPosition(
				ctx, pair, tc.side, trader, tc.quote, tc.leverage, tc.baseLimit))

			t.Log("Get the position")
<<<<<<< HEAD
			position, err := nibiruApp.PerpKeeper.GetPosition(ctx, pair, trader.String())
=======
			position, err := nibiruApp.PerpKeeper.GetPosition(ctx, pair, alice)
>>>>>>> ed1695bb
			require.NoError(t, err)

			t.Log("Artificially populate Vault and PerpEF to prevent BankKeeper errors")
			startingModuleFunds := sdk.NewCoins(sdk.NewInt64Coin(
				pair.GetQuoteTokenDenom(), 1_000_000))
			assert.NoError(t, simapp.FundModuleAccount(
				nibiruApp.BankKeeper, ctx, types.VaultModuleAccount, startingModuleFunds))
			assert.NoError(t, simapp.FundModuleAccount(
				nibiruApp.BankKeeper, ctx, types.PerpEFModuleAccount, startingModuleFunds))

			t.Log("Liquidate the position")
			liquidator := sample.AccAddress()
			err = nibiruApp.PerpKeeper.ExecutePartialLiquidation(ctx, liquidator, position)

			require.Error(t, err)

			// No change in the position
			newPosition, _ := nibiruApp.PerpKeeper.GetPosition(ctx, pair, trader.String())
			require.Equal(t, position.Size_, newPosition.Size_)
			require.Equal(t, position.Margin, newPosition.Margin)
			require.Equal(t, position.OpenNotional, newPosition.OpenNotional)
		})
	}
}

func TestExecutePartialLiquidation(t *testing.T) {
	// constants for this suite
	pair := common.TokenPair("xxx:yyy")
	alice := sample.AccAddress()
	partialLiquidationRatio := sdk.MustNewDecFromStr("0.4")

	testCases := []struct {
		name                    string
		side                    types.Side
		quote                   sdk.Int
		leverage                sdk.Dec
		baseLimit               sdk.Dec
		liquidationFee          sdk.Dec
		traderFunds             sdk.Coin
		expectedFeeToLiquidator sdk.Coin
		expectedPerpEFBalance   sdk.Coin
		expectedBadDebt         sdk.Dec

		expectedPositionSize    sdk.Dec
		expectedMarginRemaining sdk.Dec

		internal_position_response_event sdk.Event
	}{
		{
			name:           "happy path - Buy",
			side:           types.Side_BUY,
			quote:          sdk.NewInt(50_000),
			leverage:       sdk.OneDec(),
			baseLimit:      sdk.ZeroDec(),
			liquidationFee: sdk.MustNewDecFromStr("0.1"),
			traderFunds:    sdk.NewInt64Coin("yyy", 50_100),

			expectedPositionSize:    sdk.MustNewDecFromStr("14999.999999925000000001"), // 24_999.9999999875000000001 * 0.6
			expectedMarginRemaining: sdk.MustNewDecFromStr("47999.999999994000000000"), // approx 2k less but slippage

			// feeToLiquidator
			//   = positionResp.ExchangedQuoteAssetAmount * 0.4 * liquidationFee / 2
			//   = 50_000 * 0.4 * 0.1 / 2 = 1_000
			expectedFeeToLiquidator: sdk.NewInt64Coin("yyy", 1_000),

			// perpEFBalance = startingBalance + openPositionDelta + liquidateDelta
			expectedPerpEFBalance: sdk.NewInt64Coin("yyy", 1_002_050),
			expectedBadDebt:       sdk.MustNewDecFromStr("0"),
			internal_position_response_event: events.NewInternalPositionResponseEvent(
				&types.PositionResp{
					Position: &types.Position{
						Address:                             alice.String(),
						Pair:                                pair.String(),
						Size_:                               sdk.MustNewDecFromStr("14999.999999925000000001"),
						Margin:                              sdk.MustNewDecFromStr("50000"),
						OpenNotional:                        sdk.MustNewDecFromStr("29999.999999940000000001"),
						LastUpdateCumulativePremiumFraction: sdk.OneDec(),
						BlockNumber:                         1,
					},
					ExchangedQuoteAssetAmount: sdk.MustNewDecFromStr("20000.000000059999999999"),
					BadDebt:                   sdk.ZeroDec(),
					ExchangedPositionSize:     sdk.MustNewDecFromStr("-9999.999999950000000000"),
					FundingPayment:            sdk.ZeroDec(),
					RealizedPnl:               sdk.ZeroDec(),
					MarginToVault:             sdk.ZeroDec(),
					UnrealizedPnlAfter:        sdk.MustNewDecFromStr("0.000000000000000001"),
				},
				/* function */ "decrease_position",
			),
		},
		{
			name:           "happy path - Sell",
			side:           types.Side_SELL,
			quote:          sdk.NewInt(50_000),
			leverage:       sdk.OneDec(),
			baseLimit:      sdk.ZeroDec(),
			liquidationFee: sdk.MustNewDecFromStr("0.1"),
			traderFunds:    sdk.NewInt64Coin("yyy", 50_100),

			expectedPositionSize:    sdk.MustNewDecFromStr("-15000.000000115000000001"), // ~-25k * 0.6
			expectedMarginRemaining: sdk.MustNewDecFromStr("48000.000000014000000000"),  // approx 2k less but slippage

			// feeToLiquidator
			//   = positionResp.ExchangedQuoteAssetAmount * 0.4 * liquidationFee / 2
			//   = 50_000 * 0.4 * 0.1 / 2 = 1_000
			expectedFeeToLiquidator: sdk.NewInt64Coin("yyy", 1_000),

			// perpEFBalance = startingBalance + openPositionDelta + liquidateDelta
			expectedPerpEFBalance: sdk.NewInt64Coin("yyy", 1_002_050),
			expectedBadDebt:       sdk.MustNewDecFromStr("0"),
			internal_position_response_event: events.NewInternalPositionResponseEvent(
				&types.PositionResp{
					Position: &types.Position{
						Address:                             alice.String(),
						Pair:                                pair.String(),
						Size_:                               sdk.MustNewDecFromStr("-15000.000000115000000001"),
						Margin:                              sdk.MustNewDecFromStr("50000"),
						OpenNotional:                        sdk.MustNewDecFromStr("30000.000000140000000000"),
						LastUpdateCumulativePremiumFraction: sdk.OneDec(),
						BlockNumber:                         1,
					},
					ExchangedQuoteAssetAmount: sdk.MustNewDecFromStr("19999.999999860000000000"),
					BadDebt:                   sdk.ZeroDec(),
					ExchangedPositionSize:     sdk.MustNewDecFromStr("10000.000000010000000000"),
					FundingPayment:            sdk.ZeroDec(),
					RealizedPnl:               sdk.ZeroDec(),
					MarginToVault:             sdk.ZeroDec(),
					UnrealizedPnlAfter:        sdk.MustNewDecFromStr("-0.000000000000000001"),
				},
				/* function */ "decrease_position",
			),
		},
	}

	for _, testCase := range testCases {
		tc := testCase
		t.Run(tc.name, func(t *testing.T) {
			nibiruApp, ctx := testutil.NewNibiruApp(true)

			t.Log("Set vpool defined by pair on VpoolKeeper")
			vpoolKeeper := &nibiruApp.VpoolKeeper
			vpoolKeeper.CreatePool(
				ctx,
				pair.String(),
				/* tradeLimitRatio */ sdk.MustNewDecFromStr("0.9"),
				/* quoteAssetReserves */ sdk.NewDec(10_000_000_000_000_000),
				/* baseAssetReserves */ sdk.NewDec(5_000_000_000_000_000),
				/* fluctuationLimitRatio */ sdk.MustNewDecFromStr("1"),
				/* maxOracleSpreadRatio */ sdk.MustNewDecFromStr("0.1"),
			)
			require.True(t, vpoolKeeper.ExistsPool(ctx, pair))

			t.Log("Set vpool defined by pair on PerpKeeper")
			perpKeeper := &nibiruApp.PerpKeeper
			params := types.DefaultParams()

			perpKeeper.SetParams(ctx, types.NewParams(
				params.Stopped,
				params.MaintenanceMarginRatio,
				params.GetTollRatioAsDec(),
				params.GetSpreadRatioAsDec(),
				tc.liquidationFee,
				partialLiquidationRatio,
			))

			perpKeeper.PairMetadata().Set(ctx, &types.PairMetadata{
				Pair:                       pair.String(),
				CumulativePremiumFractions: []sdk.Dec{sdk.OneDec()},
			})

			t.Log("Fund trader (Alice) account with sufficient quote")
			var err error
			err = simapp.FundAccount(nibiruApp.BankKeeper, ctx, alice,
				sdk.NewCoins(tc.traderFunds))
			require.NoError(t, err)

			t.Log("increment block height and time for TWAP calculation")
			ctx = ctx.WithBlockHeight(ctx.BlockHeight() + 1).
				WithBlockTime(time.Now().Add(time.Minute))

			t.Log("Open position")
			err = nibiruApp.PerpKeeper.OpenPosition(
				ctx, pair, tc.side, alice, tc.quote, tc.leverage, tc.baseLimit)
			require.NoError(t, err)

			t.Log("Get the position")
			position, err := nibiruApp.PerpKeeper.GetPosition(ctx, pair, alice.String())
			require.NoError(t, err)

			t.Log("Artificially populate Vault and PerpEF to prevent BankKeeper errors")
			startingModuleFunds := sdk.NewCoins(sdk.NewInt64Coin(
				pair.GetQuoteTokenDenom(), 1_000_000))
			assert.NoError(t, simapp.FundModuleAccount(
				nibiruApp.BankKeeper, ctx, types.VaultModuleAccount, startingModuleFunds))
			assert.NoError(t, simapp.FundModuleAccount(
				nibiruApp.BankKeeper, ctx, types.PerpEFModuleAccount, startingModuleFunds))

			t.Log("Liquidate the (partial) position")
			liquidator := sample.AccAddress()
			err = nibiruApp.PerpKeeper.ExecutePartialLiquidation(ctx, liquidator, position)
			require.NoError(t, err)

			t.Log("Verify expected values using internal event due to usage of private fns")
			assert.Contains(t, ctx.EventManager().Events(), tc.internal_position_response_event)

<<<<<<< HEAD
			t.Log("Check correctness of new position")
			newPosition, _ := nibiruApp.PerpKeeper.GetPosition(ctx, pair, alice.String())
			assert.Equal(t, tc.expectedPositionSize, newPosition.Size_)
			assert.Equal(t, tc.expectedMarginRemaining, newPosition.Margin)

			t.Log("Check correctness of liquidation fee distributions")
			liquidatorBalance := nibiruApp.BankKeeper.GetBalance(
				ctx, liquidator, pair.GetQuoteTokenDenom())
			assert.Equal(t, tc.expectedFeeToLiquidator.String(), liquidatorBalance.String())

			perpEFAddr := nibiruApp.AccountKeeper.GetModuleAddress(
				types.PerpEFModuleAccount)
			perpEFBalance := nibiruApp.BankKeeper.GetBalance(
				ctx, perpEFAddr, pair.GetQuoteTokenDenom())
			assert.Equal(t, tc.expectedPerpEFBalance.String(), perpEFBalance.String())
=======
			t.Log("Check new position")
			newPosition, _ := nibiruApp.PerpKeeper.GetPosition(ctx, pair, alice)
			assert.True(t, newPosition.Size_.IsZero())
			assert.True(t, newPosition.Margin.IsZero())
			assert.True(t, newPosition.OpenNotional.IsZero())

			t.Log("Check liquidator balance")
			assert.EqualValues(t,
				tc.expectedLiquidatorBalance,
				nibiruApp.BankKeeper.GetBalance(
					ctx,
					liquidator,
					pair.GetQuoteTokenDenom(),
				),
			)
>>>>>>> ed1695bb

			t.Log("Check PerpEF balance")
			require.EqualValues(t,
				tc.expectedPerpEFBalance.String(),
				nibiruApp.BankKeeper.GetBalance(
					ctx,
					nibiruApp.AccountKeeper.GetModuleAddress(types.PerpEFModuleAccount),
					pair.GetQuoteTokenDenom(),
				).String(),
			)
		})
	}
}<|MERGE_RESOLUTION|>--- conflicted
+++ resolved
@@ -84,21 +84,21 @@
 				CumulativePremiumFractions: []sdk.Dec{sdk.OneDec()},
 			})
 
-			t.Log("Fund trader (Alice) account with sufficient quote")
+			t.Log("Fund trader account with sufficient quote")
 			var err error
-			alice := sample.AccAddress()
-			err = simapp.FundAccount(nibiruApp.BankKeeper, ctx, alice,
+			trader := sample.AccAddress()
+			err = simapp.FundAccount(nibiruApp.BankKeeper, ctx, trader,
 				sdk.NewCoins(tc.traderFunds))
 			require.NoError(t, err)
 
 			t.Log("Open position")
 			err = nibiruApp.PerpKeeper.OpenPosition(
-				ctx, pair, tc.side, alice, tc.quote, tc.leverage, tc.baseLimit)
+				ctx, pair, tc.side, trader, tc.quote, tc.leverage, tc.baseLimit)
 
 			require.NoError(t, err)
 
 			t.Log("Get the position")
-			position, err := nibiruApp.PerpKeeper.GetPosition(ctx, pair, alice)
+			position, err := nibiruApp.PerpKeeper.GetPosition(ctx, pair, trader)
 			require.NoError(t, err)
 
 			t.Log("Artificially populate Vault and PerpEF to prevent BankKeeper errors")
@@ -116,10 +116,10 @@
 			require.Error(t, err)
 
 			// No change in the position
-			newPosition, _ := nibiruApp.PerpKeeper.GetPosition(ctx, pair, alice)
-			require.Equal(t, position.Size_, newPosition.Size_)
-			require.Equal(t, position.Margin, newPosition.Margin)
-			require.Equal(t, position.OpenNotional, newPosition.OpenNotional)
+			newPosition, _ := nibiruApp.PerpKeeper.GetPosition(ctx, pair, trader)
+			assert.Equal(t, position.Size_, newPosition.Size_)
+			assert.Equal(t, position.Margin, newPosition.Margin)
+			assert.Equal(t, position.OpenNotional, newPosition.OpenNotional)
 		})
 	}
 }
@@ -127,7 +127,7 @@
 func TestExecuteFullLiquidation(t *testing.T) {
 	// constants for this suite
 	pair := common.TokenPair("BTC:NUSD")
-	alice := sample.AccAddress()
+	trader := sample.AccAddress()
 
 	testCases := []struct {
 		name                      string
@@ -160,7 +160,7 @@
 			expectedEvent: events.NewInternalPositionResponseEvent(
 				&types.PositionResp{
 					Position: &types.Position{
-						TraderAddress: alice, Pair: pair.String(),
+						TraderAddress: trader, Pair: pair.String(),
 						Margin: sdk.ZeroDec(), OpenNotional: sdk.ZeroDec(),
 					},
 					ExchangedQuoteAssetAmount: sdk.NewDec(50_000),
@@ -192,7 +192,7 @@
 			expectedEvent: events.NewInternalPositionResponseEvent(
 				&types.PositionResp{
 					Position: &types.Position{
-						TraderAddress: alice, Pair: pair.String(),
+						TraderAddress: trader, Pair: pair.String(),
 						Margin: sdk.ZeroDec(), OpenNotional: sdk.ZeroDec(),
 					},
 					ExchangedQuoteAssetAmount: sdk.NewDec(50_000),
@@ -229,7 +229,7 @@
 			expectedEvent: events.NewInternalPositionResponseEvent(
 				&types.PositionResp{
 					Position: &types.Position{
-						TraderAddress: alice,
+						TraderAddress: trader,
 						Pair:          pair.String(),
 						Margin:        sdk.ZeroDec(),
 						OpenNotional:  sdk.ZeroDec(),
@@ -264,7 +264,7 @@
 			expectedEvent: events.NewInternalPositionResponseEvent(
 				&types.PositionResp{
 					Position: &types.Position{
-						TraderAddress: alice, Pair: pair.String(),
+						TraderAddress: trader, Pair: pair.String(),
 						Margin: sdk.ZeroDec(), OpenNotional: sdk.ZeroDec(),
 					},
 					ExchangedQuoteAssetAmount: sdk.NewDec(500_000),
@@ -316,19 +316,19 @@
 				CumulativePremiumFractions: []sdk.Dec{sdk.OneDec()},
 			})
 
-			t.Log("Fund trader (Alice) account with sufficient quote")
+			t.Log("Fund trader account with sufficient quote")
 			var err error
-			err = simapp.FundAccount(nibiruApp.BankKeeper, ctx, alice,
+			err = simapp.FundAccount(nibiruApp.BankKeeper, ctx, trader,
 				sdk.NewCoins(tc.traderFunds))
 			require.NoError(t, err)
 
 			t.Log("Open position")
 			err = nibiruApp.PerpKeeper.OpenPosition(
-				ctx, pair, tc.positionSide, alice, tc.quoteAmount, tc.leverage, tc.baseAssetLimit)
+				ctx, pair, tc.positionSide, trader, tc.quoteAmount, tc.leverage, tc.baseAssetLimit)
 			require.NoError(t, err)
 
 			t.Log("Get the position")
-			position, err := nibiruApp.PerpKeeper.GetPosition(ctx, pair, alice.String())
+			position, err := nibiruApp.PerpKeeper.GetPosition(ctx, pair, trader)
 			require.NoError(t, err)
 
 			t.Log("Artificially populate Vault and PerpEF to prevent BankKeeper errors")
@@ -348,10 +348,10 @@
 			assert.Contains(t, ctx.EventManager().Events(), tc.expectedEvent)
 
 			t.Log("Check correctness of new position")
-			newPosition, _ := nibiruApp.PerpKeeper.GetPosition(ctx, pair, alice.String())
-			require.Equal(t, sdk.ZeroDec(), newPosition.Size_)
-			require.True(t, newPosition.Margin.Equal(sdk.NewDec(0)))
-			require.True(t, newPosition.OpenNotional.Equal(sdk.NewDec(0)))
+			newPosition, _ := nibiruApp.PerpKeeper.GetPosition(ctx, pair, trader)
+			assert.Equal(t, sdk.ZeroDec(), newPosition.Size_)
+			assert.True(t, newPosition.Margin.Equal(sdk.NewDec(0)))
+			assert.True(t, newPosition.OpenNotional.Equal(sdk.NewDec(0)))
 
 			t.Log("Check correctness of liquidation fee distributions")
 			liquidatorBalance := nibiruApp.BankKeeper.GetBalance(
@@ -438,11 +438,7 @@
 				ctx, pair, tc.side, trader, tc.quote, tc.leverage, tc.baseLimit))
 
 			t.Log("Get the position")
-<<<<<<< HEAD
-			position, err := nibiruApp.PerpKeeper.GetPosition(ctx, pair, trader.String())
-=======
-			position, err := nibiruApp.PerpKeeper.GetPosition(ctx, pair, alice)
->>>>>>> ed1695bb
+			position, err := nibiruApp.PerpKeeper.GetPosition(ctx, pair, trader)
 			require.NoError(t, err)
 
 			t.Log("Artificially populate Vault and PerpEF to prevent BankKeeper errors")
@@ -460,7 +456,7 @@
 			require.Error(t, err)
 
 			// No change in the position
-			newPosition, _ := nibiruApp.PerpKeeper.GetPosition(ctx, pair, trader.String())
+			newPosition, _ := nibiruApp.PerpKeeper.GetPosition(ctx, pair, trader)
 			require.Equal(t, position.Size_, newPosition.Size_)
 			require.Equal(t, position.Margin, newPosition.Margin)
 			require.Equal(t, position.OpenNotional, newPosition.OpenNotional)
@@ -471,20 +467,20 @@
 func TestExecutePartialLiquidation(t *testing.T) {
 	// constants for this suite
 	pair := common.TokenPair("xxx:yyy")
-	alice := sample.AccAddress()
+	trader := sample.AccAddress()
 	partialLiquidationRatio := sdk.MustNewDecFromStr("0.4")
 
 	testCases := []struct {
-		name                    string
-		side                    types.Side
-		quote                   sdk.Int
-		leverage                sdk.Dec
-		baseLimit               sdk.Dec
-		liquidationFee          sdk.Dec
-		traderFunds             sdk.Coin
-		expectedFeeToLiquidator sdk.Coin
-		expectedPerpEFBalance   sdk.Coin
-		expectedBadDebt         sdk.Dec
+		name                      string
+		side                      types.Side
+		quote                     sdk.Int
+		leverage                  sdk.Dec
+		baseLimit                 sdk.Dec
+		liquidationFee            sdk.Dec
+		traderFunds               sdk.Coin
+		expectedLiquidatorBalance sdk.Coin
+		expectedPerpEFBalance     sdk.Coin
+		expectedBadDebt           sdk.Dec
 
 		expectedPositionSize    sdk.Dec
 		expectedMarginRemaining sdk.Dec
@@ -506,7 +502,7 @@
 			// feeToLiquidator
 			//   = positionResp.ExchangedQuoteAssetAmount * 0.4 * liquidationFee / 2
 			//   = 50_000 * 0.4 * 0.1 / 2 = 1_000
-			expectedFeeToLiquidator: sdk.NewInt64Coin("yyy", 1_000),
+			expectedLiquidatorBalance: sdk.NewInt64Coin("yyy", 1_000),
 
 			// perpEFBalance = startingBalance + openPositionDelta + liquidateDelta
 			expectedPerpEFBalance: sdk.NewInt64Coin("yyy", 1_002_050),
@@ -514,7 +510,7 @@
 			internal_position_response_event: events.NewInternalPositionResponseEvent(
 				&types.PositionResp{
 					Position: &types.Position{
-						Address:                             alice.String(),
+						TraderAddress:                       trader,
 						Pair:                                pair.String(),
 						Size_:                               sdk.MustNewDecFromStr("14999.999999925000000001"),
 						Margin:                              sdk.MustNewDecFromStr("50000"),
@@ -548,7 +544,7 @@
 			// feeToLiquidator
 			//   = positionResp.ExchangedQuoteAssetAmount * 0.4 * liquidationFee / 2
 			//   = 50_000 * 0.4 * 0.1 / 2 = 1_000
-			expectedFeeToLiquidator: sdk.NewInt64Coin("yyy", 1_000),
+			expectedLiquidatorBalance: sdk.NewInt64Coin("yyy", 1_000),
 
 			// perpEFBalance = startingBalance + openPositionDelta + liquidateDelta
 			expectedPerpEFBalance: sdk.NewInt64Coin("yyy", 1_002_050),
@@ -556,7 +552,7 @@
 			internal_position_response_event: events.NewInternalPositionResponseEvent(
 				&types.PositionResp{
 					Position: &types.Position{
-						Address:                             alice.String(),
+						TraderAddress:                       trader,
 						Pair:                                pair.String(),
 						Size_:                               sdk.MustNewDecFromStr("-15000.000000115000000001"),
 						Margin:                              sdk.MustNewDecFromStr("50000"),
@@ -613,9 +609,9 @@
 				CumulativePremiumFractions: []sdk.Dec{sdk.OneDec()},
 			})
 
-			t.Log("Fund trader (Alice) account with sufficient quote")
+			t.Log("Fund trader account with sufficient quote")
 			var err error
-			err = simapp.FundAccount(nibiruApp.BankKeeper, ctx, alice,
+			err = simapp.FundAccount(nibiruApp.BankKeeper, ctx, trader,
 				sdk.NewCoins(tc.traderFunds))
 			require.NoError(t, err)
 
@@ -625,11 +621,11 @@
 
 			t.Log("Open position")
 			err = nibiruApp.PerpKeeper.OpenPosition(
-				ctx, pair, tc.side, alice, tc.quote, tc.leverage, tc.baseLimit)
+				ctx, pair, tc.side, trader, tc.quote, tc.leverage, tc.baseLimit)
 			require.NoError(t, err)
 
 			t.Log("Get the position")
-			position, err := nibiruApp.PerpKeeper.GetPosition(ctx, pair, alice.String())
+			position, err := nibiruApp.PerpKeeper.GetPosition(ctx, pair, trader)
 			require.NoError(t, err)
 
 			t.Log("Artificially populate Vault and PerpEF to prevent BankKeeper errors")
@@ -648,42 +644,26 @@
 			t.Log("Verify expected values using internal event due to usage of private fns")
 			assert.Contains(t, ctx.EventManager().Events(), tc.internal_position_response_event)
 
-<<<<<<< HEAD
 			t.Log("Check correctness of new position")
-			newPosition, _ := nibiruApp.PerpKeeper.GetPosition(ctx, pair, alice.String())
+			newPosition, _ := nibiruApp.PerpKeeper.GetPosition(ctx, pair, trader)
 			assert.Equal(t, tc.expectedPositionSize, newPosition.Size_)
 			assert.Equal(t, tc.expectedMarginRemaining, newPosition.Margin)
 
-			t.Log("Check correctness of liquidation fee distributions")
-			liquidatorBalance := nibiruApp.BankKeeper.GetBalance(
-				ctx, liquidator, pair.GetQuoteTokenDenom())
-			assert.Equal(t, tc.expectedFeeToLiquidator.String(), liquidatorBalance.String())
-
-			perpEFAddr := nibiruApp.AccountKeeper.GetModuleAddress(
-				types.PerpEFModuleAccount)
-			perpEFBalance := nibiruApp.BankKeeper.GetBalance(
-				ctx, perpEFAddr, pair.GetQuoteTokenDenom())
-			assert.Equal(t, tc.expectedPerpEFBalance.String(), perpEFBalance.String())
-=======
-			t.Log("Check new position")
-			newPosition, _ := nibiruApp.PerpKeeper.GetPosition(ctx, pair, alice)
-			assert.True(t, newPosition.Size_.IsZero())
-			assert.True(t, newPosition.Margin.IsZero())
-			assert.True(t, newPosition.OpenNotional.IsZero())
-
 			t.Log("Check liquidator balance")
 			assert.EqualValues(t,
-				tc.expectedLiquidatorBalance,
+				tc.expectedLiquidatorBalance.String(),
 				nibiruApp.BankKeeper.GetBalance(
 					ctx,
 					liquidator,
 					pair.GetQuoteTokenDenom(),
-				),
+				).String(),
 			)
->>>>>>> ed1695bb
 
 			t.Log("Check PerpEF balance")
-			require.EqualValues(t,
+			perpEFAddr := nibiruApp.AccountKeeper.GetModuleAddress(
+				types.PerpEFModuleAccount)
+			assert.EqualValues(t, perpEFAddr, nibiruApp.AccountKeeper.GetModuleAddress(types.PerpEFModuleAccount))
+			assert.EqualValues(t,
 				tc.expectedPerpEFBalance.String(),
 				nibiruApp.BankKeeper.GetBalance(
 					ctx,
