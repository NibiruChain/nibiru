--- conflicted
+++ resolved
@@ -16,8 +16,6 @@
 	"github.com/NibiruChain/nibiru/x/testutil/sample"
 )
 
-<<<<<<< HEAD
-=======
 func TestExecuteFullLiquidation_EmptyPosition(t *testing.T) {
 	testCases := []struct {
 		name           string
@@ -125,7 +123,6 @@
 	}
 }
 
->>>>>>> 56d3665b
 func TestExecuteFullLiquidation(t *testing.T) {
 	// constants for this suite
 	pair := common.TokenPair("BTC:NUSD")
@@ -157,7 +154,7 @@
 			//   = 50_000 * 0.1 / 2 = 2500
 			expectedLiquidatorBalance: sdk.NewInt64Coin("NUSD", 2_500),
 			// perpEFBalance = startingBalance + openPositionDelta + liquidateDelta
-			expectedPerpEFBalance: sdk.NewInt64Coin("NUSD", 1_045_050),
+			expectedPerpEFBalance: sdk.NewInt64Coin("NUSD", 1_047_550),
 			expectedBadDebt:       sdk.MustNewDecFromStr("0"),
 			expectedEvent: events.NewInternalPositionResponseEvent(
 				&types.PositionResp{
@@ -189,7 +186,7 @@
 			//   = 50_000 * 0.123123 / 2 = 3078.025 → 3078
 			expectedLiquidatorBalance: sdk.NewInt64Coin("NUSD", 3078),
 			// perpEFBalance = startingBalance + openPositionDelta + liquidateDelta
-			expectedPerpEFBalance: sdk.NewInt64Coin("NUSD", 1_043_894),
+			expectedPerpEFBalance: sdk.NewInt64Coin("NUSD", 1_046_972),
 			expectedBadDebt:       sdk.MustNewDecFromStr("0"),
 			expectedEvent: events.NewInternalPositionResponseEvent(
 				&types.PositionResp{
@@ -226,15 +223,9 @@
 			//   = 500_000 * 0.1 / 2 = 25_000
 			expectedLiquidatorBalance: sdk.NewInt64Coin("NUSD", 25_000),
 			// perpEFBalance = startingBalance + openPositionDelta + liquidateDelta
-<<<<<<< HEAD
-			expectedPerpEFBalance: sdk.NewInt64Coin("yyy", 950_600),
-			excpectedBadDebt:      sdk.MustNewDecFromStr("24950"),
-			internal_position_response_event: events.NewInternalPositionResponseEvent(
-=======
 			expectedPerpEFBalance: sdk.NewInt64Coin("NUSD", 975_550),
 			expectedBadDebt:       sdk.MustNewDecFromStr("24950"),
 			expectedEvent: events.NewInternalPositionResponseEvent(
->>>>>>> 56d3665b
 				&types.PositionResp{
 					Position: &types.Position{
 						Address:      alice.String(),
@@ -267,15 +258,9 @@
 			//   = 500_000 * 0.1 / 2 = 25_000
 			expectedLiquidatorBalance: sdk.NewInt64Coin("NUSD", 25_000),
 			// perpEFBalance = startingBalance + openPositionDelta + liquidateDelta
-<<<<<<< HEAD
-			expectedPerpEFBalance: sdk.NewInt64Coin("yyy", 950_600),
-			excpectedBadDebt:      sdk.MustNewDecFromStr("24950"),
-			internal_position_response_event: events.NewInternalPositionResponseEvent(
-=======
 			expectedPerpEFBalance: sdk.NewInt64Coin("NUSD", 975_550),
 			expectedBadDebt:       sdk.MustNewDecFromStr("24950"),
 			expectedEvent: events.NewInternalPositionResponseEvent(
->>>>>>> 56d3665b
 				&types.PositionResp{
 					Position: &types.Position{
 						Address: alice.String(), Pair: pair.String(),
@@ -371,12 +356,12 @@
 
 			t.Log("Check PerpEF balance")
 			require.EqualValues(t,
-				tc.expectedPerpEFBalance,
+				tc.expectedPerpEFBalance.String(),
 				nibiruApp.BankKeeper.GetBalance(
 					ctx,
 					nibiruApp.AccountKeeper.GetModuleAddress(types.PerpEFModuleAccount),
 					pair.GetQuoteTokenDenom(),
-				),
+				).String(),
 			)
 		})
 	}
