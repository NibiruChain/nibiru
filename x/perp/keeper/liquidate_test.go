package keeper_test

import (
	"testing"

	"github.com/cosmos/cosmos-sdk/simapp"
	sdk "github.com/cosmos/cosmos-sdk/types"
	"github.com/stretchr/testify/assert"
	"github.com/stretchr/testify/require"

	"github.com/NibiruChain/nibiru/x/common"
	"github.com/NibiruChain/nibiru/x/perp/events"
	"github.com/NibiruChain/nibiru/x/perp/types"
	"github.com/NibiruChain/nibiru/x/testutil"

	"github.com/NibiruChain/nibiru/x/testutil/sample"
)

func TestExecuteFullLiquidation_EmptyPosition(t *testing.T) {
	testCases := []struct {
		name           string
		side           types.Side
		quote          sdk.Int
		leverage       sdk.Dec
		baseLimit      sdk.Dec
		liquidationFee sdk.Dec
		traderFunds    sdk.Coin
	}{
		{
<<<<<<< HEAD
			name:             "happy path - Buy",
			side:             types.Side_BUY,
			quote:            sdk.MustNewDecFromStr("50"),
			leverage:         sdk.OneDec(),
			baseLimit:        sdk.ZeroDec(),
			liquidationFee:   sdk.MustNewDecFromStr("0.1"),
			startingQuote:    sdk.MustNewDecFromStr("60"),
			excpectedBadDebt: sdk.MustNewDecFromStr("0"),
			expectedPass:     true,
		},
		{
			name:             "happy path - Sell",
			side:             types.Side_BUY,
			quote:            sdk.MustNewDecFromStr("50"),
			leverage:         sdk.OneDec(),
			baseLimit:        sdk.ZeroDec(),
			liquidationFee:   sdk.MustNewDecFromStr("0.123123"),
			startingQuote:    sdk.MustNewDecFromStr("60"),
			excpectedBadDebt: sdk.MustNewDecFromStr("0"),
			expectedPass:     true,
=======
			name:           "liquidateEmptyPositionBUY",
			side:           types.Side_BUY,
			quote:          sdk.NewInt(0),
			leverage:       sdk.OneDec(),
			baseLimit:      sdk.ZeroDec(),
			liquidationFee: sdk.MustNewDecFromStr("0.1"),
			traderFunds:    sdk.NewInt64Coin("yyy", 60),
		},
		{
			name:           "liquidateEmptyPositionSELL",
			side:           types.Side_SELL,
			quote:          sdk.NewInt(0),
			leverage:       sdk.OneDec(),
			baseLimit:      sdk.ZeroDec(),
			liquidationFee: sdk.MustNewDecFromStr("0.1"),
			traderFunds:    sdk.NewInt64Coin("yyy", 60),
>>>>>>> 9c13078d
		},
	}

	for _, tc := range testCases {
		tc := tc
		t.Run(tc.name, func(t *testing.T) {
			nibiruApp, ctx := testutil.NewNibiruApp(true)
			pair := common.TokenPair("xxx:yyy")

			t.Log("Set vpool defined by pair on VpoolKeeper")
			vpoolKeeper := &nibiruApp.VpoolKeeper
			vpoolKeeper.CreatePool(
				ctx,
				pair.String(),
				/* tradeLimitRatio */ sdk.MustNewDecFromStr("0.9"),
				/* quoteAssetReserves */ sdk.NewDec(10_000_000),
				/* baseAssetReserves */ sdk.NewDec(5_000_000),
				/* fluctuationLimitRatio */ sdk.MustNewDecFromStr("1"),
				/* maxOracleSpreadRatio */ sdk.MustNewDecFromStr("0.1"),
			)
			require.True(t, vpoolKeeper.ExistsPool(ctx, pair))

			t.Log("Set vpool defined by pair on PerpKeeper")
			perpKeeper := &nibiruApp.PerpKeeper
			params := types.DefaultParams()

			perpKeeper.SetParams(ctx, types.NewParams(
				params.Stopped,
				params.MaintenanceMarginRatio,
				params.GetTollRatioAsDec(),
				params.GetSpreadRatioAsDec(),
				tc.liquidationFee,
				params.GetPartialLiquidationRatioAsDec(),
			))

			perpKeeper.PairMetadata().Set(ctx, &types.PairMetadata{
				Pair:                       pair.String(),
				CumulativePremiumFractions: []sdk.Dec{sdk.OneDec()},
			})

			t.Log("Fund trader (Alice) account with sufficient quote")
			var err error
			alice := sample.AccAddress()
			err = simapp.FundAccount(nibiruApp.BankKeeper, ctx, alice,
				sdk.NewCoins(tc.traderFunds))
			require.NoError(t, err)

			t.Log("Open position")
			err = nibiruApp.PerpKeeper.OpenPosition(
				ctx, pair, tc.side, alice, tc.quote, tc.leverage, tc.baseLimit)

			require.NoError(t, err)

			t.Log("Get the position")
			position, err := nibiruApp.PerpKeeper.GetPosition(ctx, pair, alice.String())
			require.NoError(t, err)

			t.Log("Artificially populate Vault and PerpEF to prevent BankKeeper errors")
			startingModuleFunds := sdk.NewCoins(sdk.NewInt64Coin(
				pair.GetQuoteTokenDenom(), 1_000_000))
			assert.NoError(t, simapp.FundModuleAccount(
				nibiruApp.BankKeeper, ctx, types.VaultModuleAccount, startingModuleFunds))
			assert.NoError(t, simapp.FundModuleAccount(
				nibiruApp.BankKeeper, ctx, types.PerpEFModuleAccount, startingModuleFunds))

			t.Log("Liquidate the position")
			liquidator := sample.AccAddress()
			err = nibiruApp.PerpKeeper.ExecuteFullLiquidation(ctx, liquidator, position)

			require.Error(t, err)

			// No change in the position
			newPosition, _ := nibiruApp.PerpKeeper.GetPosition(ctx, pair, alice.String())
			require.Equal(t, position.Size_, newPosition.Size_)
			require.Equal(t, position.Margin, newPosition.Margin)
			require.Equal(t, position.OpenNotional, newPosition.OpenNotional)
		})
	}
}

func TestExecuteFullLiquidation(t *testing.T) {
	// constants for this suite
	pair := common.TokenPair("xxx:yyy")
	alice := sample.AccAddress()

	testCases := []struct {
		name                             string
		side                             types.Side
		quote                            sdk.Int
		leverage                         sdk.Dec
		baseLimit                        sdk.Dec
		liquidationFee                   sdk.Dec
		traderFunds                      sdk.Coin
		expectedFeeToLiquidator          sdk.Coin
		expectedPerpEFBalance            sdk.Coin
		excpectedBadDebt                 sdk.Dec
		internal_position_response_event sdk.Event
	}{
		{
			name:           "happy path - Buy",
			side:           types.Side_BUY,
			quote:          sdk.NewInt(50_000),
			leverage:       sdk.OneDec(),
			baseLimit:      sdk.ZeroDec(),
			liquidationFee: sdk.MustNewDecFromStr("0.1"),
			traderFunds:    sdk.NewInt64Coin("yyy", 50_100),
			// feeToLiquidator
			//   = positionResp.ExchangedQuoteAssetAmount * liquidationFee / 2
			//   = 50_000 * 0.1 / 2 = 2500
			expectedFeeToLiquidator: sdk.NewInt64Coin("yyy", 2_500),
			// perpEFBalance = startingBalance + openPositionDelta + liquidateDelta
			expectedPerpEFBalance: sdk.NewInt64Coin("yyy", 1_045_050),
			excpectedBadDebt:      sdk.MustNewDecFromStr("0"),
			internal_position_response_event: events.NewInternalPositionResponseEvent(
				&types.PositionResp{
					Position: &types.Position{
						Address: alice.String(), Pair: pair.String(),
						Margin: sdk.ZeroInt(), OpenNotional: sdk.ZeroDec(),
					},
					ExchangedQuoteAssetAmount: sdk.NewInt(50_000),
					BadDebt:                   sdk.ZeroInt(),
					ExchangedPositionSize:     sdk.MustNewDecFromStr("-24875.621890547263681592"),
					FundingPayment:            sdk.ZeroInt(),
					RealizedPnl:               sdk.ZeroDec(),
					MarginToVault:             sdk.NewInt(-50_000),
					UnrealizedPnlAfter:        sdk.ZeroDec(),
				},
				/* function */ "close_position_entirely",
			),
		},
		{
			name:           "happy path - Sell",
			side:           types.Side_SELL,
			quote:          sdk.NewInt(50_000),
			traderFunds:    sdk.NewInt64Coin("yyy", 50_100),
			leverage:       sdk.OneDec(),
			baseLimit:      sdk.ZeroDec(),
			liquidationFee: sdk.MustNewDecFromStr("0.123123"),
			// feeToLiquidator
			//   = positionResp.ExchangedQuoteAssetAmount * liquidationFee / 2
			//   = 50_000 * 0.123123 / 2 = 3078.025 → 3078
			expectedFeeToLiquidator: sdk.NewInt64Coin("yyy", 3078),
			// perpEFBalance = startingBalance + openPositionDelta + liquidateDelta
			expectedPerpEFBalance: sdk.NewInt64Coin("yyy", 1_043_894),
			excpectedBadDebt:      sdk.MustNewDecFromStr("0"),
			internal_position_response_event: events.NewInternalPositionResponseEvent(
				&types.PositionResp{
					Position: &types.Position{
						Address: alice.String(), Pair: pair.String(),
						Margin: sdk.ZeroInt(), OpenNotional: sdk.ZeroDec(),
					},
					ExchangedQuoteAssetAmount: sdk.NewInt(50_000),
					BadDebt:                   sdk.ZeroInt(),
					ExchangedPositionSize:     sdk.MustNewDecFromStr("25125.628140703517587940"),
					FundingPayment:            sdk.ZeroInt(),
					RealizedPnl:               sdk.MustNewDecFromStr("-0.000000000000000001"),
					MarginToVault:             sdk.NewInt(-50_000),
					UnrealizedPnlAfter:        sdk.ZeroDec(),
				},
				/* function */ "close_position_entirely",
			),
		},
		{
			/* We open a position for 500k, with a liquidation fee of 50k.
			This means 25k for the liquidator, and 25k for the perp fund.
			Because the user only have margin for 50, we create 24950 of bad
			debt (2500 due to liquidator minus 50).
			*/
<<<<<<< HEAD
			name:             "happy path - BadDebt",
			side:             types.Side_SELL,
			quote:            sdk.MustNewDecFromStr("50"),
			leverage:         sdk.MustNewDecFromStr("10000"),
			baseLimit:        sdk.ZeroDec(),
			liquidationFee:   sdk.MustNewDecFromStr("0.1"),
			startingQuote:    sdk.MustNewDecFromStr("1150"),
			excpectedBadDebt: sdk.MustNewDecFromStr("24950"),
			expectedPass:     true,
		},
		{
			// Same as above case but for shorts
			name:             "happy path - BadDebt",
			side:             types.Side_BUY,
			quote:            sdk.MustNewDecFromStr("50"),
			leverage:         sdk.MustNewDecFromStr("10000"),
			baseLimit:        sdk.ZeroDec(),
			liquidationFee:   sdk.MustNewDecFromStr("0.1"),
			startingQuote:    sdk.MustNewDecFromStr("1150"),
			excpectedBadDebt: sdk.MustNewDecFromStr("24950"),
			expectedPass:     true,
=======
			name:           "happy path - BadDebt, long",
			side:           types.Side_BUY,
			quote:          sdk.NewInt(50),
			leverage:       sdk.MustNewDecFromStr("10000"),
			baseLimit:      sdk.ZeroDec(),
			liquidationFee: sdk.MustNewDecFromStr("0.1"),
			traderFunds:    sdk.NewInt64Coin("yyy", 1150),
			// feeToLiquidator
			//   = positionResp.ExchangedQuoteAssetAmount * liquidationFee / 2
			//   = 500_000 * 0.1 / 2 = 25_000
			expectedFeeToLiquidator: sdk.NewInt64Coin("yyy", 25_000),
			// perpEFBalance = startingBalance + openPositionDelta + liquidateDelta
			expectedPerpEFBalance: sdk.NewInt64Coin("yyy", 975_550),
			excpectedBadDebt:      sdk.MustNewDecFromStr("24950"),
			internal_position_response_event: events.NewInternalPositionResponseEvent(
				&types.PositionResp{
					Position: &types.Position{
						Address: alice.String(), Pair: pair.String(),
						Margin: sdk.ZeroInt(), OpenNotional: sdk.ZeroDec(),
					},
					ExchangedQuoteAssetAmount: sdk.NewInt(500_000),
					BadDebt:                   sdk.ZeroInt(),
					ExchangedPositionSize:     sdk.MustNewDecFromStr("-238095.238095238095238095"),
					FundingPayment:            sdk.ZeroInt(),
					RealizedPnl:               sdk.ZeroDec(),
					MarginToVault:             sdk.NewInt(-50),
					UnrealizedPnlAfter:        sdk.ZeroDec(),
				},
				/* function */ "close_position_entirely",
			),
		},
		{
			// Same as above case but for shorts
			name:           "happy path - BadDebt, short",
			side:           types.Side_SELL,
			quote:          sdk.NewInt(50),
			leverage:       sdk.MustNewDecFromStr("10000"),
			baseLimit:      sdk.ZeroDec(),
			liquidationFee: sdk.MustNewDecFromStr("0.1"),
			traderFunds:    sdk.NewInt64Coin("yyy", 1150),
			// feeToLiquidator
			//   = positionResp.ExchangedQuoteAssetAmount * liquidationFee / 2
			//   = 500_000 * 0.1 / 2 = 25_000
			expectedFeeToLiquidator: sdk.NewInt64Coin("yyy", 25_000),
			// perpEFBalance = startingBalance + openPositionDelta + liquidateDelta
			expectedPerpEFBalance: sdk.NewInt64Coin("yyy", 975_550),
			excpectedBadDebt:      sdk.MustNewDecFromStr("24950"),
			internal_position_response_event: events.NewInternalPositionResponseEvent(
				&types.PositionResp{
					Position: &types.Position{
						Address: alice.String(), Pair: pair.String(),
						Margin: sdk.ZeroInt(), OpenNotional: sdk.ZeroDec(),
					},
					ExchangedQuoteAssetAmount: sdk.NewInt(500_000),
					BadDebt:                   sdk.ZeroInt(),
					ExchangedPositionSize:     sdk.MustNewDecFromStr("263157.894736842105263158"),
					FundingPayment:            sdk.ZeroInt(),
					RealizedPnl:               sdk.ZeroDec(),
					MarginToVault:             sdk.NewInt(-50),
					UnrealizedPnlAfter:        sdk.ZeroDec(),
				},
				/* function */ "close_position_entirely",
			),
>>>>>>> 9c13078d
		},
	}

	for _, testCase := range testCases {
		tc := testCase
		t.Run(tc.name, func(t *testing.T) {
			nibiruApp, ctx := testutil.NewNibiruApp(true)

			t.Log("Set vpool defined by pair on VpoolKeeper")
			vpoolKeeper := &nibiruApp.VpoolKeeper
			vpoolKeeper.CreatePool(
				ctx,
				pair.String(),
				/* tradeLimitRatio */ sdk.MustNewDecFromStr("0.9"),
				/* quoteAssetReserves */ sdk.NewDec(10_000_000),
				/* baseAssetReserves */ sdk.NewDec(5_000_000),
				/* fluctuationLimitRatio */ sdk.MustNewDecFromStr("1"),
				/* maxOracleSpreadRatio */ sdk.MustNewDecFromStr("0.1"),
			)
			require.True(t, vpoolKeeper.ExistsPool(ctx, pair))

			t.Log("Set vpool defined by pair on PerpKeeper")
			perpKeeper := &nibiruApp.PerpKeeper
			params := types.DefaultParams()

			perpKeeper.SetParams(ctx, types.NewParams(
				params.Stopped,
				params.MaintenanceMarginRatio,
				params.GetTollRatioAsDec(),
				params.GetSpreadRatioAsDec(),
				tc.liquidationFee,
				params.GetPartialLiquidationRatioAsDec(),
			))

			perpKeeper.PairMetadata().Set(ctx, &types.PairMetadata{
				Pair:                       pair.String(),
				CumulativePremiumFractions: []sdk.Dec{sdk.OneDec()},
			})

			t.Log("Fund trader (Alice) account with sufficient quote")
			var err error
			err = simapp.FundAccount(nibiruApp.BankKeeper, ctx, alice,
				sdk.NewCoins(tc.traderFunds))
			require.NoError(t, err)

			t.Log("Open position")
			err = nibiruApp.PerpKeeper.OpenPosition(
				ctx, pair, tc.side, alice, tc.quote, tc.leverage, tc.baseLimit)
			require.NoError(t, err)

			t.Log("Get the position")
			position, err := nibiruApp.PerpKeeper.GetPosition(ctx, pair, alice.String())
			require.NoError(t, err)

			t.Log("Artificially populate Vault and PerpEF to prevent BankKeeper errors")
			startingModuleFunds := sdk.NewCoins(sdk.NewInt64Coin(
				pair.GetQuoteTokenDenom(), 1_000_000))
			assert.NoError(t, simapp.FundModuleAccount(
				nibiruApp.BankKeeper, ctx, types.VaultModuleAccount, startingModuleFunds))
			assert.NoError(t, simapp.FundModuleAccount(
				nibiruApp.BankKeeper, ctx, types.PerpEFModuleAccount, startingModuleFunds))

			t.Log("Liquidate the (entire) position")
			liquidator := sample.AccAddress()
			err = nibiruApp.PerpKeeper.ExecuteFullLiquidation(ctx, liquidator, position)
			require.NoError(t, err)

			t.Log("Verify expected values using internal event due to usage of private fns")
			assert.Contains(t, ctx.EventManager().Events(), tc.internal_position_response_event)

			t.Log("Check correctness of new position")
			newPosition, _ := nibiruApp.PerpKeeper.GetPosition(ctx, pair, alice.String())
			require.Equal(t, sdk.ZeroDec(), newPosition.Size_)
			require.True(t, newPosition.Margin.Equal(sdk.NewInt(0)))
			require.True(t, newPosition.OpenNotional.Equal(sdk.NewDec(0)))

			t.Log("Check correctness of liquidation fee distributions")
			liquidatorBalance := nibiruApp.BankKeeper.GetBalance(
				ctx, liquidator, pair.GetQuoteTokenDenom())
			assert.Equal(t, tc.expectedFeeToLiquidator.String(), liquidatorBalance.String())

			perpEFAddr := nibiruApp.AccountKeeper.GetModuleAddress(
				types.PerpEFModuleAccount)
			perpEFBalance := nibiruApp.BankKeeper.GetBalance(
				ctx, perpEFAddr, pair.GetQuoteTokenDenom())
			require.Equal(t, tc.expectedPerpEFBalance.String(), perpEFBalance.String())
		})
	}
}

func TestCreatePartialLiquidation(t *testing.T) {
	testcases := []struct {
		name                    string
		side                    types.Side
		quote                   sdk.Dec
		leverage                sdk.Dec
		baseLimit               sdk.Dec
		liquidationFee          sdk.Dec
		partialLiquidationRatio sdk.Dec
		removeMargin            sdk.Dec
		startingQuote           sdk.Dec
		expectedPass            bool

		excpectedBadDebt        sdk.Dec
		newPositionSize         sdk.Dec
		newPositionMargin       sdk.Dec
		newPositionOpenNotional sdk.Dec
		expectedFee             sdk.Dec
	}{

		{
			name:                    "happy path - Buy",
			side:                    types.Side_BUY,
			quote:                   sdk.MustNewDecFromStr("5000"),
			leverage:                sdk.OneDec(),
			baseLimit:               sdk.ZeroDec(),
			liquidationFee:          sdk.MustNewDecFromStr("0.1"),
			partialLiquidationRatio: sdk.MustNewDecFromStr("0.5"),
			startingQuote:           sdk.MustNewDecFromStr("6000"),
			excpectedBadDebt:        sdk.MustNewDecFromStr("0"),
			expectedPass:            true,

			newPositionSize: sdk.MustNewDecFromStr("1250"),
			// newPositionMargin = quote - expectedFee = 5000 - 250
			newPositionMargin:       sdk.MustNewDecFromStr("4750"),
			newPositionOpenNotional: sdk.MustNewDecFromStr("2500"),
			expectedFee:             sdk.MustNewDecFromStr("250"),
		},
		{
			name:                    "happy path - Sell",
			side:                    types.Side_SELL,
			quote:                   sdk.MustNewDecFromStr("5000"),
			leverage:                sdk.OneDec(),
			baseLimit:               sdk.ZeroDec(),
			liquidationFee:          sdk.MustNewDecFromStr("0.1"),
			partialLiquidationRatio: sdk.MustNewDecFromStr("0.5"),
			startingQuote:           sdk.MustNewDecFromStr("6000"),
			excpectedBadDebt:        sdk.MustNewDecFromStr("0"),
			expectedPass:            true,

			newPositionSize: sdk.MustNewDecFromStr("-1250"),
			// newPositionMargin = quote - expectedFee = 5000 - 250
			newPositionMargin:       sdk.MustNewDecFromStr("4750"),
			newPositionOpenNotional: sdk.MustNewDecFromStr("2500"),
			expectedFee:             sdk.MustNewDecFromStr("250"),
		},
		{
			name:                    "happy path - SellDifferentPercentage",
			side:                    types.Side_SELL,
			quote:                   sdk.MustNewDecFromStr("5000"),
			leverage:                sdk.OneDec(),
			baseLimit:               sdk.ZeroDec(),
			liquidationFee:          sdk.MustNewDecFromStr("0.1"),
			partialLiquidationRatio: sdk.MustNewDecFromStr("0.4"),
			startingQuote:           sdk.MustNewDecFromStr("6000"),
			excpectedBadDebt:        sdk.MustNewDecFromStr("0"),
			expectedPass:            true,

			newPositionSize: sdk.MustNewDecFromStr("-1500"),
			// newPositionMargin = quote - expectedFee = 5000 - 200
			newPositionMargin:       sdk.MustNewDecFromStr("4800"),
			newPositionOpenNotional: sdk.MustNewDecFromStr("3000"),
			expectedFee:             sdk.MustNewDecFromStr("200"),
		},
	}

	for _, tc := range testcases {
		tc := tc
		t.Run(tc.name, func(t *testing.T) {
			nibiruApp, ctx := testutil.NewNibiruApp(true)
			pair := common.TokenPair("xxx:yyy")

			t.Log("Set vpool defined by pair on VpoolKeeper")
			vpoolKeeper := &nibiruApp.VpoolKeeper
			vpoolKeeper.CreatePool(
				ctx,
				pair.String(),
				sdk.MustNewDecFromStr("0.9"),   // 0.9 ratio
				sdk.NewDec(10_000_000_000_000), //
				sdk.NewDec(5_000_000_000_000),  // 5 tokens
				sdk.MustNewDecFromStr("1"),
				sdk.MustNewDecFromStr("0.1"),
			)
			require.True(t, vpoolKeeper.ExistsPool(ctx, pair))

			t.Log("Set vpool defined by pair on PerpKeeper")
			perpKeeper := &nibiruApp.PerpKeeper
			params := types.DefaultParams()

			perpKeeper.SetParams(ctx, types.NewParams(
				params.Stopped,
				params.MaintenanceMarginRatio,
				params.GetTollRatioAsDec(),
				params.GetSpreadRatioAsDec(),
				tc.liquidationFee,
				tc.partialLiquidationRatio,
			))

			perpKeeper.PairMetadata().Set(ctx, &types.PairMetadata{
				Pair:                       pair.String(),
				CumulativePremiumFractions: []sdk.Dec{sdk.OneDec()},
			})

			t.Log("Fund trader (Alice) account with sufficient quote")
			var err error
			alice := sample.AccAddress()
			err = simapp.FundAccount(nibiruApp.BankKeeper, ctx, alice,
				sdk.NewCoins(sdk.NewInt64Coin("yyy", tc.startingQuote.TruncateInt64())))
			require.NoError(t, err)

			t.Log("Open position")
			err = nibiruApp.PerpKeeper.OpenPosition(
				ctx, pair, tc.side, alice, tc.quote, tc.leverage, tc.baseLimit)

			require.NoError(t, err)

			t.Log("Get the position")
			position, err := nibiruApp.PerpKeeper.GetPosition(ctx, pair, alice.String())
			if err != nil {
				panic(err)
			}

			t.Log("Liquidate the position")
			liquidationOutput, err := nibiruApp.PerpKeeper.CreatePartialLiquidation(
				ctx, pair, alice, position)

			if tc.expectedPass {
				require.NoError(t, err)

				t.Log("Verify successful setup of new position")
				newPosition, _ := nibiruApp.PerpKeeper.GetPosition(ctx, pair, alice.String())
				require.InDelta(t,
					/* expected */ tc.newPositionSize.MustFloat64(),
					/* actual */ newPosition.Size_.MustFloat64(),
					/* delta */ 0.0001)
				require.InDelta(t,
					/* expected */ tc.newPositionMargin.MustFloat64(),
					/* actual */ newPosition.Margin.MustFloat64(),
					/* delta */ 0.0001)
				require.InDelta(t,
					/* expected */ tc.newPositionOpenNotional.MustFloat64(),
					/* actual */ newPosition.OpenNotional.MustFloat64(),
					/* delta */ 0.0001)

				t.Log("Verify correct values for liquidator fees and ExchangedQuoteAssetAmount")
				require.Equal(t,
					liquidationOutput.PositionResp.ExchangedQuoteAssetAmount.
						Mul(tc.liquidationFee).Quo(sdk.MustNewDecFromStr("2")),
					liquidationOutput.FeeToLiquidator)
				require.InDelta(t,
					/* expected */ tc.expectedFee.Quo(sdk.MustNewDecFromStr("2")).MustFloat64(),
					/* actual */ liquidationOutput.FeeToLiquidator.MustFloat64(),
					/* delta */ 0.0001)
				require.InDelta(t,
					/* expected */ tc.expectedFee.Quo(sdk.MustNewDecFromStr("2")).MustFloat64(),
					/* actual */ liquidationOutput.FeeToPerpEcosystemFund.MustFloat64(),
					/* delta */ 0.0001)
			} else {
				t.Log("Verify error raised and position didn't change")
				require.Error(t, err)

				newPosition, _ := nibiruApp.PerpKeeper.GetPosition(ctx, pair, alice.String())
				require.Equal(t, position.Size_, newPosition.Size_)
				require.Equal(t, position.Margin, newPosition.Margin)
				require.Equal(t, position.OpenNotional, newPosition.OpenNotional)
			}
		})
	}
}<|MERGE_RESOLUTION|>--- conflicted
+++ resolved
@@ -27,28 +27,6 @@
 		traderFunds    sdk.Coin
 	}{
 		{
-<<<<<<< HEAD
-			name:             "happy path - Buy",
-			side:             types.Side_BUY,
-			quote:            sdk.MustNewDecFromStr("50"),
-			leverage:         sdk.OneDec(),
-			baseLimit:        sdk.ZeroDec(),
-			liquidationFee:   sdk.MustNewDecFromStr("0.1"),
-			startingQuote:    sdk.MustNewDecFromStr("60"),
-			excpectedBadDebt: sdk.MustNewDecFromStr("0"),
-			expectedPass:     true,
-		},
-		{
-			name:             "happy path - Sell",
-			side:             types.Side_BUY,
-			quote:            sdk.MustNewDecFromStr("50"),
-			leverage:         sdk.OneDec(),
-			baseLimit:        sdk.ZeroDec(),
-			liquidationFee:   sdk.MustNewDecFromStr("0.123123"),
-			startingQuote:    sdk.MustNewDecFromStr("60"),
-			excpectedBadDebt: sdk.MustNewDecFromStr("0"),
-			expectedPass:     true,
-=======
 			name:           "liquidateEmptyPositionBUY",
 			side:           types.Side_BUY,
 			quote:          sdk.NewInt(0),
@@ -65,7 +43,6 @@
 			baseLimit:      sdk.ZeroDec(),
 			liquidationFee: sdk.MustNewDecFromStr("0.1"),
 			traderFunds:    sdk.NewInt64Coin("yyy", 60),
->>>>>>> 9c13078d
 		},
 	}
 
@@ -234,29 +211,6 @@
 			Because the user only have margin for 50, we create 24950 of bad
 			debt (2500 due to liquidator minus 50).
 			*/
-<<<<<<< HEAD
-			name:             "happy path - BadDebt",
-			side:             types.Side_SELL,
-			quote:            sdk.MustNewDecFromStr("50"),
-			leverage:         sdk.MustNewDecFromStr("10000"),
-			baseLimit:        sdk.ZeroDec(),
-			liquidationFee:   sdk.MustNewDecFromStr("0.1"),
-			startingQuote:    sdk.MustNewDecFromStr("1150"),
-			excpectedBadDebt: sdk.MustNewDecFromStr("24950"),
-			expectedPass:     true,
-		},
-		{
-			// Same as above case but for shorts
-			name:             "happy path - BadDebt",
-			side:             types.Side_BUY,
-			quote:            sdk.MustNewDecFromStr("50"),
-			leverage:         sdk.MustNewDecFromStr("10000"),
-			baseLimit:        sdk.ZeroDec(),
-			liquidationFee:   sdk.MustNewDecFromStr("0.1"),
-			startingQuote:    sdk.MustNewDecFromStr("1150"),
-			excpectedBadDebt: sdk.MustNewDecFromStr("24950"),
-			expectedPass:     true,
-=======
 			name:           "happy path - BadDebt, long",
 			side:           types.Side_BUY,
 			quote:          sdk.NewInt(50),
@@ -320,7 +274,6 @@
 				},
 				/* function */ "close_position_entirely",
 			),
->>>>>>> 9c13078d
 		},
 	}
 
@@ -415,75 +368,75 @@
 	testcases := []struct {
 		name                    string
 		side                    types.Side
-		quote                   sdk.Dec
+		quote                   sdk.Int
 		leverage                sdk.Dec
 		baseLimit               sdk.Dec
 		liquidationFee          sdk.Dec
 		partialLiquidationRatio sdk.Dec
-		removeMargin            sdk.Dec
-		startingQuote           sdk.Dec
+		removeMargin            sdk.Int
+		startingQuote           sdk.Int
 		expectedPass            bool
 
 		excpectedBadDebt        sdk.Dec
 		newPositionSize         sdk.Dec
-		newPositionMargin       sdk.Dec
+		newPositionMargin       sdk.Int
 		newPositionOpenNotional sdk.Dec
-		expectedFee             sdk.Dec
+		expectedFee             sdk.Int
 	}{
 
 		{
 			name:                    "happy path - Buy",
 			side:                    types.Side_BUY,
-			quote:                   sdk.MustNewDecFromStr("5000"),
+			quote:                   sdk.NewInt(5000),
 			leverage:                sdk.OneDec(),
 			baseLimit:               sdk.ZeroDec(),
 			liquidationFee:          sdk.MustNewDecFromStr("0.1"),
 			partialLiquidationRatio: sdk.MustNewDecFromStr("0.5"),
-			startingQuote:           sdk.MustNewDecFromStr("6000"),
+			startingQuote:           sdk.NewInt(6000),
 			excpectedBadDebt:        sdk.MustNewDecFromStr("0"),
 			expectedPass:            true,
 
 			newPositionSize: sdk.MustNewDecFromStr("1250"),
 			// newPositionMargin = quote - expectedFee = 5000 - 250
-			newPositionMargin:       sdk.MustNewDecFromStr("4750"),
+			newPositionMargin:       sdk.NewInt(4750),
 			newPositionOpenNotional: sdk.MustNewDecFromStr("2500"),
-			expectedFee:             sdk.MustNewDecFromStr("250"),
+			expectedFee:             sdk.NewInt(250),
 		},
 		{
 			name:                    "happy path - Sell",
 			side:                    types.Side_SELL,
-			quote:                   sdk.MustNewDecFromStr("5000"),
+			quote:                   sdk.NewInt(5000),
 			leverage:                sdk.OneDec(),
 			baseLimit:               sdk.ZeroDec(),
 			liquidationFee:          sdk.MustNewDecFromStr("0.1"),
 			partialLiquidationRatio: sdk.MustNewDecFromStr("0.5"),
-			startingQuote:           sdk.MustNewDecFromStr("6000"),
+			startingQuote:           sdk.NewInt(6000),
 			excpectedBadDebt:        sdk.MustNewDecFromStr("0"),
 			expectedPass:            true,
 
-			newPositionSize: sdk.MustNewDecFromStr("-1250"),
+			newPositionSize: sdk.MustNewDecFromStr("-1250.5"),
 			// newPositionMargin = quote - expectedFee = 5000 - 250
-			newPositionMargin:       sdk.MustNewDecFromStr("4750"),
-			newPositionOpenNotional: sdk.MustNewDecFromStr("2500"),
-			expectedFee:             sdk.MustNewDecFromStr("250"),
+			newPositionMargin:       sdk.NewInt(4750),
+			newPositionOpenNotional: sdk.MustNewDecFromStr("2501"),
+			expectedFee:             sdk.NewInt(250),
 		},
 		{
 			name:                    "happy path - SellDifferentPercentage",
 			side:                    types.Side_SELL,
-			quote:                   sdk.MustNewDecFromStr("5000"),
+			quote:                   sdk.NewInt(5000),
 			leverage:                sdk.OneDec(),
 			baseLimit:               sdk.ZeroDec(),
 			liquidationFee:          sdk.MustNewDecFromStr("0.1"),
 			partialLiquidationRatio: sdk.MustNewDecFromStr("0.4"),
-			startingQuote:           sdk.MustNewDecFromStr("6000"),
+			startingQuote:           sdk.NewInt(6000),
 			excpectedBadDebt:        sdk.MustNewDecFromStr("0"),
 			expectedPass:            true,
 
-			newPositionSize: sdk.MustNewDecFromStr("-1500"),
+			newPositionSize: sdk.MustNewDecFromStr("-1500.5"),
 			// newPositionMargin = quote - expectedFee = 5000 - 200
-			newPositionMargin:       sdk.MustNewDecFromStr("4800"),
-			newPositionOpenNotional: sdk.MustNewDecFromStr("3000"),
-			expectedFee:             sdk.MustNewDecFromStr("200"),
+			newPositionMargin:       sdk.NewInt(4800),
+			newPositionOpenNotional: sdk.MustNewDecFromStr("3001"),
+			expectedFee:             sdk.NewInt(200),
 		},
 	}
 
@@ -528,7 +481,7 @@
 			var err error
 			alice := sample.AccAddress()
 			err = simapp.FundAccount(nibiruApp.BankKeeper, ctx, alice,
-				sdk.NewCoins(sdk.NewInt64Coin("yyy", tc.startingQuote.TruncateInt64())))
+				sdk.NewCoins(sdk.NewCoin("yyy", tc.startingQuote)))
 			require.NoError(t, err)
 
 			t.Log("Open position")
@@ -556,9 +509,9 @@
 					/* expected */ tc.newPositionSize.MustFloat64(),
 					/* actual */ newPosition.Size_.MustFloat64(),
 					/* delta */ 0.0001)
-				require.InDelta(t,
-					/* expected */ tc.newPositionMargin.MustFloat64(),
-					/* actual */ newPosition.Margin.MustFloat64(),
+				assert.EqualValues(t,
+					/* expected */ tc.newPositionMargin,
+					/* actual */ newPosition.Margin,
 					/* delta */ 0.0001)
 				require.InDelta(t,
 					/* expected */ tc.newPositionOpenNotional.MustFloat64(),
@@ -567,17 +520,18 @@
 
 				t.Log("Verify correct values for liquidator fees and ExchangedQuoteAssetAmount")
 				require.Equal(t,
-					liquidationOutput.PositionResp.ExchangedQuoteAssetAmount.
-						Mul(tc.liquidationFee).Quo(sdk.MustNewDecFromStr("2")),
-					liquidationOutput.FeeToLiquidator)
-				require.InDelta(t,
-					/* expected */ tc.expectedFee.Quo(sdk.MustNewDecFromStr("2")).MustFloat64(),
-					/* actual */ liquidationOutput.FeeToLiquidator.MustFloat64(),
-					/* delta */ 0.0001)
-				require.InDelta(t,
-					/* expected */ tc.expectedFee.Quo(sdk.MustNewDecFromStr("2")).MustFloat64(),
-					/* actual */ liquidationOutput.FeeToPerpEcosystemFund.MustFloat64(),
-					/* delta */ 0.0001)
+					tc.liquidationFee.
+						MulInt(liquidationOutput.PositionResp.ExchangedQuoteAssetAmount).
+						Quo(sdk.NewDec(2)).RoundInt().String(),
+					liquidationOutput.FeeToLiquidator.String())
+				require.Equal(t,
+					/* expected */ tc.expectedFee.Quo(sdk.NewInt(2)).String(),
+					/* actual */ liquidationOutput.FeeToLiquidator.String(),
+				)
+				require.Equal(t,
+					/* expected */ tc.expectedFee.Quo(sdk.NewInt(2)).String(),
+					/* actual */ liquidationOutput.FeeToPerpEcosystemFund.String(),
+				)
 			} else {
 				t.Log("Verify error raised and position didn't change")
 				require.Error(t, err)
