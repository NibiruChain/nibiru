--- conflicted
+++ resolved
@@ -170,12 +170,8 @@
 	badDebt sdk.Dec,
 ) {
 	ctx.EventManager().EmitEvent(NewPositionLiquidateEvent(
-<<<<<<< HEAD
-		vpool, trader, notional, vsize, liquidator, liquidationFee, badDebt,
-=======
-		vpool, owner, notional, vsize, liquidator, feeToLiquidator, feeToPerpEF,
+		vpool, trader, notional, vsize, liquidator, feeToLiquidator, feeToPerpEF,
 		badDebt,
->>>>>>> ebf5b567
 	))
 }
 
