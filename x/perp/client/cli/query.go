--- conflicted
+++ resolved
@@ -28,12 +28,8 @@
 		CmdQueryParams(),
 		CmdQueryPosition(),
 		CmdQueryPositions(),
-<<<<<<< HEAD
 		CmdQueryCumulativePremiumFraction(),
-=======
-		CmdQueryFundingRates(),
 		CmdQueryMetrics(),
->>>>>>> 0eab90df
 	}
 	for _, cmd := range cmds {
 		perpQueryCmd.AddCommand(cmd)
