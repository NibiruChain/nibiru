package cli_test

import (
	"fmt"
	"testing"
	"time"

	"google.golang.org/grpc/codes"
	"google.golang.org/grpc/status"

	"github.com/cosmos/cosmos-sdk/client/flags"
	"github.com/cosmos/cosmos-sdk/crypto/hd"
	"github.com/cosmos/cosmos-sdk/crypto/keyring"
	clitestutil "github.com/cosmos/cosmos-sdk/testutil/cli"
	sdk "github.com/cosmos/cosmos-sdk/types"
	"github.com/stretchr/testify/suite"

	"github.com/NibiruChain/nibiru/app"
	"github.com/NibiruChain/nibiru/x/common"
	"github.com/NibiruChain/nibiru/x/perp/client/cli"
	perptypes "github.com/NibiruChain/nibiru/x/perp/types"
	pftypes "github.com/NibiruChain/nibiru/x/pricefeed/types"
	testutilcli "github.com/NibiruChain/nibiru/x/testutil/cli"
	vpooltypes "github.com/NibiruChain/nibiru/x/vpool/types"
)

var commonArgs = []string{
	fmt.Sprintf("--%s=true", flags.FlagSkipConfirmation),
	fmt.Sprintf("--%s=%s", flags.FlagBroadcastMode, flags.BroadcastBlock),
	fmt.Sprintf("--%s=%s", flags.FlagFees, sdk.NewCoins(sdk.NewCoin(common.DenomGov, sdk.NewInt(10))).String()),
}

type IntegrationTestSuite struct {
	suite.Suite

	cfg     testutilcli.Config
	network *testutilcli.Network
	users   []sdk.AccAddress
}

// NewPricefeedGen returns an x/pricefeed GenesisState to specify the module parameters.
func NewPricefeedGen() *pftypes.GenesisState {
	const oracleAddress = "nibi1zaavvzxez0elundtn32qnk9lkm8kmcsz44g7xl"
	oracle := sdk.MustAccAddressFromBech32(oracleAddress)

	pairs := common.AssetPairs{common.PairTestStable}
	return &pftypes.GenesisState{
		Params: pftypes.Params{Pairs: pairs},
		PostedPrices: []pftypes.PostedPrice{
			{
				PairID: common.PairTestStable.String(),
				Oracle: oracle.String(),
				Price:  sdk.OneDec(),
				Expiry: time.Now().Add(1 * time.Hour),
			},
		},
		GenesisOracles: []string{oracle.String()},
	}
}

func (s *IntegrationTestSuite) SetupSuite() {
	/* 	Make test skip if -short is not used:
	All tests: `go test ./...`
	Unit tests only: `go test ./... -short`
	Integration tests only: `go test ./... -run Integration`
	https://stackoverflow.com/a/41407042/13305627 */
	if testing.Short() {
		s.T().Skip("skipping integration test suite")
	}

	s.T().Log("setting up integration test suite")

	app.SetPrefixes(app.AccountAddressPrefix)
	encodingConfig := app.MakeTestEncodingConfig()
	defaultAppGenesis := app.NewDefaultGenesisState(encodingConfig.Marshaler)
	s.cfg = testutilcli.BuildNetworkConfig(defaultAppGenesis)

	genesisState := defaultAppGenesis

	// setup vpool
	vpoolGenesis := vpooltypes.DefaultGenesis()
	vpoolGenesis.Vpools = []*vpooltypes.Pool{
		{
<<<<<<< HEAD
			Pair:                  common.PairBTCStable.String(),
=======
			Pair:                  common.MustNewAssetPair("ubtc:unibi"),
>>>>>>> 958a9011
			BaseAssetReserve:      sdk.NewDec(10_000_000),
			QuoteAssetReserve:     sdk.NewDec(60_000_000_000),
			TradeLimitRatio:       sdk.MustNewDecFromStr("0.8"),
			FluctuationLimitRatio: sdk.MustNewDecFromStr("0.2"),
			MaxOracleSpreadRatio:  sdk.MustNewDecFromStr("0.2"),
		},
		{
			Pair:                  common.MustNewAssetPair("eth:unibi"),
			BaseAssetReserve:      sdk.NewDec(10_000_000),
			QuoteAssetReserve:     sdk.NewDec(60_000_000_000),
			TradeLimitRatio:       sdk.MustNewDecFromStr("0.8"),
			FluctuationLimitRatio: sdk.MustNewDecFromStr("0.2"),
			MaxOracleSpreadRatio:  sdk.MustNewDecFromStr("0.2"),
		},
		{
			Pair:              common.PairTestStable,
			BaseAssetReserve:  sdk.MustNewDecFromStr("100"),
			QuoteAssetReserve: sdk.MustNewDecFromStr("600"),

			// below sets any trade is allowed
			TradeLimitRatio:       sdk.NewDec(10_000_000), // 10000000 * 100%
			FluctuationLimitRatio: sdk.NewDec(10_000_000), // 1_000_000 is 1
			MaxOracleSpreadRatio:  sdk.NewDec(10_000_000),
		},
	}
	genesisState[vpooltypes.ModuleName] = s.cfg.Codec.MustMarshalJSON(vpoolGenesis)

	// setup perp
	perpGenesis := perptypes.DefaultGenesis()
	perpGenesis.PairMetadata = []*perptypes.PairMetadata{
		{
			Pair: common.PairBTCStable,
			CumulativePremiumFractions: []sdk.Dec{
				sdk.ZeroDec(),
			},
		},
		{
			Pair: common.MustNewAssetPair("eth:unibi"),
			CumulativePremiumFractions: []sdk.Dec{
				sdk.ZeroDec(),
			},
		},
		{
			Pair: common.PairTestStable,
			CumulativePremiumFractions: []sdk.Dec{
				sdk.ZeroDec(),
			},
		},
	}
	genesisState[perptypes.ModuleName] = s.cfg.Codec.MustMarshalJSON(perpGenesis)

	// set up pricefeed
	pricefeedGenJson := s.cfg.Codec.MustMarshalJSON(NewPricefeedGen())
	genesisState[pftypes.ModuleName] = pricefeedGenJson

	s.cfg.GenesisState = genesisState

	s.network = testutilcli.NewNetwork(s.T(), s.cfg)

	_, err := s.network.WaitForHeight(1)
	s.NoError(err)

	val := s.network.Validators[0]
	info, _, err := val.ClientCtx.Keyring.
		NewMnemonic("user1", keyring.English, sdk.FullFundraiserPath, "", hd.Secp256k1)
	s.NoError(err)
	user1 := sdk.AccAddress(info.GetPubKey().Address())

	s.users = []sdk.AccAddress{user1}

	_, err = testutilcli.FillWalletFromValidator(user1,
		sdk.NewCoins(
			sdk.NewInt64Coin(s.cfg.BondDenom, 20_000),
			sdk.NewInt64Coin(common.DenomGov, 100_000_000),
			sdk.NewInt64Coin(common.DenomColl, 100_000_000),
			sdk.NewInt64Coin(common.DenomTestToken, 50_000_000),
			sdk.NewInt64Coin(common.DenomStable, 50_000_000),
		),
		val,
		s.cfg.BondDenom,
	)
	s.NoError(err)
}

func (s *IntegrationTestSuite) TearDownSuite() {
	s.T().Log("tearing down integration test suite")
	s.network.Cleanup()
}

func (s *IntegrationTestSuite) TestOpenPositionsAndCloseCmd() {
	val := s.network.Validators[0]

	user := s.users[0]

	s.T().Log("A. check vpool balances")
	reserveAssets, err := testutilcli.QueryVpoolReserveAssets(val.ClientCtx, common.PairBTCStable)
	s.T().Logf("reserve assets: %+v", reserveAssets)
	s.NoError(err)
	s.EqualValues(sdk.NewDec(10_000_000), reserveAssets.BaseAssetReserve)
	s.EqualValues(sdk.NewDec(60_000_000_000), reserveAssets.QuoteAssetReserve)

	s.T().Log("A. check trader has no existing positions")
	_, err = testutilcli.QueryTraderPosition(val.ClientCtx, common.PairBTCStable, user)
	s.Error(err, "no position found")

	s.T().Log("B. open position")
	args := []string{
		"--from",
		user.String(),
		"buy",
		common.PairBTCStable.String(),
		/* leverage */ "1",
		/* quoteAmt */ "1000000", // 10^6 uNUSD
		/* baseAssetLimit */ "1",
	}
	_, err = clitestutil.ExecTestCLICmd(val.ClientCtx, cli.OpenPositionCmd(), append(args, commonArgs...))
	s.NoError(err)

	s.T().Log("B. check vpool balance after open position")
	reserveAssets, err = testutilcli.QueryVpoolReserveAssets(val.ClientCtx, common.PairBTCStable)
	s.T().Logf("reserve assets: %+v", reserveAssets)
	s.NoError(err)
	s.EqualValues(sdk.MustNewDecFromStr("9999833.336111064815586407"), reserveAssets.BaseAssetReserve)
	s.EqualValues(sdk.NewDec(60_001_000_000), reserveAssets.QuoteAssetReserve)

	s.T().Log("B. check vpool balances")
	queryResp, err := testutilcli.QueryTraderPosition(val.ClientCtx, common.PairBTCStable, user)
	s.T().Logf("query response: %+v", queryResp)
	s.NoError(err)
	s.EqualValues(user.String(), queryResp.Position.TraderAddress)
	s.EqualValues(common.PairBTCStable, queryResp.Position.Pair)
	s.EqualValues(sdk.MustNewDecFromStr("166.663888935184413593"), queryResp.Position.Size_)
	s.EqualValues(sdk.NewDec(1_000_000), queryResp.Position.Margin)
	s.EqualValues(sdk.NewDec(1_000_000), queryResp.Position.OpenNotional)
	s.EqualValues(sdk.MustNewDecFromStr("999999.999999999999999359"), queryResp.PositionNotional)
	s.EqualValues(sdk.MustNewDecFromStr("-0.000000000000000641"), queryResp.UnrealizedPnl)
	s.EqualValues(sdk.NewDec(1), queryResp.MarginRatio)

	s.T().Log("C. open position with 2x leverage and zero baseAmtLimit")
	args = []string{
		"--from",
		user.String(),
		"buy",
		common.PairBTCStable.String(),
		/* leverage */ "2",
		/* quoteAmt */ "1000000", // 10^6 uNUSD
		/* baseAmtLimit */ "0",
	}
	_, err = clitestutil.ExecTestCLICmd(val.ClientCtx, cli.OpenPositionCmd(), append(args, commonArgs...))
	s.NoError(err)

	s.T().Log("C. check trader position")
	queryResp, err = testutilcli.QueryTraderPosition(val.ClientCtx, common.PairBTCStable, user)
	s.T().Logf("query response: %+v", queryResp)
	s.NoError(err)
	s.EqualValues(user.String(), queryResp.Position.TraderAddress)
	s.EqualValues(common.PairBTCStable, queryResp.Position.Pair)
	s.EqualValues(sdk.MustNewDecFromStr("499.975001249937503125"), queryResp.Position.Size_)
	s.EqualValues(sdk.NewDec(2_000_000), queryResp.Position.Margin)
	s.EqualValues(sdk.NewDec(3_000_000), queryResp.Position.OpenNotional)
	s.EqualValues(sdk.MustNewDecFromStr("3000000.000000000000000938"), queryResp.PositionNotional)
	s.EqualValues(sdk.MustNewDecFromStr("0.000000000000000938"), queryResp.UnrealizedPnl)
	s.EqualValues(sdk.MustNewDecFromStr("0.666666666666666667"), queryResp.MarginRatio)

	s.T().Log("D. Open a reverse position smaller than the existing position")
	args = []string{
		"--from",
		user.String(),
		"sell",
		common.PairBTCStable.String(),
		/* leverage */ "1",
		/* quoteAmt */ "100", // 100 uNUSD
		/* baseAssetLimit */ "1",
	}
	res, err := clitestutil.ExecTestCLICmd(val.ClientCtx, cli.OpenPositionCmd(), append(args, commonArgs...))
	s.NoError(err)
	s.NotContains(res.String(), "fail")

	s.T().Log("D. Check vpool after opening reverse position")
	reserveAssets, err = testutilcli.QueryVpoolReserveAssets(val.ClientCtx, common.PairBTCStable)
	s.T().Logf(" \n reserve assets: %+v \n", reserveAssets)
	s.NoError(err)
	s.EqualValues(sdk.MustNewDecFromStr("9999500.041663750215262154"), reserveAssets.BaseAssetReserve)
	s.EqualValues(sdk.NewDec(60_002_999_900), reserveAssets.QuoteAssetReserve)

	s.T().Log("D. Check trader position")
	queryResp, err = testutilcli.QueryTraderPosition(val.ClientCtx, common.PairBTCStable, user)
	s.T().Logf("query response: %+v", queryResp)
	s.NoError(err)
	s.EqualValues(user.String(), queryResp.Position.TraderAddress)
	s.EqualValues(common.PairBTCStable, queryResp.Position.Pair)
	s.EqualValues(sdk.MustNewDecFromStr("499.958336249784737846"), queryResp.Position.Size_)
	s.EqualValues(sdk.NewDec(2_000_000), queryResp.Position.Margin)
	s.EqualValues(sdk.NewDec(2_999_900), queryResp.Position.OpenNotional)
	s.EqualValues(sdk.MustNewDecFromStr("2999899.999999999999999506"), queryResp.PositionNotional)
	s.EqualValues(sdk.MustNewDecFromStr("-0.000000000000000494"), queryResp.UnrealizedPnl)
	s.EqualValues(sdk.MustNewDecFromStr("0.666688889629654322"), queryResp.MarginRatio)

	s.T().Log("E. Open a reverse position larger than the existing position")
	args = []string{
		"--from",
		user.String(),
		"sell",
		common.PairBTCStable.String(),
		/* leverage */ "1",
		/* quoteAmt */ "4000000", // 4*10^6 uNUSD
		/* baseAssetLimit */ "0",
	}
	res, err = clitestutil.ExecTestCLICmd(val.ClientCtx, cli.OpenPositionCmd(), append(args, commonArgs...))
	s.NoError(err)
	s.NotContains(res.String(), "fail")

	s.T().Log("E. Check trader position")
	queryResp, err = testutilcli.QueryTraderPosition(val.ClientCtx, common.PairBTCStable, user)
	s.T().Logf("query response: %+v", queryResp)
	s.NoError(err)
	s.EqualValues(user.String(), queryResp.Position.TraderAddress)
	s.EqualValues(common.PairBTCStable, queryResp.Position.Pair)
	s.EqualValues(sdk.MustNewDecFromStr("-166.686111713005402945"), queryResp.Position.Size_)
	s.EqualValues(sdk.MustNewDecFromStr("1000100.000000000000000494"), queryResp.Position.OpenNotional)
	s.EqualValues(sdk.MustNewDecFromStr("1000100.000000000000000494"), queryResp.Position.Margin)
	s.EqualValues(sdk.MustNewDecFromStr("1000099.999999999999999651"), queryResp.PositionNotional)
	s.EqualValues(sdk.MustNewDecFromStr("0.000000000000000843"), queryResp.UnrealizedPnl)
	s.EqualValues(sdk.NewDec(1), queryResp.MarginRatio)

	s.T().Log("F. Close position")
	args = []string{
		"--from",
		user.String(),
		common.PairBTCStable.String(),
	}
	_, err = clitestutil.ExecTestCLICmd(val.ClientCtx, cli.ClosePositionCmd(), append(args, commonArgs...))
	s.NoError(err)

	s.T().Log("F. check trader position")
	queryResp, err = testutilcli.QueryTraderPosition(val.ClientCtx, common.PairBTCStable, user)

	s.T().Logf("query response: %+v", queryResp)
	s.Error(err)

	status, ok := status.FromError(err)
	s.True(ok)
	s.EqualValues(codes.InvalidArgument, status.Code())
}

func (s *IntegrationTestSuite) TestPositionEmptyAndClose() {
	val := s.network.Validators[0]
	assetPair := common.AssetPair{
		Token0: "eth",
		Token1: "unibi",
	}

	user := s.users[0]

	// verify trader has no position (empty)
	_, err := testutilcli.QueryTraderPosition(val.ClientCtx, assetPair, user)
	s.Error(err, "no position found")

	// close position should produce error
	args := []string{
		"--from",
		user.String(),
		assetPair.String(),
	}
	out, _ := clitestutil.ExecTestCLICmd(val.ClientCtx, cli.ClosePositionCmd(), append(args, commonArgs...))
	s.Contains(out.String(), "no position found")
}

func (s *IntegrationTestSuite) TestGetPrices() {
	val := s.network.Validators[0]
	assetPair := common.AssetPair{
		Token0: "eth",
		Token1: "unibi",
	}

	s.T().Log("check vpool balances")
	reserveAssets, err := testutilcli.QueryVpoolReserveAssets(val.ClientCtx, assetPair)
	s.NoError(err)
	s.EqualValues(sdk.MustNewDecFromStr("10000000"), reserveAssets.BaseAssetReserve)
	s.EqualValues(sdk.MustNewDecFromStr("60000000000"), reserveAssets.QuoteAssetReserve)

	s.T().Log("check prices")
	priceInfo, err := testutilcli.QueryBaseAssetPrice(val.ClientCtx, assetPair, "1", "100")
	s.T().Logf("priceInfo: %+v", priceInfo)
	s.EqualValues(sdk.MustNewDecFromStr("599994.000059999400006000"), priceInfo.PriceInQuoteDenom)
	s.NoError(err)
}

func (s *IntegrationTestSuite) TestRemoveMargin() {
	// Set up the user accounts
	val := s.network.Validators[0]
	pair := common.PairTestStable

	// Open a position with first user
	s.T().Log("opening a position with user 1....")
	args := []string{
		"--from",
		s.users[0].String(),
		"buy",
		pair.String(),
		"10", // Leverage
		"1",  // Quote asset amount
		"0.0000001",
	}
	_, err := clitestutil.ExecTestCLICmd(val.ClientCtx, cli.OpenPositionCmd(), append(args, commonArgs...))
	if err != nil {
		s.T().Logf("user1 open position err: %+v", err)
	}
	s.NoError(err)

	// Remove margin to trigger bad debt on user 1
	s.T().Log("removing margin on user 1....")
	args = []string{
		"--from",
		s.users[0].String(),
		pair.String(),
		fmt.Sprintf("%s%s", "100", common.PairTestStable.Token1), // Amount
	}
	out, err := clitestutil.ExecTestCLICmd(val.ClientCtx, cli.RemoveMarginCmd(), append(args, commonArgs...))
	if err != nil {
		s.T().Logf("user1 remove margin err: %+v", err)
	}

	s.Contains(out.String(), perptypes.ErrFailedRemoveMarginCanCauseBadDebt.Error())
}

func TestIntegrationTestSuite(t *testing.T) {
	suite.Run(t, new(IntegrationTestSuite))
}<|MERGE_RESOLUTION|>--- conflicted
+++ resolved
@@ -81,11 +81,7 @@
 	vpoolGenesis := vpooltypes.DefaultGenesis()
 	vpoolGenesis.Vpools = []*vpooltypes.Pool{
 		{
-<<<<<<< HEAD
-			Pair:                  common.PairBTCStable.String(),
-=======
-			Pair:                  common.MustNewAssetPair("ubtc:unibi"),
->>>>>>> 958a9011
+			Pair:                  common.PairBTCStable,
 			BaseAssetReserve:      sdk.NewDec(10_000_000),
 			QuoteAssetReserve:     sdk.NewDec(60_000_000_000),
 			TradeLimitRatio:       sdk.MustNewDecFromStr("0.8"),
