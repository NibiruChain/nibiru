--- conflicted
+++ resolved
@@ -7,82 +7,74 @@
   - [FundingRateChangedEvent](#fundingratechangedevent)
 
 ## Event Types
-<<<<<<< HEAD
 
-- `nibiru.perp.v1.PositionChangedEvent`: Event omitted when a position changes
+- `nibiru.perp.v1.PositionChangedEvent`: Event emitted when a position changes
 - `nibiru.perp.v1.PositionLiquidatedEvent`: Event emitted when a position is liquidated.
 - `nibiru.perp.v1.PositionSettledEvent`: Event emitted when a position is settled.
 - `nibiru.perp.v1.FundingRateChangedEvent`: Event emitted when a funding rates are calculated.
 
-=======
-- `nibiru.perp.v1.PositionChangedEvent`: Event omitted when a position changes
-- `nibiru.perp.v1.PositionLiquidatedEvent`: Event emitted when a position is liquidated.
-- `nibiru.perp.v1.PositionSettledEvent`: Event emitted when a position is settled.
-- `nibiru.perp.v1.FundingRateChangedEvent`: Event emitted when a funding rates are calculated.
-
->>>>>>> a2af241d
 ### PositionChangedEvent
 
-| Attribute (type) | Description |
-| --- | ---  |
-| bad_debt (`Coin`) | Amount of bad debt cleared by the PerpEF during the change. Bad debt is negative net margin past the liquidation point of a position. |
-| block_height (`int64`) | Block number at which the position changed |
-| block_time_ms (`int64`) | Block time in Unix milliseconds at which the position changed. |
-| exchanged_position_size (`Dec`) | magnitude of the change to the position size. Recall that the position size is the number of base assets for the perp position. E.g. an ETH:USD perp with 3 ETH of exposure has a posiiton size of 3. |
-| funding_payment (`Dec`) | A funding payment made or received by the trader on the current position. A "funding_payment" is positive if 'owner' is the sender and negative if 'owner' is the receiver of the payment. Its magnitude is abs(size * fundingRate). Funding payments act to converge the mark price and index price (average price on major spot exchanges). |
-| liquidation_penalty (`Dec`) | Amount of margin lost due to liquidation, whether partial or full. |
-| margin (`Coin`) | Amount of margin backing the position |
-| pair (`string`) | Identifier for the virtual pool corresponding to the position. A pair is of the form `basedenom:quote`. E.g. `uatom:unusd`. |
-| position_notional (`Dec`) |  |
-| position_size (`Dec`) | Position size (base asset value) after the change |
-| realized_pnl (`Dec`) | Realized profits and losses after the change |
-| spot_price (`Dec`) | Spot price, synonymous with mark price in this context, is the quotient of the quote reserves and base reserves. |
-| trader_address (`string`) | Owner of the position |
-| transaction_fee (`Coin`) | Transaction fee paid |
-| unrealized_pnl_after (`Dec`) | Unrealized PnL after the change |
+| Attribute (type)                | Description                                                                                                                                                                                                                                                                                                                                   |
+| ------------------------------- | --------------------------------------------------------------------------------------------------------------------------------------------------------------------------------------------------------------------------------------------------------------------------------------------------------------------------------------------- |
+| bad_debt (`Coin`)               | Amount of bad debt cleared by the PerpEF during the change. Bad debt is negative net margin past the liquidation point of a position.                                                                                                                                                                                                         |
+| block_height (`int64`)          | Block number at which the position changed                                                                                                                                                                                                                                                                                                    |
+| block_time_ms (`int64`)         | Block time in Unix milliseconds at which the position changed.                                                                                                                                                                                                                                                                                |
+| exchanged_position_size (`Dec`) | magnitude of the change to the position size. Recall that the position size is the number of base assets for the perp position. E.g. an ETH:USD perp with 3 ETH of exposure has a posiiton size of 3.                                                                                                                                         |
+| funding_payment (`Dec`)         | A funding payment made or received by the trader on the current position. A "funding_payment" is positive if 'owner' is the sender and negative if 'owner' is the receiver of the payment. Its magnitude is abs(size * fundingRate). Funding payments act to converge the mark price and index price (average price on major spot exchanges). |
+| liquidation_penalty (`Dec`)     | Amount of margin lost due to liquidation, whether partial or full.                                                                                                                                                                                                                                                                            |
+| margin (`Coin`)                 | Amount of margin backing the position                                                                                                                                                                                                                                                                                                         |
+| pair (`string`)                 | Identifier for the virtual pool corresponding to the position. A pair is of the form `basedenom:quote`. E.g. `uatom:unusd`.                                                                                                                                                                                                                   |
+| position_notional (`Dec`)       |                                                                                                                                                                                                                                                                                                                                               |
+| position_size (`Dec`)           | Position size (base asset value) after the change                                                                                                                                                                                                                                                                                             |
+| realized_pnl (`Dec`)            | Realized profits and losses after the change                                                                                                                                                                                                                                                                                                  |
+| spot_price (`Dec`)              | Spot price, synonymous with mark price in this context, is the quotient of the quote reserves and base reserves.                                                                                                                                                                                                                              |
+| trader_address (`string`)       | Owner of the position                                                                                                                                                                                                                                                                                                                         |
+| transaction_fee (`Coin`)        | Transaction fee paid                                                                                                                                                                                                                                                                                                                          |
+| unrealized_pnl_after (`Dec`)    | Unrealized PnL after the change                                                                                                                                                                                                                                                                                                               |
 
 ### PositionLiquidatedEvent
 
 Event emitted when a position is liquidated.
 Corresponds to the proto message, `PositionLiquidatedEvent`.
 
-| Attribute (type) | Description |
-| ---------------- | ----------  |
-| bad_debt (`Coin`) | Bad debt (margin units) cleared by the PerpEF during the tx. Bad debt is negative net margin past the liquidation point of a position. |
-| block_height (`int64`) | Block number at which the position changed |
-| block_time_ms (`int64`) | Block time in Unix milliseconds at which the position changed. |
-| exchanged_position_size (`Dec`) | magnitude of the change to the position size (base) |
-| exchanged_quote_amount (`Dec`) | magnitude of the change to the position notional (quote) |
-| fee_to_liquidator (`Coin`) | Transaction fee paid to the liquidator |
-| fee_to_ecosystem_fund (`Coin`) | Transaction fee paid to the Nibi-Perps Ecosystem Fund |
-| liquidator_address (`string`) | Address of the account that executed the tx |
-| mark_price (`Dec`) | Spot price of the virtual pool after liquidation |
-| margin (`Coin`) | Amount of margin remaining in the position after the liquidation |
-| pair (`string`) | Identifier for the virtual pool corresponding to the position. A pair is of the form `basedenom:quote`. E.g. `uatom:unusd`. |
-| position_notional (`Dec`) | Reamining position notional (quote units) after liquiation  |
-| position_size (`Dec`) | Remaing position size (base units) after liquidation |
-| trader_address (`string`) | Owner of the position |
-| unrealized_pnl (`Dec`) | Unrealized PnL in the position after liquidation |
+| Attribute (type)                | Description                                                                                                                            |
+| ------------------------------- | -------------------------------------------------------------------------------------------------------------------------------------- |
+| bad_debt (`Coin`)               | Bad debt (margin units) cleared by the PerpEF during the tx. Bad debt is negative net margin past the liquidation point of a position. |
+| block_height (`int64`)          | Block number at which the position changed                                                                                             |
+| block_time_ms (`int64`)         | Block time in Unix milliseconds at which the position changed.                                                                         |
+| exchanged_position_size (`Dec`) | magnitude of the change to the position size (base)                                                                                    |
+| exchanged_quote_amount (`Dec`)  | magnitude of the change to the position notional (quote)                                                                               |
+| fee_to_liquidator (`Coin`)      | Transaction fee paid to the liquidator                                                                                                 |
+| fee_to_ecosystem_fund (`Coin`)  | Transaction fee paid to the Nibi-Perps Ecosystem Fund                                                                                  |
+| liquidator_address (`string`)   | Address of the account that executed the tx                                                                                            |
+| mark_price (`Dec`)              | Spot price of the virtual pool after liquidation                                                                                       |
+| margin (`Coin`)                 | Amount of margin remaining in the position after the liquidation                                                                       |
+| pair (`string`)                 | Identifier for the virtual pool corresponding to the position. A pair is of the form `basedenom:quote`. E.g. `uatom:unusd`.            |
+| position_notional (`Dec`)       | Reamining position notional (quote units) after liquiation                                                                             |
+| position_size (`Dec`)           | Remaing position size (base units) after liquidation                                                                                   |
+| trader_address (`string`)       | Owner of the position                                                                                                                  |
+| unrealized_pnl (`Dec`)          | Unrealized PnL in the position after liquidation                                                                                       |
 
 ### PositionSettledEvent
 
-| Attribute (type) | Description |
-| ---------------- | ----------  |
-| pair (`string`) | Identifier for the virtual pool corresponding to the position. A pair is of the form `basedenom:quote`. E.g. `uatom:unusd`. |
-| settled_coins (`[]Coin`) | Coins transferred during the settlement |
-| trader_address (`string`) | Owner of the position |
+| Attribute (type)          | Description                                                                                                                 |
+| ------------------------- | --------------------------------------------------------------------------------------------------------------------------- |
+| pair (`string`)           | Identifier for the virtual pool corresponding to the position. A pair is of the form `basedenom:quote`. E.g. `uatom:unusd`. |
+| settled_coins (`[]Coin`)  | Coins transferred during the settlement                                                                                     |
+| trader_address (`string`) | Owner of the position                                                                                                       |
 
 ### FundingRateChangedEvent
 
-| Attribute (type) | Description |
-| ---------------- | ----------  |
-| block_height (`int64`) | Block number at which the position changed |
-| block_time_ms (`int64`) | Block time in Unix milliseconds at which the position changed. |
+| Attribute (type)                | Description                                                                                                                                                                                                                                                                                                                  |
+| ------------------------------- | ---------------------------------------------------------------------------------------------------------------------------------------------------------------------------------------------------------------------------------------------------------------------------------------------------------------------------- |
+| block_height (`int64`)          | Block number at which the position changed                                                                                                                                                                                                                                                                                   |
+| block_time_ms (`int64`)         | Block time in Unix milliseconds at which the position changed.                                                                                                                                                                                                                                                               |
 | cumulative_funding_rate (`Dec`) | Cumulative funding rate. The sum of the cumulative funding rates (CFPs) for the pair. The funding payment paid by a user is the `(latestCPF - lastUpdateCPF) * positionSize`, where `lastUpdateCPF` is the last cumulative funding payment the position applied and `latestCPF` is the most recent CPF for the virtual pool. |
-| index_price (`Dec`) | Price of the "underlying" for the perpetual swap. |
-| latest_funding_rate (`Dec`) | Most recent value for the funding rate.  |
-| mark_price (`Dec`) | Instantaneous derivate price for the perp position. Equivalent to the quotient of the quote and base reserves. |
-| pair (`string`) | Identifier for the virtual pool corresponding to the position. A pair is of the form `basedenom:quote`. E.g. `uatom:unusd`. |
+| index_price (`Dec`)             | Price of the "underlying" for the perpetual swap.                                                                                                                                                                                                                                                                            |
+| latest_funding_rate (`Dec`)     | Most recent value for the funding rate.                                                                                                                                                                                                                                                                                      |
+| mark_price (`Dec`)              | Instantaneous derivate price for the perp position. Equivalent to the quotient of the quote and base reserves.                                                                                                                                                                                                               |
+| pair (`string`)                 | Identifier for the virtual pool corresponding to the position. A pair is of the form `basedenom:quote`. E.g. `uatom:unusd`.                                                                                                                                                                                                  |
 
 <!--  Template for other event specs
 
