--- conflicted
+++ resolved
@@ -230,12 +230,8 @@
 		pair common.TokenPair,
 	) (price sdk.Dec, err error)
 
-<<<<<<< HEAD
-	CalcFee(ctx sdk.Context, pair common.TokenPair, quoteAmt sdk.Int) (toll sdk.Int, spread sdk.Int, err error)
-=======
 	CalcPerpTxFee(ctx sdk.Context, pair common.TokenPair, quoteAmt sdk.Int,
 	) (toll sdk.Int, spread sdk.Int, err error)
->>>>>>> 2f34aa5d
 	IsOverSpreadLimit(ctx sdk.Context, pair common.TokenPair) bool
 	// ExistsPool returns true if pool exists, false if not.
 	ExistsPool(ctx sdk.Context, pair common.TokenPair) bool
