--- conflicted
+++ resolved
@@ -123,19 +123,6 @@
 	GetBaseAssetTWAP(
 		ctx sdk.Context,
 		pair common.TokenPair,
-<<<<<<< HEAD
-		dir pooltypes.Direction,
-		abs sdk.Dec,
-		limit sdk.Dec,
-	) (sdk.Int, error)
-	GetOutputTWAP(ctx sdk.Context, pair common.TokenPair, dir pooltypes.Direction, abs sdk.Int,
-	) (sdk.Dec, error)
-	GetOutputPrice(ctx sdk.Context, pair common.TokenPair, dir pooltypes.Direction, abs sdk.Dec,
-	) (sdk.Dec, error)
-	GetSpotPrice(ctx sdk.Context, pair common.TokenPair) (sdk.Dec, error)
-	GetUnderlyingPrice(ctx sdk.Context, pair common.TokenPair) (sdk.Dec, error)
-	GetSettlementPrice(ctx sdk.Context, pair common.TokenPair) (sdk.Dec, error)
-=======
 		direction vpooltypes.Direction,
 		baseAssetAmount sdk.Dec,
 		lookbackInterval time.Duration,
@@ -241,7 +228,6 @@
 		pair common.TokenPair,
 	) (price sdk.Dec, err error)
 
->>>>>>> 59cc5965
 	CalcFee(ctx sdk.Context, pair common.TokenPair, quoteAmt sdk.Int) (toll sdk.Int, spread sdk.Int, err error)
 	// ExistsPool returns true if pool exists, false if not.
 	ExistsPool(ctx sdk.Context, pair common.TokenPair) bool
