--- conflicted
+++ resolved
@@ -44,28 +44,6 @@
 }
 
 func (m MsgAddMargin) GetSigners() []sdk.AccAddress {
-<<<<<<< HEAD
-	sender, _ := sdk.AccAddressFromBech32(m.Sender)
-	return []sdk.AccAddress{sender}
-}
-
-// MsgClosePositions
-
-func (m MsgClosePositions) Route() string { return RouterKey }
-func (m MsgClosePositions) Type() string  { return "add_margin_msg" }
-
-func (m MsgClosePositions) ValidateBasic() error {
-	return nil
-}
-
-func (m MsgClosePositions) GetSignBytes() []byte {
-	return sdk.MustSortJSON(ModuleCdc.MustMarshalJSON(&m))
-}
-
-func (m MsgClosePositions) GetSigners() []sdk.AccAddress {
-	sender, _ := sdk.AccAddressFromBech32(m.Sender)
-	return []sdk.AccAddress{sender}
-=======
 	return []sdk.AccAddress{m.Sender}
 }
 
@@ -122,5 +100,22 @@
 
 func (m MsgLiquidate) GetSigners() []sdk.AccAddress {
 	return []sdk.AccAddress{m.Sender}
->>>>>>> f45acfbd
+}
+
+// MsgClosePositions
+
+func (m MsgClosePositions) Route() string { return RouterKey }
+func (m MsgClosePositions) Type() string  { return "add_margin_msg" }
+
+func (m MsgClosePositions) ValidateBasic() error {
+	return nil
+}
+
+func (m MsgClosePositions) GetSignBytes() []byte {
+	return sdk.MustSortJSON(ModuleCdc.MustMarshalJSON(&m))
+}
+
+func (m MsgClosePositions) GetSigners() []sdk.AccAddress {
+	sender, _ := sdk.AccAddressFromBech32(m.Sender)
+	return []sdk.AccAddress{sender}
 }