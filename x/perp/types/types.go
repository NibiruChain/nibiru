--- conflicted
+++ resolved
@@ -20,18 +20,11 @@
 // x/perp module sentinel errors
 var (
 	ErrMarginHighEnough = sdkerrors.Register(ModuleName, 1,
-<<<<<<< HEAD
-		"Margin is higher than required maintenance margin ratio")
-	ErrPositionNotFound = errors.New("no position found")
-	ErrPairNotFound     = errors.New("pair doesn't have live vpool")
-	ErrPositionZero     = errors.New("position is zero")
-=======
 		"Margin is higher than required maintenant margin ratio")
 	ErrPositionNotFound     = errors.New("no position found")
 	ErrPairNotFound         = errors.New("pair doesn't have live vpool")
 	ErrPairMetadataNotFound = errors.New("pair doesn't have metadata")
 	ErrPositionZero         = errors.New("position is zero")
->>>>>>> ad82aeb4
 )
 
 func ZeroPosition(ctx sdk.Context, tokenPair common.TokenPair, traderAddr sdk.AccAddress) *Position {
