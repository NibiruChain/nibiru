--- conflicted
+++ resolved
@@ -4,7 +4,9 @@
 func DefaultGenesis() *GenesisState {
 	return &GenesisState{
 		Params:               DefaultParams(),
-<<<<<<< HEAD
+		VaultBalance:         nil,
+		PerpEfBalance:        nil,
+		FeePoolBalance:       nil,
 		ModuleAccountBalance: sdk.NewCoin(common.CollDenom, sdk.ZeroInt()),
 		PairMetadata: []*PairMetadata{
 			{
@@ -14,15 +16,9 @@
 				},
 			},
 		},
-=======
-		VaultBalance:         nil,
-		PerpEfBalance:        nil,
-		FeePoolBalance:       nil,
-		PairMetadata:         nil,
 		Positions:            nil,
 		PrepaidBadDebts:      nil,
 		WhitelistedAddresses: nil,
->>>>>>> 597f9d7e
 	}
 }
 
