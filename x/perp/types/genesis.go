package types

// DefaultGenesis returns the default Capability genesis state
func DefaultGenesis() *GenesisState {
	return &GenesisState{
		Params:               DefaultParams(),
<<<<<<< HEAD
		ModuleAccountBalance: sdk.NewCoin(common.CollDenom, sdk.ZeroInt()),
		PairMetadata: []*PairMetadata{
			{
				Pair: "ubtc:unusd",
				CumulativePremiumFractions: []sdk.Dec{
					sdk.ZeroDec(),
				},
			},
		},
=======
		VaultBalance:         nil,
		PerpEfBalance:        nil,
		FeePoolBalance:       nil,
		PairMetadata:         nil,
		Positions:            nil,
		PrepaidBadDebts:      nil,
		WhitelistedAddresses: nil,
>>>>>>> 597f9d7e
	}
}

// Validate performs basic genesis state validation returning an error upon any
// failure.
func (gs GenesisState) Validate() error {
	return gs.Params.Validate()
}<|MERGE_RESOLUTION|>--- conflicted
+++ resolved
@@ -1,11 +1,11 @@
 package types
+
+import sdk "github.com/cosmos/cosmos-sdk/types"
 
 // DefaultGenesis returns the default Capability genesis state
 func DefaultGenesis() *GenesisState {
 	return &GenesisState{
-		Params:               DefaultParams(),
-<<<<<<< HEAD
-		ModuleAccountBalance: sdk.NewCoin(common.CollDenom, sdk.ZeroInt()),
+		Params: DefaultParams(),
 		PairMetadata: []*PairMetadata{
 			{
 				Pair: "ubtc:unusd",
@@ -14,15 +14,12 @@
 				},
 			},
 		},
-=======
 		VaultBalance:         nil,
 		PerpEfBalance:        nil,
 		FeePoolBalance:       nil,
-		PairMetadata:         nil,
 		Positions:            nil,
 		PrepaidBadDebts:      nil,
 		WhitelistedAddresses: nil,
->>>>>>> 597f9d7e
 	}
 }
 
