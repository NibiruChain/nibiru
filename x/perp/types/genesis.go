--- conflicted
+++ resolved
@@ -1,24 +1,16 @@
 package types
 
-<<<<<<< HEAD
-import sdk "github.com/cosmos/cosmos-sdk/types"
-=======
 import (
 	sdk "github.com/cosmos/cosmos-sdk/types"
 )
->>>>>>> ef78440d
 
 // DefaultGenesis returns the default Capability genesis state
 func DefaultGenesis() *GenesisState {
 	return &GenesisState{
-<<<<<<< HEAD
-		Params: DefaultParams(),
-=======
 		Params:         DefaultParams(),
 		VaultBalance:   nil,
 		PerpEfBalance:  nil,
 		FeePoolBalance: nil,
->>>>>>> ef78440d
 		PairMetadata: []*PairMetadata{
 			{
 				Pair: "ubtc:unusd",
@@ -27,12 +19,6 @@
 				},
 			},
 		},
-<<<<<<< HEAD
-		VaultBalance:         nil,
-		PerpEfBalance:        nil,
-		FeePoolBalance:       nil,
-=======
->>>>>>> ef78440d
 		Positions:            nil,
 		PrepaidBadDebts:      nil,
 		WhitelistedAddresses: nil,
