package types

import (
	"github.com/cosmos/cosmos-sdk/codec"
	cdctypes "github.com/cosmos/cosmos-sdk/codec/types"
	sdk "github.com/cosmos/cosmos-sdk/types"
	"github.com/cosmos/cosmos-sdk/types/msgservice"
)

func RegisterCodec(cdc *codec.LegacyAmino) {
	cdc.RegisterConcrete(&MsgRemoveMargin{}, "perp/remove_margin", nil)
	cdc.RegisterConcrete(&MsgAddMargin{}, "perp/add_margin", nil)
	cdc.RegisterConcrete(&MsgLiquidate{}, "perp/liquidate", nil)
}

func RegisterInterfaces(registry cdctypes.InterfaceRegistry) {
	registry.RegisterImplementations(
		/* interface */ (*sdk.Msg)(nil),
		/* implementations */
		&MsgRemoveMargin{},
		&MsgAddMargin{},
<<<<<<< HEAD
		&MsgLiquidate{},
=======
		&MsgOpenPosition{},
>>>>>>> ed1695bb
	)

	msgservice.RegisterMsgServiceDesc(registry, &_Msg_serviceDesc)
}

var (
	Amino     = codec.NewLegacyAmino()
	ModuleCdc = codec.NewProtoCodec(cdctypes.NewInterfaceRegistry())
)<|MERGE_RESOLUTION|>--- conflicted
+++ resolved
@@ -19,11 +19,8 @@
 		/* implementations */
 		&MsgRemoveMargin{},
 		&MsgAddMargin{},
-<<<<<<< HEAD
 		&MsgLiquidate{},
-=======
 		&MsgOpenPosition{},
->>>>>>> ed1695bb
 	)
 
 	msgservice.RegisterMsgServiceDesc(registry, &_Msg_serviceDesc)
