package v2_test

import (
	"testing"

	sdk "github.com/cosmos/cosmos-sdk/types"
	"github.com/stretchr/testify/assert"
	"github.com/stretchr/testify/require"

	"github.com/NibiruChain/nibiru/x/common/asset"
	"github.com/NibiruChain/nibiru/x/common/denoms"
	"github.com/NibiruChain/nibiru/x/common/testutil/mock"
	v2 "github.com/NibiruChain/nibiru/x/perp/types/v2"
)

func TestSwapBaseAsset(t *testing.T) {
	tests := []struct {
		name                    string
		baseAssetAmt            sdk.Dec
		dir                     v2.Direction
		expectedQuoteAssetDelta sdk.Dec
		expectedBaseReserve     sdk.Dec
		expectedQuoteReserve    sdk.Dec
		expectedTotalLong       sdk.Dec
		expectedTotalShort      sdk.Dec
		expectedMarkPrice       sdk.Dec
		expectedErr             error
	}{
		{
			name:                    "long base asset",
			baseAssetAmt:            sdk.NewDec(1e11),
			dir:                     v2.Direction_LONG,
			expectedQuoteAssetDelta: sdk.MustNewDecFromStr("111111111111.111111111111111111"),
			expectedBaseReserve:     sdk.NewDec(900000000000),
			expectedQuoteReserve:    sdk.MustNewDecFromStr("1111111111111.111111111111111111"),
			expectedTotalLong:       sdk.NewDec(100000000000),
			expectedTotalShort:      sdk.ZeroDec(),
			expectedMarkPrice:       sdk.MustNewDecFromStr("1.234567901234567901"),
		},
		{
			name:                    "short base asset",
			baseAssetAmt:            sdk.NewDec(1e11),
			dir:                     v2.Direction_SHORT,
			expectedQuoteAssetDelta: sdk.MustNewDecFromStr("90909090909.090909090909090909"),
			expectedBaseReserve:     sdk.NewDec(1100000000000),
			expectedQuoteReserve:    sdk.MustNewDecFromStr("909090909090.909090909090909091"),
			expectedTotalLong:       sdk.ZeroDec(),
			expectedTotalShort:      sdk.NewDec(100000000000),
			expectedMarkPrice:       sdk.MustNewDecFromStr("0.826446280991735537"),
		},
		{
			name:                    "long zero base asset",
			baseAssetAmt:            sdk.ZeroDec(),
			dir:                     v2.Direction_LONG,
			expectedQuoteAssetDelta: sdk.ZeroDec(),
			expectedBaseReserve:     sdk.NewDec(1e12),
			expectedQuoteReserve:    sdk.NewDec(1e12),
			expectedTotalLong:       sdk.ZeroDec(),
			expectedTotalShort:      sdk.ZeroDec(),
			expectedMarkPrice:       sdk.OneDec(),
		},
		{
			name:                    "short zero base asset",
			baseAssetAmt:            sdk.ZeroDec(),
			dir:                     v2.Direction_SHORT,
			expectedQuoteAssetDelta: sdk.ZeroDec(),
			expectedBaseReserve:     sdk.NewDec(1e12),
			expectedQuoteReserve:    sdk.NewDec(1e12),
			expectedTotalLong:       sdk.ZeroDec(),
			expectedTotalShort:      sdk.ZeroDec(),
			expectedMarkPrice:       sdk.OneDec(),
		},
		{
			name:         "not enough base in reserves",
			baseAssetAmt: sdk.NewDec(1e13),
			dir:          v2.Direction_LONG,
			expectedErr:  v2.ErrBaseReserveAtZero,
		},
	}

	for _, tc := range tests {
		tc := tc
		t.Run(tc.name, func(t *testing.T) {
			amm := mock.TestAMM(sdk.NewDec(1e12), sdk.OneDec())

			quoteAssetDelta, err := amm.SwapBaseAsset(tc.baseAssetAmt, tc.dir)

			if tc.expectedErr != nil {
				require.ErrorIs(t, err, tc.expectedErr)
			} else {
				require.NoError(t, err)
				assert.Equal(t, tc.expectedQuoteAssetDelta, quoteAssetDelta)
				assert.Equal(t, v2.AMM{
					Pair:            amm.Pair,
					BaseReserve:     tc.expectedBaseReserve,
					QuoteReserve:    tc.expectedQuoteReserve,
					SqrtDepth:       amm.SqrtDepth,
					PriceMultiplier: amm.PriceMultiplier,
					TotalLong:       tc.expectedTotalLong,
					TotalShort:      tc.expectedTotalShort,
				}, *amm)
				assert.Equal(t, tc.expectedMarkPrice, amm.MarkPrice())
			}
		})
	}
}

func TestSwapQuoteAsset(t *testing.T) {
	tests := []struct {
		name                   string
		quoteAssetAmt          sdk.Dec
		dir                    v2.Direction
		expectedBaseAssetDelta sdk.Dec
		expectedBaseReserve    sdk.Dec
		expectedQuoteReserve   sdk.Dec
		expectedTotalLong      sdk.Dec
		expectedTotalShort     sdk.Dec
		expectedMarkPrice      sdk.Dec
		expectedErr            error
	}{
		{
			name:                   "long quote asset",
			quoteAssetAmt:          sdk.NewDec(1e11),
			dir:                    v2.Direction_LONG,
			expectedBaseAssetDelta: sdk.MustNewDecFromStr("47619047619.047619047619047619"),
			expectedBaseReserve:    sdk.MustNewDecFromStr("952380952380.952380952380952381"),
			expectedQuoteReserve:   sdk.NewDec(1050000000000),
			expectedTotalLong:      sdk.MustNewDecFromStr("47619047619.047619047619047619"),
			expectedTotalShort:     sdk.ZeroDec(),
			expectedMarkPrice:      sdk.MustNewDecFromStr("2.205"),
		},
		{
			name:                   "short base asset",
			quoteAssetAmt:          sdk.NewDec(1e11),
			dir:                    v2.Direction_SHORT,
			expectedBaseAssetDelta: sdk.MustNewDecFromStr("52631578947.368421052631578947"),
			expectedBaseReserve:    sdk.MustNewDecFromStr("1052631578947.368421052631578947"),
			expectedQuoteReserve:   sdk.NewDec(950000000000),
			expectedTotalLong:      sdk.ZeroDec(),
			expectedTotalShort:     sdk.MustNewDecFromStr("52631578947.368421052631578947"),
			expectedMarkPrice:      sdk.MustNewDecFromStr("1.805"),
		},
		{
			name:                   "long zero base asset",
			quoteAssetAmt:          sdk.ZeroDec(),
			dir:                    v2.Direction_LONG,
			expectedBaseAssetDelta: sdk.ZeroDec(),
			expectedBaseReserve:    sdk.NewDec(1e12),
			expectedQuoteReserve:   sdk.NewDec(1e12),
			expectedTotalLong:      sdk.ZeroDec(),
			expectedTotalShort:     sdk.ZeroDec(),
			expectedMarkPrice:      sdk.NewDec(2),
		},
		{
			name:                   "long zero base asset",
			quoteAssetAmt:          sdk.ZeroDec(),
			dir:                    v2.Direction_SHORT,
			expectedBaseAssetDelta: sdk.ZeroDec(),
			expectedBaseReserve:    sdk.NewDec(1e12),
			expectedQuoteReserve:   sdk.NewDec(1e12),
			expectedTotalLong:      sdk.ZeroDec(),
			expectedTotalShort:     sdk.ZeroDec(),
			expectedMarkPrice:      sdk.NewDec(2),
		},
		{
			name:          "not enough base in reserves",
			quoteAssetAmt: sdk.NewDec(1e13),
			dir:           v2.Direction_SHORT,
			expectedErr:   v2.ErrQuoteReserveAtZero,
		},
	}

	for _, tc := range tests {
		tc := tc
		t.Run(tc.name, func(t *testing.T) {
			amm := mock.TestAMM(sdk.NewDec(1e12), sdk.NewDec(2))

			quoteAssetDelta, err := amm.SwapQuoteAsset(tc.quoteAssetAmt, tc.dir)

			if tc.expectedErr != nil {
				require.ErrorIs(t, err, tc.expectedErr)
			} else {
				require.NoError(t, err)
				assert.Equal(t, tc.expectedBaseAssetDelta, quoteAssetDelta)
				assert.Equal(t, v2.AMM{
					Pair:            amm.Pair,
					BaseReserve:     tc.expectedBaseReserve,
					QuoteReserve:    tc.expectedQuoteReserve,
					SqrtDepth:       amm.SqrtDepth,
					PriceMultiplier: amm.PriceMultiplier,
					TotalLong:       tc.expectedTotalLong,
					TotalShort:      tc.expectedTotalShort,
				}, *amm)
				assert.Equal(t, tc.expectedMarkPrice, amm.MarkPrice())
			}
		})
	}
}

// baseReserves := base reserves if no one is trading
// bias := totalLong (bias) + totalShort (bias) := the net size of all positions together
// In the test cases you see,
// one is repegging bias of +25 with cost of 20,
// and the other has bias -20 with cost of -25
// The reason for this is that swapping in different directions actually results in different amounts.
// Here's the case named "new peg -> simple math":
// Given:
// y = 100, x = 100, bias = 25, peg = 1
// Do Repeg(peg=2)
// To get rid of the bias, we swap it away and see what that is in quote units:
// dy = k / (x + dx)  - y, where dx = bias
// dy = 100^2 / (100 + 25) - 100  = -20
// Here's the case named "new peg -> simple math but negative bias":
// Given:
// y = 100, x =100, bias = -20, peg=1
// Do Repeg(peg=2)
// To get rid of the bias, we swap it away and see what that is in quote units:
// dy = k / (x + dx)  - y, where dx = bias
// dy = 100^2 / (100 - 20) - 100  = +25
func TestRepegCost(t *testing.T) {
	pair := asset.Registry.Pair(denoms.BTC, denoms.NUSD)
	tests := []struct {
		name string

		amm                v2.AMM
		newPriceMultiplier sdk.Dec

		expectedCost sdk.Int
		shouldErr    bool
	}{
		{
			name: "zero bias -> zero cost",
			amm: v2.AMM{
				Pair:            pair,
				BaseReserve:     sdk.NewDec(100),
				QuoteReserve:    sdk.NewDec(100),
				PriceMultiplier: sdk.OneDec(),
				TotalLong:       sdk.ZeroDec(),
				TotalShort:      sdk.ZeroDec(),
			},
			newPriceMultiplier: sdk.NewDec(3),
			expectedCost:       sdk.ZeroInt(),
			shouldErr:          false,
		},
		{
			name: "same peg -> zero cost",
			amm: v2.AMM{
				Pair:            pair,
				BaseReserve:     sdk.NewDec(100),
				QuoteReserve:    sdk.NewDec(100),
				PriceMultiplier: sdk.OneDec(),
				TotalLong:       sdk.ZeroDec(),
				TotalShort:      sdk.ZeroDec(),
			},
			newPriceMultiplier: sdk.OneDec(),
			expectedCost:       sdk.ZeroInt(),
			shouldErr:          false,
		},
		{
			name: "new peg -> net long and increase price multiplier",
			amm: v2.AMM{
				Pair:            pair,
				BaseReserve:     sdk.NewDec(100),
				QuoteReserve:    sdk.NewDec(100),
				PriceMultiplier: sdk.OneDec(),
				TotalLong:       sdk.NewDec(25),
				TotalShort:      sdk.ZeroDec(),
			},
			newPriceMultiplier: sdk.NewDec(2),
			expectedCost:       sdk.NewInt(20),
			shouldErr:          false,
		},
		{
			name: "new peg -> net short and increase price multiplier",
			amm: v2.AMM{
				Pair:            pair,
				BaseReserve:     sdk.NewDec(100),
				QuoteReserve:    sdk.NewDec(100),
				PriceMultiplier: sdk.OneDec(),
				TotalLong:       sdk.ZeroDec(),
				TotalShort:      sdk.NewDec(20),
			},
			newPriceMultiplier: sdk.NewDec(2),
			expectedCost:       sdk.NewInt(-25),
			shouldErr:          false,
		},
		{
			name: "new peg -> net long and decrease price multiplier",
			amm: v2.AMM{
				Pair:            pair,
				BaseReserve:     sdk.NewDec(100),
				QuoteReserve:    sdk.NewDec(100),
				PriceMultiplier: sdk.OneDec(),
				TotalLong:       sdk.NewDec(25),
				TotalShort:      sdk.ZeroDec(),
			},
			newPriceMultiplier: sdk.MustNewDecFromStr("0.5"),
			expectedCost:       sdk.NewInt(-10),
			shouldErr:          false,
		},
		{
			name: "new peg -> net short and decrease price multiplier",
			amm: v2.AMM{
				Pair:            pair,
				BaseReserve:     sdk.NewDec(100),
				QuoteReserve:    sdk.NewDec(100),
				PriceMultiplier: sdk.OneDec(),
				TotalLong:       sdk.ZeroDec(),
				TotalShort:      sdk.NewDec(20),
			},
			newPriceMultiplier: sdk.MustNewDecFromStr("0.5"),
			expectedCost:       sdk.NewInt(13),
			shouldErr:          false,
		},
		{
			name: "new peg -> negative bias big numbers",
			amm: v2.AMM{
				Pair:            pair,
				BaseReserve:     sdk.NewDec(1e12),
				QuoteReserve:    sdk.NewDec(1e12),
				PriceMultiplier: sdk.OneDec(),
				TotalLong:       sdk.NewDec(500),
				TotalShort:      sdk.NewDec(1000),
			},
			newPriceMultiplier: sdk.NewDec(10),
			expectedCost:       sdk.NewInt(-4500),
			shouldErr:          false,
		},
	}

	for _, tc := range tests {
		tc := tc
		t.Run(tc.name, func(t *testing.T) {
			cost, err := tc.amm.CalcRepegCost(tc.newPriceMultiplier)
			if tc.shouldErr {
				require.Error(t, err)
			} else {
				require.NoError(t, err)
				assert.EqualValues(t, tc.expectedCost, cost)
			}
		})
	}
}

func TestUpdateSwapInvariant(t *testing.T) {
	tests := []struct {
<<<<<<< HEAD
		name       string
		amm        v2.AMM
		multiplier sdk.Dec
=======
		name             string
		amm              v2.AMM
		newSwapInvariant sdk.Dec
>>>>>>> 7adcebca

		expectedBaseReserve  sdk.Dec
		expectedQuoteReserve sdk.Dec
		expectedSqrtDepth    sdk.Dec
	}{
		{
<<<<<<< HEAD
			name: "one multiplier",
			amm: v2.AMM{
				BaseReserve:     sdk.NewDec(100),
				QuoteReserve:    sdk.NewDec(100),
				SqrtDepth:       sdk.NewDec(100),
				PriceMultiplier: sdk.OneDec(),
			},
			multiplier:           sdk.OneDec(),
			expectedBaseReserve:  sdk.NewDec(100),
			expectedQuoteReserve: sdk.NewDec(100),
			expectedSqrtDepth:    sdk.NewDec(100),
		},
		{
			name: "four multiplier",
			amm: v2.AMM{
				BaseReserve:     sdk.NewDec(100),
				QuoteReserve:    sdk.NewDec(100),
				SqrtDepth:       sdk.NewDec(100),
				PriceMultiplier: sdk.OneDec(),
			},
			multiplier:           sdk.NewDec(4),
			expectedBaseReserve:  sdk.NewDec(200),
			expectedQuoteReserve: sdk.NewDec(200),
			expectedSqrtDepth:    sdk.NewDec(200),
		},
		{
			name: "quarter multiplier",
			amm: v2.AMM{
				BaseReserve:     sdk.NewDec(100),
				QuoteReserve:    sdk.NewDec(100),
				SqrtDepth:       sdk.NewDec(100),
				PriceMultiplier: sdk.OneDec(),
			},
			multiplier:           sdk.MustNewDecFromStr("0.25"),
			expectedBaseReserve:  sdk.NewDec(50),
			expectedQuoteReserve: sdk.NewDec(50),
			expectedSqrtDepth:    sdk.NewDec(50),
=======
			name: "same invariant",
			amm: v2.AMM{
				BaseReserve:     sdk.NewDec(1e6),
				QuoteReserve:    sdk.NewDec(1e6),
				SqrtDepth:       sdk.NewDec(1e6),
				PriceMultiplier: sdk.OneDec(),
			},
			newSwapInvariant:     sdk.NewDec(1e12),
			expectedBaseReserve:  sdk.NewDec(1e6),
			expectedQuoteReserve: sdk.NewDec(1e6),
			expectedSqrtDepth:    sdk.NewDec(1e6),
		},
		{
			name: "higher invariant",
			amm: v2.AMM{
				BaseReserve:     sdk.NewDec(1e6),
				QuoteReserve:    sdk.NewDec(1e6),
				SqrtDepth:       sdk.NewDec(1e6),
				PriceMultiplier: sdk.OneDec(),
			},
			newSwapInvariant:     sdk.NewDec(1e14),
			expectedBaseReserve:  sdk.NewDec(1e7),
			expectedQuoteReserve: sdk.NewDec(1e7),
			expectedSqrtDepth:    sdk.NewDec(1e7),
		},
		{
			name: "smaller invariant",
			amm: v2.AMM{
				BaseReserve:     sdk.NewDec(1e6),
				QuoteReserve:    sdk.NewDec(1e6),
				SqrtDepth:       sdk.NewDec(1e6),
				PriceMultiplier: sdk.OneDec(),
			},
			newSwapInvariant:     sdk.NewDec(1e10),
			expectedBaseReserve:  sdk.NewDec(1e5),
			expectedQuoteReserve: sdk.NewDec(1e5),
			expectedSqrtDepth:    sdk.NewDec(1e5),
>>>>>>> 7adcebca
		},
	}

	for _, tc := range tests {
		tc := tc
		t.Run(tc.name, func(t *testing.T) {
<<<<<<< HEAD
			err := tc.amm.UpdateSwapInvariant(tc.multiplier)
=======
			err := tc.amm.UpdateSwapInvariant(tc.newSwapInvariant)
>>>>>>> 7adcebca
			require.NoError(t, err)
			assert.Equal(t, tc.expectedBaseReserve, tc.amm.BaseReserve)
			assert.Equal(t, tc.expectedQuoteReserve, tc.amm.QuoteReserve)
			assert.Equal(t, tc.expectedSqrtDepth, tc.amm.SqrtDepth)
		})
	}
}

// test cases shown at https://docs.google.com/spreadsheets/d/1kH7i0OGM4K2kwnovHc05E3f-VCdF7xDjSdYnnxRZxsM/edit?usp=sharing
func TestCalcUpdateSwapInvariantCost(t *testing.T) {
	tests := []struct {
		name             string
		amm              v2.AMM
		newSwapInvariant sdk.Dec

		expectedCost sdk.Int
	}{
		{
			name: "zero cost - same swap invariant",
			amm: v2.AMM{
				BaseReserve:     sdk.NewDec(1e6),
				QuoteReserve:    sdk.NewDec(1e6),
				SqrtDepth:       sdk.NewDec(1e6),
				PriceMultiplier: sdk.OneDec(),
				TotalLong:       sdk.NewDec(50),
				TotalShort:      sdk.NewDec(50),
			},
			newSwapInvariant: sdk.NewDec(1e12),
			expectedCost:     sdk.ZeroInt(),
		},

		{
			name: "zero cost - zero bias",
			amm: v2.AMM{
				BaseReserve:     sdk.NewDec(1e6),
				QuoteReserve:    sdk.NewDec(1e6),
				SqrtDepth:       sdk.NewDec(1e6),
				PriceMultiplier: sdk.OneDec(),
				TotalLong:       sdk.ZeroDec(),
				TotalShort:      sdk.ZeroDec(),
			},
			newSwapInvariant: sdk.NewDec(1e18),
			expectedCost:     sdk.ZeroInt(),
		},

		{
			name: "long bias, increase swap invariant",
			amm: v2.AMM{
				BaseReserve:     sdk.NewDec(1e6),
				QuoteReserve:    sdk.NewDec(1e6),
				SqrtDepth:       sdk.NewDec(1e6),
				PriceMultiplier: sdk.OneDec(),
				TotalLong:       sdk.NewDec(1e5),
				TotalShort:      sdk.ZeroDec(),
			},
			newSwapInvariant: sdk.NewDec(1e14),
			expectedCost:     sdk.NewInt(8101),
		},

		{
			name: "long bias, decrease swap invariant",
			amm: v2.AMM{
				BaseReserve:     sdk.NewDec(1e6),
				QuoteReserve:    sdk.NewDec(1e6),
				SqrtDepth:       sdk.NewDec(1e6),
				PriceMultiplier: sdk.OneDec(),
				TotalLong:       sdk.NewDec(1e2),
				TotalShort:      sdk.ZeroDec(),
			},
			newSwapInvariant: sdk.NewDec(1e6),
			expectedCost:     sdk.NewInt(-9),
		},

		{
			name: "short bias, increase swap invariant",
			amm: v2.AMM{
				BaseReserve:     sdk.NewDec(1e6),
				QuoteReserve:    sdk.NewDec(1e6),
				SqrtDepth:       sdk.NewDec(1e6),
				PriceMultiplier: sdk.OneDec(),
				TotalLong:       sdk.ZeroDec(),
				TotalShort:      sdk.NewDec(1e5),
			},
			newSwapInvariant: sdk.NewDec(1e14),
			expectedCost:     sdk.NewInt(10102),
		},

		{
			name: "short bias, decrease swap invariant",
			amm: v2.AMM{
				BaseReserve:     sdk.NewDec(1e6),
				QuoteReserve:    sdk.NewDec(1e6),
				SqrtDepth:       sdk.NewDec(1e6),
				PriceMultiplier: sdk.OneDec(),
				TotalLong:       sdk.ZeroDec(),
				TotalShort:      sdk.NewDec(1e2),
			},
			newSwapInvariant: sdk.NewDec(1e6),
			expectedCost:     sdk.NewInt(-11),
		},

		{
			name: "net long bias, increase swap invariant",
			amm: v2.AMM{
				BaseReserve:     sdk.NewDec(1e6),
				QuoteReserve:    sdk.NewDec(1e6),
				SqrtDepth:       sdk.NewDec(1e6),
				PriceMultiplier: sdk.OneDec(),
				TotalLong:       sdk.NewDec(2e5),
				TotalShort:      sdk.NewDec(1e5),
			},
			newSwapInvariant: sdk.NewDec(1e14),
			expectedCost:     sdk.NewInt(8101),
		},

		{
			name: "net long bias, decrease swap invariant",
			amm: v2.AMM{
				BaseReserve:     sdk.NewDec(1e6),
				QuoteReserve:    sdk.NewDec(1e6),
				SqrtDepth:       sdk.NewDec(1e6),
				PriceMultiplier: sdk.OneDec(),
				TotalLong:       sdk.NewDec(2e2),
				TotalShort:      sdk.NewDec(1e2),
			},
			newSwapInvariant: sdk.NewDec(1e6),
			expectedCost:     sdk.NewInt(-9),
		},

		{
			name: "net short bias, increase swap invariant",
			amm: v2.AMM{
				BaseReserve:     sdk.NewDec(1e6),
				QuoteReserve:    sdk.NewDec(1e6),
				SqrtDepth:       sdk.NewDec(1e6),
				PriceMultiplier: sdk.OneDec(),
				TotalLong:       sdk.NewDec(1e5),
				TotalShort:      sdk.NewDec(2e5),
			},
			newSwapInvariant: sdk.NewDec(1e14),
			expectedCost:     sdk.NewInt(10102),
		},

		{
			name: "net short bias, decrease swap invariant",
			amm: v2.AMM{
				BaseReserve:     sdk.NewDec(1e6),
				QuoteReserve:    sdk.NewDec(1e6),
				SqrtDepth:       sdk.NewDec(1e6),
				PriceMultiplier: sdk.OneDec(),
				TotalLong:       sdk.NewDec(1e2),
				TotalShort:      sdk.NewDec(2e2),
			},
			newSwapInvariant: sdk.NewDec(1e6),
			expectedCost:     sdk.NewInt(-11),
		},
	}

	for _, tc := range tests {
		tc := tc
		t.Run(tc.name, func(t *testing.T) {
			cost, err := tc.amm.CalcUpdateSwapInvariantCost(tc.newSwapInvariant)
			require.NoError(t, err)
			assert.Equal(t, tc.expectedCost, cost)
		})
	}
}

func TestGetMarketValue(t *testing.T) {
	tests := []struct {
		name                string
		amm                 v2.AMM
		expectedMarketValue sdk.Dec
	}{
		{
			name: "zero market value",
			amm: v2.AMM{
				BaseReserve:     sdk.NewDec(1e6),
				QuoteReserve:    sdk.NewDec(1e6),
				SqrtDepth:       sdk.NewDec(1e6),
				PriceMultiplier: sdk.OneDec(),
				TotalLong:       sdk.ZeroDec(),
				TotalShort:      sdk.ZeroDec(),
			},
			expectedMarketValue: sdk.ZeroDec(),
		},
		{
			name: "long only",
			amm: v2.AMM{
				BaseReserve:     sdk.NewDec(1e6),
				QuoteReserve:    sdk.NewDec(1e6),
				SqrtDepth:       sdk.NewDec(1e6),
				PriceMultiplier: sdk.OneDec(),
				TotalLong:       sdk.NewDec(1e5),
				TotalShort:      sdk.ZeroDec(),
			},
			expectedMarketValue: sdk.MustNewDecFromStr("90909.090909090909090909"),
		},
		{
			name: "short only",
			amm: v2.AMM{
				BaseReserve:     sdk.NewDec(1e6),
				QuoteReserve:    sdk.NewDec(1e6),
				SqrtDepth:       sdk.NewDec(1e6),
				PriceMultiplier: sdk.OneDec(),
				TotalLong:       sdk.ZeroDec(),
				TotalShort:      sdk.NewDec(1e5),
			},
			expectedMarketValue: sdk.MustNewDecFromStr("-111111.111111111111111111"),
		},
		{
			name: "long and short cancel each other out",
			amm: v2.AMM{
				BaseReserve:     sdk.NewDec(1e6),
				QuoteReserve:    sdk.NewDec(1e6),
				SqrtDepth:       sdk.NewDec(1e6),
				PriceMultiplier: sdk.OneDec(),
				TotalLong:       sdk.NewDec(1e5),
				TotalShort:      sdk.NewDec(1e5),
			},
			expectedMarketValue: sdk.ZeroDec(),
		},
		{
			name: "net long",
			amm: v2.AMM{
				BaseReserve:     sdk.NewDec(1e6),
				QuoteReserve:    sdk.NewDec(1e6),
				SqrtDepth:       sdk.NewDec(1e6),
				PriceMultiplier: sdk.OneDec(),
				TotalLong:       sdk.NewDec(2e5),
				TotalShort:      sdk.NewDec(1e5),
			},
			expectedMarketValue: sdk.MustNewDecFromStr("90909.090909090909090909"),
		},
		{
			name: "net short",
			amm: v2.AMM{
				BaseReserve:     sdk.NewDec(1e6),
				QuoteReserve:    sdk.NewDec(1e6),
				SqrtDepth:       sdk.NewDec(1e6),
				PriceMultiplier: sdk.OneDec(),
				TotalLong:       sdk.NewDec(1e5),
				TotalShort:      sdk.NewDec(2e5),
			},
			expectedMarketValue: sdk.MustNewDecFromStr("-111111.111111111111111111"),
		},
	}

	for _, tc := range tests {
		tc := tc
		t.Run(tc.name, func(t *testing.T) {
			marketValue, err := tc.amm.GetMarketValue()
			require.NoError(t, err)

			assert.Equal(t, tc.expectedMarketValue, marketValue)
		})
	}
}<|MERGE_RESOLUTION|>--- conflicted
+++ resolved
@@ -344,60 +344,15 @@
 
 func TestUpdateSwapInvariant(t *testing.T) {
 	tests := []struct {
-<<<<<<< HEAD
-		name       string
-		amm        v2.AMM
-		multiplier sdk.Dec
-=======
 		name             string
 		amm              v2.AMM
 		newSwapInvariant sdk.Dec
->>>>>>> 7adcebca
 
 		expectedBaseReserve  sdk.Dec
 		expectedQuoteReserve sdk.Dec
 		expectedSqrtDepth    sdk.Dec
 	}{
 		{
-<<<<<<< HEAD
-			name: "one multiplier",
-			amm: v2.AMM{
-				BaseReserve:     sdk.NewDec(100),
-				QuoteReserve:    sdk.NewDec(100),
-				SqrtDepth:       sdk.NewDec(100),
-				PriceMultiplier: sdk.OneDec(),
-			},
-			multiplier:           sdk.OneDec(),
-			expectedBaseReserve:  sdk.NewDec(100),
-			expectedQuoteReserve: sdk.NewDec(100),
-			expectedSqrtDepth:    sdk.NewDec(100),
-		},
-		{
-			name: "four multiplier",
-			amm: v2.AMM{
-				BaseReserve:     sdk.NewDec(100),
-				QuoteReserve:    sdk.NewDec(100),
-				SqrtDepth:       sdk.NewDec(100),
-				PriceMultiplier: sdk.OneDec(),
-			},
-			multiplier:           sdk.NewDec(4),
-			expectedBaseReserve:  sdk.NewDec(200),
-			expectedQuoteReserve: sdk.NewDec(200),
-			expectedSqrtDepth:    sdk.NewDec(200),
-		},
-		{
-			name: "quarter multiplier",
-			amm: v2.AMM{
-				BaseReserve:     sdk.NewDec(100),
-				QuoteReserve:    sdk.NewDec(100),
-				SqrtDepth:       sdk.NewDec(100),
-				PriceMultiplier: sdk.OneDec(),
-			},
-			multiplier:           sdk.MustNewDecFromStr("0.25"),
-			expectedBaseReserve:  sdk.NewDec(50),
-			expectedQuoteReserve: sdk.NewDec(50),
-			expectedSqrtDepth:    sdk.NewDec(50),
-=======
 			name: "same invariant",
 			amm: v2.AMM{
 				BaseReserve:     sdk.NewDec(1e6),
@@ -435,18 +390,13 @@
 			expectedBaseReserve:  sdk.NewDec(1e5),
 			expectedQuoteReserve: sdk.NewDec(1e5),
 			expectedSqrtDepth:    sdk.NewDec(1e5),
->>>>>>> 7adcebca
 		},
 	}
 
 	for _, tc := range tests {
 		tc := tc
 		t.Run(tc.name, func(t *testing.T) {
-<<<<<<< HEAD
-			err := tc.amm.UpdateSwapInvariant(tc.multiplier)
-=======
 			err := tc.amm.UpdateSwapInvariant(tc.newSwapInvariant)
->>>>>>> 7adcebca
 			require.NoError(t, err)
 			assert.Equal(t, tc.expectedBaseReserve, tc.amm.BaseReserve)
 			assert.Equal(t, tc.expectedQuoteReserve, tc.amm.QuoteReserve)
