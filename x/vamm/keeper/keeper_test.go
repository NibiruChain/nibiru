package keeper

import (
	"fmt"
	"testing"

	sdktypes "github.com/cosmos/cosmos-sdk/types"
	"github.com/stretchr/testify/require"

	ammtypes "github.com/NibiruChain/nibiru/x/vamm/types"
)

func TestSwapInput_Errors(t *testing.T) {
	tests := []struct {
		name        string
		pair        string
		direction   ammtypes.Direction
		quoteAmount sdktypes.Int
		baseLimit   sdktypes.Int
		error       error
	}{
		{
			"pair not supported",
			"BTC:UST",
			ammtypes.Direction_ADD_TO_AMM,
			sdktypes.NewInt(10),
			sdktypes.NewInt(10),
			ammtypes.ErrPairNotSupported,
		},
		{
			"base amount less than base limit in Long",
			NUSDPair,
			ammtypes.Direction_ADD_TO_AMM,
			sdktypes.NewInt(500_000),
			sdktypes.NewInt(454_500),
			fmt.Errorf("base amount (238094) is less than selected limit (454500)"),
		},
		{
			"base amount more than base limit in Short",
			NUSDPair,
			ammtypes.Direction_REMOVE_FROM_AMM,
			sdktypes.NewInt(1_000_000),
			sdktypes.NewInt(454_500),
			fmt.Errorf("base amount (555556) is greater than selected limit (454500)"),
		},
		{
			"quote input bigger than reserve ratio",
			NUSDPair,
			ammtypes.Direction_REMOVE_FROM_AMM,
			sdktypes.NewInt(10_000_000),
			sdktypes.NewInt(10),
			ammtypes.ErrOvertradingLimit,
		},
		{
			"over fluctuation limit fails",
			NUSDPair,
			ammtypes.Direction_ADD_TO_AMM,
			sdktypes.NewInt(1_000_000),
			sdktypes.NewInt(454544),
			fmt.Errorf("error updating reserve: %w", ammtypes.ErrOverFluctuationLimit),
		},
	}

	for _, tc := range tests {
		tc := tc
		t.Run(tc.name, func(t *testing.T) {
			keeper, ctx := AmmKeeper(t)

			err := keeper.CreatePool(
				ctx,
				NUSDPair,
				sdktypes.MustNewDecFromStr("0.9"), // 0.9 ratio
				sdktypes.NewInt(10_000_000),       // 10
				sdktypes.NewInt(5_000_000),        // 5
				sdktypes.MustNewDecFromStr("0.1"), // 0.1 fluctuation limit ratio
			)
			require.NoError(t, err)

			_, err = keeper.SwapInput(
				ctx,
				tc.pair,
				tc.direction,
				tc.quoteAmount,
				tc.baseLimit,
			)
			require.EqualError(t, err, tc.error.Error())
		})
	}
}

func TestSwapInput_HappyPath(t *testing.T) {
	tests := []struct {
		name                 string
		direction            ammtypes.Direction
		quoteAmount          sdktypes.Int
		baseLimit            sdktypes.Int
		expectedQuoteReserve sdktypes.Int
		expectedBaseReserve  sdktypes.Int
		resp                 sdktypes.Int
	}{
		{
			"quote amount == 0",
			ammtypes.Direction_ADD_TO_AMM,
			sdktypes.NewInt(0),
			sdktypes.NewInt(10),
			sdktypes.NewInt(10_000_000),
			sdktypes.NewInt(5_000_000),
			sdktypes.ZeroInt(),
		},
		{
			"normal swap add",
			ammtypes.Direction_ADD_TO_AMM,
			sdktypes.NewInt(1_000_000),
			sdktypes.NewInt(454_500),
			sdktypes.NewInt(11_000_000),
			sdktypes.NewInt(4_545_456),
			sdktypes.NewInt(454_544),
		},
		{
			"normal swap remove",
			ammtypes.Direction_REMOVE_FROM_AMM,
			sdktypes.NewInt(1_000_000),
			sdktypes.NewInt(555_560),
			sdktypes.NewInt(9_000_000),
			sdktypes.NewInt(5_555_556),
			sdktypes.NewInt(555_556),
		},
	}

	for _, tc := range tests {
		tc := tc
		t.Run(tc.name, func(t *testing.T) {
			keeper, ctx := AmmKeeper(t)

			err := keeper.CreatePool(
				ctx,
				NUSDPair,
				sdktypes.MustNewDecFromStr("0.9"),  // 0.9 ratio
				sdktypes.NewInt(10_000_000),        // 10 tokens
				sdktypes.NewInt(5_000_000),         // 5 tokens
				sdktypes.MustNewDecFromStr("0.25"), // 0.25 ratio
			)
			require.NoError(t, err)

			res, err := keeper.SwapInput(
				ctx,
				NUSDPair,
				tc.direction,
				tc.quoteAmount,
				tc.baseLimit,
			)
			require.NoError(t, err)
			require.Equal(t, res, tc.resp)

<<<<<<< HEAD
			pool, err := keeper.getPool(ctx, UsdmPair)
			require.NoError(t, err)
=======
			pool, err := keeper.getPool(ctx, NUSDPair)
>>>>>>> 3adcb7c3
			quoteAmount, err := pool.GetPoolQuoteAssetReserveAsInt()
			require.NoError(t, err)
			require.Equal(t, tc.expectedQuoteReserve, quoteAmount)

			baseAmount, err := pool.GetPoolBaseAssetReserveAsInt()
			require.NoError(t, err)
			require.Equal(t, tc.expectedBaseReserve, baseAmount)
		})
	}
}

func TestCreatePool(t *testing.T) {
	ammKeeper, ctx := AmmKeeper(t)

	err := ammKeeper.CreatePool(
		ctx,
		NUSDPair,
		sdktypes.MustNewDecFromStr("0.9"), // 0.9 ratio
		sdktypes.NewInt(10_000_000),       // 10 tokens
		sdktypes.NewInt(5_000_000),        // 5 tokens
		sdktypes.MustNewDecFromStr("0.1"), // 0.9 ratio
	)
	require.NoError(t, err)

	exists := ammKeeper.existsPool(ctx, NUSDPair)
	require.True(t, exists)

	notExist := ammKeeper.existsPool(ctx, "BTC:OTHER")
	require.False(t, notExist)
}<|MERGE_RESOLUTION|>--- conflicted
+++ resolved
@@ -152,12 +152,8 @@
 			require.NoError(t, err)
 			require.Equal(t, res, tc.resp)
 
-<<<<<<< HEAD
-			pool, err := keeper.getPool(ctx, UsdmPair)
+			pool, err := keeper.getPool(ctx, NUSDPair)
 			require.NoError(t, err)
-=======
-			pool, err := keeper.getPool(ctx, NUSDPair)
->>>>>>> 3adcb7c3
 			quoteAmount, err := pool.GetPoolQuoteAssetReserveAsInt()
 			require.NoError(t, err)
 			require.Equal(t, tc.expectedQuoteReserve, quoteAmount)
