package keeper

import (
	"fmt"
	"testing"

	sdktypes "github.com/cosmos/cosmos-sdk/types"
	"github.com/stretchr/testify/require"

	ammtypes "github.com/NibiruChain/nibiru/x/vamm/types"
)

func TestSwapInput_Errors(t *testing.T) {
	tests := []struct {
		name        string
		pair        string
		direction   ammtypes.Direction
		quoteAmount sdktypes.Int
		baseLimit   sdktypes.Int
		error       error
	}{
		{
			"pair not supported",
			"BTC:UST",
			ammtypes.Direction_ADD_TO_AMM,
			sdktypes.NewInt(10),
			sdktypes.NewInt(10),
			ammtypes.ErrPairNotSupported,
		},
		{
			"base amount less than base limit in Long",
			NUSDPair,
			ammtypes.Direction_ADD_TO_AMM,
			sdktypes.NewInt(500_000),
			sdktypes.NewInt(454_500),
			fmt.Errorf("base amount (238094) is less than selected limit (454500)"),
		},
		{
			"base amount more than base limit in Short",
			NUSDPair,
			ammtypes.Direction_REMOVE_FROM_AMM,
			sdktypes.NewInt(1_000_000),
			sdktypes.NewInt(454_500),
			fmt.Errorf("base amount (555556) is greater than selected limit (454500)"),
		},
		{
			"quote input bigger than reserve ratio",
			NUSDPair,
			ammtypes.Direction_REMOVE_FROM_AMM,
			sdktypes.NewInt(10_000_000),
			sdktypes.NewInt(10),
			ammtypes.ErrOvertradingLimit,
		},
		{
			"over fluctuation limit fails",
			NUSDPair,
			ammtypes.Direction_ADD_TO_AMM,
			sdktypes.NewInt(1_000_000),
			sdktypes.NewInt(454544),
			fmt.Errorf("error updating reserve: %w", ammtypes.ErrOverFluctuationLimit),
		},
	}

	for _, tc := range tests {
		tc := tc
		t.Run(tc.name, func(t *testing.T) {
			keeper, ctx := AmmKeeper(t)

			err := keeper.CreatePool(
				ctx,
				NUSDPair,
				sdktypes.MustNewDecFromStr("0.9"), // 0.9 ratio
				sdktypes.NewInt(10_000_000),       // 10
				sdktypes.NewInt(5_000_000),        // 5
				sdktypes.MustNewDecFromStr("0.1"), // 0.1 fluctuation limit ratio
			)
			require.NoError(t, err)

			_, err = keeper.SwapInput(
				ctx,
				tc.pair,
				tc.direction,
				tc.quoteAmount,
				tc.baseLimit,
			)
			require.EqualError(t, err, tc.error.Error())
		})
	}
}

func TestSwapInput_HappyPath(t *testing.T) {
	tests := []struct {
		name                 string
		direction            ammtypes.Direction
		quoteAmount          sdktypes.Int
		baseLimit            sdktypes.Int
		expectedQuoteReserve sdktypes.Int
		expectedBaseReserve  sdktypes.Int
		resp                 sdktypes.Int
	}{
		{
			"quote amount == 0",
			ammtypes.Direction_ADD_TO_AMM,
			sdktypes.NewInt(0),
			sdktypes.NewInt(10),
			sdktypes.NewInt(10_000_000),
			sdktypes.NewInt(5_000_000),
			sdktypes.ZeroInt(),
		},
		{
			"normal swap add",
			ammtypes.Direction_ADD_TO_AMM,
			sdktypes.NewInt(1_000_000),
			sdktypes.NewInt(454_500),
			sdktypes.NewInt(11_000_000),
			sdktypes.NewInt(4_545_456),
			sdktypes.NewInt(454_544),
		},
		{
			"normal swap remove",
			ammtypes.Direction_REMOVE_FROM_AMM,
			sdktypes.NewInt(1_000_000),
			sdktypes.NewInt(555_560),
			sdktypes.NewInt(9_000_000),
			sdktypes.NewInt(5_555_556),
			sdktypes.NewInt(555_556),
		},
	}

	for _, tc := range tests {
		tc := tc
		t.Run(tc.name, func(t *testing.T) {
			keeper, ctx := AmmKeeper(t)

			err := keeper.CreatePool(
				ctx,
				NUSDPair,
				sdktypes.MustNewDecFromStr("0.9"),  // 0.9 ratio
				sdktypes.NewInt(10_000_000),        // 10 tokens
				sdktypes.NewInt(5_000_000),         // 5 tokens
				sdktypes.MustNewDecFromStr("0.25"), // 0.25 ratio
			)
			require.NoError(t, err)

			res, err := keeper.SwapInput(
				ctx,
				NUSDPair,
				tc.direction,
				tc.quoteAmount,
				tc.baseLimit,
			)
			require.NoError(t, err)
			require.Equal(t, res, tc.resp)

			pool, err := keeper.getPool(ctx, NUSDPair)
<<<<<<< HEAD
			quoteAmount, err := pool.GetPoolToken0ReserveAsInt()
=======
			require.NoError(t, err)
			quoteAmount, err := pool.GetPoolQuoteAssetReserveAsInt()
>>>>>>> dce4f554
			require.NoError(t, err)
			require.Equal(t, tc.expectedQuoteReserve, quoteAmount)

			baseAmount, err := pool.GetPoolToken1ReserveAsInt()
			require.NoError(t, err)
			require.Equal(t, tc.expectedBaseReserve, baseAmount)
		})
	}
}

func TestCreatePool(t *testing.T) {
	ammKeeper, ctx := AmmKeeper(t)

	err := ammKeeper.CreatePool(
		ctx,
		NUSDPair,
		sdktypes.MustNewDecFromStr("0.9"), // 0.9 ratio
		sdktypes.NewInt(10_000_000),       // 10 tokens
		sdktypes.NewInt(5_000_000),        // 5 tokens
		sdktypes.MustNewDecFromStr("0.1"), // 0.9 ratio
	)
	require.NoError(t, err)

	exists := ammKeeper.existsPool(ctx, NUSDPair)
	require.True(t, exists)

	notExist := ammKeeper.existsPool(ctx, "BTC:OTHER")
	require.False(t, notExist)
}<|MERGE_RESOLUTION|>--- conflicted
+++ resolved
@@ -153,12 +153,8 @@
 			require.Equal(t, res, tc.resp)
 
 			pool, err := keeper.getPool(ctx, NUSDPair)
-<<<<<<< HEAD
+			require.NoError(t, err)
 			quoteAmount, err := pool.GetPoolToken0ReserveAsInt()
-=======
-			require.NoError(t, err)
-			quoteAmount, err := pool.GetPoolQuoteAssetReserveAsInt()
->>>>>>> dce4f554
 			require.NoError(t, err)
 			require.Equal(t, tc.expectedQuoteReserve, quoteAmount)
 
