package keeper

import (
	"errors"

	sdk "github.com/cosmos/cosmos-sdk/types"

	"github.com/NibiruChain/nibiru/x/spot/types"
)

func (k Keeper) updatePoolForSwap(
	ctx sdk.Context,
	pool types.Pool,
	sender sdk.AccAddress,
	tokenIn sdk.Coin,
	tokenOut sdk.Coin,
) (err error) {
	if err = k.bankKeeper.SendCoins(
		ctx,
		/*from=*/ sender,
		/*to=*/ pool.GetAddress(),
		/*coins=*/ sdk.Coins{tokenIn},
	); err != nil {
		return err
	}

	if err = k.bankKeeper.SendCoins(
		ctx,
		/*from=*/ pool.GetAddress(),
		/*to=*/ sender,
		/*coins=*/ sdk.Coins{tokenOut},
	); err != nil {
		return err
	}

	if err = pool.ApplySwap(tokenIn, tokenOut); err != nil {
		return err
	}
	k.SetPool(ctx, pool)

	if err = k.RecordTotalLiquidityIncrease(ctx, sdk.Coins{tokenIn}); err != nil {
		return err
	}
	if err = k.RecordTotalLiquidityDecrease(ctx, sdk.Coins{tokenOut}); err != nil {
		return err
	}

	return err
}

/*
<<<<<<< HEAD
given a poolId and the amount of tokens to swap in, returns the number of tokens out
=======
SwapExactAmountIn Given a poolId and the amount of tokens to swap in, returns the number of tokens out
>>>>>>> 588bebe0
received, specified by the tokenOutDenom.

For example, if pool 1 has 100foo and 100bar, this function can be called with
tokenIn=10foo and tokenOutDenom=bar.

args:
  - ctx: the cosmos-sdk context
  - sender: the address wishing to perform the swap
  - poolId: the pool id number
  - tokenIn: the amount of tokens to given to the pool
  - tokenOutDenom: the denom of the token taken out of the pool

ret:
  - tokenOut: the amount of tokens taken out of the pool
  - err: error if any
*/
func (k Keeper) SwapExactAmountIn(
	ctx sdk.Context,
	sender sdk.AccAddress,
	poolId uint64,
	tokenIn sdk.Coin,
	tokenOutDenom string,
) (tokenOut sdk.Coin, err error) {
	if tokenIn.Denom == tokenOutDenom {
		return sdk.Coin{}, types.ErrSameTokenDenom
	}

	pool, err := k.FetchPool(ctx, poolId)
	if err != nil {
		return sdk.Coin{}, err
	}

	// calculate tokenOut and validate
	tokenOut, fee, err := pool.CalcOutAmtGivenIn(tokenIn, tokenOutDenom, false)
	if err != nil {
		return sdk.Coin{}, err
	}
	if tokenOut.Amount.LTE(sdk.ZeroInt()) {
		return sdk.Coin{}, errors.New("tokenOut amount must be greater than zero")
	}

	// check sender has enough tokenIn
	if err = k.CheckEnoughBalances(ctx, sdk.Coins{tokenIn}, sender); err != nil {
		return sdk.Coin{}, err
	}

	// check pool has enough tokenOut
	if err = k.CheckEnoughBalances(ctx, sdk.Coins{tokenOut}, pool.GetAddress()); err != nil {
		return sdk.Coin{}, err
	}

	err = k.updatePoolForSwap(ctx, pool, sender, tokenIn, tokenOut)
	if err != nil {
		return sdk.Coin{}, err
	}

	err = ctx.EventManager().EmitTypedEvent(&types.EventAssetsSwapped{
		Address:  sender.String(),
		PoolId:   poolId,
		TokenIn:  tokenIn,
		TokenOut: tokenOut,
		Fee:      fee,
	})
	if err != nil {
		return tokenOut, err
	}

	return tokenOut, nil
}<|MERGE_RESOLUTION|>--- conflicted
+++ resolved
@@ -49,11 +49,7 @@
 }
 
 /*
-<<<<<<< HEAD
-given a poolId and the amount of tokens to swap in, returns the number of tokens out
-=======
 SwapExactAmountIn Given a poolId and the amount of tokens to swap in, returns the number of tokens out
->>>>>>> 588bebe0
 received, specified by the tokenOutDenom.
 
 For example, if pool 1 has 100foo and 100bar, this function can be called with
