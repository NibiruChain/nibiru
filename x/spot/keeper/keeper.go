package keeper

import (
	"errors"
	"fmt"

	"github.com/cosmos/cosmos-sdk/codec"
	sdk "github.com/cosmos/cosmos-sdk/types"
	authtypes "github.com/cosmos/cosmos-sdk/x/auth/types"
	banktypes "github.com/cosmos/cosmos-sdk/x/bank/types"
	paramtypes "github.com/cosmos/cosmos-sdk/x/params/types"
	gogotypes "github.com/gogo/protobuf/types"
	"github.com/tendermint/tendermint/libs/log"

	"github.com/NibiruChain/nibiru/x/spot/types"
)

type (
	Keeper struct {
		cdc        codec.BinaryCodec
		storeKey   sdk.StoreKey
		paramstore paramtypes.Subspace

		accountKeeper types.AccountKeeper
		bankKeeper    types.BankKeeper
		distrKeeper   types.DistrKeeper
	}
)

/*
NewKeeper Creates a new keeper for the spot module.

args

	cdc: a codec
	storeKey: the key-value store key that this keeper uses
	ps: the param subspace for this keeper
	accountKeeper: the auth module\'s keeper for accounts
	bankKeeper: the bank module\'s keeper for bank transfers

ret

	Keeper: a keeper for the spot module
*/
func NewKeeper(
	cdc codec.BinaryCodec,
	storeKey sdk.StoreKey,
	ps paramtypes.Subspace,
	accountKeeper types.AccountKeeper,
	bankKeeper types.BankKeeper,
	distrKeeper types.DistrKeeper,
) Keeper {
	// set KeyTable if it has not already been set
	if !ps.HasKeyTable() {
		ps = ps.WithKeyTable(types.ParamKeyTable())
	}

	return Keeper{
		cdc:           cdc,
		storeKey:      storeKey,
		paramstore:    ps,
		accountKeeper: accountKeeper,
		bankKeeper:    bankKeeper,
		distrKeeper:   distrKeeper,
	}
}

func (k Keeper) Logger(ctx sdk.Context) log.Logger {
	return ctx.Logger().With("module", fmt.Sprintf("x/%s", types.ModuleName))
}

/*
Sets the next pool id that should be chosen when a new pool is created.
This function changes the state.

args

	ctx: the cosmos-sdk context
	poolNumber: the numeric id of the next pool number to use
*/
func (k Keeper) SetNextPoolNumber(ctx sdk.Context, poolNumber uint64) {
	store := ctx.KVStore(k.storeKey)
	store.Set(types.KeyNextGlobalPoolNumber,
		k.cdc.MustMarshal(&gogotypes.UInt64Value{Value: poolNumber}))
}

/*
GetNextPoolNumber Retrieves the next pool id number to use when creating a new pool.
This function is idempotent (does not change state).

args

	ctx: the cosmos-sdk context

ret

	uint64: a pool id number
*/
func (k Keeper) GetNextPoolNumber(ctx sdk.Context) (poolNumber uint64, err error) {
	bz := ctx.KVStore(k.storeKey).Get(types.KeyNextGlobalPoolNumber)
	if bz == nil {
		return poolNumber, fmt.Errorf("pool number has not been initialized -- Should have been done in InitGenesis")
	}
	val := gogotypes.UInt64Value{}
	k.cdc.MustUnmarshal(bz, &val)
	return val.GetValue(), err
}

/*
GetNextPoolNumberAndIncrement Returns the next pool id number, and increments the state's next pool id number by one
so that the next pool creation uses an autoincremented id number.

args

	ctx: the cosmos-sdk context

ret

	uint64: a pool id number
*/
func (k Keeper) GetNextPoolNumberAndIncrement(ctx sdk.Context) (uint64, error) {
	poolNumber, err := k.GetNextPoolNumber(ctx)
	if err != nil {
		return 0, err
	}
	k.SetNextPoolNumber(ctx, poolNumber+1)
	return poolNumber, err
}

/*
FetchPool Fetches a pool by id number.
Does not modify state.
Panics if the bytes could not be unmarshalled to a Pool proto object.

args

	ctx: the cosmos-sdk context
	poolId: the pool id number

ret

	pool: a Pool proto object
*/
func (k Keeper) FetchPool(ctx sdk.Context, poolId uint64) (pool types.Pool, err error) {
	store := ctx.KVStore(k.storeKey)
	k.cdc.MustUnmarshal(store.Get(types.GetKeyPrefixPools(poolId)), &pool)

	if len(pool.PoolAssets) == 0 {
		return pool, types.ErrPoolNotFound.Wrapf("could not find pool with id %d", poolId)
	}
	return pool, nil
}

/*
<<<<<<< HEAD
given a pair of denom, find the corresponding pool id if it exists.
=======
FetchPoolFromPair Given a pair of denom, find the corresponding pool id if it exists.
>>>>>>> 588bebe0

args:
  - denomA: One denom
  - denomB: A second denom

ret:
  - poolId: the pool id
  - err: error if any
*/
func (k Keeper) FetchPoolFromPair(ctx sdk.Context, denomA string, denomB string) (
	pool types.Pool, err error,
) {
	store := ctx.KVStore(k.storeKey)

	poolid := sdk.BigEndianToUint64(store.Get(types.GetDenomPrefixPoolIds(denomA, denomB)))
	pool, err = k.FetchPool(ctx, poolid)

	if err != nil {
		return pool, err
	}

	return pool, nil
}

/*
FetchAllPools fetch all pools from the store and returns them.
*/
func (k Keeper) FetchAllPools(ctx sdk.Context) (pools []types.Pool) {
	iterator := sdk.KVStorePrefixIterator(ctx.KVStore(k.storeKey), types.KeyPrefixPools)
	defer iterator.Close()
	for ; iterator.Valid(); iterator.Next() {
		var pool types.Pool
		k.cdc.MustUnmarshal(iterator.Value(), &pool)
		pools = append(pools, pool)
	}

	return pools
}

/*
SetPool Writes a pool to the state.
Panics if the pool proto could not be marshaled.

args:
  - ctx: the cosmos-sdk context
  - pool: the Pool proto object
*/
func (k Keeper) SetPool(ctx sdk.Context, pool types.Pool) {
	store := ctx.KVStore(k.storeKey)
	store.Set(types.GetKeyPrefixPools(pool.Id), k.cdc.MustMarshal(&pool))

	k.SetPoolIdByDenom(ctx, pool)
}

/*
SetPoolIdByDenom Writes a pool to the state accessible with the PoolId.
Panics if the pool proto could not be marshaled.

args:
  - ctx: the cosmos-sdk context
  - pool: the Pool proto object
*/
func (k Keeper) SetPoolIdByDenom(ctx sdk.Context, pool types.Pool) {
	denomA := pool.PoolAssets[0].Token.Denom
	denomB := pool.PoolAssets[1].Token.Denom

	store := ctx.KVStore(k.storeKey)
	store.Set(
		types.GetDenomPrefixPoolIds(denomA, denomB),
		sdk.Uint64ToBigEndian(pool.Id),
	)
}

/*
Mints new pool share tokens and sends them to an account.

args:

	ctx: the cosmos-sdk context
	poolId: the pool id number
	recipientAddr: the address of the recipient
	amountPoolShares: the amount of pool shares to mint to the recipient

ret:

	err: returns an error if something errored out
*/
func (k Keeper) mintPoolShareToAccount(ctx sdk.Context, poolId uint64, recipientAddr sdk.AccAddress, amountPoolShares sdk.Int) (err error) {
	newCoins := sdk.Coins{
		sdk.NewCoin(types.GetPoolShareBaseDenom(poolId), amountPoolShares),
	}

	err = k.bankKeeper.MintCoins(ctx, types.ModuleName, newCoins)
	if err != nil {
		return err
	}

	err = k.bankKeeper.SendCoinsFromModuleToAccount(ctx, types.ModuleName, recipientAddr, newCoins)
	if err != nil {
		return err
	}

	return nil
}

/*
Burns takes an amount of pool shares from an account and burns them.
It's the inverse of mintPoolShareToAccount.

args:

	ctx: the cosmos-sdk context
	poolId: the pool id number
	recipientAddr: the address of the recipient
	amountPoolShares: the amount of pool shares to mint to the recipient

ret:

	err: returns an error if something errored out
*/
func (k Keeper) burnPoolShareFromAccount(
	ctx sdk.Context,
	fromAddr sdk.AccAddress,
	poolSharesOut sdk.Coin,
) (err error) {
	if err = k.bankKeeper.SendCoinsFromAccountToModule(
		ctx,
		fromAddr,
		types.ModuleName,
		sdk.Coins{poolSharesOut},
	); err != nil {
		return err
	}

	if err = k.bankKeeper.BurnCoins(
		ctx,
		types.ModuleName,
		sdk.Coins{poolSharesOut},
	); err != nil {
		return err
	}

	return nil
}

/*
NewPool Creates a brand new pool and writes it to the state.

args

	ctx: the cosmos-sdk context
	sender: the pool creator's address
	poolParams: parameters of the pool, represented by a PoolParams proto object
	poolAssets: initial assets in the pool, represented by a PoolAssets proto object array

ret

	poolId: the pool id number
	err: an error if any occurred
*/
func (k Keeper) NewPool(
	ctx sdk.Context,
	sender sdk.AccAddress,
	poolParams types.PoolParams,
	poolAssets []types.PoolAsset,
) (poolId uint64, err error) {
	if len(poolAssets) < types.MinPoolAssets {
		return 0, types.ErrTooFewPoolAssets
	}

	if len(poolAssets) > types.MaxPoolAssets {
		return 0, types.ErrTooManyPoolAssets
	}

	if !k.areAllAssetsWhitelisted(ctx, poolAssets) {
		return 0, types.ErrTokenNotAllowed
	}

	_, err = k.FetchPoolFromPair(ctx, poolAssets[0].Token.Denom, poolAssets[1].Token.Denom)
	if err == nil {
		return 0, types.ErrPoolWithSameAssetsExists
	}

	// send pool creation fee to community pool
	params := k.GetParams(ctx)
	err = k.distrKeeper.FundCommunityPool(ctx, params.PoolCreationFee, sender)
	if err != nil {
		return 0, err
	}

	poolId, err = k.GetNextPoolNumberAndIncrement(ctx)
	if err != nil {
		return 0, err
	}
	poolName := fmt.Sprintf("nibiru-pool-%d", poolId)
	// Create a new account for the pool to hold funds.
	poolAccount := k.accountKeeper.NewAccount(ctx, authtypes.NewEmptyModuleAccount(poolName))
	k.accountKeeper.SetAccount(ctx, poolAccount)

	pool, err := types.NewPool(poolId, poolAccount.GetAddress(), poolParams, poolAssets)
	if err != nil {
		return 0, err
	}

	// Transfer the PoolAssets tokens to the pool's module account from the user account.
	var coins sdk.Coins
	for _, asset := range poolAssets {
		coins = append(coins, asset.Token)
	}
	coins = sdk.NewCoins(coins...)

	if err = k.bankKeeper.SendCoins(ctx, sender, poolAccount.GetAddress(), coins); err != nil {
		return 0, err
	}

	// Mint the initial 100.000000000000000000 pool share tokens to the sender
	if err = k.mintPoolShareToAccount(ctx, pool.Id, sender, types.InitPoolSharesSupply); err != nil {
		return 0, err
	}

	// Finally, add the share token's meta data to the bank keeper.
	poolShareBaseDenom := types.GetPoolShareBaseDenom(pool.Id)
	poolShareDisplayDenom := types.GetPoolShareDisplayDenom(pool.Id)
	k.bankKeeper.SetDenomMetaData(ctx, banktypes.Metadata{
		Description: fmt.Sprintf("The share token of the nibiru spot amm pool %d", pool.Id),
		DenomUnits: []*banktypes.DenomUnit{
			{
				Denom:    poolShareBaseDenom,
				Exponent: 0,
			},
			{
				Denom:    poolShareDisplayDenom,
				Exponent: 18,
			},
		},
		Base:    poolShareBaseDenom,
		Display: poolShareDisplayDenom,
		Name:    fmt.Sprintf("Nibiru Pool %d Share Token", pool.Id),
		Symbol:  poolShareDisplayDenom,
	})

	k.SetPool(ctx, pool)
	if err = k.RecordTotalLiquidityIncrease(ctx, coins); err != nil {
		return poolId, err
	}

	err = ctx.EventManager().EmitTypedEvent(&types.EventPoolCreated{
		Creator: sender.String(),
		PoolId:  poolId,
		Fees:    params.PoolCreationFee,
	})
	if err != nil {
		return
	}

	return poolId, nil
}

// areAllAssetsWhitelisted checks if all assets are in whitelist
func (k Keeper) areAllAssetsWhitelisted(ctx sdk.Context, assets []types.PoolAsset) bool {
	whitelistedAssets := k.GetParams(ctx).GetWhitelistedAssetsAsMap()
	for _, a := range assets {
		if _, ok := whitelistedAssets[a.Token.Denom]; !ok {
			return false
		}
	}

	return true
}

/*
JoinPool Joins a pool without swapping leftover assets if the ratios don't exactly match the pool's asset ratios.

For example, if a pool has 100 pool shares, 100foo, 100bar,
and JoinPool is called with 75foo and bar, only 50foo and 50bar would be deposited.
25foo in remCoins would be returned to the user, along with 50 pool shares would be minted
and given to the user.

Inverse of ExitPool.

args:
  - ctx: the cosmos-sdk context
  - joinerAddr: the user who wishes to withdraw tokens
  - poolId: the pool's numeric id
  - tokensIn: the amount of liquidity to provide

ret:
  - pool: the updated pool after joining
  - numSharesOut: the pool shares minted and returned to the user
  - remCoins: the number of remaining coins from the user's initial deposit attempt
  - err: error if any
*/
func (k Keeper) JoinPool(
	ctx sdk.Context,
	joinerAddr sdk.AccAddress,
	poolId uint64,
	tokensIn sdk.Coins,
	shouldSwap bool,
) (pool types.Pool, numSharesOut sdk.Coin, remCoins sdk.Coins, err error) {
	pool, _ = k.FetchPool(ctx, poolId)

	if len(tokensIn) != len(pool.PoolAssets) && !shouldSwap {
		return pool, numSharesOut, remCoins, errors.New("too few assets to join this pool")
	}

	if !pool.AreTokensInDenomInPoolAssets(tokensIn) {
		err = types.ErrTokenDenomNotFound
		return
	}

	poolAddr := pool.GetAddress()

	var numShares sdk.Int
	if !shouldSwap || pool.PoolParams.PoolType == types.PoolType_STABLESWAP {
		numShares, remCoins, err = pool.AddTokensToPool(tokensIn)
	} else {
		numShares, remCoins, err = pool.AddAllTokensToPool(tokensIn)
	}
	if err != nil {
		return types.Pool{}, sdk.Coin{}, sdk.Coins{}, err
	}

	tokensConsumed := tokensIn.Sub(remCoins)

	// take coins from joiner to pool
	if err = k.bankKeeper.SendCoins(
		ctx,
		/*from=*/ joinerAddr,
		/*to=*/ poolAddr,
		/*amount=*/ tokensConsumed,
	); err != nil {
		return pool, numSharesOut, remCoins, err
	}

	// give joiner LP shares
	if err = k.mintPoolShareToAccount(
		ctx,
		/*from=*/ pool.Id,
		/*to=*/ joinerAddr,
		/*amount=*/ numShares,
	); err != nil {
		return types.Pool{}, sdk.Coin{}, sdk.Coins{}, err
	}

	// record changes to store
	k.SetPool(ctx, pool)
	if err = k.RecordTotalLiquidityIncrease(ctx, tokensConsumed); err != nil {
		return pool, numSharesOut, remCoins, err
	}

	poolSharesOut := sdk.NewCoin(pool.TotalShares.Denom, numShares)

	err = ctx.EventManager().EmitTypedEvent(&types.EventPoolJoined{
		Address:       joinerAddr.String(),
		PoolId:        poolId,
		TokensIn:      tokensIn,
		PoolSharesOut: poolSharesOut,
		RemCoins:      remCoins,
	})
	if err != nil {
		return
	}

	return pool, poolSharesOut, remCoins, nil
}

/*
ExitPool Exits a pool by taking out tokens relative to the amount of pool shares
in proportion to the total amount of pool shares.

For example, if a pool has 100 pool shares and ExitPool is called with 50 pool shares,
half of the tokens (minus exit fees) are returned to the user.

Inverse of JoinPool.

Throws an error if the provided pool shares doesn't match up with the pool's actual pool share.

args:
  - ctx: the cosmos-sdk context
  - sender: the user who wishes to withdraw tokens
  - poolId: the pool's numeric id
  - poolSharesOut: the amount of pool shares to burn

ret:
  - tokensOut: the amount of liquidity withdrawn from the pool
  - err: error if any
*/
func (k Keeper) ExitPool(
	ctx sdk.Context,
	sender sdk.AccAddress,
	poolId uint64,
	poolSharesOut sdk.Coin,
) (tokensOut sdk.Coins, err error) {
	pool, _ := k.FetchPool(ctx, poolId)

	// sanity checks
	if poolSharesOut.Denom != pool.TotalShares.Denom {
		return sdk.Coins{},
			fmt.Errorf("invalid pool share denom. expected %s, got %s",
				pool.TotalShares.Denom,
				poolSharesOut.Denom,
			)
	}

	if poolSharesOut.Amount.GT(pool.TotalShares.Amount) ||
		poolSharesOut.Amount.LTE(sdk.ZeroInt()) {
		return sdk.Coins{}, fmt.Errorf(
			"invalid number of pool shares %s must be between 0 and %s",
			poolSharesOut.Amount, pool.TotalShares.Amount,
		)
	}

	// calculate withdrawn liquidity
	tokensOut, fees, err := pool.ExitPool(poolSharesOut.Amount)
	if err != nil {
		return sdk.Coins{}, err
	}

	// apply exchange of pool shares for tokens
	if err = k.bankKeeper.SendCoins(ctx, pool.GetAddress(), sender, tokensOut); err != nil {
		return sdk.Coins{}, err
	}

	if err = k.burnPoolShareFromAccount(ctx, sender, poolSharesOut); err != nil {
		return sdk.Coins{}, err
	}

	// record state changes
	k.SetPool(ctx, pool)
	if err = k.RecordTotalLiquidityDecrease(ctx, tokensOut); err != nil {
		return sdk.Coins{}, err
	}

	err = ctx.EventManager().EmitTypedEvent(&types.EventPoolExited{
		Address:      sender.String(),
		PoolId:       poolId,
		PoolSharesIn: poolSharesOut,
		TokensOut:    tokensOut,
		Fees:         fees,
	})
	if err != nil {
		return sdk.Coins{}, err
	}

	return tokensOut, nil
}<|MERGE_RESOLUTION|>--- conflicted
+++ resolved
@@ -152,11 +152,7 @@
 }
 
 /*
-<<<<<<< HEAD
-given a pair of denom, find the corresponding pool id if it exists.
-=======
 FetchPoolFromPair Given a pair of denom, find the corresponding pool id if it exists.
->>>>>>> 588bebe0
 
 args:
   - denomA: One denom
