package types

import (
	"errors"
	fmt "fmt"
	math "math"

	"github.com/holiman/uint256"

	sdk "github.com/cosmos/cosmos-sdk/types"
)

/*
Returns the *base* denomination of a pool share token for a given poolId.

args:

	poolId: the pool id number

ret:

	poolDenom: the pool denomination name of the poolId
*/
func GetPoolShareBaseDenom(poolId uint64) (poolDenom string) {
	return fmt.Sprintf("nibiru/pool/%d", poolId)
}

/*
Returns the *display* denomination of a pool share token for a given poolId.
Display denom means the denomination showed to the user, which could be many exponents greater than the base denom.
e.g. 1 atom is the display denom, but 10^6 uatom is the base denom.

In Nibiru, a display denom is 10^18 base denoms.

args:

	poolId: the pool id number

ret:

	poolDenom: the pool denomination name of the poolId
*/
func GetPoolShareDisplayDenom(poolId uint64) (poolDenom string) {
	return fmt.Sprintf("NIBIRU-POOL-%d", poolId)
}

/*
Creates a new pool and sets the initial assets.

args:

	poolId: the pool numeric id
	poolAccountAddr: the pool's account address for holding funds
	poolParams: pool configuration options
	poolAssets: the initial pool assets and weights

ret:

	pool: a new pool
	err: error if any
*/
func NewPool(
	poolId uint64,
	poolAccountAddr sdk.Address,
	poolParams PoolParams,
	poolAssets []PoolAsset,
) (pool Pool, err error) {
	pool = Pool{
		Id:          poolId,
		Address:     poolAccountAddr.String(),
		PoolParams:  poolParams,
		PoolAssets:  nil,
		TotalWeight: sdk.ZeroInt(),
		TotalShares: sdk.NewCoin(GetPoolShareBaseDenom(poolId), InitPoolSharesSupply),
	}

	err = pool.setInitialPoolAssets(poolAssets)
	if err != nil {
		return Pool{}, err
	}

	return pool, nil
}

/*
<<<<<<< HEAD
AddTokensToPool Adds tokens to a pool and updates the pool balances (i.e. liquidity).
=======
Ensure the denoms of the tokens in are assets of the pool

args:

  - tokensIn: the tokens to check

ret:

  - ok: true if all the denom from tokens in tokens in are in the pool
*/
func (pool Pool) AreTokensInDenomInPoolAssets(tokensIn sdk.Coins) bool {
	for _, asset := range tokensIn {
		_, _, err := pool.getPoolAssetAndIndex(asset.Denom)

		if err != nil {
			return false
		}
	}
	return true
}

/*
Adds tokens to a pool and updates the pool balances (i.e. liquidity).
>>>>>>> 533c11a0

args:
  - tokensIn: the tokens to add to the pool

ret:
  - numShares: the number of LP shares given to the user for the deposit
  - remCoins: the number of coins remaining after the deposit
  - err: error if any
*/
func (pool *Pool) AddTokensToPool(tokensIn sdk.Coins) (
	numShares sdk.Int, remCoins sdk.Coins, err error,
) {
	if pool.TotalShares.Amount.IsZero() {
		// Mint the initial 100.000000000000000000 pool share tokens to the sender
		numShares = InitPoolSharesSupply
		remCoins = sdk.Coins{}
	} else if pool.PoolParams.PoolType == PoolType_STABLESWAP {
		numShares, err = pool.numSharesOutFromTokensInStableSwap(tokensIn)
		remCoins = sdk.Coins{}
	} else {
		numShares, remCoins, err = pool.numSharesOutFromTokensIn(tokensIn)
	}
	if err != nil {
		return sdk.ZeroInt(), sdk.Coins{}, err
	}

	tokensIn.Sort()
	if err := pool.incrementBalances(numShares, tokensIn.Sub(remCoins)); err != nil {
		return sdk.ZeroInt(), sdk.Coins{}, err
	}

	return numShares, remCoins, nil
}

/*
AddAllTokensToPool Adds tokens to a pool optimizing the amount of shares (swap + join) and updates the pool balances (i.e. liquidity).
We maximally join with both tokens first, and then perform a single asset join with the remaining assets.

This function is only necessary for balancer pool. Stableswap pool already takes all the deposit from the user.

args:
  - tokensIn: the tokens to add to the pool

ret:
  - numShares: the number of LP shares given to the user for the deposit
  - remCoins: the number of coins remaining after the deposit
  - err: error if any
*/
func (pool *Pool) AddAllTokensToPool(tokensIn sdk.Coins) (
	numShares sdk.Int, remCoins sdk.Coins, err error,
) {
	if pool.PoolParams.PoolType == PoolType_STABLESWAP {
		err = ErrInvalidPoolType
		return
	}

	remCoins = tokensIn
	if tokensIn.Len() > 1 {
		numShares, remCoins, err = pool.AddTokensToPool(tokensIn)
	} else {
		numShares = sdk.ZeroInt()
	}

	if remCoins.Empty() {
		return
	}

	numShares2nd, _, err := pool.AddTokensToPool(remCoins)
	if err != nil {
		return
	}

	numShares = numShares2nd.Add(numShares)
	remCoins = sdk.NewCoins()
	return
}

/*
GetAddress Fetch the pool's address as an sdk.Address.
*/
func (pool Pool) GetAddress() (addr sdk.AccAddress) {
	addr, err := sdk.AccAddressFromBech32(pool.Address)
	if err != nil {
		panic(fmt.Sprintf("could not bech32 decode address of pool with id: %d", pool.Id))
	}
	return addr
}

/*
ExitPool Given the amount of pool shares to exit, calculates the amount of coins to exit
from the pool and modifies the pool. Accounts for an exit fee, if any, on the pool.

args:
  - exitingShares: the number of pool shares to exit from the pool
*/
func (pool *Pool) ExitPool(exitingShares sdk.Int) (
	exitedCoins sdk.Coins, fees sdk.Coins, err error,
) {
	if exitingShares.GT(pool.TotalShares.Amount) {
		return sdk.Coins{}, sdk.Coins{}, errors.New("too many shares out")
	}

	exitedCoins, fees, err = pool.TokensOutFromPoolSharesIn(exitingShares)
	if err != nil {
		return sdk.Coins{}, sdk.Coins{}, err
	}

	if !exitedCoins.IsValid() {
<<<<<<< HEAD
		return sdk.Coins{}, sdk.Coins{}, errors.New("not enough pool shares to withdraw")
=======
		minShares := pool.MinSharesInForTokensOut()
		return sdk.Coins{}, fmt.Errorf("not enough pool shares to withdraw - please provide at least %v shares", minShares)
>>>>>>> 533c11a0
	}

	// update the pool's balances
	for _, exitedCoin := range exitedCoins {
		err = pool.SubtractPoolAssetBalance(exitedCoin.Denom, exitedCoin.Amount)
		if err != nil {
			return sdk.Coins{}, sdk.Coins{}, err
		}
	}

	pool.TotalShares = sdk.NewCoin(pool.TotalShares.Denom, pool.TotalShares.Amount.Sub(exitingShares))
	return exitedCoins, fees, nil
}

/*
Updates the pool's asset liquidity using the provided tokens.

args:
  - tokens: the new token liquidity in the pool

ret:
  - err: error if any
*/
func (pool *Pool) updatePoolAssetBalances(tokens ...sdk.Coin) (err error) {
	// Ensures that there are no duplicate denoms, all denom's are valid,
	// and amount is > 0
	for _, coin := range tokens {
		if coin.Amount.LT(sdk.ZeroInt()) {
			return fmt.Errorf("provided coins are invalid, %v", tokens)
		}
		assetIndex, existingAsset, err := pool.getPoolAssetAndIndex(coin.Denom)
		if err != nil {
			return err
		}
		existingAsset.Token = coin
		pool.PoolAssets[assetIndex].Token = coin
	}

	return nil
}

// setInitialPoolAssets sets the PoolAssets in the pool.
// It is only designed to be called at the pool's creation.
// If the same denom's PoolAsset exists, will return error.
// The list of PoolAssets must be sorted. This is done to enable fast searching for a PoolAsset by denomination.
func (pool *Pool) setInitialPoolAssets(poolAssets []PoolAsset) (err error) {
	exists := make(map[string]bool)

	newTotalWeight := sdk.ZeroInt()
	scaledPoolAssets := make([]PoolAsset, 0, len(poolAssets))

	for _, asset := range poolAssets {
		if err = asset.Validate(); err != nil {
			return err
		}

		if exists[asset.Token.Denom] {
			return fmt.Errorf("same PoolAsset already exists")
		}
		exists[asset.Token.Denom] = true

		// Scale weight from the user provided weight to the correct internal weight
		asset.Weight = asset.Weight.MulRaw(GuaranteedWeightPrecision)
		scaledPoolAssets = append(scaledPoolAssets, asset)
		newTotalWeight = newTotalWeight.Add(asset.Weight)
	}

	pool.PoolAssets = scaledPoolAssets
	sortPoolAssetsByDenom(pool.PoolAssets)

	pool.TotalWeight = newTotalWeight

	return nil
}

// For a stableswap pool, compute the D invariant value  in non-overflowing integer operations iteratively
// A * sum(x_i) * n**n + D = A * D * n**n + D**(n+1) / (n**n * prod(x_i))
// Converging solution:
// D[j+1] = (A * n**n * sum(x_i) - D[j]**(n+1) / (n**n prod(x_i))) / (A * n**n - 1)
func (pool Pool) GetD(poolAssets []PoolAsset) (*uint256.Int, error) {
	nCoins := uint256.NewInt(uint64(len(poolAssets)))

	S := new(uint256.Int)

	Amp := uint256.NewInt(uint64(pool.PoolParams.A.Int64()))

	Ann := new(uint256.Int)

	nCoinsFloat := float64(len(poolAssets))
	Ann.Mul(Amp, uint256.NewInt(uint64(math.Pow(nCoinsFloat, nCoinsFloat))))

	var poolAssetsTokens []*uint256.Int
	for _, token := range poolAssets {
		if token.Token.Amount.IsZero() {
			// Pool is borked and one asset is missing. Users can only withdraw funds.
			return new(uint256.Int), ErrBorkedPool
		}
		amount := uint256.NewInt(token.Token.Amount.Uint64())
		poolAssetsTokens = append(poolAssetsTokens, amount)
		S.Add(S, amount)
	}

	D := new(uint256.Int).Set(S)

	for i := 0; i < 255; i++ {
		D_P := new(uint256.Int).Set(D)
		for _, token := range poolAssetsTokens {
			// We ensure before that token is always != 0
			D_P.Div(
				new(uint256.Int).Mul(D_P, D),
				new(uint256.Int).Mul(token, nCoins),
			)
		}
		previousD := new(uint256.Int).Set(D)

		// D = (Ann * S + D_P * N_COINS) * D / ((Ann - 1) * D + (N_COINS + 1) * D_P)
		num := new(uint256.Int).Mul(
			new(uint256.Int).Add(
				new(uint256.Int).Mul(Ann, S),
				new(uint256.Int).Mul(D_P, nCoins),
			),
			D,
		)
		denom := new(uint256.Int).Add(
			new(uint256.Int).Mul(
				new(uint256.Int).Add(
					nCoins,
					uint256.NewInt(1),
				),
				D_P,
			),
			new(uint256.Int).Mul(
				new(uint256.Int).Sub(Ann, uint256.NewInt(1)),
				D,
			),
		)

		// D = (Ann * S + D_P * N_COINS) * D / ((Ann - 1) * D + (N_COINS + 1) * D_P)
		absDifference := new(uint256.Int)
		D.Div(num, denom)

		absDifference.Abs(new(uint256.Int).Sub(D, previousD))
		if absDifference.Lt(uint256.NewInt(2)) { // absDifference LTE 1 -> absDifference LT 2
			break
		}
	}

	return D, nil
}

// getA returns the amplification factor of the pool
func (pool Pool) getA() (Amp *uint256.Int) {
	Amp = uint256.NewInt(uint64(pool.PoolParams.A.Int64()))
	return
}

// Search for the i and j indices for a swap like x[j] if one makes x[i] = x
func (pool Pool) getIJforSwap(denomIn, denomOut string) (i int, j int, err error) {
	i, _, err = pool.getPoolAssetAndIndex(denomIn)
	if err != nil {
		return
	}

	j, _, err = pool.getPoolAssetAndIndex(denomOut)
	if err != nil {
		return
	}

	return i, j, nil
}

func MustSdkIntToUint256(num sdk.Int) *uint256.Int {
	return uint256.NewInt(uint64(num.Int64()))
}

// Calculate the amount of token out
func (pool Pool) Exchange(tokenIn sdk.Coin, tokenOutDenom string) (dy sdk.Int, err error) {
	_, poolAssetIn, err := pool.getPoolAssetAndIndex(tokenIn.Denom)
	if err != nil {
		return
	}
	_, poolAssetOut, err := pool.getPoolAssetAndIndex(tokenOutDenom)
	if err != nil {
		return
	}

	dx := poolAssetIn.Token.Add(tokenIn)

	yAmount, err := pool.SolveStableswapInvariant(dx, tokenOutDenom)
	if err != nil {
		return
	}

	y := sdk.NewCoin(tokenOutDenom, yAmount)
	dy = poolAssetOut.Token.Sub(y).Amount
	return
}

// Calculate y if one makes x = tokenIn
// Done by solving quadratic equation iteratively.
// x_1**2 + x1 * (sum' - (A*n**n - 1) * D / (A * n**n)) = D ** (n+1)/(n ** (2 * n) * prod' * A)
// x_1**2 + b*x_1 = c
// x_1 = (x_1**2 + c) / (2*x_1 + b - D)
func (pool Pool) SolveStableswapInvariant(tokenIn sdk.Coin, tokenOutDenom string) (yAmount sdk.Int, err error) {
	A := pool.getA()
	D, err := pool.GetD(pool.PoolAssets)
	if err != nil {
		return
	}

	Ann := new(uint256.Int)
	nCoins := uint256.NewInt(uint64(len(pool.PoolAssets)))

	nCoinsFloat := float64(len(pool.PoolAssets))
	Ann.Mul(A, uint256.NewInt(uint64(math.Pow(nCoinsFloat, nCoinsFloat))))

	c := new(uint256.Int).Set(D)
	S := new(uint256.Int)
	var _x *uint256.Int

	i, j, err := pool.getIJforSwap(tokenIn.Denom, tokenOutDenom)
	if err != nil {
		return
	}

	for _i := 0; _i < len(pool.PoolAssets); _i++ {
		if _i == i {
			_x = MustSdkIntToUint256(tokenIn.Amount)
		} else if _i != j {
			_x = MustSdkIntToUint256(pool.PoolAssets[_i].Token.Amount)
		} else {
			continue
		}

		S.Add(S, _x)

		c.Div(
			new(uint256.Int).Mul(c, D),
			new(uint256.Int).Mul(_x, nCoins),
		)
	}

	// c = c * D * A_PRECISION / (Ann * N_COINS)
	c.Div(
		new(uint256.Int).Mul(c, D),
		new(uint256.Int).Mul(Ann, nCoins),
	)

	// b = S + D / Ann
	b := new(uint256.Int).Add(
		S,
		new(uint256.Int).Div(
			D,
			Ann,
		),
	)

	y := new(uint256.Int).Set(D)
	y_prev := new(uint256.Int)

	for _i := 0; _i < 255; _i++ {
		y_prev.Set(y)

		y.Div(
			new(uint256.Int).Add(new(uint256.Int).Mul(y, y), c),
			new(uint256.Int).Sub(
				new(uint256.Int).Add(
					new(uint256.Int).Mul(uint256.NewInt(2),
						y,
					),
					b,
				),
				D,
			),
		)

		absDifference := new(uint256.Int)
		absDifference.Abs(new(uint256.Int).Sub(y, y_prev))
		if absDifference.Lt(uint256.NewInt(2)) { // LTE 1
			break
		}
	}

	return sdk.NewIntFromUint64(y.Uint64()), nil
}<|MERGE_RESOLUTION|>--- conflicted
+++ resolved
@@ -83,9 +83,6 @@
 }
 
 /*
-<<<<<<< HEAD
-AddTokensToPool Adds tokens to a pool and updates the pool balances (i.e. liquidity).
-=======
 Ensure the denoms of the tokens in are assets of the pool
 
 args:
@@ -108,8 +105,7 @@
 }
 
 /*
-Adds tokens to a pool and updates the pool balances (i.e. liquidity).
->>>>>>> 533c11a0
+AddTokensToPool Adds tokens to a pool and updates the pool balances (i.e. liquidity).
 
 args:
   - tokensIn: the tokens to add to the pool
@@ -218,12 +214,8 @@
 	}
 
 	if !exitedCoins.IsValid() {
-<<<<<<< HEAD
-		return sdk.Coins{}, sdk.Coins{}, errors.New("not enough pool shares to withdraw")
-=======
 		minShares := pool.MinSharesInForTokensOut()
-		return sdk.Coins{}, fmt.Errorf("not enough pool shares to withdraw - please provide at least %v shares", minShares)
->>>>>>> 533c11a0
+		return sdk.Coins{}, sdk.Coins{}, fmt.Errorf("not enough pool shares to withdraw - please provide at least %v shares", minShares)
 	}
 
 	// update the pool's balances
