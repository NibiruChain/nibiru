package cli

import (
	"fmt"
<<<<<<< HEAD
=======

	"github.com/cosmos/cosmos-sdk/client/flags"

	// "strings"
>>>>>>> aa05b63a

	"github.com/spf13/cobra"

	"github.com/cosmos/cosmos-sdk/client"
	"github.com/cosmos/cosmos-sdk/client/flags"

	// sdk "github.com/cosmos/cosmos-sdk/types"

	"github.com/NibiruChain/nibiru/x/pricefeed/types"
)

// GetQueryCmd returns the cli query commands for this module
func GetQueryCmd() *cobra.Command {
	// Group pricefeed queries as subcommands of query
	queryCmd := &cobra.Command{
		Use: types.ModuleName,
		Short: fmt.Sprintf(
			"Querying commands for the %s module", types.ModuleName),
		DisableFlagParsing:         true,
		SuggestionsMinimumDistance: 2,
		RunE:                       client.ValidateCmd,
	}

	commands := []*cobra.Command{
		CmdQueryParams(),
		CmdPrice(),
		CmdPrices(),
		CmdRawPrices(),
		CmdOracles(),
		CmdPairs(),
	}

	for _, command := range commands {
		queryCmd.AddCommand(command)
	}

	return queryCmd
}

func CmdPrice() *cobra.Command {
	cmd := &cobra.Command{
		Use:   "price [pair-id]",
		Short: "Display current price for the given pair",
		Args:  cobra.ExactArgs(1),
		RunE: func(cmd *cobra.Command, args []string) (err error) {
			clientCtx, err := client.GetClientTxContext(cmd)
			if err != nil {
				return err
			}

			queryClient := types.NewQueryClient(clientCtx)

			pair := args[0]
			params := &types.QueryPriceRequest{PairId: pair}

			res, err := queryClient.Price(cmd.Context(), params)
			if err != nil {
				return err
			}

			return clientCtx.PrintProto(res)
		},
	}

	flags.AddQueryFlagsToCmd(cmd)

	return cmd
}

func CmdPrices() *cobra.Command {
	cmd := &cobra.Command{
		Use:   "prices",
		Short: "Display current prices for all pairs",
		Args:  cobra.ExactArgs(0),
		RunE: func(cmd *cobra.Command, args []string) (err error) {
			clientCtx, err := client.GetClientTxContext(cmd)
			if err != nil {
				return err
			}

			queryClient := types.NewQueryClient(clientCtx)

			params := &types.QueryPricesRequest{}

			res, err := queryClient.Prices(cmd.Context(), params)
			if err != nil {
				return err
			}

			return clientCtx.PrintProto(res)
		},
	}

	flags.AddQueryFlagsToCmd(cmd)

	return cmd
}

func CmdPairs() *cobra.Command {
	cmd := &cobra.Command{
		Use:   "markets",
		Short: "Query markets",
		Args:  cobra.ExactArgs(0),
		RunE: func(cmd *cobra.Command, args []string) (err error) {
			clientCtx, err := client.GetClientQueryContext(cmd)
			if err != nil {
				return err
			}

			queryClient := types.NewQueryClient(clientCtx)

			params := &types.QueryPairsRequest{}

			res, err := queryClient.Pairs(cmd.Context(), params)
			if err != nil {
				return err
			}

			return clientCtx.PrintProto(res)
		},
	}

	flags.AddQueryFlagsToCmd(cmd)

	return cmd
}

func CmdOracles() *cobra.Command {
	cmd := &cobra.Command{
		Use:   "oracles",
		Short: "Query oracles",
		Args:  cobra.ExactArgs(0),
		RunE: func(cmd *cobra.Command, args []string) (err error) {
			clientCtx, err := client.GetClientQueryContext(cmd)
			if err != nil {
				return err
			}

			queryClient := types.NewQueryClient(clientCtx)

			params := &types.QueryOraclesRequest{}

			res, err := queryClient.Oracles(cmd.Context(), params)
			if err != nil {
				return err
			}

			return clientCtx.PrintProto(res)
		},
	}

	flags.AddQueryFlagsToCmd(cmd)

	return cmd
}

func CmdQueryParams() *cobra.Command {
	cmd := &cobra.Command{
		Use:   "params",
		Short: "shows the parameters of the module",
		Args:  cobra.NoArgs,
		RunE: func(cmd *cobra.Command, args []string) error {
			clientCtx, err := client.GetClientQueryContext(cmd)
			if err != nil {
				return err
			}

			queryClient := types.NewQueryClient(clientCtx)

			res, err := queryClient.Params(cmd.Context(), &types.QueryParamsRequest{})
			if err != nil {
				return err
			}

			return clientCtx.PrintProto(res)
		},
	}

	flags.AddQueryFlagsToCmd(cmd)

	return cmd
}

func CmdPrice() *cobra.Command {
	cmd := &cobra.Command{
		Use:   "price",
		Short: "Query price",
		Args:  cobra.ExactArgs(0),
		RunE: func(cmd *cobra.Command, args []string) (err error) {
			clientCtx, err := client.GetClientQueryContext(cmd)
			if err != nil {
				return err
			}

			queryClient := types.NewQueryClient(clientCtx)

			params := &types.QueryPriceRequest{}

			res, err := queryClient.Price(cmd.Context(), params)
			if err != nil {
				return err
			}

			return clientCtx.PrintProto(res)
		},
	}

	flags.AddQueryFlagsToCmd(cmd)

	return cmd
}

func CmdPrices() *cobra.Command {
	cmd := &cobra.Command{
		Use:   "prices",
		Short: "Query prices",
		Args:  cobra.ExactArgs(0),
		RunE: func(cmd *cobra.Command, args []string) (err error) {
			clientCtx, err := client.GetClientQueryContext(cmd)
			if err != nil {
				return err
			}

			queryClient := types.NewQueryClient(clientCtx)

			params := &types.QueryPricesRequest{}

			res, err := queryClient.Prices(cmd.Context(), params)
			if err != nil {
				return err
			}

			return clientCtx.PrintProto(res)
		},
	}

	flags.AddQueryFlagsToCmd(cmd)

	return cmd
}

func CmdRawPrices() *cobra.Command {
	cmd := &cobra.Command{
		Use:   "raw-prices [market-id]",
		Short: "Query RawPrices",
		Args:  cobra.ExactArgs(1),
		RunE: func(cmd *cobra.Command, args []string) (err error) {
			clientCtx, err := client.GetClientQueryContext(cmd)
			if err != nil {
				return err
			}

			queryClient := types.NewQueryClient(clientCtx)

			params := &types.QueryRawPricesRequest{
				PairId: args[0],
			}

			res, err := queryClient.RawPrices(cmd.Context(), params)
			if err != nil {
				return err
			}

			return clientCtx.PrintProto(res)
		},
	}

	flags.AddQueryFlagsToCmd(cmd)

	return cmd
}<|MERGE_RESOLUTION|>--- conflicted
+++ resolved
@@ -2,13 +2,6 @@
 
 import (
 	"fmt"
-<<<<<<< HEAD
-=======
-
-	"github.com/cosmos/cosmos-sdk/client/flags"
-
-	// "strings"
->>>>>>> aa05b63a
 
 	"github.com/spf13/cobra"
 
@@ -192,64 +185,6 @@
 	return cmd
 }
 
-func CmdPrice() *cobra.Command {
-	cmd := &cobra.Command{
-		Use:   "price",
-		Short: "Query price",
-		Args:  cobra.ExactArgs(0),
-		RunE: func(cmd *cobra.Command, args []string) (err error) {
-			clientCtx, err := client.GetClientQueryContext(cmd)
-			if err != nil {
-				return err
-			}
-
-			queryClient := types.NewQueryClient(clientCtx)
-
-			params := &types.QueryPriceRequest{}
-
-			res, err := queryClient.Price(cmd.Context(), params)
-			if err != nil {
-				return err
-			}
-
-			return clientCtx.PrintProto(res)
-		},
-	}
-
-	flags.AddQueryFlagsToCmd(cmd)
-
-	return cmd
-}
-
-func CmdPrices() *cobra.Command {
-	cmd := &cobra.Command{
-		Use:   "prices",
-		Short: "Query prices",
-		Args:  cobra.ExactArgs(0),
-		RunE: func(cmd *cobra.Command, args []string) (err error) {
-			clientCtx, err := client.GetClientQueryContext(cmd)
-			if err != nil {
-				return err
-			}
-
-			queryClient := types.NewQueryClient(clientCtx)
-
-			params := &types.QueryPricesRequest{}
-
-			res, err := queryClient.Prices(cmd.Context(), params)
-			if err != nil {
-				return err
-			}
-
-			return clientCtx.PrintProto(res)
-		},
-	}
-
-	flags.AddQueryFlagsToCmd(cmd)
-
-	return cmd
-}
-
 func CmdRawPrices() *cobra.Command {
 	cmd := &cobra.Command{
 		Use:   "raw-prices [market-id]",
