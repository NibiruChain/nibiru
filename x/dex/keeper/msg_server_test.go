--- conflicted
+++ resolved
@@ -478,34 +478,19 @@
 		{
 			name: "join with all assets",
 			joinerInitialFunds: sdk.NewCoins(
-<<<<<<< HEAD
-				sdk.NewInt64Coin("unibi", 100),
-				sdk.NewInt64Coin(denoms.DenomNUSD, 100),
-=======
-				sdk.NewInt64Coin(common.DenomNIBI, 100),
-				sdk.NewInt64Coin(common.DenomNUSD, 100),
->>>>>>> fc2e00ce
+				sdk.NewInt64Coin(common.DenomNIBI, 100),
+				sdk.NewInt64Coin(common.DenomNUSD, 100),
 			),
 			initialPool: mock.DexPool(
 				/*poolId=*/ 1,
 				/*assets=*/ sdk.NewCoins(
-<<<<<<< HEAD
-					sdk.NewInt64Coin("unibi", 100),
-					sdk.NewInt64Coin(denoms.DenomNUSD, 100),
+					sdk.NewInt64Coin(common.DenomNIBI, 100),
+					sdk.NewInt64Coin(common.DenomNUSD, 100),
 				),
 				/*shares=*/ 100),
 			tokensIn: sdk.NewCoins(
-				sdk.NewInt64Coin("unibi", 100),
-				sdk.NewInt64Coin(denoms.DenomNUSD, 100),
-=======
-					sdk.NewInt64Coin(common.DenomNIBI, 100),
-					sdk.NewInt64Coin(common.DenomNUSD, 100),
-				),
-				/*shares=*/ 100),
-			tokensIn: sdk.NewCoins(
-				sdk.NewInt64Coin(common.DenomNIBI, 100),
-				sdk.NewInt64Coin(common.DenomNUSD, 100),
->>>>>>> fc2e00ce
+				sdk.NewInt64Coin(common.DenomNIBI, 100),
+				sdk.NewInt64Coin(common.DenomNUSD, 100),
 			),
 			expectedNumSharesOut:     sdk.NewInt64Coin(shareDenom, 100),
 			expectedRemCoins:         sdk.NewCoins(),
@@ -513,39 +498,20 @@
 			expectedFinalPool: mock.DexPool(
 				/*poolId=*/ 1,
 				/*assets=*/ sdk.NewCoins(
-<<<<<<< HEAD
-					sdk.NewInt64Coin("unibi", 200),
-					sdk.NewInt64Coin(denoms.DenomNUSD, 200),
-=======
 					sdk.NewInt64Coin(common.DenomNIBI, 200),
 					sdk.NewInt64Coin(common.DenomNUSD, 200),
->>>>>>> fc2e00ce
 				),
 				/*shares=*/ 200),
 		},
 		{
 			name: "join with some assets, none remaining",
 			joinerInitialFunds: sdk.NewCoins(
-<<<<<<< HEAD
-				sdk.NewInt64Coin("unibi", 100),
-				sdk.NewInt64Coin(denoms.DenomNUSD, 100),
-=======
-				sdk.NewInt64Coin(common.DenomNIBI, 100),
-				sdk.NewInt64Coin(common.DenomNUSD, 100),
->>>>>>> fc2e00ce
+				sdk.NewInt64Coin(common.DenomNIBI, 100),
+				sdk.NewInt64Coin(common.DenomNUSD, 100),
 			),
 			initialPool: mock.DexPool(
 				/*poolId=*/ 1,
 				/*assets=*/ sdk.NewCoins(
-<<<<<<< HEAD
-					sdk.NewInt64Coin("unibi", 100),
-					sdk.NewInt64Coin(denoms.DenomNUSD, 100),
-				),
-				/*shares=*/ 100),
-			tokensIn: sdk.NewCoins(
-				sdk.NewInt64Coin("unibi", 50),
-				sdk.NewInt64Coin(denoms.DenomNUSD, 50),
-=======
 					sdk.NewInt64Coin(common.DenomNIBI, 100),
 					sdk.NewInt64Coin(common.DenomNUSD, 100),
 				),
@@ -553,56 +519,31 @@
 			tokensIn: sdk.NewCoins(
 				sdk.NewInt64Coin(common.DenomNIBI, 50),
 				sdk.NewInt64Coin(common.DenomNUSD, 50),
->>>>>>> fc2e00ce
 			),
 			expectedNumSharesOut: sdk.NewInt64Coin(shareDenom, 50),
 			expectedRemCoins:     sdk.NewCoins(),
 			expectedJoinerFinalFunds: sdk.NewCoins(
 				sdk.NewInt64Coin(shareDenom, 50),
-<<<<<<< HEAD
-				sdk.NewInt64Coin("unibi", 50),
-				sdk.NewInt64Coin(denoms.DenomNUSD, 50),
-=======
 				sdk.NewInt64Coin(common.DenomNIBI, 50),
 				sdk.NewInt64Coin(common.DenomNUSD, 50),
->>>>>>> fc2e00ce
 			),
 			expectedFinalPool: mock.DexPool(
 				/*poolId=*/ 1,
 				/*assets=*/ sdk.NewCoins(
-<<<<<<< HEAD
-					sdk.NewInt64Coin("unibi", 150),
-					sdk.NewInt64Coin(denoms.DenomNUSD, 150),
-=======
 					sdk.NewInt64Coin(common.DenomNIBI, 150),
 					sdk.NewInt64Coin(common.DenomNUSD, 150),
->>>>>>> fc2e00ce
 				),
 				/*shares=*/ 150),
 		},
 		{
 			name: "join with some assets, some remaining",
 			joinerInitialFunds: sdk.NewCoins(
-<<<<<<< HEAD
-				sdk.NewInt64Coin("unibi", 100),
-				sdk.NewInt64Coin(denoms.DenomNUSD, 100),
-=======
-				sdk.NewInt64Coin(common.DenomNIBI, 100),
-				sdk.NewInt64Coin(common.DenomNUSD, 100),
->>>>>>> fc2e00ce
+				sdk.NewInt64Coin(common.DenomNIBI, 100),
+				sdk.NewInt64Coin(common.DenomNUSD, 100),
 			),
 			initialPool: mock.DexPool(
 				/*poolId=*/ 1,
 				/*assets=*/ sdk.NewCoins(
-<<<<<<< HEAD
-					sdk.NewInt64Coin("unibi", 100),
-					sdk.NewInt64Coin(denoms.DenomNUSD, 100),
-				),
-				/*shares=*/ 100),
-			tokensIn: sdk.NewCoins(
-				sdk.NewInt64Coin("unibi", 50),
-				sdk.NewInt64Coin(denoms.DenomNUSD, 75),
-=======
 					sdk.NewInt64Coin(common.DenomNIBI, 100),
 					sdk.NewInt64Coin(common.DenomNUSD, 100),
 				),
@@ -610,7 +551,6 @@
 			tokensIn: sdk.NewCoins(
 				sdk.NewInt64Coin(common.DenomNIBI, 50),
 				sdk.NewInt64Coin(common.DenomNUSD, 75),
->>>>>>> fc2e00ce
 			),
 			expectedNumSharesOut: sdk.NewInt64Coin(shareDenom, 50),
 			expectedRemCoins: sdk.NewCoins(
@@ -618,58 +558,33 @@
 			),
 			expectedJoinerFinalFunds: sdk.NewCoins(
 				sdk.NewInt64Coin(shareDenom, 50),
-<<<<<<< HEAD
-				sdk.NewInt64Coin("unibi", 50),
-				sdk.NewInt64Coin(denoms.DenomNUSD, 50),
-=======
 				sdk.NewInt64Coin(common.DenomNIBI, 50),
 				sdk.NewInt64Coin(common.DenomNUSD, 50),
->>>>>>> fc2e00ce
 			),
 			expectedFinalPool: mock.DexPool(
 				/*poolId=*/ 1,
 				/*assets=*/ sdk.NewCoins(
-<<<<<<< HEAD
-					sdk.NewInt64Coin("unibi", 150),
-					sdk.NewInt64Coin(denoms.DenomNUSD, 150),
-=======
 					sdk.NewInt64Coin(common.DenomNIBI, 150),
 					sdk.NewInt64Coin(common.DenomNUSD, 150),
->>>>>>> fc2e00ce
 				),
 				/*shares=*/ 150),
 		},
 		{
 			name: "join with all assets - Stablepool",
 			joinerInitialFunds: sdk.NewCoins(
-<<<<<<< HEAD
-				sdk.NewInt64Coin("unibi", 100),
-				sdk.NewInt64Coin(denoms.DenomNUSD, 100),
-=======
-				sdk.NewInt64Coin(common.DenomNIBI, 100),
-				sdk.NewInt64Coin(common.DenomNUSD, 100),
->>>>>>> fc2e00ce
+				sdk.NewInt64Coin(common.DenomNIBI, 100),
+				sdk.NewInt64Coin(common.DenomNUSD, 100),
 			),
 			initialPool: mock.DexStablePool(
 				/*poolId=*/ 1,
 				/*assets=*/ sdk.NewCoins(
-<<<<<<< HEAD
-					sdk.NewInt64Coin("unibi", 100),
-					sdk.NewInt64Coin(denoms.DenomNUSD, 100),
+					sdk.NewInt64Coin(common.DenomNIBI, 100),
+					sdk.NewInt64Coin(common.DenomNUSD, 100),
 				),
 				/*shares=*/ 100),
 			tokensIn: sdk.NewCoins(
-				sdk.NewInt64Coin("unibi", 100),
-				sdk.NewInt64Coin(denoms.DenomNUSD, 100),
-=======
-					sdk.NewInt64Coin(common.DenomNIBI, 100),
-					sdk.NewInt64Coin(common.DenomNUSD, 100),
-				),
-				/*shares=*/ 100),
-			tokensIn: sdk.NewCoins(
-				sdk.NewInt64Coin(common.DenomNIBI, 100),
-				sdk.NewInt64Coin(common.DenomNUSD, 100),
->>>>>>> fc2e00ce
+				sdk.NewInt64Coin(common.DenomNIBI, 100),
+				sdk.NewInt64Coin(common.DenomNUSD, 100),
 			),
 			expectedNumSharesOut:     sdk.NewInt64Coin(shareDenom, 100),
 			expectedRemCoins:         sdk.NewCoins(),
@@ -677,39 +592,20 @@
 			expectedFinalPool: mock.DexStablePool(
 				/*poolId=*/ 1,
 				/*assets=*/ sdk.NewCoins(
-<<<<<<< HEAD
-					sdk.NewInt64Coin("unibi", 200),
-					sdk.NewInt64Coin(denoms.DenomNUSD, 200),
-=======
 					sdk.NewInt64Coin(common.DenomNIBI, 200),
 					sdk.NewInt64Coin(common.DenomNUSD, 200),
->>>>>>> fc2e00ce
 				),
 				/*shares=*/ 200),
 		},
 		{
 			name: "join with some assets, none remaining - Stablepool",
 			joinerInitialFunds: sdk.NewCoins(
-<<<<<<< HEAD
-				sdk.NewInt64Coin("unibi", 100),
-				sdk.NewInt64Coin(denoms.DenomNUSD, 100),
-=======
-				sdk.NewInt64Coin(common.DenomNIBI, 100),
-				sdk.NewInt64Coin(common.DenomNUSD, 100),
->>>>>>> fc2e00ce
+				sdk.NewInt64Coin(common.DenomNIBI, 100),
+				sdk.NewInt64Coin(common.DenomNUSD, 100),
 			),
 			initialPool: mock.DexStablePool(
 				/*poolId=*/ 1,
 				/*assets=*/ sdk.NewCoins(
-<<<<<<< HEAD
-					sdk.NewInt64Coin("unibi", 100),
-					sdk.NewInt64Coin(denoms.DenomNUSD, 100),
-				),
-				/*shares=*/ 100),
-			tokensIn: sdk.NewCoins(
-				sdk.NewInt64Coin("unibi", 50),
-				sdk.NewInt64Coin(denoms.DenomNUSD, 50),
-=======
 					sdk.NewInt64Coin(common.DenomNIBI, 100),
 					sdk.NewInt64Coin(common.DenomNUSD, 100),
 				),
@@ -717,56 +613,31 @@
 			tokensIn: sdk.NewCoins(
 				sdk.NewInt64Coin(common.DenomNIBI, 50),
 				sdk.NewInt64Coin(common.DenomNUSD, 50),
->>>>>>> fc2e00ce
 			),
 			expectedNumSharesOut: sdk.NewInt64Coin(shareDenom, 50),
 			expectedRemCoins:     []sdk.Coin{},
 			expectedJoinerFinalFunds: sdk.NewCoins(
 				sdk.NewInt64Coin(shareDenom, 50),
-<<<<<<< HEAD
-				sdk.NewInt64Coin("unibi", 50),
-				sdk.NewInt64Coin(denoms.DenomNUSD, 50),
-=======
 				sdk.NewInt64Coin(common.DenomNIBI, 50),
 				sdk.NewInt64Coin(common.DenomNUSD, 50),
->>>>>>> fc2e00ce
 			),
 			expectedFinalPool: mock.DexStablePool(
 				/*poolId=*/ 1,
 				/*assets=*/ sdk.NewCoins(
-<<<<<<< HEAD
-					sdk.NewInt64Coin("unibi", 150),
-					sdk.NewInt64Coin(denoms.DenomNUSD, 150),
-=======
 					sdk.NewInt64Coin(common.DenomNIBI, 150),
 					sdk.NewInt64Coin(common.DenomNUSD, 150),
->>>>>>> fc2e00ce
 				),
 				/*shares=*/ 150),
 		},
 		{
 			name: "join with some assets, some remaining - Stablepool",
 			joinerInitialFunds: sdk.NewCoins(
-<<<<<<< HEAD
-				sdk.NewInt64Coin("unibi", 100),
-				sdk.NewInt64Coin(denoms.DenomNUSD, 100),
-=======
-				sdk.NewInt64Coin(common.DenomNIBI, 100),
-				sdk.NewInt64Coin(common.DenomNUSD, 100),
->>>>>>> fc2e00ce
+				sdk.NewInt64Coin(common.DenomNIBI, 100),
+				sdk.NewInt64Coin(common.DenomNUSD, 100),
 			),
 			initialPool: mock.DexStablePool(
 				/*poolId=*/ 1,
 				/*assets=*/ sdk.NewCoins(
-<<<<<<< HEAD
-					sdk.NewInt64Coin("unibi", 100),
-					sdk.NewInt64Coin(denoms.DenomNUSD, 100),
-				),
-				/*shares=*/ 100),
-			tokensIn: sdk.NewCoins(
-				sdk.NewInt64Coin("unibi", 50),
-				sdk.NewInt64Coin(denoms.DenomNUSD, 75),
-=======
 					sdk.NewInt64Coin(common.DenomNIBI, 100),
 					sdk.NewInt64Coin(common.DenomNUSD, 100),
 				),
@@ -774,30 +645,19 @@
 			tokensIn: sdk.NewCoins(
 				sdk.NewInt64Coin(common.DenomNIBI, 50),
 				sdk.NewInt64Coin(common.DenomNUSD, 75),
->>>>>>> fc2e00ce
 			),
 			expectedNumSharesOut: sdk.NewInt64Coin(shareDenom, 62),
 			expectedRemCoins:     []sdk.Coin{},
 			expectedJoinerFinalFunds: sdk.NewCoins(
 				sdk.NewInt64Coin(shareDenom, 62),
-<<<<<<< HEAD
-				sdk.NewInt64Coin("unibi", 50),
-				sdk.NewInt64Coin(denoms.DenomNUSD, 25),
-=======
 				sdk.NewInt64Coin(common.DenomNIBI, 50),
 				sdk.NewInt64Coin(common.DenomNUSD, 25),
->>>>>>> fc2e00ce
 			),
 			expectedFinalPool: mock.DexStablePool(
 				/*poolId=*/ 1,
 				/*assets=*/ sdk.NewCoins(
-<<<<<<< HEAD
-					sdk.NewInt64Coin("unibi", 150),
-					sdk.NewInt64Coin(denoms.DenomNUSD, 175),
-=======
 					sdk.NewInt64Coin(common.DenomNIBI, 150),
 					sdk.NewInt64Coin(common.DenomNUSD, 175),
->>>>>>> fc2e00ce
 				),
 				/*shares=*/ 162),
 		},
@@ -856,65 +716,36 @@
 		{
 			name: "exit all pool shares",
 			joinerInitialFunds: sdk.NewCoins(
-<<<<<<< HEAD
-				sdk.NewInt64Coin("unibi", 100),
-				sdk.NewInt64Coin(denoms.DenomNUSD, 100),
+				sdk.NewInt64Coin(common.DenomNIBI, 100),
+				sdk.NewInt64Coin(common.DenomNUSD, 100),
 				sdk.NewInt64Coin(shareDenom, 100),
 			),
-			initialPoolFunds: sdk.NewCoins(
-				sdk.NewInt64Coin("unibi", 100),
-				sdk.NewInt64Coin(denoms.DenomNUSD, 100),
-=======
-				sdk.NewInt64Coin(common.DenomNIBI, 100),
-				sdk.NewInt64Coin(common.DenomNUSD, 100),
-				sdk.NewInt64Coin(shareDenom, 100),
-			),
 			poolFundsToAdd: sdk.NewCoins(
 				sdk.NewInt64Coin(common.DenomNIBI, 100),
 				sdk.NewInt64Coin(common.DenomNUSD, 100),
->>>>>>> fc2e00ce
 			),
 			initialPool: mock.DexPool(
 				/*poolId=*/ 1,
 				/*assets=*/ sdk.NewCoins(
-<<<<<<< HEAD
-					sdk.NewInt64Coin("unibi", 100),
-					sdk.NewInt64Coin(denoms.DenomNUSD, 100),
-=======
-					sdk.NewInt64Coin(common.DenomNIBI, 100),
-					sdk.NewInt64Coin(common.DenomNUSD, 100),
->>>>>>> fc2e00ce
+					sdk.NewInt64Coin(common.DenomNIBI, 100),
+					sdk.NewInt64Coin(common.DenomNUSD, 100),
 				),
 				/*shares=*/ 100,
 			),
 			poolSharesIn: sdk.NewInt64Coin(shareDenom, 100),
 			expectedTokensOut: sdk.NewCoins(
-<<<<<<< HEAD
-				sdk.NewInt64Coin("unibi", 99),
-				sdk.NewInt64Coin(denoms.DenomNUSD, 99),
-			),
-			expectedJoinerFinalFunds: sdk.NewCoins(
-				sdk.NewInt64Coin("unibi", 199),
-				sdk.NewInt64Coin(denoms.DenomNUSD, 199),
-=======
 				sdk.NewInt64Coin(common.DenomNIBI, 99),
 				sdk.NewInt64Coin(common.DenomNUSD, 99),
 			),
 			expectedJoinerFinalFunds: sdk.NewCoins(
 				sdk.NewInt64Coin(common.DenomNIBI, 199),
 				sdk.NewInt64Coin(common.DenomNUSD, 199),
->>>>>>> fc2e00ce
 			),
 			expectedFinalPool: mock.DexPool(
 				/*poolId=*/ 1,
 				/*assets=*/ sdk.NewCoins(
-<<<<<<< HEAD
-					sdk.NewInt64Coin("unibi", 1),
-					sdk.NewInt64Coin(denoms.DenomNUSD, 1),
-=======
 					sdk.NewInt64Coin(common.DenomNIBI, 1),
 					sdk.NewInt64Coin(common.DenomNUSD, 1),
->>>>>>> fc2e00ce
 				),
 				/*shares=*/ 0,
 			),
@@ -922,66 +753,37 @@
 		{
 			name: "exit half pool shares",
 			joinerInitialFunds: sdk.NewCoins(
-<<<<<<< HEAD
-				sdk.NewInt64Coin("unibi", 100),
-				sdk.NewInt64Coin(denoms.DenomNUSD, 100),
+				sdk.NewInt64Coin(common.DenomNIBI, 100),
+				sdk.NewInt64Coin(common.DenomNUSD, 100),
 				sdk.NewInt64Coin(shareDenom, 100),
 			),
-			initialPoolFunds: sdk.NewCoins(
-				sdk.NewInt64Coin("unibi", 100),
-				sdk.NewInt64Coin(denoms.DenomNUSD, 100),
-=======
-				sdk.NewInt64Coin(common.DenomNIBI, 100),
-				sdk.NewInt64Coin(common.DenomNUSD, 100),
-				sdk.NewInt64Coin(shareDenom, 100),
-			),
 			poolFundsToAdd: sdk.NewCoins(
 				sdk.NewInt64Coin(common.DenomNIBI, 100),
 				sdk.NewInt64Coin(common.DenomNUSD, 100),
->>>>>>> fc2e00ce
 			),
 			initialPool: mock.DexPool(
 				/*poolId=*/ 1,
 				/*assets=*/ sdk.NewCoins(
-<<<<<<< HEAD
-					sdk.NewInt64Coin("unibi", 100),
-					sdk.NewInt64Coin(denoms.DenomNUSD, 100),
-=======
-					sdk.NewInt64Coin(common.DenomNIBI, 100),
-					sdk.NewInt64Coin(common.DenomNUSD, 100),
->>>>>>> fc2e00ce
+					sdk.NewInt64Coin(common.DenomNIBI, 100),
+					sdk.NewInt64Coin(common.DenomNUSD, 100),
 				),
 				/*shares=*/ 100,
 			),
 			poolSharesIn: sdk.NewInt64Coin(shareDenom, 50),
 			expectedTokensOut: sdk.NewCoins(
-<<<<<<< HEAD
-				sdk.NewInt64Coin("unibi", 49),
-				sdk.NewInt64Coin(denoms.DenomNUSD, 49),
-			),
-			expectedJoinerFinalFunds: sdk.NewCoins(
-				sdk.NewInt64Coin("unibi", 149),
-				sdk.NewInt64Coin(denoms.DenomNUSD, 149),
-=======
 				sdk.NewInt64Coin(common.DenomNIBI, 49),
 				sdk.NewInt64Coin(common.DenomNUSD, 49),
 			),
 			expectedJoinerFinalFunds: sdk.NewCoins(
 				sdk.NewInt64Coin(common.DenomNIBI, 149),
 				sdk.NewInt64Coin(common.DenomNUSD, 149),
->>>>>>> fc2e00ce
 				sdk.NewInt64Coin(shareDenom, 50),
 			),
 			expectedFinalPool: mock.DexPool(
 				/*poolId=*/ 1,
 				/*assets=*/ sdk.NewCoins(
-<<<<<<< HEAD
-					sdk.NewInt64Coin("unibi", 51),
-					sdk.NewInt64Coin(denoms.DenomNUSD, 51),
-=======
 					sdk.NewInt64Coin(common.DenomNIBI, 51),
 					sdk.NewInt64Coin(common.DenomNUSD, 51),
->>>>>>> fc2e00ce
 				),
 				/*shares=*/ 50,
 			),
@@ -989,65 +791,36 @@
 		{
 			name: "exit all pool shares - StablePool",
 			joinerInitialFunds: sdk.NewCoins(
-<<<<<<< HEAD
-				sdk.NewInt64Coin("unibi", 100),
-				sdk.NewInt64Coin(denoms.DenomNUSD, 100),
+				sdk.NewInt64Coin(common.DenomNIBI, 100),
+				sdk.NewInt64Coin(common.DenomNUSD, 100),
 				sdk.NewInt64Coin(shareDenom, 100),
 			),
-			initialPoolFunds: sdk.NewCoins(
-				sdk.NewInt64Coin("unibi", 100),
-				sdk.NewInt64Coin(denoms.DenomNUSD, 100),
-=======
-				sdk.NewInt64Coin(common.DenomNIBI, 100),
-				sdk.NewInt64Coin(common.DenomNUSD, 100),
-				sdk.NewInt64Coin(shareDenom, 100),
-			),
 			poolFundsToAdd: sdk.NewCoins(
 				sdk.NewInt64Coin(common.DenomNIBI, 100),
 				sdk.NewInt64Coin(common.DenomNUSD, 100),
->>>>>>> fc2e00ce
 			),
 			initialPool: mock.DexStablePool(
 				/*poolId=*/ 1,
 				/*assets=*/ sdk.NewCoins(
-<<<<<<< HEAD
-					sdk.NewInt64Coin("unibi", 100),
-					sdk.NewInt64Coin(denoms.DenomNUSD, 100),
-=======
-					sdk.NewInt64Coin(common.DenomNIBI, 100),
-					sdk.NewInt64Coin(common.DenomNUSD, 100),
->>>>>>> fc2e00ce
+					sdk.NewInt64Coin(common.DenomNIBI, 100),
+					sdk.NewInt64Coin(common.DenomNUSD, 100),
 				),
 				/*shares=*/ 100,
 			),
 			poolSharesIn: sdk.NewInt64Coin(shareDenom, 100),
 			expectedTokensOut: sdk.NewCoins(
-<<<<<<< HEAD
-				sdk.NewInt64Coin("unibi", 99),
-				sdk.NewInt64Coin(denoms.DenomNUSD, 99),
-			),
-			expectedJoinerFinalFunds: sdk.NewCoins(
-				sdk.NewInt64Coin("unibi", 199),
-				sdk.NewInt64Coin(denoms.DenomNUSD, 199),
-=======
 				sdk.NewInt64Coin(common.DenomNIBI, 100),
 				sdk.NewInt64Coin(common.DenomNUSD, 100),
 			),
 			expectedJoinerFinalFunds: sdk.NewCoins(
 				sdk.NewInt64Coin(common.DenomNIBI, 200),
 				sdk.NewInt64Coin(common.DenomNUSD, 200),
->>>>>>> fc2e00ce
 			),
 			expectedFinalPool: mock.DexStablePool(
 				/*poolId=*/ 1,
 				/*assets=*/ sdk.NewCoins(
-<<<<<<< HEAD
-					sdk.NewInt64Coin("unibi", 1),
-					sdk.NewInt64Coin(denoms.DenomNUSD, 1),
-=======
 					sdk.NewInt64Coin(common.DenomNIBI, 1),
 					sdk.NewInt64Coin(common.DenomNUSD, 1),
->>>>>>> fc2e00ce
 				),
 				/*shares=*/ 0,
 			),
@@ -1055,66 +828,37 @@
 		{
 			name: "exit half pool shares - StablePool",
 			joinerInitialFunds: sdk.NewCoins(
-<<<<<<< HEAD
-				sdk.NewInt64Coin("unibi", 100),
-				sdk.NewInt64Coin(denoms.DenomNUSD, 100),
+				sdk.NewInt64Coin(common.DenomNIBI, 100),
+				sdk.NewInt64Coin(common.DenomNUSD, 100),
 				sdk.NewInt64Coin(shareDenom, 100),
 			),
-			initialPoolFunds: sdk.NewCoins(
-				sdk.NewInt64Coin("unibi", 100),
-				sdk.NewInt64Coin(denoms.DenomNUSD, 100),
-=======
-				sdk.NewInt64Coin(common.DenomNIBI, 100),
-				sdk.NewInt64Coin(common.DenomNUSD, 100),
-				sdk.NewInt64Coin(shareDenom, 100),
-			),
 			poolFundsToAdd: sdk.NewCoins(
 				sdk.NewInt64Coin(common.DenomNIBI, 100),
 				sdk.NewInt64Coin(common.DenomNUSD, 100),
->>>>>>> fc2e00ce
 			),
 			initialPool: mock.DexStablePool(
 				/*poolId=*/ 1,
 				/*assets=*/ sdk.NewCoins(
-<<<<<<< HEAD
-					sdk.NewInt64Coin("unibi", 100),
-					sdk.NewInt64Coin(denoms.DenomNUSD, 100),
-=======
-					sdk.NewInt64Coin(common.DenomNIBI, 100),
-					sdk.NewInt64Coin(common.DenomNUSD, 100),
->>>>>>> fc2e00ce
+					sdk.NewInt64Coin(common.DenomNIBI, 100),
+					sdk.NewInt64Coin(common.DenomNUSD, 100),
 				),
 				/*shares=*/ 100,
 			),
 			poolSharesIn: sdk.NewInt64Coin(shareDenom, 50),
 			expectedTokensOut: sdk.NewCoins(
-<<<<<<< HEAD
-				sdk.NewInt64Coin("unibi", 49),
-				sdk.NewInt64Coin(denoms.DenomNUSD, 49),
-			),
-			expectedJoinerFinalFunds: sdk.NewCoins(
-				sdk.NewInt64Coin("unibi", 149),
-				sdk.NewInt64Coin(denoms.DenomNUSD, 149),
-=======
 				sdk.NewInt64Coin(common.DenomNIBI, 50),
 				sdk.NewInt64Coin(common.DenomNUSD, 50),
 			),
 			expectedJoinerFinalFunds: sdk.NewCoins(
 				sdk.NewInt64Coin(common.DenomNIBI, 150),
 				sdk.NewInt64Coin(common.DenomNUSD, 150),
->>>>>>> fc2e00ce
 				sdk.NewInt64Coin(shareDenom, 50),
 			),
 			expectedFinalPool: mock.DexStablePool(
 				/*poolId=*/ 1,
 				/*assets=*/ sdk.NewCoins(
-<<<<<<< HEAD
-					sdk.NewInt64Coin("unibi", 51),
-					sdk.NewInt64Coin(denoms.DenomNUSD, 51),
-=======
 					sdk.NewInt64Coin(common.DenomNIBI, 50),
 					sdk.NewInt64Coin(common.DenomNUSD, 50),
->>>>>>> fc2e00ce
 				),
 				/*shares=*/ 50,
 			),
@@ -1190,16 +934,6 @@
 			initialPool: mock.DexPool(
 				/*poolId=*/ 1,
 				/*assets=*/ sdk.NewCoins(
-<<<<<<< HEAD
-					sdk.NewInt64Coin("unibi", 100),
-					sdk.NewInt64Coin(denoms.DenomNUSD, 100),
-				),
-				/*shares=*/ 100,
-			),
-			tokenIn:          sdk.NewInt64Coin("unibi", 100),
-			tokenOutDenom:    denoms.DenomNUSD,
-			expectedTokenOut: sdk.NewInt64Coin(denoms.DenomNUSD, 50),
-=======
 					sdk.NewInt64Coin(common.DenomNIBI, 100),
 					sdk.NewInt64Coin(common.DenomNUSD, 100),
 				),
@@ -1208,20 +942,14 @@
 			tokenIn:          sdk.NewInt64Coin(common.DenomNIBI, 100),
 			tokenOutDenom:    common.DenomNUSD,
 			expectedTokenOut: sdk.NewInt64Coin(common.DenomNUSD, 50),
->>>>>>> fc2e00ce
 			expectedUserFinalFunds: sdk.NewCoins(
 				sdk.NewInt64Coin(denoms.DenomNUSD, 50),
 			),
 			expectedFinalPool: mock.DexPool(
 				/*poolId=*/ 1,
 				/*assets=*/ sdk.NewCoins(
-<<<<<<< HEAD
-					sdk.NewInt64Coin("unibi", 200),
-					sdk.NewInt64Coin(denoms.DenomNUSD, 50),
-=======
 					sdk.NewInt64Coin(common.DenomNIBI, 200),
 					sdk.NewInt64Coin(common.DenomNUSD, 50),
->>>>>>> fc2e00ce
 				),
 				/*shares=*/ 100,
 			),
@@ -1235,15 +963,6 @@
 			initialPool: mock.DexPool(
 				/*poolId=*/ 1,
 				/*assets=*/ sdk.NewCoins(
-<<<<<<< HEAD
-					sdk.NewInt64Coin("unibi", 100),
-					sdk.NewInt64Coin(denoms.DenomNUSD, 100),
-				),
-				/*shares=*/ 100,
-			),
-			tokenIn:       sdk.NewInt64Coin("unibi", 100),
-			tokenOutDenom: denoms.DenomNUSD,
-=======
 					sdk.NewInt64Coin(common.DenomNIBI, 100),
 					sdk.NewInt64Coin(common.DenomNUSD, 100),
 				),
@@ -1251,20 +970,14 @@
 			),
 			tokenIn:       sdk.NewInt64Coin(common.DenomNIBI, 100),
 			tokenOutDenom: common.DenomNUSD,
->>>>>>> fc2e00ce
 			expectedUserFinalFunds: sdk.NewCoins(
 				sdk.NewInt64Coin(common.DenomNIBI, 1),
 			),
 			expectedFinalPool: mock.DexPool(
 				/*poolId=*/ 1,
 				/*assets=*/ sdk.NewCoins(
-<<<<<<< HEAD
-					sdk.NewInt64Coin("unibi", 100),
-					sdk.NewInt64Coin(denoms.DenomNUSD, 100),
-=======
-					sdk.NewInt64Coin(common.DenomNIBI, 100),
-					sdk.NewInt64Coin(common.DenomNUSD, 100),
->>>>>>> fc2e00ce
+					sdk.NewInt64Coin(common.DenomNIBI, 100),
+					sdk.NewInt64Coin(common.DenomNUSD, 100),
 				),
 				/*shares=*/ 100,
 			),
@@ -1278,13 +991,8 @@
 			initialPool: mock.DexPool(
 				/*poolId=*/ 1,
 				/*assets=*/ sdk.NewCoins(
-<<<<<<< HEAD
-					sdk.NewInt64Coin("unibi", 100),
-					sdk.NewInt64Coin(denoms.DenomNUSD, 100),
-=======
-					sdk.NewInt64Coin(common.DenomNIBI, 100),
-					sdk.NewInt64Coin(common.DenomNUSD, 100),
->>>>>>> fc2e00ce
+					sdk.NewInt64Coin(common.DenomNIBI, 100),
+					sdk.NewInt64Coin(common.DenomNUSD, 100),
 				),
 				/*shares=*/ 100,
 			),
@@ -1296,13 +1004,8 @@
 			expectedFinalPool: mock.DexPool(
 				/*poolId=*/ 1,
 				/*assets=*/ sdk.NewCoins(
-<<<<<<< HEAD
-					sdk.NewInt64Coin("unibi", 100),
-					sdk.NewInt64Coin(denoms.DenomNUSD, 100),
-=======
-					sdk.NewInt64Coin(common.DenomNIBI, 100),
-					sdk.NewInt64Coin(common.DenomNUSD, 100),
->>>>>>> fc2e00ce
+					sdk.NewInt64Coin(common.DenomNIBI, 100),
+					sdk.NewInt64Coin(common.DenomNUSD, 100),
 				),
 				/*shares=*/ 100,
 			),
@@ -1316,13 +1019,8 @@
 			initialPool: mock.DexPool(
 				/*poolId=*/ 1,
 				/*assets=*/ sdk.NewCoins(
-<<<<<<< HEAD
-					sdk.NewInt64Coin("unibi", 100),
-					sdk.NewInt64Coin(denoms.DenomNUSD, 100),
-=======
-					sdk.NewInt64Coin(common.DenomNIBI, 100),
-					sdk.NewInt64Coin(common.DenomNUSD, 100),
->>>>>>> fc2e00ce
+					sdk.NewInt64Coin(common.DenomNIBI, 100),
+					sdk.NewInt64Coin(common.DenomNUSD, 100),
 				),
 				/*shares=*/ 100,
 			),
@@ -1334,13 +1032,8 @@
 			expectedFinalPool: mock.DexPool(
 				/*poolId=*/ 1,
 				/*assets=*/ sdk.NewCoins(
-<<<<<<< HEAD
-					sdk.NewInt64Coin("unibi", 100),
-					sdk.NewInt64Coin(denoms.DenomNUSD, 100),
-=======
-					sdk.NewInt64Coin(common.DenomNIBI, 100),
-					sdk.NewInt64Coin(common.DenomNUSD, 100),
->>>>>>> fc2e00ce
+					sdk.NewInt64Coin(common.DenomNIBI, 100),
+					sdk.NewInt64Coin(common.DenomNUSD, 100),
 				),
 				/*shares=*/ 100,
 			),
@@ -1354,13 +1047,8 @@
 			initialPool: mock.DexPool(
 				/*poolId=*/ 1,
 				/*assets=*/ sdk.NewCoins(
-<<<<<<< HEAD
-					sdk.NewInt64Coin("unibi", 100),
-					sdk.NewInt64Coin(denoms.DenomNUSD, 100),
-=======
-					sdk.NewInt64Coin(common.DenomNIBI, 100),
-					sdk.NewInt64Coin(common.DenomNUSD, 100),
->>>>>>> fc2e00ce
+					sdk.NewInt64Coin(common.DenomNIBI, 100),
+					sdk.NewInt64Coin(common.DenomNUSD, 100),
 				),
 				/*shares=*/ 100,
 			),
@@ -1372,13 +1060,8 @@
 			expectedFinalPool: mock.DexPool(
 				/*poolId=*/ 1,
 				/*assets=*/ sdk.NewCoins(
-<<<<<<< HEAD
-					sdk.NewInt64Coin("unibi", 100),
-					sdk.NewInt64Coin(denoms.DenomNUSD, 100),
-=======
-					sdk.NewInt64Coin(common.DenomNIBI, 100),
-					sdk.NewInt64Coin(common.DenomNUSD, 100),
->>>>>>> fc2e00ce
+					sdk.NewInt64Coin(common.DenomNIBI, 100),
+					sdk.NewInt64Coin(common.DenomNUSD, 100),
 				),
 				/*shares=*/ 100,
 			),
@@ -1392,18 +1075,6 @@
 			initialPool: mock.DexStablePool(
 				/*poolId=*/ 1,
 				/*assets=*/ sdk.NewCoins(
-<<<<<<< HEAD
-					sdk.NewInt64Coin("unibi", 100),
-					sdk.NewInt64Coin(denoms.DenomNUSD, 100),
-				),
-				/*shares=*/ 100,
-			),
-			tokenIn:          sdk.NewInt64Coin("unibi", 100),
-			tokenOutDenom:    denoms.DenomNUSD,
-			expectedTokenOut: sdk.NewInt64Coin(denoms.DenomNUSD, 30),
-			expectedUserFinalFunds: sdk.NewCoins(
-				sdk.NewInt64Coin(denoms.DenomNUSD, 30),
-=======
 					sdk.NewInt64Coin(common.DenomNIBI, 100),
 					sdk.NewInt64Coin(common.DenomNUSD, 100),
 				),
@@ -1414,18 +1085,12 @@
 			expectedTokenOut: sdk.NewInt64Coin(common.DenomNUSD, 95),
 			expectedUserFinalFunds: sdk.NewCoins(
 				sdk.NewInt64Coin(common.DenomNUSD, 95),
->>>>>>> fc2e00ce
 			),
 			expectedFinalPool: mock.DexStablePool(
 				/*poolId=*/ 1,
 				/*assets=*/ sdk.NewCoins(
-<<<<<<< HEAD
-					sdk.NewInt64Coin("unibi", 200),
-					sdk.NewInt64Coin(denoms.DenomNUSD, 70),
-=======
 					sdk.NewInt64Coin(common.DenomNIBI, 200),
 					sdk.NewInt64Coin(common.DenomNUSD, 5),
->>>>>>> fc2e00ce
 				),
 				/*shares=*/ 100,
 			),
@@ -1439,15 +1104,6 @@
 			initialPool: mock.DexStablePool(
 				/*poolId=*/ 1,
 				/*assets=*/ sdk.NewCoins(
-<<<<<<< HEAD
-					sdk.NewInt64Coin("unibi", 100),
-					sdk.NewInt64Coin(denoms.DenomNUSD, 100),
-				),
-				/*shares=*/ 100,
-			),
-			tokenIn:       sdk.NewInt64Coin("unibi", 100),
-			tokenOutDenom: denoms.DenomNUSD,
-=======
 					sdk.NewInt64Coin(common.DenomNIBI, 100),
 					sdk.NewInt64Coin(common.DenomNUSD, 100),
 				),
@@ -1455,20 +1111,14 @@
 			),
 			tokenIn:       sdk.NewInt64Coin(common.DenomNIBI, 100),
 			tokenOutDenom: common.DenomNUSD,
->>>>>>> fc2e00ce
 			expectedUserFinalFunds: sdk.NewCoins(
 				sdk.NewInt64Coin(common.DenomNIBI, 1),
 			),
 			expectedFinalPool: mock.DexStablePool(
 				/*poolId=*/ 1,
 				/*assets=*/ sdk.NewCoins(
-<<<<<<< HEAD
-					sdk.NewInt64Coin("unibi", 100),
-					sdk.NewInt64Coin(denoms.DenomNUSD, 100),
-=======
-					sdk.NewInt64Coin(common.DenomNIBI, 100),
-					sdk.NewInt64Coin(common.DenomNUSD, 100),
->>>>>>> fc2e00ce
+					sdk.NewInt64Coin(common.DenomNIBI, 100),
+					sdk.NewInt64Coin(common.DenomNUSD, 100),
 				),
 				/*shares=*/ 100,
 			),
@@ -1482,13 +1132,8 @@
 			initialPool: mock.DexStablePool(
 				/*poolId=*/ 1,
 				/*assets=*/ sdk.NewCoins(
-<<<<<<< HEAD
-					sdk.NewInt64Coin("unibi", 100),
-					sdk.NewInt64Coin(denoms.DenomNUSD, 100),
-=======
-					sdk.NewInt64Coin(common.DenomNIBI, 100),
-					sdk.NewInt64Coin(common.DenomNUSD, 100),
->>>>>>> fc2e00ce
+					sdk.NewInt64Coin(common.DenomNIBI, 100),
+					sdk.NewInt64Coin(common.DenomNUSD, 100),
 				),
 				/*shares=*/ 100,
 			),
@@ -1500,13 +1145,8 @@
 			expectedFinalPool: mock.DexStablePool(
 				/*poolId=*/ 1,
 				/*assets=*/ sdk.NewCoins(
-<<<<<<< HEAD
-					sdk.NewInt64Coin("unibi", 100),
-					sdk.NewInt64Coin(denoms.DenomNUSD, 100),
-=======
-					sdk.NewInt64Coin(common.DenomNIBI, 100),
-					sdk.NewInt64Coin(common.DenomNUSD, 100),
->>>>>>> fc2e00ce
+					sdk.NewInt64Coin(common.DenomNIBI, 100),
+					sdk.NewInt64Coin(common.DenomNUSD, 100),
 				),
 				/*shares=*/ 100,
 			),
@@ -1520,13 +1160,8 @@
 			initialPool: mock.DexStablePool(
 				/*poolId=*/ 1,
 				/*assets=*/ sdk.NewCoins(
-<<<<<<< HEAD
-					sdk.NewInt64Coin("unibi", 100),
-					sdk.NewInt64Coin(denoms.DenomNUSD, 100),
-=======
-					sdk.NewInt64Coin(common.DenomNIBI, 100),
-					sdk.NewInt64Coin(common.DenomNUSD, 100),
->>>>>>> fc2e00ce
+					sdk.NewInt64Coin(common.DenomNIBI, 100),
+					sdk.NewInt64Coin(common.DenomNUSD, 100),
 				),
 				/*shares=*/ 100,
 			),
@@ -1538,13 +1173,8 @@
 			expectedFinalPool: mock.DexStablePool(
 				/*poolId=*/ 1,
 				/*assets=*/ sdk.NewCoins(
-<<<<<<< HEAD
-					sdk.NewInt64Coin("unibi", 100),
-					sdk.NewInt64Coin(denoms.DenomNUSD, 100),
-=======
-					sdk.NewInt64Coin(common.DenomNIBI, 100),
-					sdk.NewInt64Coin(common.DenomNUSD, 100),
->>>>>>> fc2e00ce
+					sdk.NewInt64Coin(common.DenomNIBI, 100),
+					sdk.NewInt64Coin(common.DenomNUSD, 100),
 				),
 				/*shares=*/ 100,
 			),
@@ -1558,13 +1188,8 @@
 			initialPool: mock.DexStablePool(
 				/*poolId=*/ 1,
 				/*assets=*/ sdk.NewCoins(
-<<<<<<< HEAD
-					sdk.NewInt64Coin("unibi", 100),
-					sdk.NewInt64Coin(denoms.DenomNUSD, 100),
-=======
-					sdk.NewInt64Coin(common.DenomNIBI, 100),
-					sdk.NewInt64Coin(common.DenomNUSD, 100),
->>>>>>> fc2e00ce
+					sdk.NewInt64Coin(common.DenomNIBI, 100),
+					sdk.NewInt64Coin(common.DenomNUSD, 100),
 				),
 				/*shares=*/ 100,
 			),
@@ -1576,13 +1201,8 @@
 			expectedFinalPool: mock.DexStablePool(
 				/*poolId=*/ 1,
 				/*assets=*/ sdk.NewCoins(
-<<<<<<< HEAD
-					sdk.NewInt64Coin("unibi", 100),
-					sdk.NewInt64Coin(denoms.DenomNUSD, 100),
-=======
-					sdk.NewInt64Coin(common.DenomNIBI, 100),
-					sdk.NewInt64Coin(common.DenomNUSD, 100),
->>>>>>> fc2e00ce
+					sdk.NewInt64Coin(common.DenomNIBI, 100),
+					sdk.NewInt64Coin(common.DenomNUSD, 100),
 				),
 				/*shares=*/ 100,
 			),
