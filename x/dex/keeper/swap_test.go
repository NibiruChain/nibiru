package keeper_test

import (
	"testing"

	"github.com/NibiruChain/nibiru/x/dex/types"
	"github.com/NibiruChain/nibiru/x/testutil"
	"github.com/NibiruChain/nibiru/x/testutil/mock"
	"github.com/NibiruChain/nibiru/x/testutil/sample"
	"github.com/cosmos/cosmos-sdk/simapp"
	sdk "github.com/cosmos/cosmos-sdk/types"
	"github.com/stretchr/testify/require"
)

func TestSwapExactAmountIn(t *testing.T) {
	tests := []struct {
		name                     string
		joinerInitialFunds       sdk.Coins
		initialPool              types.Pool
		tokenIn                  sdk.Coin
		tokenOutDenom            string
		expectedTokenOut         sdk.Coin
		expectedFinalPool        types.Pool
		expectedJoinerFinalFunds sdk.Coins
	}{
		{
			name: "join with all of user's assets",
			joinerInitialFunds: sdk.NewCoins(
				sdk.NewInt64Coin("bar", 100),
			),
			initialPool: mock.DexPool(
				/*poolId=*/ 1,
				/*assets=*/ sdk.NewCoins(
					sdk.NewInt64Coin("bar", 1_000_000),
					sdk.NewInt64Coin("foo", 1_000_000),
				),
				/*shares=*/ 100),
			tokenIn:          sdk.NewInt64Coin("bar", 100),
			tokenOutDenom:    "foo",
			expectedTokenOut: sdk.NewInt64Coin("foo", 99),
			expectedJoinerFinalFunds: sdk.NewCoins(
				sdk.NewInt64Coin("foo", 99),
			),
			expectedFinalPool: mock.DexPool(
				/*poolId=*/ 1,
				/*assets=*/ sdk.NewCoins(
					sdk.NewInt64Coin("bar", 1_000_100),
					sdk.NewInt64Coin("foo", 999_901),
				),
				/*shares=*/ 100),
		},
		{
			name: "join with some of user's assets",
			joinerInitialFunds: sdk.NewCoins(
				sdk.NewInt64Coin("bar", 100),
				sdk.NewInt64Coin("foo", 100),
			),
			initialPool: mock.DexPool(
				/*poolId=*/ 1,
				/*assets=*/ sdk.NewCoins(
					sdk.NewInt64Coin("bar", 1_000_000),
					sdk.NewInt64Coin("foo", 1_000_000),
				),
				/*shares=*/ 100),
			tokenIn:          sdk.NewInt64Coin("bar", 50),
			tokenOutDenom:    "foo",
			expectedTokenOut: sdk.NewInt64Coin("foo", 49),
			expectedJoinerFinalFunds: sdk.NewCoins(
				sdk.NewInt64Coin("bar", 50),
				sdk.NewInt64Coin("foo", 149),
			),
			expectedFinalPool: mock.DexPool(
				/*poolId=*/ 1,
				/*assets=*/ sdk.NewCoins(
					sdk.NewInt64Coin("bar", 1_000_050),
					sdk.NewInt64Coin("foo", 999_951),
				),
				/*shares=*/ 100),
		},
	}

	for _, tc := range tests {
		tc := tc
		t.Run(tc.name, func(t *testing.T) {
			app, ctx := testutil.NewNibiruApp(true)

			// set up pool address and funds
			poolAddr := sample.AccAddress()
			tc.initialPool.Address = poolAddr.String()
			tc.expectedFinalPool.Address = poolAddr.String()
			app.DexKeeper.SetPool(ctx, tc.initialPool)
			require.NoError(t, simapp.FundAccount(
				app.BankKeeper,
				ctx,
				poolAddr,
<<<<<<< HEAD
				tc.initialPool.PoolAssetsCoins(),
			))
=======
				tc.initialPool.PoolBalances(),
			)
>>>>>>> 3adcb7c3

			// set up user's funds
			joinerAddr := sample.AccAddress()
			require.NoError(t, simapp.FundAccount(app.BankKeeper, ctx, joinerAddr, tc.joinerInitialFunds))

			tokenOut, err := app.DexKeeper.SwapExactAmountIn(ctx, joinerAddr, 1, tc.tokenIn, tc.tokenOutDenom)
			require.NoError(t, err)
			require.Equal(t, tc.expectedFinalPool, app.DexKeeper.FetchPool(ctx, 1))
			require.Equal(t, tc.expectedTokenOut, tokenOut)
			require.Equal(t, tc.expectedJoinerFinalFunds, app.BankKeeper.GetAllBalances(ctx, joinerAddr))
		})
	}
}<|MERGE_RESOLUTION|>--- conflicted
+++ resolved
@@ -93,13 +93,8 @@
 				app.BankKeeper,
 				ctx,
 				poolAddr,
-<<<<<<< HEAD
-				tc.initialPool.PoolAssetsCoins(),
+				tc.initialPool.PoolBalances(),
 			))
-=======
-				tc.initialPool.PoolBalances(),
-			)
->>>>>>> 3adcb7c3
 
 			// set up user's funds
 			joinerAddr := sample.AccAddress()
