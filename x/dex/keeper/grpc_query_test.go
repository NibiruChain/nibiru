--- conflicted
+++ resolved
@@ -3,17 +3,10 @@
 import (
 	"testing"
 
-<<<<<<< HEAD
-	"github.com/MatrixDao/matrix/x/dex/keeper"
-	"github.com/MatrixDao/matrix/x/dex/types"
-	"github.com/MatrixDao/matrix/x/testutil"
-	"github.com/MatrixDao/matrix/x/testutil/sample"
-=======
 	"github.com/NibiruChain/nibiru/x/dex/keeper"
 	"github.com/NibiruChain/nibiru/x/dex/types"
 	"github.com/NibiruChain/nibiru/x/testutil"
 	"github.com/NibiruChain/nibiru/x/testutil/sample"
->>>>>>> 3adcb7c3
 	sdk "github.com/cosmos/cosmos-sdk/types"
 	"github.com/stretchr/testify/require"
 )
@@ -90,11 +83,7 @@
 	for _, tc := range tests {
 		tc := tc
 		t.Run(tc.name, func(t *testing.T) {
-<<<<<<< HEAD
-			app, ctx := testutil.NewMatrixApp(true)
-=======
 			app, ctx := testutil.NewNibiruApp(true)
->>>>>>> 3adcb7c3
 			queryServer := keeper.NewQuerier(app.DexKeeper)
 			resp, err := queryServer.Pool(sdk.WrapSDKContext(ctx), nil)
 			require.Error(t, err)
