--- conflicted
+++ resolved
@@ -83,14 +83,9 @@
 	for _, tc := range tests {
 		tc := tc
 		t.Run(tc.name, func(t *testing.T) {
-<<<<<<< HEAD
-			app, ctx := testutil.NewMatrixApp()
+			app, ctx := testutil.NewMatrixApp(true)
 			queryServer := keeper.NewQuerier(app.DexKeeper)
 			resp, err := queryServer.Pool(sdk.WrapSDKContext(ctx), nil)
-=======
-			app, ctx := testutil.NewMatrixApp(true)
-			resp, err := app.DexKeeper.Pool(sdk.WrapSDKContext(ctx), nil)
->>>>>>> 2ca20ede
 			require.Error(t, err)
 			require.Nil(t, resp)
 		})
