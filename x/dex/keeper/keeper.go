package keeper

import (
	"errors"
	"fmt"

	"github.com/NibiruChain/nibiru/x/dex/types"
	"github.com/cosmos/cosmos-sdk/codec"
	sdk "github.com/cosmos/cosmos-sdk/types"
	authtypes "github.com/cosmos/cosmos-sdk/x/auth/types"
	banktypes "github.com/cosmos/cosmos-sdk/x/bank/types"
	paramtypes "github.com/cosmos/cosmos-sdk/x/params/types"
	gogotypes "github.com/gogo/protobuf/types"
	"github.com/tendermint/tendermint/libs/log"
)

type (
	Keeper struct {
		cdc        codec.BinaryCodec
		storeKey   sdk.StoreKey
		paramstore paramtypes.Subspace

		accountKeeper types.AccountKeeper
		bankKeeper    types.BankKeeper
		distrKeeper   types.DistrKeeper
	}
)

/*
Creates a new keeper for the dex module.

args
  cdc: a codec
  storeKey: the key-value store key that this keeper uses
  ps: the param subspace for this keeper
  accountKeeper: the auth module\'s keeper for accounts
  bankKeeper: the bank module\'s keeper for bank transfers

ret
  Keeper: a keeper for the dex module
*/
func NewKeeper(
	cdc codec.BinaryCodec,
	storeKey sdk.StoreKey,
	ps paramtypes.Subspace,
	accountKeeper types.AccountKeeper,
	bankKeeper types.BankKeeper,
	distrKeeper types.DistrKeeper,
) Keeper {
	// set KeyTable if it has not already been set
	if !ps.HasKeyTable() {
		ps = ps.WithKeyTable(types.ParamKeyTable())
	}

	return Keeper{
		cdc:           cdc,
		storeKey:      storeKey,
		paramstore:    ps,
		accountKeeper: accountKeeper,
		bankKeeper:    bankKeeper,
		distrKeeper:   distrKeeper,
	}
}

func (k Keeper) Logger(ctx sdk.Context) log.Logger {
	return ctx.Logger().With("module", fmt.Sprintf("x/%s", types.ModuleName))
}

/*
Sets the next pool id that should be chosen when a new pool is created.
This function changes the state.

args
  ctx: the cosmos-sdk context
  poolNumber: the numeric id of the next pool number to use
*/
func (k Keeper) SetNextPoolNumber(ctx sdk.Context, poolNumber uint64) {
	store := ctx.KVStore(k.storeKey)
	store.Set(types.KeyNextGlobalPoolNumber,
		k.cdc.MustMarshal(&gogotypes.UInt64Value{Value: poolNumber}))
}

/*
Retrieves the next pool id number to use when creating a new pool.
This function is idempotent (does not change state).

args
  ctx: the cosmos-sdk context

ret
  uint64: a pool id number
*/
func (k Keeper) GetNextPoolNumber(ctx sdk.Context) (poolNumber uint64) {
	bz := ctx.KVStore(k.storeKey).Get(types.KeyNextGlobalPoolNumber)
	if bz == nil {
		panic(fmt.Errorf("pool number has not been initialized -- Should have been done in InitGenesis"))
	}
	val := gogotypes.UInt64Value{}
	k.cdc.MustUnmarshal(bz, &val)
	return val.GetValue()
}

/*
Returns the next pool id number, and increments the state's next pool id number by one
so that the next pool creation uses an autoincremented id number.

args
  ctx: the cosmos-sdk context

ret
  uint64: a pool id number
*/
func (k Keeper) GetNextPoolNumberAndIncrement(ctx sdk.Context) uint64 {
	poolNumber := k.GetNextPoolNumber(ctx)
	k.SetNextPoolNumber(ctx, poolNumber+1)
	return poolNumber
}

/*
Fetches a pool by id number.
Does not modify state.
Panics if the bytes could not be unmarshalled to a Pool proto object.

args
  ctx: the cosmos-sdk context
  poolId: the pool id number

ret
  pool: a Pool proto object
*/
func (k Keeper) FetchPool(ctx sdk.Context, poolId uint64) (pool types.Pool) {
	store := ctx.KVStore(k.storeKey)
	k.cdc.MustUnmarshal(store.Get(types.GetKeyPrefixPools(poolId)), &pool)
	return pool
}

/*
Writes a pool to the state.
Panics if the pool proto could not be marshalled.

args:
  - ctx: the cosmos-sdk context
  - pool: the Pool proto object
*/
func (k Keeper) SetPool(ctx sdk.Context, pool types.Pool) {
	store := ctx.KVStore(k.storeKey)
	store.Set(types.GetKeyPrefixPools(pool.Id), k.cdc.MustMarshal(&pool))
}

/*
Mints new pool share tokens and sends them to an account.

args:
  ctx: the cosmos-sdk context
  poolId: the pool id number
  recipientAddr: the address of the recipient
  amountPoolShares: the amount of pool shares to mint to the recipient

ret:
  err: returns an error if something errored out
*/
func (k Keeper) mintPoolShareToAccount(ctx sdk.Context, poolId uint64, recipientAddr sdk.AccAddress, amountPoolShares sdk.Int) (err error) {
	newCoins := sdk.Coins{
		sdk.NewCoin(types.GetPoolShareBaseDenom(poolId), amountPoolShares),
	}

	err = k.bankKeeper.MintCoins(ctx, types.ModuleName, newCoins)
	if err != nil {
		return err
	}

	err = k.bankKeeper.SendCoinsFromModuleToAccount(ctx, types.ModuleName, recipientAddr, newCoins)
	if err != nil {
		return err
	}

	return nil
}

// BurnPoolShareFromAccount burns `amount` of the given pools shares held by `addr`.
/*
Burns takes an amount of pool shares from an account and burns them.
It's the inverse of MintPoolShareToAccount.

args:
  ctx: the cosmos-sdk context
  poolId: the pool id number
  recipientAddr: the address of the recipient
  amountPoolShares: the amount of pool shares to mint to the recipient

ret:
  err: returns an error if something errored out
*/
func (k Keeper) BurnPoolShareFromAccount(
	ctx sdk.Context,
	fromAddr sdk.AccAddress,
	poolSharesOut sdk.Coin,
) (err error) {

	if err = k.bankKeeper.SendCoinsFromAccountToModule(
		ctx,
		fromAddr,
		types.ModuleName,
		sdk.Coins{poolSharesOut},
	); err != nil {
		return err
	}

	if err = k.bankKeeper.BurnCoins(
		ctx,
		types.ModuleName,
		sdk.Coins{poolSharesOut},
	); err != nil {
		return err
	}

	return nil
}

/*
Burns takes an amount of pool shares from an account and burns them.
It's the inverse of mintPoolShareToAccount.

args:
  ctx: the cosmos-sdk context
  poolId: the pool id number
  recipientAddr: the address of the recipient
  amountPoolShares: the amount of pool shares to mint to the recipient

ret:
  err: returns an error if something errored out
*/
func (k Keeper) burnPoolShareFromAccount(
	ctx sdk.Context,
	fromAddr sdk.AccAddress,
	poolSharesOut sdk.Coin,
) (err error) {

	if err = k.bankKeeper.SendCoinsFromAccountToModule(
		ctx,
		fromAddr,
		types.ModuleName,
		sdk.Coins{poolSharesOut},
	); err != nil {
		return err
	}

	if err = k.bankKeeper.BurnCoins(
		ctx,
		types.ModuleName,
		sdk.Coins{poolSharesOut},
	); err != nil {
		return err
	}

	return nil
}

/*
Creates a brand new pool and writes it to the state.

args
  ctx: the cosmos-sdk context
  sender: the pool creator's address
  poolParams: parameters of the pool, represented by a PoolParams proto object
  poolAssets: initial assets in the pool, represented by a PoolAssets proto object array

ret
  poolId: the pool id number
  err: an error if any occurred
*/
func (k Keeper) NewPool(
	ctx sdk.Context,
	sender sdk.AccAddress,
	poolParams types.PoolParams,
	poolAssets []types.PoolAsset,
) (poolId uint64, err error) {
	if len(poolAssets) < types.MinPoolAssets {
		return uint64(0), types.ErrTooFewPoolAssets
	}

	if len(poolAssets) > types.MaxPoolAssets {
		return uint64(0), types.ErrTooManyPoolAssets
	}

	// send pool creation fee to community pool
	params := k.GetParams(ctx)
	err = k.distrKeeper.FundCommunityPool(ctx, params.PoolCreationFee, sender)
	if err != nil {
		return uint64(0), err
	}

	poolId = k.GetNextPoolNumberAndIncrement(ctx)
	poolName := fmt.Sprintf("nibiru-pool-%d", poolId)
	// Create a new account for the pool to hold funds.
	poolAccount := k.accountKeeper.NewAccount(ctx, authtypes.NewEmptyModuleAccount(poolName))
	k.accountKeeper.SetAccount(ctx, poolAccount)

	pool, err := types.NewPool(poolId, poolAccount.GetAddress(), poolParams, poolAssets)
	if err != nil {
		return uint64(0), err
	}

	// Transfer the PoolAssets tokens to the pool's module account from the user account.
	var coins sdk.Coins
	for _, asset := range poolAssets {
		coins = append(coins, asset.Token)
	}

	if err = k.bankKeeper.SendCoins(ctx, sender, poolAccount.GetAddress(), coins); err != nil {
		return uint64(0), err
	}

	// Mint the initial 100.000000000000000000 pool share tokens to the sender
	if err = k.mintPoolShareToAccount(ctx, pool.Id, sender, types.InitPoolSharesSupply); err != nil {
		return uint64(0), err
	}

	// Finally, add the share token's meta data to the bank keeper.
	poolShareBaseDenom := types.GetPoolShareBaseDenom(pool.Id)
	poolShareDisplayDenom := types.GetPoolShareDisplayDenom(pool.Id)
	k.bankKeeper.SetDenomMetaData(ctx, banktypes.Metadata{
		Description: fmt.Sprintf("The share token of the nibiru dex pool %d", pool.Id),
		DenomUnits: []*banktypes.DenomUnit{
			{
				Denom:    poolShareBaseDenom,
				Exponent: 0,
			},
			{
				Denom:    poolShareDisplayDenom,
				Exponent: 18,
			},
		},
		Base:    poolShareBaseDenom,
		Display: poolShareDisplayDenom,
		Name:    fmt.Sprintf("Nibiru Pool %d Share Token", pool.Id),
		Symbol:  poolShareDisplayDenom,
	})

	k.SetPool(ctx, pool)
	k.RecordTotalLiquidityIncrease(ctx, coins)

	return poolId, nil
}

/*
Joins a pool without swapping leftover assets if the ratios don't exactly match the pool's asset ratios.

For example, if a pool has 100 pool shares, 100foo, 100bar,
and JoinPool is called with 75foo and bar, only 50foo and 50bar would be deposited.
25foo in remCoins would be returned to the user, along with 50 pool shares would be minted
and given to the user.

Inverse of ExitPool.

args:
  - ctx: the cosmos-sdk context
  - joinerAddr: the user who wishes to withdraw tokens
  - poolId: the pool's numeric id
  - tokensIn: the amount of liquidity to provide

ret:
  - pool: the updated pool after joining
  - numSharesOut: the pool shares minted and returned to the user
  - remCoins: the number of remaining coins from the user's initial deposit attempt
  - err: error if any
*/
func (k Keeper) JoinPool(
	ctx sdk.Context,
	joinerAddr sdk.AccAddress,
	poolId uint64,
	tokensIn sdk.Coins,
) (pool types.Pool, numSharesOut sdk.Coin, remCoins sdk.Coins, err error) {
	pool = k.FetchPool(ctx, poolId)

	if len(tokensIn) != len(pool.PoolAssets) {
		return pool, numSharesOut, remCoins, errors.New("too few assets to join this pool")
	}

	poolAddr := pool.GetAddress()

	numShares, remCoins, err := pool.AddTokensToPool(tokensIn)
	if err != nil {
		return types.Pool{}, sdk.Coin{}, sdk.Coins{}, err
	}

	tokensConsumed := tokensIn.Sub(remCoins)

	// take coins from joiner to pool
	if err = k.bankKeeper.SendCoins(
		ctx,
		/*from=*/ joinerAddr,
		/*to=*/ poolAddr,
		/*amount=*/ tokensConsumed,
	); err != nil {
		return pool, numSharesOut, remCoins, err
	}

	// give joiner LP shares
	if err = k.mintPoolShareToAccount(
		ctx,
		/*from=*/ pool.Id,
		/*to=*/ joinerAddr,
		/*amount=*/ numShares,
	); err != nil {
		return types.Pool{}, sdk.Coin{}, sdk.Coins{}, err
	}

	// record changes to store
	k.SetPool(ctx, pool)
	k.RecordTotalLiquidityIncrease(ctx, tokensConsumed)

	return pool, sdk.NewCoin(pool.TotalShares.Denom, numShares), remCoins, nil
}

/*
Exits a pool by taking out tokens relative to the amount of pool shares
in proportion to the total amount of pool shares.

For example, if a pool has 100 pool shares and ExitPool is called with 50 pool shares,
half of the tokens (minus exit fees) are returned to the user.

<<<<<<< HEAD
Inverse of JoinPoolNoSwap.
=======
Inverse of JoinPool.
>>>>>>> 3adcb7c3

Throws an error if the provided pool shares doesn't match up with the pool's actual pool share.

args:
  - ctx: the cosmos-sdk context
  - sender: the user who wishes to withdraw tokens
  - poolId: the pool's numeric id
  - poolSharesOut: the amount of pool shares to burn

ret:
  - tokensOut: the amount of liquidity withdrawn from the pool
  - err: error if any
*/
func (k Keeper) ExitPool(
	ctx sdk.Context,
	sender sdk.AccAddress,
	poolId uint64,
	poolSharesOut sdk.Coin,
) (tokensOut sdk.Coins, err error) {
	pool := k.FetchPool(ctx, poolId)

	// sanity checks
	if poolSharesOut.Denom != pool.TotalShares.Denom {
		return sdk.Coins{},
			fmt.Errorf("invalid pool share denom. expected %s, got %s",
				pool.TotalShares.Denom,
				poolSharesOut.Denom,
			)
	}
	if poolSharesOut.Amount.GT(pool.TotalShares.Amount) ||
		poolSharesOut.Amount.LTE(sdk.ZeroInt()) {
		return sdk.Coins{}, errors.New("invalid number of pool shares")
	}

	// calculate withdrawn liquidity
	tokensOut, err = pool.ExitPool(poolSharesOut.Amount)
	if err != nil {
		return sdk.Coins{}, err
	}

	// apply exchange of pool shares for tokens
	if err = k.bankKeeper.SendCoins(ctx, pool.GetAddress(), sender, tokensOut); err != nil {
		return sdk.Coins{}, err
	}

<<<<<<< HEAD
	if err = k.BurnPoolShareFromAccount(ctx, sender, poolSharesOut); err != nil {
=======
	if err = k.burnPoolShareFromAccount(ctx, sender, poolSharesOut); err != nil {
>>>>>>> 3adcb7c3
		return sdk.Coins{}, err
	}

	// record state changes
	k.SetPool(ctx, pool)
	k.RecordTotalLiquidityDecrease(ctx, tokensOut)

	return tokensOut, nil
}<|MERGE_RESOLUTION|>--- conflicted
+++ resolved
@@ -420,11 +420,7 @@
 For example, if a pool has 100 pool shares and ExitPool is called with 50 pool shares,
 half of the tokens (minus exit fees) are returned to the user.
 
-<<<<<<< HEAD
-Inverse of JoinPoolNoSwap.
-=======
 Inverse of JoinPool.
->>>>>>> 3adcb7c3
 
 Throws an error if the provided pool shares doesn't match up with the pool's actual pool share.
 
@@ -470,11 +466,7 @@
 		return sdk.Coins{}, err
 	}
 
-<<<<<<< HEAD
-	if err = k.BurnPoolShareFromAccount(ctx, sender, poolSharesOut); err != nil {
-=======
 	if err = k.burnPoolShareFromAccount(ctx, sender, poolSharesOut); err != nil {
->>>>>>> 3adcb7c3
 		return sdk.Coins{}, err
 	}
 
