package types

import (
	"errors"
	fmt "fmt"

	sdk "github.com/cosmos/cosmos-sdk/types"
)

/*
Returns the *base* denomination of a pool share token for a given poolId.

args:
  poolId: the pool id number

ret:
  poolDenom: the pool denomination name of the poolId
*/
func GetPoolShareBaseDenom(poolId uint64) (poolDenom string) {
	return fmt.Sprintf("matrix/pool/%d", poolId)
}

/*
Returns the *display* denomination of a pool share token for a given poolId.
Display denom means the denomination showed to the user, which could be many exponents greater than the base denom.
e.g. 1 atom is the display denom, but 10^6 uatom is the base denom.

In Matrix, a display denom is 10^18 base denoms.

args:
  poolId: the pool id number

ret:
  poolDenom: the pool denomination name of the poolId
*/
func GetPoolShareDisplayDenom(poolId uint64) (poolDenom string) {
	return fmt.Sprintf("MATRIX-POOL-%d", poolId)
}

/*
Creates a new pool and sets the initial assets.

args:
  poolId: the pool numeric id
  poolAccountAddr: the pool's account address for holding funds
  poolParams: pool configuration options
  poolAssets: the initial pool assets and weights

ret:
  pool: a new pool
  err: error if any
*/
func NewPool(
	poolId uint64,
	poolAccountAddr sdk.Address,
	poolParams PoolParams,
	poolAssets []PoolAsset,
) (pool Pool, err error) {
	pool = Pool{
		Id:          poolId,
		Address:     poolAccountAddr.String(),
		PoolParams:  poolParams,
		PoolAssets:  nil,
		TotalWeight: sdk.ZeroInt(),
		TotalShares: sdk.NewCoin(GetPoolShareBaseDenom(poolId), InitPoolSharesSupply),
	}

	err = pool.setInitialPoolAssets(poolAssets)
	if err != nil {
		return Pool{}, err
	}

	return pool, nil
}

/*
Adds tokens to a pool and updates the pool balances (i.e. liquidity).

args:
  - tokensIn: the tokens to add to the pool

ret:
  - numShares: the number of LP shares given to the user for the deposit
  - remCoins: the number of coins remaining after the deposit
  - err: error if any
*/
func (pool *Pool) JoinPool(tokensIn sdk.Coins) (numShares sdk.Int, remCoins sdk.Coins, err error) {
	if tokensIn.Len() != len(pool.PoolAssets) {
		return sdk.ZeroInt(), sdk.NewCoins(), errors.New("wrong number of assets to deposit into the pool")
	}

	// Add all exact coins we can (no swap)
	numShares, remCoins, err = pool.maximalSharesFromExactRatioJoin(tokensIn)
	if err != nil {
		return sdk.ZeroInt(), sdk.NewCoins(), err
	}

	if err := pool.updateLiquidity(numShares, tokensIn.Sub(remCoins)); err != nil {
		return sdk.ZeroInt(), sdk.NewCoins(), err
	}

	return numShares, remCoins, nil
}

<<<<<<< HEAD
func (pool Pool) GetAddress() (addr sdk.AccAddress) {
	addr, err := sdk.AccAddressFromBech32(pool.Address)
	if err != nil {
		panic(fmt.Sprintf("could not bech32 decode address of pool with id: %d", pool.Id))
	}
	return addr
=======
/*
Given the amount of pool shares to exit, calculates the amount of coins to exit
from the pool and modifies the pool. Accounts for an exit fee, if any, on the pool.

args:
  - exitingShares: the number of pool shares to exit from the pool
*/
func (pool *Pool) ExitPool(exitingShares sdk.Int) (
	exitedCoins sdk.Coins, err error,
) {
	if exitingShares.GT(pool.TotalShares.Amount) {
		return sdk.Coins{}, errors.New("too many shares out")
	}

	exitedCoins, err = pool.tokensOutFromExactShares(exitingShares)
	if err != nil {
		return sdk.Coins{}, err
	}

	// update the pool's balances
	for _, exitedCoin := range exitedCoins {
		err = pool.SubtractPoolAssetBalance(exitedCoin.Denom, exitedCoin.Amount)
		if err != nil {
			return sdk.Coins{}, err
		}
	}

	pool.TotalShares = sdk.NewCoin(pool.TotalShares.Denom, pool.TotalShares.Amount.Sub(exitingShares))
	return exitedCoins, nil
>>>>>>> 4a2e21f1
}<|MERGE_RESOLUTION|>--- conflicted
+++ resolved
@@ -102,14 +102,17 @@
 	return numShares, remCoins, nil
 }
 
-<<<<<<< HEAD
+/*
+Fetch the pool's address as an sdk.Address.
+*/
 func (pool Pool) GetAddress() (addr sdk.AccAddress) {
 	addr, err := sdk.AccAddressFromBech32(pool.Address)
 	if err != nil {
 		panic(fmt.Sprintf("could not bech32 decode address of pool with id: %d", pool.Id))
 	}
 	return addr
-=======
+}
+
 /*
 Given the amount of pool shares to exit, calculates the amount of coins to exit
 from the pool and modifies the pool. Accounts for an exit fee, if any, on the pool.
@@ -139,5 +142,4 @@
 
 	pool.TotalShares = sdk.NewCoin(pool.TotalShares.Denom, pool.TotalShares.Amount.Sub(exitingShares))
 	return exitedCoins, nil
->>>>>>> 4a2e21f1
 }