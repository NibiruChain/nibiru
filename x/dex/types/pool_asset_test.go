--- conflicted
+++ resolved
@@ -73,11 +73,11 @@
 
 func TestSubtractPoolAssetBalance(t *testing.T) {
 	for _, tc := range []struct {
-		name               string
-		pool               Pool
-		tokenDenom         string
-		subAmt             sdk.Int
-		expectedPoolAssets []PoolAsset
+		name          string
+		pool          Pool
+		tokenDenom    string
+		subAmt        sdk.Int
+		expectedCoins sdk.Coins
 	}{
 		{
 			name: "subtract liquidity",
@@ -88,13 +88,9 @@
 					},
 				},
 			},
-			tokenDenom: "aaa",
-			subAmt:     sdk.NewInt(1_000),
-			expectedPoolAssets: []PoolAsset{
-				{
-					Token: sdk.NewInt64Coin("aaa", 999_000),
-				},
-			},
+			tokenDenom:    "aaa",
+			subAmt:        sdk.NewInt(1_000),
+			expectedCoins: sdk.NewCoins(sdk.NewInt64Coin("aaa", 999_000)),
 		},
 		{
 			name: "subtract all liquidity",
@@ -105,24 +101,18 @@
 					},
 				},
 			},
-			tokenDenom: "aaa",
-			subAmt:     sdk.NewInt(1_000_000),
-			expectedPoolAssets: []PoolAsset{
-				{
-					Token: sdk.NewInt64Coin("aaa", 0),
-				},
-			},
+			tokenDenom:    "aaa",
+			subAmt:        sdk.NewInt(1_000_000),
+			expectedCoins: nil,
 		},
 	} {
 		tc := tc
 		t.Run(tc.name, func(t *testing.T) {
 			tc.pool.SubtractPoolAssetBalance(tc.tokenDenom, tc.subAmt)
-			expectedCoins := poolAssetsCoins(tc.expectedPoolAssets)
-			actualCoins := poolAssetsCoins(tc.pool.PoolAssets)
-			require.Equal(t, expectedCoins, actualCoins)
+			actualCoins := tc.pool.PoolAssetsCoins()
+			require.Equal(t, tc.expectedCoins, actualCoins)
 		})
 	}
-<<<<<<< HEAD
 }
 
 // helper function to create dummy test pools
@@ -177,6 +167,4 @@
 			require.Equal(t, tc.expectedPoolAssets, pool.PoolAssets)
 		})
 	}
-=======
->>>>>>> 4a2e21f1
 }