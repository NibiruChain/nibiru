package keeper

import (
	"context"

	"github.com/NibiruChain/nibiru/collections/keys"

	sdk "github.com/cosmos/cosmos-sdk/types"
	"google.golang.org/grpc/codes"
	"google.golang.org/grpc/status"

	"github.com/NibiruChain/nibiru/x/common"
	"github.com/NibiruChain/nibiru/x/vpool/types"
)

type queryServer struct {
	k Keeper
}

func NewQuerier(k Keeper) types.QueryServer {
	return queryServer{k: k}
}

var _ types.QueryServer = queryServer{}

func (q queryServer) ReserveAssets(
	goCtx context.Context,
	req *types.QueryReserveAssetsRequest,
) (resp *types.QueryReserveAssetsResponse, err error) {
	if req == nil {
		return nil, status.Error(codes.InvalidArgument, "invalid request")
	}

	ctx := sdk.UnwrapSDKContext(goCtx)

	tokenPair, err := common.NewAssetPair(req.Pair)
	if err != nil {
		return nil, status.Error(codes.InvalidArgument, err.Error())
	}

<<<<<<< HEAD
	pool, err := q.k.getPool(ctx, tokenPair)
=======
	pool, err := q.Pools.Get(ctx, tokenPair)
>>>>>>> 52fad354
	if err != nil {
		return nil, err
	}

	return &types.QueryReserveAssetsResponse{
		BaseAssetReserve:  pool.BaseAssetReserve,
		QuoteAssetReserve: pool.QuoteAssetReserve,
	}, nil
}

func (q queryServer) AllPools(
	goCtx context.Context,
	req *types.QueryAllPoolsRequest,
) (resp *types.QueryAllPoolsResponse, err error) {
	if req == nil {
		return nil, status.Error(codes.InvalidArgument, "invalid request")
	}

	ctx := sdk.UnwrapSDKContext(goCtx)

<<<<<<< HEAD
	pools := q.k.GetAllPools(ctx)
=======
>>>>>>> 52fad354
	if err != nil {
		return nil, err
	}

	var pricesForPools []types.PoolPrices
<<<<<<< HEAD
	for _, pool := range pools {
		poolPrices, err := q.k.GetPoolPrices(ctx, pool)
=======
	var pools []*types.VPool
	for _, pool := range q.Pools.Iterate(ctx, keys.NewRange[common.AssetPair]()).Values() {
		poolPrices, err := q.GetPoolPrices(ctx, pool)
>>>>>>> 52fad354
		if err != nil {
			return nil, err
		}

		pricesForPools = append(pricesForPools, poolPrices)
		pools = append(pools, &pool)
	}

	return &types.QueryAllPoolsResponse{
		Pools:  pools,
		Prices: pricesForPools,
	}, nil
}

func (q queryServer) BaseAssetPrice(
	goCtx context.Context,
	req *types.QueryBaseAssetPriceRequest,
) (resp *types.QueryBaseAssetPriceResponse, err error) {
	if req == nil {
		return nil, status.Error(codes.InvalidArgument, "invalid request")
	}

	ctx := sdk.UnwrapSDKContext(goCtx)

	pair, err := common.NewAssetPair(req.Pair)
	if err != nil {
		return nil, err
	}

	priceInQuoteDenom, err := q.k.GetBaseAssetPrice(
		ctx,
		pair,
		req.Direction,
		req.BaseAssetAmount,
	)
	if err != nil {
		return nil, err
	}

	return &types.QueryBaseAssetPriceResponse{
		PriceInQuoteDenom: priceInQuoteDenom,
	}, nil
}<|MERGE_RESOLUTION|>--- conflicted
+++ resolved
@@ -38,11 +38,7 @@
 		return nil, status.Error(codes.InvalidArgument, err.Error())
 	}
 
-<<<<<<< HEAD
-	pool, err := q.k.getPool(ctx, tokenPair)
-=======
-	pool, err := q.Pools.Get(ctx, tokenPair)
->>>>>>> 52fad354
+	pool, err := q.k.Pools.Get(ctx, tokenPair)
 	if err != nil {
 		return nil, err
 	}
@@ -63,29 +59,16 @@
 
 	ctx := sdk.UnwrapSDKContext(goCtx)
 
-<<<<<<< HEAD
-	pools := q.k.GetAllPools(ctx)
-=======
->>>>>>> 52fad354
-	if err != nil {
-		return nil, err
-	}
-
+	var pools []types.VPool
 	var pricesForPools []types.PoolPrices
-<<<<<<< HEAD
-	for _, pool := range pools {
+	for _, pool := range q.k.Pools.Iterate(ctx, keys.NewRange[common.AssetPair]()).Values() {
 		poolPrices, err := q.k.GetPoolPrices(ctx, pool)
-=======
-	var pools []*types.VPool
-	for _, pool := range q.Pools.Iterate(ctx, keys.NewRange[common.AssetPair]()).Values() {
-		poolPrices, err := q.GetPoolPrices(ctx, pool)
->>>>>>> 52fad354
 		if err != nil {
 			return nil, err
 		}
 
 		pricesForPools = append(pricesForPools, poolPrices)
-		pools = append(pools, &pool)
+		pools = append(pools, pool)
 	}
 
 	return &types.QueryAllPoolsResponse{
