package keeper

import (
	"fmt"

	"github.com/NibiruChain/nibiru/x/common"
	"github.com/NibiruChain/nibiru/x/vpool/types"
	"github.com/cosmos/cosmos-sdk/codec"
	sdk "github.com/cosmos/cosmos-sdk/types"
)

func NewKeeper(
	codec codec.BinaryCodec,
	storeKey sdk.StoreKey,
	pricefeedKeeper types.PricefeedKeeper,
) Keeper {
	return Keeper{
		codec:           codec,
		storeKey:        storeKey,
		pricefeedKeeper: pricefeedKeeper,
	}
}

type Keeper struct {
	codec           codec.BinaryCodec
	storeKey        sdk.StoreKey
	pricefeedKeeper types.PricefeedKeeper
}

//CalcFee calculates the total tx fee for exchanging 'quoteAmt' of tokens on
//the exchange.
//
//Args:
//  quoteAmt (sdk.Int):
//
//Returns:
//  toll (sdk.Int): Amount of tokens transferred to the the fee pool.
//  spread (sdk.Int): Amount of tokens transferred to the PerpEF.
//
func (k Keeper) CalcFee(ctx sdk.Context, pair common.TokenPair, quoteAmt sdk.Int) (toll sdk.Int, spread sdk.Int, err error) {
	//TODO implement me
	panic("implement me")
}

func (k Keeper) SwapOutput(ctx sdk.Context, pair common.TokenPair, dir types.Direction, abs sdk.Dec, limit sdk.Dec) (sdk.Int, error) {
	//TODO implement me
	panic("implement me")
}

<<<<<<< HEAD
=======
func (k Keeper) GetOpenInterestNotionalCap(ctx sdk.Context, pair common.TokenPair) (sdk.Int, error) {
	//TODO implement me
	panic("implement me")
}

func (k Keeper) GetMaxHoldingBaseAsset(ctx sdk.Context, pair common.TokenPair) (sdk.Int, error) {
	//TODO implement me
	panic("implement me")
}

>>>>>>> a66f96bd
/*
SwapInput trades quoteAssets in exchange for baseAssets.
The "input" asset here refers to quoteAsset, which is usually a stablecoin like NUSD.
The base asset is a crypto asset like BTC or ETH.

args:
  - ctx: cosmos-sdk context
  - pair: a token pair like BTC:NUSD
  - dir: either add or remove from pool
  - quoteAssetAmount: the amount of quote asset being traded
  - baseAmountLimit: a limiter to ensure the trader doesn't get screwed by slippage

ret:
  - baseAssetAmount: the amount of base asset traded from the pool
  - err: error
*/
func (k Keeper) SwapInput(
	ctx sdk.Context,
	pair common.TokenPair,
	dir types.Direction,
<<<<<<< HEAD
	quoteAssetAmount sdk.Int,
	baseAmountLimit sdk.Int,
) (baseAssetAmount sdk.Int, err error) {
	if !k.ExistsPool(ctx, pair) {
		return sdk.Int{}, types.ErrPairNotSupported
=======
	quoteAssetAmount sdk.Dec,
	baseAmountLimit sdk.Dec,
) (baseAssetAmount sdk.Dec, err error) {
	if !k.existsPool(ctx, pair) {
		return sdk.Dec{}, types.ErrPairNotSupported
>>>>>>> a66f96bd
	}

	if quoteAssetAmount.IsZero() {
		return sdk.ZeroDec(), nil
	}

	pool, err := k.getPool(ctx, pair)
	if err != nil {
		return sdk.Dec{}, err
	}

	if dir == types.Direction_REMOVE_FROM_POOL &&
		!pool.HasEnoughQuoteReserve(quoteAssetAmount) {
		return sdk.Dec{}, types.ErrOvertradingLimit
	}

	baseAssetAmount, err = pool.GetBaseAmountByQuoteAmount(dir, quoteAssetAmount)
	if err != nil {
		return sdk.Dec{}, err
	}

	if !baseAmountLimit.IsZero() {
		// if going long and the base amount retrieved from the pool is less than the limit
		if dir == types.Direction_ADD_TO_POOL && baseAssetAmount.LT(baseAmountLimit) {
			return sdk.Dec{}, fmt.Errorf(
				"base amount (%s) is less than selected limit (%s)",
				baseAssetAmount.String(),
				baseAmountLimit.String(),
			)
			// if going short and the base amount retrieved from the pool is greater than the limit
		} else if dir == types.Direction_REMOVE_FROM_POOL && baseAssetAmount.GT(baseAmountLimit) {
			return sdk.Dec{}, fmt.Errorf(
				"base amount (%s) is greater than selected limit (%s)",
				baseAssetAmount.String(),
				baseAmountLimit.String(),
			)
		}
	}

	if err = k.updateReserve(
		ctx,
		pool,
		dir,
		quoteAssetAmount,
		baseAssetAmount,
		/*skipFluctuationCheck=*/ false,
	); err != nil {
		return sdk.Dec{}, fmt.Errorf("error updating reserve: %w", err)
	}

	ctx.EventManager().EmitEvent(
		sdk.NewEvent(
			types.EventSwapInput,
			sdk.NewAttribute(types.AttributeQuoteAssetAmount, quoteAssetAmount.String()),
			sdk.NewAttribute(types.AttributeBaseAssetAmount, baseAssetAmount.String()),
		),
	)

	return baseAssetAmount, nil
}

func (k Keeper) checkFluctuationLimitRatio(ctx sdk.Context, pool *types.Pool) error {
	if pool.FluctuationLimitRatio.GT(sdk.ZeroDec()) {
		latestSnapshot, counter, err := k.getLatestReserveSnapshot(ctx, common.TokenPair(pool.Pair))
		if err != nil {
			return fmt.Errorf("error getting last snapshot number for pair %s", pool.Pair)
		}

		if latestSnapshot.BlockNumber == ctx.BlockHeight() && counter > 0 {
			latestSnapshot, err = k.getSnapshot(ctx, common.TokenPair(pool.Pair), counter-1)
			if err != nil {
				return fmt.Errorf("error getting snapshot number %d from pair %s", counter-1, pool.Pair)
			}
		}

		if isOverFluctuationLimit(pool, latestSnapshot) {
			return types.ErrOverFluctuationLimit
		}
	}

	return nil
}

func isOverFluctuationLimit(pool *types.Pool, snapshot types.ReserveSnapshot) bool {
	price := pool.QuoteAssetReserve.Quo(pool.BaseAssetReserve)

	lastPrice := snapshot.QuoteAssetReserve.Quo(snapshot.BaseAssetReserve)
	upperLimit := lastPrice.Mul(sdk.OneDec().Add(pool.FluctuationLimitRatio))
	lowerLimit := lastPrice.Mul(sdk.OneDec().Sub(pool.FluctuationLimitRatio))

	if price.GT(upperLimit) || price.LT(lowerLimit) {
		return true
	}

	return false
}<|MERGE_RESOLUTION|>--- conflicted
+++ resolved
@@ -47,19 +47,6 @@
 	panic("implement me")
 }
 
-<<<<<<< HEAD
-=======
-func (k Keeper) GetOpenInterestNotionalCap(ctx sdk.Context, pair common.TokenPair) (sdk.Int, error) {
-	//TODO implement me
-	panic("implement me")
-}
-
-func (k Keeper) GetMaxHoldingBaseAsset(ctx sdk.Context, pair common.TokenPair) (sdk.Int, error) {
-	//TODO implement me
-	panic("implement me")
-}
-
->>>>>>> a66f96bd
 /*
 SwapInput trades quoteAssets in exchange for baseAssets.
 The "input" asset here refers to quoteAsset, which is usually a stablecoin like NUSD.
@@ -80,19 +67,11 @@
 	ctx sdk.Context,
 	pair common.TokenPair,
 	dir types.Direction,
-<<<<<<< HEAD
-	quoteAssetAmount sdk.Int,
-	baseAmountLimit sdk.Int,
-) (baseAssetAmount sdk.Int, err error) {
-	if !k.ExistsPool(ctx, pair) {
-		return sdk.Int{}, types.ErrPairNotSupported
-=======
 	quoteAssetAmount sdk.Dec,
 	baseAmountLimit sdk.Dec,
 ) (baseAssetAmount sdk.Dec, err error) {
-	if !k.existsPool(ctx, pair) {
+	if !k.ExistsPool(ctx, pair) {
 		return sdk.Dec{}, types.ErrPairNotSupported
->>>>>>> a66f96bd
 	}
 
 	if quoteAssetAmount.IsZero() {
