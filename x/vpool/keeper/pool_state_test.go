--- conflicted
+++ resolved
@@ -39,46 +39,6 @@
 	require.False(t, notExist)
 }
 
-<<<<<<< HEAD
-func TestKeeper_GetAllPools(t *testing.T) {
-	vpoolKeeper, _, ctx := getKeeper(t)
-
-	var vpools = []types.VPool{
-		{
-			Pair:                   common.Pair_BTC_NUSD,
-			BaseAssetReserve:       sdk.NewDec(1_000_000),      // 1
-			QuoteAssetReserve:      sdk.NewDec(30_000_000_000), // 30,000
-			TradeLimitRatio:        sdk.MustNewDecFromStr("0.88"),
-			FluctuationLimitRatio:  sdk.MustNewDecFromStr("0.20"),
-			MaxOracleSpreadRatio:   sdk.MustNewDecFromStr("0.20"),
-			MaintenanceMarginRatio: sdk.MustNewDecFromStr("0.0625"),
-			MaxLeverage:            sdk.MustNewDecFromStr("15"),
-		},
-		{
-			Pair:                   common.Pair_ETH_NUSD,
-			BaseAssetReserve:       sdk.NewDec(2_000_000),      // 1
-			QuoteAssetReserve:      sdk.NewDec(60_000_000_000), // 30,000
-			TradeLimitRatio:        sdk.MustNewDecFromStr("0.77"),
-			FluctuationLimitRatio:  sdk.MustNewDecFromStr("0.30"),
-			MaxOracleSpreadRatio:   sdk.MustNewDecFromStr("0.30"),
-			MaintenanceMarginRatio: sdk.MustNewDecFromStr("0.0625"),
-			MaxLeverage:            sdk.MustNewDecFromStr("15"),
-		},
-	}
-
-	for _, vpool := range vpools {
-		vpoolKeeper.savePool(ctx, vpool)
-	}
-
-	pools := vpoolKeeper.GetAllPools(ctx)
-	require.Len(t, pools, 2)
-	for _, pool := range pools {
-		require.Contains(t, vpools, pool)
-	}
-}
-
-=======
->>>>>>> 52fad354
 func TestGetPoolPrices_SetupErrors(t *testing.T) {
 	testCases := []struct {
 		name string
@@ -112,11 +72,7 @@
 					QuoteAssetReserve: sdk.NewDec(-400),
 				}
 				vpoolKeeper, _, ctx := getKeeper(t)
-<<<<<<< HEAD
-				vpoolKeeper.savePool(ctx, vpool)
-=======
 				vpoolKeeper.Pools.Insert(ctx, vpool.Pair, vpool)
->>>>>>> 52fad354
 				_, err := vpoolKeeper.GetPoolPrices(ctx, vpool)
 				require.ErrorContains(t, err, types.ErrNonPositiveReserves.Error())
 			},
