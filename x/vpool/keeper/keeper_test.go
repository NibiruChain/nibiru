package keeper

import (
	"testing"
	"time"

	"github.com/NibiruChain/nibiru/collections/keys"

	sdk "github.com/cosmos/cosmos-sdk/types"
	"github.com/golang/mock/gomock"
	"github.com/stretchr/testify/assert"
	"github.com/stretchr/testify/require"

	"github.com/NibiruChain/nibiru/x/common"
	"github.com/NibiruChain/nibiru/x/testutil/mock"
	"github.com/NibiruChain/nibiru/x/vpool/types"
)

func TestSwapQuoteForBase(t *testing.T) {
	tests := []struct {
		name                      string
		pair                      common.AssetPair
		direction                 types.Direction
		quoteAmount               sdk.Dec
		baseLimit                 sdk.Dec
		skipFluctuationLimitCheck bool

		expectedQuoteReserve sdk.Dec
		expectedBaseReserve  sdk.Dec
		expectedBaseAmount   sdk.Dec
		expectedErr          error
	}{
		{
			name:                      "quote amount == 0",
			pair:                      common.Pair_BTC_NUSD,
			direction:                 types.Direction_ADD_TO_POOL,
			quoteAmount:               sdk.NewDec(0),
			baseLimit:                 sdk.NewDec(10),
			skipFluctuationLimitCheck: false,

			expectedQuoteReserve: sdk.NewDec(10_000_000),
			expectedBaseReserve:  sdk.NewDec(5_000_000),
			expectedBaseAmount:   sdk.ZeroDec(),
		},
		{
			name:                      "normal swap add",
			pair:                      common.Pair_BTC_NUSD,
			direction:                 types.Direction_ADD_TO_POOL,
			quoteAmount:               sdk.NewDec(100_000),
			baseLimit:                 sdk.NewDec(49504),
			skipFluctuationLimitCheck: false,

			expectedQuoteReserve: sdk.NewDec(10_100_000),
			expectedBaseReserve:  sdk.MustNewDecFromStr("4950495.049504950495049505"),
			expectedBaseAmount:   sdk.MustNewDecFromStr("49504.950495049504950495"),
		},
		{
			name:                      "normal swap remove",
			pair:                      common.Pair_BTC_NUSD,
			direction:                 types.Direction_REMOVE_FROM_POOL,
			quoteAmount:               sdk.NewDec(100_000),
			baseLimit:                 sdk.NewDec(50506),
			skipFluctuationLimitCheck: false,

			expectedQuoteReserve: sdk.NewDec(9_900_000),
			expectedBaseReserve:  sdk.MustNewDecFromStr("5050505.050505050505050505"),
			expectedBaseAmount:   sdk.MustNewDecFromStr("50505.050505050505050505"),
		},
		{
			name:                      "pair not supported",
			pair:                      common.AssetPair{Token0: "abc", Token1: "xyz"},
			direction:                 types.Direction_ADD_TO_POOL,
			quoteAmount:               sdk.NewDec(10),
			baseLimit:                 sdk.NewDec(10),
			skipFluctuationLimitCheck: false,

			expectedErr: types.ErrPairNotSupported,
		},
		{
			name:                      "base amount less than base limit in Long",
			pair:                      common.Pair_BTC_NUSD,
			direction:                 types.Direction_ADD_TO_POOL,
			quoteAmount:               sdk.NewDec(500_000),
			baseLimit:                 sdk.NewDec(454_500),
			skipFluctuationLimitCheck: false,

			expectedErr: types.ErrAssetFailsUserLimit,
		},
		{
			name:                      "base amount more than base limit in Short",
			pair:                      common.Pair_BTC_NUSD,
			direction:                 types.Direction_REMOVE_FROM_POOL,
			quoteAmount:               sdk.NewDec(1_000_000),
			baseLimit:                 sdk.NewDec(454_500),
			skipFluctuationLimitCheck: false,

			expectedErr: types.ErrAssetFailsUserLimit,
		},
		{
			name:                      "over trading limit when removing quote",
			pair:                      common.Pair_BTC_NUSD,
			direction:                 types.Direction_REMOVE_FROM_POOL,
			quoteAmount:               sdk.NewDec(9_000_001),
			baseLimit:                 sdk.ZeroDec(),
			skipFluctuationLimitCheck: false,

			expectedErr: types.ErrOverTradingLimit,
		},
		{
			name:                      "over trading limit when adding quote",
			pair:                      common.Pair_BTC_NUSD,
			direction:                 types.Direction_ADD_TO_POOL,
			quoteAmount:               sdk.NewDec(9_000_001),
			baseLimit:                 sdk.ZeroDec(),
			skipFluctuationLimitCheck: false,

			expectedErr: types.ErrOverTradingLimit,
		},
		{
			name:                      "over fluctuation limit fails on add",
			pair:                      common.Pair_BTC_NUSD,
			direction:                 types.Direction_ADD_TO_POOL,
			quoteAmount:               sdk.NewDec(1_000_000),
			baseLimit:                 sdk.NewDec(454_544),
			skipFluctuationLimitCheck: false,

			expectedErr: types.ErrOverFluctuationLimit,
		},
		{
			name:                      "over fluctuation limit fails on remove",
			pair:                      common.Pair_BTC_NUSD,
			direction:                 types.Direction_REMOVE_FROM_POOL,
			quoteAmount:               sdk.NewDec(1_000_000),
			baseLimit:                 sdk.NewDec(555_556),
			skipFluctuationLimitCheck: false,

			expectedErr: types.ErrOverFluctuationLimit,
		},
		{
			name:                      "over fluctuation limit allowed on add",
			pair:                      common.Pair_BTC_NUSD,
			direction:                 types.Direction_ADD_TO_POOL,
			quoteAmount:               sdk.NewDec(1_000_000),
			baseLimit:                 sdk.NewDec(454_544),
			skipFluctuationLimitCheck: true,

			expectedQuoteReserve: sdk.NewDec(11_000_000),
			expectedBaseReserve:  sdk.MustNewDecFromStr("4545454.545454545454545455"),
			expectedBaseAmount:   sdk.MustNewDecFromStr("454545.454545454545454545"),
		},
		{
			name:                      "over fluctuation limit allowed on remove",
			pair:                      common.Pair_BTC_NUSD,
			direction:                 types.Direction_REMOVE_FROM_POOL,
			quoteAmount:               sdk.NewDec(1_000_000),
			baseLimit:                 sdk.NewDec(555_556),
			skipFluctuationLimitCheck: true,

			expectedQuoteReserve: sdk.NewDec(9_000_000),
			expectedBaseReserve:  sdk.MustNewDecFromStr("5555555.555555555555555556"),
			expectedBaseAmount:   sdk.MustNewDecFromStr("555555.555555555555555556"),
		},
	}

	for _, tc := range tests {
		tc := tc
		t.Run(tc.name, func(t *testing.T) {
			pfKeeper := mock.NewMockPricefeedKeeper(gomock.NewController(t))
			pfKeeper.EXPECT().IsActivePair(gomock.Any(), gomock.Any()).Return(true).AnyTimes()

			vpoolKeeper, ctx := VpoolKeeper(t, pfKeeper)

			vpoolKeeper.CreatePool(
				ctx,
				common.Pair_BTC_NUSD,
				/* tradeLimitRatio */ sdk.MustNewDecFromStr("0.9"),
				/* quoteAssetReserve */ sdk.NewDec(10_000_000), // 10 tokens
				/* baseAssetReserve */ sdk.NewDec(5_000_000), // 5 tokens
				/* fluctuationLimitRatio */ sdk.MustNewDecFromStr("0.1"),
				/* maxOracleSpreadRatio */ sdk.MustNewDecFromStr("0.1"),
				/* maintenanceMarginRatio */ sdk.MustNewDecFromStr("0.0625"),
				/* maxLeverage */ sdk.MustNewDecFromStr("15"),
			)

			baseAmt, err := vpoolKeeper.SwapQuoteForBase(
				ctx,
				tc.pair,
				tc.direction,
				tc.quoteAmount,
				tc.baseLimit,
				tc.skipFluctuationLimitCheck,
			)

			if tc.expectedErr != nil {
				require.ErrorIs(t, err, tc.expectedErr)
			} else {
				require.NoError(t, err)
				assert.EqualValuesf(t, tc.expectedBaseAmount, baseAmt, "base amount mismatch")

				t.Log("assert vpool")
				pool, err := vpoolKeeper.Pools.Get(ctx, common.Pair_BTC_NUSD)
				require.NoError(t, err)
				assert.EqualValuesf(t, tc.expectedQuoteReserve, pool.QuoteAssetReserve, "pool quote asset reserve mismatch")
				assert.EqualValuesf(t, tc.expectedBaseReserve, pool.BaseAssetReserve, "pool base asset reserve mismatch")
			}
		})
	}
}

func TestSwapBaseForQuote(t *testing.T) {
	tests := []struct {
		name                      string
		pair                      common.AssetPair
		direction                 types.Direction
		baseAmt                   sdk.Dec
		quoteLimit                sdk.Dec
		skipFluctuationLimitCheck bool

		expectedQuoteReserve     sdk.Dec
		expectedBaseReserve      sdk.Dec
		expectedQuoteAssetAmount sdk.Dec
		expectedErr              error
	}{
		{
			name:                      "zero base asset swap",
			pair:                      common.Pair_BTC_NUSD,
			direction:                 types.Direction_ADD_TO_POOL,
			baseAmt:                   sdk.ZeroDec(),
			quoteLimit:                sdk.ZeroDec(),
			skipFluctuationLimitCheck: false,

			expectedQuoteReserve:     sdk.NewDec(10_000_000),
			expectedBaseReserve:      sdk.NewDec(5_000_000),
			expectedQuoteAssetAmount: sdk.ZeroDec(),
		},
		{
			name:                      "add base asset swap",
			pair:                      common.Pair_BTC_NUSD,
			direction:                 types.Direction_ADD_TO_POOL,
			baseAmt:                   sdk.NewDec(100_000),
			quoteLimit:                sdk.NewDec(196078),
			skipFluctuationLimitCheck: false,

			expectedQuoteReserve:     sdk.MustNewDecFromStr("9803921.568627450980392157"),
			expectedBaseReserve:      sdk.NewDec(5_100_000),
			expectedQuoteAssetAmount: sdk.MustNewDecFromStr("196078.431372549019607843"),
		},
		{
			name:                      "remove base asset",
			pair:                      common.Pair_BTC_NUSD,
			direction:                 types.Direction_REMOVE_FROM_POOL,
			baseAmt:                   sdk.NewDec(100_000),
			quoteLimit:                sdk.NewDec(204_082),
			skipFluctuationLimitCheck: false,

			expectedQuoteReserve:     sdk.MustNewDecFromStr("10204081.632653061224489796"),
			expectedBaseReserve:      sdk.NewDec(4_900_000),
			expectedQuoteAssetAmount: sdk.MustNewDecFromStr("204081.632653061224489796"),
		},
		{
			name:                      "pair not supported",
			pair:                      common.AssetPair{Token0: "abc", Token1: "xyz"},
			direction:                 types.Direction_ADD_TO_POOL,
			baseAmt:                   sdk.NewDec(10),
			quoteLimit:                sdk.NewDec(10),
			skipFluctuationLimitCheck: false,

			expectedErr: types.ErrPairNotSupported,
		},
		{
			name:                      "quote amount less than quote limit in Long",
			pair:                      common.Pair_BTC_NUSD,
			direction:                 types.Direction_ADD_TO_POOL,
			baseAmt:                   sdk.NewDec(100_000),
			quoteLimit:                sdk.NewDec(196079),
			skipFluctuationLimitCheck: false,

			expectedErr: types.ErrAssetFailsUserLimit,
		},
		{
			name:                      "quote amount more than quote limit in Short",
			pair:                      common.Pair_BTC_NUSD,
			direction:                 types.Direction_REMOVE_FROM_POOL,
			baseAmt:                   sdk.NewDec(100_000),
			quoteLimit:                sdk.NewDec(204_081),
			skipFluctuationLimitCheck: false,

			expectedErr: types.ErrAssetFailsUserLimit,
		},
		{
			name:                      "over trading limit when removing base",
			pair:                      common.Pair_BTC_NUSD,
			direction:                 types.Direction_REMOVE_FROM_POOL,
			baseAmt:                   sdk.NewDec(4_500_001),
			quoteLimit:                sdk.ZeroDec(),
			skipFluctuationLimitCheck: false,

			expectedErr: types.ErrOverTradingLimit,
		},
		{
			name:                      "over trading limit when adding base",
			pair:                      common.Pair_BTC_NUSD,
			direction:                 types.Direction_ADD_TO_POOL,
			baseAmt:                   sdk.NewDec(4_500_001),
			quoteLimit:                sdk.ZeroDec(),
			skipFluctuationLimitCheck: false,

			expectedErr: types.ErrOverTradingLimit,
		},
		{
			name:                      "over fluctuation limit fails on add",
			pair:                      common.Pair_BTC_NUSD,
			direction:                 types.Direction_ADD_TO_POOL,
			baseAmt:                   sdk.NewDec(1_000_000),
			quoteLimit:                sdk.NewDec(1_666_666),
			skipFluctuationLimitCheck: false,

			expectedErr: types.ErrOverFluctuationLimit,
		},
		{
			name:                      "over fluctuation limit fails on remove",
			pair:                      common.Pair_BTC_NUSD,
			direction:                 types.Direction_REMOVE_FROM_POOL,
			baseAmt:                   sdk.NewDec(1_000_000),
			quoteLimit:                sdk.NewDec(2_500_001),
			skipFluctuationLimitCheck: false,

			expectedErr: types.ErrOverFluctuationLimit,
		},
		{
			name:                      "over fluctuation limit allowed on add",
			pair:                      common.Pair_BTC_NUSD,
			direction:                 types.Direction_ADD_TO_POOL,
			baseAmt:                   sdk.NewDec(1_000_000),
			quoteLimit:                sdk.NewDec(1_666_666),
			skipFluctuationLimitCheck: true,

			expectedQuoteReserve:     sdk.MustNewDecFromStr("8333333.333333333333333333"),
			expectedBaseReserve:      sdk.NewDec(6_000_000),
			expectedQuoteAssetAmount: sdk.MustNewDecFromStr("1666666.666666666666666667"),
		},
		{
			name:                      "over fluctuation limit allowed on remove",
			pair:                      common.Pair_BTC_NUSD,
			direction:                 types.Direction_REMOVE_FROM_POOL,
			baseAmt:                   sdk.NewDec(1_000_000),
			quoteLimit:                sdk.NewDec(2_500_001),
			skipFluctuationLimitCheck: true,

			expectedQuoteReserve:     sdk.NewDec(12_500_000),
			expectedBaseReserve:      sdk.NewDec(4_000_000),
			expectedQuoteAssetAmount: sdk.NewDec(2_500_000),
		},
	}

	for _, tc := range tests {
		tc := tc
		t.Run(tc.name, func(t *testing.T) {
			pfKeeper := mock.NewMockPricefeedKeeper(gomock.NewController(t))
			pfKeeper.EXPECT().IsActivePair(gomock.Any(), gomock.Any()).Return(true).AnyTimes()

			vpoolKeeper, ctx := VpoolKeeper(t, pfKeeper)

			vpoolKeeper.CreatePool(
				ctx,
				common.Pair_BTC_NUSD,
				/* tradeLimitRatio */ sdk.MustNewDecFromStr("0.9"),
				/* quoteAssetReserve */ sdk.NewDec(10_000_000), // 10 tokens
				/* baseAssetReserve */ sdk.NewDec(5_000_000), // 5 tokens
				/* fluctuationLimitRatio */ sdk.MustNewDecFromStr("0.1"),
				/* maxOracleSpreadRatio */ sdk.MustNewDecFromStr("0.1"),
				/* maintenanceMarginRatio */ sdk.MustNewDecFromStr("0.0625"),
				/* maxLeverage */ sdk.MustNewDecFromStr("15"),
			)

			quoteAssetAmount, err := vpoolKeeper.SwapBaseForQuote(
				ctx,
				tc.pair,
				tc.direction,
				tc.baseAmt,
				tc.quoteLimit,
				tc.skipFluctuationLimitCheck,
			)

			if tc.expectedErr != nil {
				require.ErrorContains(t, err, tc.expectedErr.Error())
			} else {
				require.NoError(t, err)
				assert.EqualValuesf(t, tc.expectedQuoteAssetAmount, quoteAssetAmount,
					"expected %s; got %s", tc.expectedQuoteAssetAmount.String(), quoteAssetAmount.String())

				t.Log("assert pool")
				pool, err := vpoolKeeper.Pools.Get(ctx, common.Pair_BTC_NUSD)
				require.NoError(t, err)
				assert.Equal(t, tc.expectedQuoteReserve, pool.QuoteAssetReserve)
				assert.Equal(t, tc.expectedBaseReserve, pool.BaseAssetReserve)
			}
		})
	}
}

func TestGetVpools(t *testing.T) {
	vpoolKeeper, ctx := VpoolKeeper(t,
		mock.NewMockPricefeedKeeper(gomock.NewController(t)),
	)

	vpoolKeeper.CreatePool(
		ctx,
		common.Pair_BTC_NUSD,
		sdk.OneDec(),
		sdk.NewDec(10_000_000),
		sdk.NewDec(5_000_000),
		sdk.OneDec(),
		sdk.OneDec(),
		sdk.MustNewDecFromStr("0.0625"),
		sdk.MustNewDecFromStr("15"),
	)
	vpoolKeeper.CreatePool(
		ctx,
		common.Pair_ETH_NUSD,
		sdk.OneDec(),
		sdk.NewDec(5_000_000),
		sdk.NewDec(10_000_000),
		sdk.OneDec(),
		sdk.OneDec(),
		sdk.MustNewDecFromStr("0.0625"),
		sdk.MustNewDecFromStr("15"),
	)

	pools := vpoolKeeper.Pools.Iterate(ctx, keys.NewRange[common.AssetPair]()).Values()

	require.EqualValues(t, 2, len(pools))

	require.EqualValues(t, pools[0], types.VPool{
		Pair:                   common.Pair_BTC_NUSD,
		BaseAssetReserve:       sdk.NewDec(5_000_000),
		QuoteAssetReserve:      sdk.NewDec(10_000_000),
		TradeLimitRatio:        sdk.OneDec(),
		FluctuationLimitRatio:  sdk.OneDec(),
		MaxOracleSpreadRatio:   sdk.OneDec(),
		MaintenanceMarginRatio: sdk.MustNewDecFromStr("0.0625"),
		MaxLeverage:            sdk.MustNewDecFromStr("15"),
	})
	require.EqualValues(t, pools[1], types.VPool{
		Pair:                   common.Pair_ETH_NUSD,
		BaseAssetReserve:       sdk.NewDec(10_000_000),
		QuoteAssetReserve:      sdk.NewDec(5_000_000),
		TradeLimitRatio:        sdk.OneDec(),
		FluctuationLimitRatio:  sdk.OneDec(),
		MaxOracleSpreadRatio:   sdk.OneDec(),
		MaintenanceMarginRatio: sdk.MustNewDecFromStr("0.0625"),
		MaxLeverage:            sdk.MustNewDecFromStr("15"),
	})
}

<<<<<<< HEAD
=======
func TestIsOverFluctuationLimit(t *testing.T) {
	tests := []struct {
		name string
		pool types.VPool

		isOverLimit bool
	}{
		{
			name: "zero fluctuation limit ratio",
			pool: types.VPool{
				Pair:                   common.Pair_BTC_NUSD,
				QuoteAssetReserve:      sdk.OneDec(),
				BaseAssetReserve:       sdk.OneDec(),
				FluctuationLimitRatio:  sdk.ZeroDec(),
				TradeLimitRatio:        sdk.OneDec(),
				MaxOracleSpreadRatio:   sdk.OneDec(),
				MaintenanceMarginRatio: sdk.MustNewDecFromStr("0.0625"),
				MaxLeverage:            sdk.MustNewDecFromStr("15"),
			},
			isOverLimit: false,
		},
		{
			name: "lower limit of fluctuation limit",
			pool: types.VPool{
				Pair:                   common.Pair_BTC_NUSD,
				QuoteAssetReserve:      sdk.NewDec(999),
				BaseAssetReserve:       sdk.OneDec(),
				FluctuationLimitRatio:  sdk.MustNewDecFromStr("0.001"),
				TradeLimitRatio:        sdk.OneDec(),
				MaxOracleSpreadRatio:   sdk.OneDec(),
				MaintenanceMarginRatio: sdk.MustNewDecFromStr("0.0625"),
				MaxLeverage:            sdk.MustNewDecFromStr("15"),
			},
			isOverLimit: false,
		},
		{
			name: "upper limit of fluctuation limit",
			pool: types.VPool{
				Pair:                   common.Pair_BTC_NUSD,
				QuoteAssetReserve:      sdk.NewDec(1001),
				BaseAssetReserve:       sdk.OneDec(),
				FluctuationLimitRatio:  sdk.MustNewDecFromStr("0.001"),
				TradeLimitRatio:        sdk.OneDec(),
				MaxOracleSpreadRatio:   sdk.OneDec(),
				MaintenanceMarginRatio: sdk.MustNewDecFromStr("0.0625"),
				MaxLeverage:            sdk.MustNewDecFromStr("15"),
			},
			isOverLimit: false,
		},
		{
			name: "under fluctuation limit",
			pool: types.VPool{
				Pair:                   common.Pair_BTC_NUSD,
				QuoteAssetReserve:      sdk.NewDec(998),
				BaseAssetReserve:       sdk.OneDec(),
				FluctuationLimitRatio:  sdk.MustNewDecFromStr("0.001"),
				TradeLimitRatio:        sdk.OneDec(),
				MaxOracleSpreadRatio:   sdk.OneDec(),
				MaintenanceMarginRatio: sdk.MustNewDecFromStr("0.0625"),
				MaxLeverage:            sdk.MustNewDecFromStr("15"),
			},
			isOverLimit: true,
		},
		{
			name: "over fluctuation limit",
			pool: types.VPool{
				Pair:                   common.Pair_BTC_NUSD,
				QuoteAssetReserve:      sdk.NewDec(1002),
				BaseAssetReserve:       sdk.OneDec(),
				FluctuationLimitRatio:  sdk.MustNewDecFromStr("0.001"),
				TradeLimitRatio:        sdk.OneDec(),
				MaxOracleSpreadRatio:   sdk.OneDec(),
				MaintenanceMarginRatio: sdk.MustNewDecFromStr("0.0625"),
				MaxLeverage:            sdk.MustNewDecFromStr("15"),
			},
			isOverLimit: true,
		},
	}

	for _, tc := range tests {
		tc := tc
		t.Run(tc.name, func(t *testing.T) {
			snapshot := types.NewReserveSnapshot(
				common.Pair_BTC_NUSD,
				sdk.OneDec(),
				sdk.NewDec(1000),
				time.Now(),
			)
			assert.EqualValues(t, tc.isOverLimit, isOverFluctuationLimit(tc.pool, snapshot))
		})
	}
}

>>>>>>> 52fad354
func TestCheckFluctuationLimitRatio(t *testing.T) {
	tests := []struct {
		name           string
		pool           types.VPool
		prevSnapshot   *types.ReserveSnapshot
		latestSnapshot *types.ReserveSnapshot
		ctxBlockHeight int64

		expectedErr error
	}{
		{
			name: "uses latest snapshot - does not result in error",
			pool: types.VPool{
				Pair:                   common.Pair_BTC_NUSD,
				QuoteAssetReserve:      sdk.NewDec(1002),
				BaseAssetReserve:       sdk.OneDec(),
				FluctuationLimitRatio:  sdk.MustNewDecFromStr("0.001"),
				TradeLimitRatio:        sdk.OneDec(),
				MaxOracleSpreadRatio:   sdk.OneDec(),
				MaintenanceMarginRatio: sdk.MustNewDecFromStr("0.0625"),
				MaxLeverage:            sdk.MustNewDecFromStr("15"),
			},
			prevSnapshot: &types.ReserveSnapshot{
				Pair:              common.Pair_BTC_NUSD,
				QuoteAssetReserve: sdk.NewDec(1000),
				BaseAssetReserve:  sdk.OneDec(),
				TimestampMs:       0,
			},
			latestSnapshot: &types.ReserveSnapshot{
				Pair:              common.Pair_BTC_NUSD,
				QuoteAssetReserve: sdk.NewDec(1002),
				BaseAssetReserve:  sdk.OneDec(),
				TimestampMs:       1,
			},
			ctxBlockHeight: 2,
			expectedErr:    nil,
		},
		{
			name: "uses previous snapshot - results in error",
			pool: types.VPool{
				Pair:                   common.Pair_BTC_NUSD,
				QuoteAssetReserve:      sdk.NewDec(1002),
				BaseAssetReserve:       sdk.OneDec(),
				FluctuationLimitRatio:  sdk.MustNewDecFromStr("0.001"),
				TradeLimitRatio:        sdk.OneDec(),
				MaxOracleSpreadRatio:   sdk.OneDec(),
				MaintenanceMarginRatio: sdk.MustNewDecFromStr("0.0625"),
				MaxLeverage:            sdk.MustNewDecFromStr("15"),
			},
			prevSnapshot: &types.ReserveSnapshot{
				Pair:              common.Pair_BTC_NUSD,
				QuoteAssetReserve: sdk.NewDec(1000),
				BaseAssetReserve:  sdk.OneDec(),
				TimestampMs:       0,
			},
			latestSnapshot: nil,
			ctxBlockHeight: 1,
			expectedErr:    types.ErrOverFluctuationLimit,
		},
		{
			name: "only one snapshot - no error",
			pool: types.VPool{
				Pair:                   common.Pair_BTC_NUSD,
				QuoteAssetReserve:      sdk.NewDec(1000),
				BaseAssetReserve:       sdk.OneDec(),
				FluctuationLimitRatio:  sdk.MustNewDecFromStr("0.001"),
				TradeLimitRatio:        sdk.OneDec(),
				MaxOracleSpreadRatio:   sdk.OneDec(),
				MaintenanceMarginRatio: sdk.MustNewDecFromStr("0.0625"),
				MaxLeverage:            sdk.MustNewDecFromStr("15"),
			},
			prevSnapshot: &types.ReserveSnapshot{
				Pair:              common.Pair_BTC_NUSD,
				QuoteAssetReserve: sdk.NewDec(1000),
				BaseAssetReserve:  sdk.OneDec(),
				TimestampMs:       0,
			},
			latestSnapshot: nil,
			ctxBlockHeight: 1,
			expectedErr:    nil,
		},
		{
			name: "zero fluctuation limit - no error",
			pool: types.VPool{
				Pair:                   common.Pair_BTC_NUSD,
				QuoteAssetReserve:      sdk.NewDec(2000),
				BaseAssetReserve:       sdk.OneDec(),
				FluctuationLimitRatio:  sdk.ZeroDec(),
				TradeLimitRatio:        sdk.OneDec(),
				MaxOracleSpreadRatio:   sdk.OneDec(),
				MaintenanceMarginRatio: sdk.MustNewDecFromStr("0.0625"),
				MaxLeverage:            sdk.MustNewDecFromStr("15"),
			},
			prevSnapshot: &types.ReserveSnapshot{
				Pair:              common.Pair_BTC_NUSD,
				QuoteAssetReserve: sdk.NewDec(1000),
				BaseAssetReserve:  sdk.OneDec(),
				TimestampMs:       0,
			},
			latestSnapshot: &types.ReserveSnapshot{
				Pair:              common.Pair_BTC_NUSD,
				QuoteAssetReserve: sdk.NewDec(1002),
				BaseAssetReserve:  sdk.OneDec(),
				TimestampMs:       1,
			},
			ctxBlockHeight: 2,
			expectedErr:    nil,
		},
	}

	for _, tc := range tests {
		tc := tc
		t.Run(tc.name, func(t *testing.T) {
			vpoolKeeper, ctx := VpoolKeeper(t,
				mock.NewMockPricefeedKeeper(gomock.NewController(t)),
			)

			vpoolKeeper.Pools.Insert(ctx, tc.pool.Pair, *tc.pool)

			t.Log("save snapshot 0")

			ctx = ctx.WithBlockTime(time.UnixMilli(tc.prevSnapshot.TimestampMs))
			snapshot := types.NewReserveSnapshot(
				common.Pair_BTC_NUSD, tc.prevSnapshot.BaseAssetReserve, tc.prevSnapshot.QuoteAssetReserve, ctx.BlockTime(),
			)
			vpoolKeeper.ReserveSnapshots.Insert(ctx, keys.Join(snapshot.Pair, keys.Uint64(uint64(snapshot.TimestampMs))), snapshot)

			if tc.latestSnapshot != nil {
				t.Log("save snapshot 1")
				ctx = ctx.WithBlockTime(time.UnixMilli(tc.latestSnapshot.TimestampMs))

				snapshot := types.NewReserveSnapshot(
					common.Pair_BTC_NUSD,
					tc.latestSnapshot.BaseAssetReserve,
					tc.latestSnapshot.QuoteAssetReserve,
					ctx.BlockTime(),
				)
				vpoolKeeper.ReserveSnapshots.Insert(ctx, keys.Join(snapshot.Pair, keys.Uint64(uint64(snapshot.TimestampMs))), snapshot)
			}

			t.Log("check fluctuation limit")
			ctx = ctx.WithBlockHeight(tc.ctxBlockHeight)
			err := vpoolKeeper.checkFluctuationLimitRatio(ctx, *tc.pool)

			t.Log("check error if any")
			if tc.expectedErr != nil {
				require.ErrorContains(t, err, tc.expectedErr.Error())
			} else {
				require.NoError(t, err)
			}
		})
	}
}

func TestGetMaintenanceMarginRatio(t *testing.T) {
	tests := []struct {
		name string
		pool types.VPool

		expectedMaintenanceMarginRatio sdk.Dec
	}{
		{
			name: "zero fluctuation limit ratio",
			pool: types.VPool{
				Pair:                   common.Pair_BTC_NUSD,
				QuoteAssetReserve:      sdk.OneDec(),
				BaseAssetReserve:       sdk.OneDec(),
				FluctuationLimitRatio:  sdk.ZeroDec(),
				TradeLimitRatio:        sdk.OneDec(),
				MaxOracleSpreadRatio:   sdk.OneDec(),
				MaintenanceMarginRatio: sdk.MustNewDecFromStr("0.42"),
				MaxLeverage:            sdk.OneDec(),
			},
			expectedMaintenanceMarginRatio: sdk.MustNewDecFromStr("0.42"),
		},
		{
			name: "zero fluctuation limit ratio",
			pool: types.VPool{
				Pair:                   common.Pair_BTC_NUSD,
				QuoteAssetReserve:      sdk.OneDec(),
				BaseAssetReserve:       sdk.OneDec(),
				FluctuationLimitRatio:  sdk.ZeroDec(),
				TradeLimitRatio:        sdk.OneDec(),
				MaxOracleSpreadRatio:   sdk.OneDec(),
				MaintenanceMarginRatio: sdk.MustNewDecFromStr("0.4242"),
				MaxLeverage:            sdk.OneDec(),
			},
			expectedMaintenanceMarginRatio: sdk.MustNewDecFromStr("0.4242"),
		},
	}

	for _, tc := range tests {
		tc := tc
		t.Run(tc.name, func(t *testing.T) {
			vpoolKeeper, ctx := VpoolKeeper(t,
				mock.NewMockPricefeedKeeper(gomock.NewController(t)),
			)
			vpoolKeeper.Pools.Insert(ctx, tc.pool.Pair, *tc.pool)

			assert.EqualValues(t, tc.expectedMaintenanceMarginRatio, vpoolKeeper.GetMaintenanceMarginRatio(ctx, common.Pair_BTC_NUSD))
		})
	}
}

func TestGetMaxLeverage(t *testing.T) {
	tests := []struct {
		name string
		pool types.VPool

		expectedMaxLeverage sdk.Dec
	}{
		{
			name: "zero fluctuation limit ratio",
			pool: types.VPool{
				Pair:                   common.Pair_BTC_NUSD,
				QuoteAssetReserve:      sdk.OneDec(),
				BaseAssetReserve:       sdk.OneDec(),
				FluctuationLimitRatio:  sdk.ZeroDec(),
				TradeLimitRatio:        sdk.OneDec(),
				MaxOracleSpreadRatio:   sdk.OneDec(),
				MaintenanceMarginRatio: sdk.MustNewDecFromStr("0.42"),
				MaxLeverage:            sdk.MustNewDecFromStr("15"),
			},
			expectedMaxLeverage: sdk.MustNewDecFromStr("15"),
		},
	}

	for _, tc := range tests {
		tc := tc
		t.Run(tc.name, func(t *testing.T) {
			vpoolKeeper, ctx := VpoolKeeper(t,
				mock.NewMockPricefeedKeeper(gomock.NewController(t)),
			)
			vpoolKeeper.Pools.Insert(ctx, tc.pool.Pair, *tc.pool)

			assert.EqualValues(t, tc.expectedMaxLeverage, vpoolKeeper.GetMaxLeverage(ctx, common.Pair_BTC_NUSD))
		})
	}
}<|MERGE_RESOLUTION|>--- conflicted
+++ resolved
@@ -453,102 +453,6 @@
 	})
 }
 
-<<<<<<< HEAD
-=======
-func TestIsOverFluctuationLimit(t *testing.T) {
-	tests := []struct {
-		name string
-		pool types.VPool
-
-		isOverLimit bool
-	}{
-		{
-			name: "zero fluctuation limit ratio",
-			pool: types.VPool{
-				Pair:                   common.Pair_BTC_NUSD,
-				QuoteAssetReserve:      sdk.OneDec(),
-				BaseAssetReserve:       sdk.OneDec(),
-				FluctuationLimitRatio:  sdk.ZeroDec(),
-				TradeLimitRatio:        sdk.OneDec(),
-				MaxOracleSpreadRatio:   sdk.OneDec(),
-				MaintenanceMarginRatio: sdk.MustNewDecFromStr("0.0625"),
-				MaxLeverage:            sdk.MustNewDecFromStr("15"),
-			},
-			isOverLimit: false,
-		},
-		{
-			name: "lower limit of fluctuation limit",
-			pool: types.VPool{
-				Pair:                   common.Pair_BTC_NUSD,
-				QuoteAssetReserve:      sdk.NewDec(999),
-				BaseAssetReserve:       sdk.OneDec(),
-				FluctuationLimitRatio:  sdk.MustNewDecFromStr("0.001"),
-				TradeLimitRatio:        sdk.OneDec(),
-				MaxOracleSpreadRatio:   sdk.OneDec(),
-				MaintenanceMarginRatio: sdk.MustNewDecFromStr("0.0625"),
-				MaxLeverage:            sdk.MustNewDecFromStr("15"),
-			},
-			isOverLimit: false,
-		},
-		{
-			name: "upper limit of fluctuation limit",
-			pool: types.VPool{
-				Pair:                   common.Pair_BTC_NUSD,
-				QuoteAssetReserve:      sdk.NewDec(1001),
-				BaseAssetReserve:       sdk.OneDec(),
-				FluctuationLimitRatio:  sdk.MustNewDecFromStr("0.001"),
-				TradeLimitRatio:        sdk.OneDec(),
-				MaxOracleSpreadRatio:   sdk.OneDec(),
-				MaintenanceMarginRatio: sdk.MustNewDecFromStr("0.0625"),
-				MaxLeverage:            sdk.MustNewDecFromStr("15"),
-			},
-			isOverLimit: false,
-		},
-		{
-			name: "under fluctuation limit",
-			pool: types.VPool{
-				Pair:                   common.Pair_BTC_NUSD,
-				QuoteAssetReserve:      sdk.NewDec(998),
-				BaseAssetReserve:       sdk.OneDec(),
-				FluctuationLimitRatio:  sdk.MustNewDecFromStr("0.001"),
-				TradeLimitRatio:        sdk.OneDec(),
-				MaxOracleSpreadRatio:   sdk.OneDec(),
-				MaintenanceMarginRatio: sdk.MustNewDecFromStr("0.0625"),
-				MaxLeverage:            sdk.MustNewDecFromStr("15"),
-			},
-			isOverLimit: true,
-		},
-		{
-			name: "over fluctuation limit",
-			pool: types.VPool{
-				Pair:                   common.Pair_BTC_NUSD,
-				QuoteAssetReserve:      sdk.NewDec(1002),
-				BaseAssetReserve:       sdk.OneDec(),
-				FluctuationLimitRatio:  sdk.MustNewDecFromStr("0.001"),
-				TradeLimitRatio:        sdk.OneDec(),
-				MaxOracleSpreadRatio:   sdk.OneDec(),
-				MaintenanceMarginRatio: sdk.MustNewDecFromStr("0.0625"),
-				MaxLeverage:            sdk.MustNewDecFromStr("15"),
-			},
-			isOverLimit: true,
-		},
-	}
-
-	for _, tc := range tests {
-		tc := tc
-		t.Run(tc.name, func(t *testing.T) {
-			snapshot := types.NewReserveSnapshot(
-				common.Pair_BTC_NUSD,
-				sdk.OneDec(),
-				sdk.NewDec(1000),
-				time.Now(),
-			)
-			assert.EqualValues(t, tc.isOverLimit, isOverFluctuationLimit(tc.pool, snapshot))
-		})
-	}
-}
-
->>>>>>> 52fad354
 func TestCheckFluctuationLimitRatio(t *testing.T) {
 	tests := []struct {
 		name           string
@@ -666,7 +570,7 @@
 				mock.NewMockPricefeedKeeper(gomock.NewController(t)),
 			)
 
-			vpoolKeeper.Pools.Insert(ctx, tc.pool.Pair, *tc.pool)
+			vpoolKeeper.Pools.Insert(ctx, tc.pool.Pair, tc.pool)
 
 			t.Log("save snapshot 0")
 
@@ -691,7 +595,7 @@
 
 			t.Log("check fluctuation limit")
 			ctx = ctx.WithBlockHeight(tc.ctxBlockHeight)
-			err := vpoolKeeper.checkFluctuationLimitRatio(ctx, *tc.pool)
+			err := vpoolKeeper.checkFluctuationLimitRatio(ctx, tc.pool)
 
 			t.Log("check error if any")
 			if tc.expectedErr != nil {
@@ -746,7 +650,7 @@
 			vpoolKeeper, ctx := VpoolKeeper(t,
 				mock.NewMockPricefeedKeeper(gomock.NewController(t)),
 			)
-			vpoolKeeper.Pools.Insert(ctx, tc.pool.Pair, *tc.pool)
+			vpoolKeeper.Pools.Insert(ctx, tc.pool.Pair, tc.pool)
 
 			assert.EqualValues(t, tc.expectedMaintenanceMarginRatio, vpoolKeeper.GetMaintenanceMarginRatio(ctx, common.Pair_BTC_NUSD))
 		})
@@ -782,7 +686,7 @@
 			vpoolKeeper, ctx := VpoolKeeper(t,
 				mock.NewMockPricefeedKeeper(gomock.NewController(t)),
 			)
-			vpoolKeeper.Pools.Insert(ctx, tc.pool.Pair, *tc.pool)
+			vpoolKeeper.Pools.Insert(ctx, tc.pool.Pair, tc.pool)
 
 			assert.EqualValues(t, tc.expectedMaxLeverage, vpoolKeeper.GetMaxLeverage(ctx, common.Pair_BTC_NUSD))
 		})
