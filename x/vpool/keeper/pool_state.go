--- conflicted
+++ resolved
@@ -22,11 +22,7 @@
 	maintenanceMarginRatio sdk.Dec,
 	maxLeverage sdk.Dec,
 ) {
-<<<<<<< HEAD
-	k.savePool(ctx, types.NewPool(
-=======
-	pool := types.NewVPool(
->>>>>>> 1bd56e7b
+	k.savePool(ctx, types.NewVPool(
 		pair,
 		tradeLimitRatio,
 		quoteAssetReserve,
