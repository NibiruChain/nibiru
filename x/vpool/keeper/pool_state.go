package keeper

import (
	"fmt"
	"time"

	sdk "github.com/cosmos/cosmos-sdk/types"

	"github.com/NibiruChain/nibiru/x/common"
	"github.com/NibiruChain/nibiru/x/vpool/types"
)

// CreatePool creates a pool for a specific pair.
func (k Keeper) CreatePool(
	ctx sdk.Context,
	pair common.AssetPair,
	tradeLimitRatio sdk.Dec, // integer with 6 decimals, 1_000_000 means 1.0
	quoteAssetReserve sdk.Dec,
	baseAssetReserve sdk.Dec,
	fluctuationLimitRatio sdk.Dec,
	maxOracleSpreadRatio sdk.Dec,
	maintenanceMarginRatio sdk.Dec,
	maxLeverage sdk.Dec,
) {
<<<<<<< HEAD
	k.savePool(ctx, types.NewVPool(
		pair,
		tradeLimitRatio,
		quoteAssetReserve,
		baseAssetReserve,
		fluctuationLimitRatio,
		maxOracleSpreadRatio,
		maintenanceMarginRatio,
		maxLeverage,
	))
=======
	k.savePool(ctx, &types.VPool{
		Pair:                   pair,
		BaseAssetReserve:       baseAssetReserve,
		QuoteAssetReserve:      quoteAssetReserve,
		TradeLimitRatio:        tradeLimitRatio,
		FluctuationLimitRatio:  fluctuationLimitRatio,
		MaxOracleSpreadRatio:   maxOracleSpreadRatio,
		MaintenanceMarginRatio: maintenanceMarginRatio,
		MaxLeverage:            maxLeverage,
	})
>>>>>>> cd0f08cc
	k.SaveSnapshot(ctx, pair, quoteAssetReserve, baseAssetReserve)
}

// getPool returns the pool from database
func (k Keeper) getPool(ctx sdk.Context, pair common.AssetPair) (
	*types.VPool, error,
) {
	bz := ctx.KVStore(k.storeKey).Get(types.GetPoolKey(pair))
	if bz == nil {
		return nil, fmt.Errorf("could not find vpool for pair %s", pair.String())
	}

	var pool types.VPool
	k.codec.MustUnmarshal(bz, &pool)
	return &pool, nil
}

func (k Keeper) savePool(
	ctx sdk.Context,
	pool *types.VPool,
) {
	bz := k.codec.MustMarshal(pool)
	ctx.KVStore(k.storeKey).Set(types.GetPoolKey(pool.Pair), bz)
}

/*
Saves an updated pool to state and snapshots it.

args:
  - ctx: cosmos-sdk context
  - updatedPool: pool object to save to state
  - skipFluctuationCheck: determines if a fluctuation check should be done against the last snapshot

ret:
  - err: error
*/
func (k Keeper) updatePool(
	ctx sdk.Context,
	updatedPool *types.VPool,
	skipFluctuationCheck bool,
) (err error) {
	// Check if its over Fluctuation Limit Ratio.
	if !skipFluctuationCheck {
		if err = k.checkFluctuationLimitRatio(ctx, updatedPool); err != nil {
			return err
		}
	}

	k.savePool(ctx, updatedPool)

	return nil
}

// ExistsPool returns true if pool exists, false if not.
func (k Keeper) ExistsPool(ctx sdk.Context, pair common.AssetPair) bool {
	return ctx.KVStore(k.storeKey).Has(types.GetPoolKey(pair))
}

// GetAllPools returns all pools that exist.
func (k Keeper) GetAllPools(ctx sdk.Context) []*types.VPool {
	store := ctx.KVStore(k.storeKey)
	iterator := sdk.KVStorePrefixIterator(store, types.PoolKeyPrefix)

	var pools []*types.VPool
	for ; iterator.Valid(); iterator.Next() {
		bz := iterator.Value()

		var pool types.VPool
		k.codec.MustUnmarshal(bz, &pool)

		pools = append(pools, &pool)
	}

	return pools
}

// GetPoolPrices returns the mark price, twap (mark) price, and index price for a vpool.
// An error is returned if
func (k Keeper) GetPoolPrices(
	ctx sdk.Context, pool types.VPool,
) (prices types.PoolPrices, err error) {
	// Validation - guarantees no panics in GetUnderlyingPrice or GetCurrentTWAP
	if err := pool.Pair.Validate(); err != nil {
		return prices, err
	}
	if !k.ExistsPool(ctx, pool.Pair) {
		return prices, types.ErrPairNotSupported.Wrap(pool.Pair.String())
	}
	if err := pool.ValidateReserves(); err != nil {
		return prices, err
	}

	indexPrice, err := k.GetUnderlyingPrice(ctx, pool.Pair)
	if err != nil {
		// fail gracefully so that vpool queries run even if the oracle price feeds stop
		k.Logger(ctx).Error(err.Error())
	}

	twapMark, err := k.calcTwap(
		ctx,
		pool.Pair,
		types.TwapCalcOption_SPOT,
		types.Direction_DIRECTION_UNSPECIFIED,
		sdk.ZeroDec(),
		15*time.Minute,
	)
	if err != nil {
		// fail gracefully so that vpool queries run even if the TWAP is undefined.
		k.Logger(ctx).Error(err.Error())
	}

	return types.PoolPrices{
		Pair:          pool.Pair.String(),
		MarkPrice:     pool.QuoteAssetReserve.Quo(pool.BaseAssetReserve),
		TwapMark:      twapMark.String(),
		IndexPrice:    indexPrice.String(),
		SwapInvariant: pool.BaseAssetReserve.Mul(pool.QuoteAssetReserve).RoundInt(),
		BlockNumber:   ctx.BlockHeight(),
	}, nil
}<|MERGE_RESOLUTION|>--- conflicted
+++ resolved
@@ -22,18 +22,6 @@
 	maintenanceMarginRatio sdk.Dec,
 	maxLeverage sdk.Dec,
 ) {
-<<<<<<< HEAD
-	k.savePool(ctx, types.NewVPool(
-		pair,
-		tradeLimitRatio,
-		quoteAssetReserve,
-		baseAssetReserve,
-		fluctuationLimitRatio,
-		maxOracleSpreadRatio,
-		maintenanceMarginRatio,
-		maxLeverage,
-	))
-=======
 	k.savePool(ctx, &types.VPool{
 		Pair:                   pair,
 		BaseAssetReserve:       baseAssetReserve,
@@ -44,7 +32,6 @@
 		MaintenanceMarginRatio: maintenanceMarginRatio,
 		MaxLeverage:            maxLeverage,
 	})
->>>>>>> cd0f08cc
 	k.SaveSnapshot(ctx, pair, quoteAssetReserve, baseAssetReserve)
 }
 
