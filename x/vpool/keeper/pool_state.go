--- conflicted
+++ resolved
@@ -23,11 +23,7 @@
 	maintenanceMarginRatio sdk.Dec,
 	maxLeverage sdk.Dec,
 ) {
-<<<<<<< HEAD
-	k.savePool(ctx, types.VPool{
-=======
 	k.Pools.Insert(ctx, pair, types.VPool{
->>>>>>> 52fad354
 		Pair:                   pair,
 		BaseAssetReserve:       baseAssetReserve,
 		QuoteAssetReserve:      quoteAssetReserve,
@@ -50,32 +46,6 @@
 	)
 }
 
-<<<<<<< HEAD
-// getPool returns the pool from database
-func (k Keeper) getPool(ctx sdk.Context, pair common.AssetPair) (
-	types.VPool, error,
-) {
-	bz := ctx.KVStore(k.storeKey).Get(types.GetPoolKey(pair))
-	if bz == nil {
-		return types.VPool{}, fmt.Errorf("could not find vpool for pair %s", pair.String())
-	}
-
-	var pool types.VPool
-	k.codec.MustUnmarshal(bz, &pool)
-
-	return pool, nil
-}
-
-func (k Keeper) savePool(
-	ctx sdk.Context,
-	pool types.VPool,
-) {
-	bz := k.codec.MustMarshal(&pool)
-	ctx.KVStore(k.storeKey).Set(types.GetPoolKey(pool.Pair), bz)
-}
-
-=======
->>>>>>> 52fad354
 /*
 Saves an updated pool to state and snapshots it.
 
@@ -105,30 +75,8 @@
 
 // ExistsPool returns true if pool exists, false if not.
 func (k Keeper) ExistsPool(ctx sdk.Context, pair common.AssetPair) bool {
-<<<<<<< HEAD
-	return ctx.KVStore(k.storeKey).Has(types.GetPoolKey(pair))
-}
-
-// GetAllPools returns all pools that exist.
-func (k Keeper) GetAllPools(ctx sdk.Context) []types.VPool {
-	store := ctx.KVStore(k.storeKey)
-	iterator := sdk.KVStorePrefixIterator(store, types.PoolKeyPrefix)
-
-	var pools []types.VPool
-	for ; iterator.Valid(); iterator.Next() {
-		bz := iterator.Value()
-
-		var pool types.VPool
-		k.codec.MustUnmarshal(bz, &pool)
-
-		pools = append(pools, pool)
-	}
-
-	return pools
-=======
 	_, err := k.Pools.Get(ctx, pair)
 	return err == nil
->>>>>>> 52fad354
 }
 
 // GetPoolPrices returns the mark price, twap (mark) price, and index price for a vpool.
