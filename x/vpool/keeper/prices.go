--- conflicted
+++ resolved
@@ -28,13 +28,8 @@
   - price: the price of the token pair as sdk.dec
   - err: error
 */
-<<<<<<< HEAD
 func (k Keeper) GetMarkPrice(ctx sdk.Context, pair common.AssetPair) (sdk.Dec, error) {
-	pool, err := k.getPool(ctx, pair)
-=======
-func (k Keeper) GetSpotPrice(ctx sdk.Context, pair common.AssetPair) (sdk.Dec, error) {
 	pool, err := k.Pools.Get(ctx, pair)
->>>>>>> 52fad354
 	if err != nil {
 		return sdk.ZeroDec(), err
 	}
