package keeper

import (
	"fmt"
	"time"

	sdk "github.com/cosmos/cosmos-sdk/types"

	"github.com/NibiruChain/nibiru/x/common"
	"github.com/NibiruChain/nibiru/x/vpool/types"
)

/*
GetSpotPrice retrieves the price of the base asset denominated in quote asset.

The convention is the amount of quote assets required to buy one base asset.

e.g. If the tokenPair is BTC:NUSD, the method would return sdk.Dec(40,000.00)
because the instantaneous tangent slope on the vpool curve is 40,000.00,
so it would cost ~40,000.00 to buy one BTC:NUSD perp.

args:
  - ctx: cosmos-sdk context
  - pair: the token pair to get price for

ret:
  - price: the price of the token pair as sdk.Dec
  - err: error
*/
func (k Keeper) GetSpotPrice(ctx sdk.Context, pair common.TokenPair) (
	price sdk.Dec, err error,
) {
	pool, err := k.getPool(ctx, pair)
	if err != nil {
		return sdk.ZeroDec(), err
	}

	return pool.QuoteAssetReserve.Quo(pool.BaseAssetReserve), nil
}

/*
Retrieves the base asset's price from PricefeedKeeper (oracle).
The price is denominated in quote asset, so # of quote asset to buy one base asset.

args:
  - ctx: cosmos-sdk context
  - pair: token pair

ret:
  - price: price as sdk.Dec
  - err: error
*/
func (k Keeper) GetUnderlyingPrice(ctx sdk.Context, pair common.TokenPair) (
	price sdk.Dec, err error,
) {
	currentPrice, err := k.pricefeedKeeper.GetCurrentPrice(
		ctx,
		pair.GetBaseTokenDenom(),
		pair.GetQuoteTokenDenom(),
	)
	if err != nil {
		return sdk.ZeroDec(), err
	}

	return currentPrice.Price, nil
}

/*
Returns the amount of quote assets required to achieve a move of baseAssetAmount in a direction.
e.g. if removing <baseAssetAmount> base assets from the pool, returns the amount of quote assets do so.

args:
  - ctx: cosmos-sdk context
  - pair: the trading token pair
  - dir: add or remove
  - baseAssetAmount: the amount of base asset

ret:
  - quoteAmount: the amount of quote assets required to make the desired swap
  - err: error
*/
func (k Keeper) GetBaseAssetPrice(
	ctx sdk.Context,
	pair common.TokenPair,
	dir types.Direction,
	baseAssetAmount sdk.Dec,
) (quoteAmount sdk.Dec, err error) {
	pool, err := k.getPool(ctx, pair)
	if err != nil {
		return sdk.ZeroDec(), err
	}

	return pool.GetQuoteAmountByBaseAmount(dir, baseAssetAmount)
}

/*
Returns the amount of base assets required to achieve a move of quoteAmount in a direction.
e.g. if removing <quoteAmount> quote assets from the pool, returns the amount of base assets do so.

args:
  - ctx: cosmos-sdk context
  - pair: the trading token pair
  - dir: add or remove
  - quoteAmount: the amount of quote asset

ret:
  - baseAssetAmount: the amount of base assets required to make the desired swap
  - err: error
*/
func (k Keeper) GetQuoteAssetPrice(
	ctx sdk.Context,
	pair common.TokenPair,
	dir types.Direction,
	quoteAmount sdk.Dec,
) (baseAssetAmount sdk.Dec, err error) {
	pool, err := k.getPool(ctx, pair)
	if err != nil {
		return sdk.ZeroDec(), err
	}

	return pool.GetBaseAmountByQuoteAmount(dir, quoteAmount)
}

<<<<<<< HEAD
func (k Keeper) GetOutputTWAP(ctx sdk.Context, pair common.TokenPair, dir types.Direction, abs sdk.Int) (sdk.Dec, error) {
	//TODO implement me
	return sdk.NewDec(1), nil
=======
/*
Returns the amount of quote assets required to achieve a move of baseAssetAmount in a direction,
based on historical snapshots.
e.g. if removing <baseAssetAmount> base assets from the pool, returns the amount of quote assets do so.

args:
  - ctx: cosmos-sdk context
  - pair: the token pair
  - direction: add or remove
  - baseAssetAmount: amount of base asset to add or remove
  - lookbackInterval: how far back to calculate TWAP

ret:
  - quoteAssetAmount: the amount of quote asset to make the desired move, as sdk.Dec
  - err: error
*/
func (k Keeper) GetBaseAssetTWAP(
	ctx sdk.Context,
	pair common.TokenPair,
	direction types.Direction,
	baseAssetAmount sdk.Dec,
	lookbackInterval time.Duration,
) (quoteAssetAmount sdk.Dec, err error) {
	return k.calcTwap(
		ctx,
		pair,
		types.TwapCalcOption_BASE_ASSET_SWAP,
		direction,
		baseAssetAmount,
		lookbackInterval,
	)
}

/*
Returns the amount of base assets required to achieve a move of quoteAssetAmount in a direction,
based on historical snapshots.
e.g. if removing <quoteAssetAmount> quote assets from the pool, returns the amount of base assets do so.

args:
  - ctx: cosmos-sdk context
  - pair: the token pair
  - direction: add or remove
  - quoteAssetAmount: amount of base asset to add or remove
  - lookbackInterval: how far back to calculate TWAP

ret:
  - baseAssetAmount: the amount of quote asset to make the desired move, as sdk.Dec
  - err: error
*/
func (k Keeper) GetQuoteAssetTWAP(
	ctx sdk.Context,
	pair common.TokenPair,
	direction types.Direction,
	quoteAssetAmount sdk.Dec,
	lookbackInterval time.Duration,
) (baseAssetAmount sdk.Dec, err error) {
	return k.calcTwap(
		ctx,
		pair,
		types.TwapCalcOption_QUOTE_ASSET_SWAP,
		direction,
		quoteAssetAmount,
		lookbackInterval,
	)
>>>>>>> 4dd05687
}

/*
Gets the time-weighted average price from [ ctx.BlockTime() - interval, ctx.BlockTime() )
Note the open-ended right bracket.

args:
  - ctx: cosmos-sdk context
  - pair: the token pair
  - twapCalcOption: one of SPOT, QUOTE_ASSET_SWAP, or BASE_ASSET_SWAP
  - direction: add or remove, only required for QUOTE_ASSET_SWAP or BASE_ASSET_SWAP
  - assetAmount: amount of asset to add or remove, only required for QUOTE_ASSET_SWAP or BASE_ASSET_SWAP
  - lookbackInterval: how far back to calculate TWAP

ret:
  - price: TWAP as sdk.Dec
  - err: error
*/
func (k Keeper) calcTwap(
	ctx sdk.Context,
	pair common.TokenPair,
	twapCalcOption types.TwapCalcOption,
	direction types.Direction,
	assetAmount sdk.Dec,
	lookbackInterval time.Duration,
) (price sdk.Dec, err error) {
	// earliest timestamp we'll look back until
	lowerLimitTimestampMs := ctx.BlockTime().Add(-lookbackInterval).UnixMilli()

	// start from latest snapshot
	latestSnapshotCounter, found := k.getSnapshotCounter(ctx, pair)
	if !found {
		return sdk.Dec{}, fmt.Errorf("Could not find snapshot counter for pair %s", pair.String())
	}

	var cumulativePrice sdk.Dec = sdk.ZeroDec()
	var cumulativePeriodMs int64 = 0
	var prevTimestampMs int64 = ctx.BlockTime().UnixMilli()

	// essentially a reverse linked list traversal
	for c := int64(latestSnapshotCounter); c >= 0; c-- {
		// need to convert to int64 since uint64(0)-- = 2^64 - 1
		currentSnapshot, err := k.getSnapshot(ctx, pair, uint64(c))
		if err != nil {
			return sdk.Dec{}, err
		}

		currentPrice, err := getPriceWithSnapshot(
			currentSnapshot,
			snapshotPriceOptions{
				pair:           pair,
				twapCalcOption: twapCalcOption,
				direction:      direction,
				assetAmount:    assetAmount,
			},
		)
		if err != nil {
			return sdk.Dec{}, err
		}

		var timeElapsedMs int64
		if currentSnapshot.TimestampMs <= lowerLimitTimestampMs {
			// current snapshot is below the lower limit
			timeElapsedMs = prevTimestampMs - lowerLimitTimestampMs
		} else {
			timeElapsedMs = prevTimestampMs - currentSnapshot.TimestampMs
		}
		cumulativePrice = cumulativePrice.Add(currentPrice.MulInt64(timeElapsedMs))
		cumulativePeriodMs += timeElapsedMs

		// end early if we're already beyond the lower limit timestamp
		if currentSnapshot.TimestampMs <= lowerLimitTimestampMs {
			break
		}

		prevTimestampMs = currentSnapshot.TimestampMs
	}

	// definition of TWAP
	return cumulativePrice.QuoInt64(cumulativePeriodMs), nil
}<|MERGE_RESOLUTION|>--- conflicted
+++ resolved
@@ -121,11 +121,6 @@
 	return pool.GetBaseAmountByQuoteAmount(dir, quoteAmount)
 }
 
-<<<<<<< HEAD
-func (k Keeper) GetOutputTWAP(ctx sdk.Context, pair common.TokenPair, dir types.Direction, abs sdk.Int) (sdk.Dec, error) {
-	//TODO implement me
-	return sdk.NewDec(1), nil
-=======
 /*
 Returns the amount of quote assets required to achieve a move of baseAssetAmount in a direction,
 based on historical snapshots.
@@ -190,7 +185,6 @@
 		quoteAssetAmount,
 		lookbackInterval,
 	)
->>>>>>> 4dd05687
 }
 
 /*
