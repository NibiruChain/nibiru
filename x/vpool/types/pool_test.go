package types

import (
	"testing"

	sdk "github.com/cosmos/cosmos-sdk/types"
	"github.com/stretchr/testify/require"
)

func TestPoolHasEnoughQuoteReserve(t *testing.T) {
	pool := NewPool(
		"BTC:NUSD",
		sdk.MustNewDecFromStr("0.9"), // 0.9
		sdk.NewDec(10_000_000),       // 10
		sdk.NewDec(10_000_000),       // 10
		sdk.MustNewDecFromStr("0.1"),
	)

	// less that max ratio
	require.True(t, pool.HasEnoughQuoteReserve(sdk.NewDec(8_000_000)))

	// equal to ratio limit
	require.True(t, pool.HasEnoughQuoteReserve(sdk.NewDec(9_000_000)))

	// more than ratio limit
	require.False(t, pool.HasEnoughQuoteReserve(sdk.NewDec(9_000_001)))
}

func TestGetBaseAmountByQuoteAmount(t *testing.T) {
	tests := []struct {
		name               string
<<<<<<< HEAD
		baseAssetReserve   sdk.Dec
		quoteAssetReserve  sdk.Dec
		quoteAmount        sdk.Dec
		direction          Direction
		expectedBaseAmount sdk.Dec
=======
		baseAssetReserve   sdk.Int
		quoteAssetReserve  sdk.Int
		quoteAmount        sdk.Int
		direction          Direction
		expectedBaseAmount sdk.Int
>>>>>>> 8eec1bbb
		expectedErr        error
	}{
		{
			name:               "quote amount zero",
<<<<<<< HEAD
			baseAssetReserve:   sdk.MustNewDecFromStr("1000"),
			quoteAssetReserve:  sdk.MustNewDecFromStr("1000"),
			quoteAmount:        sdk.ZeroDec(),
			direction:          Direction_ADD_TO_POOL,
			expectedBaseAmount: sdk.ZeroDec(),
		},
		{
			name:               "simple add quote to pool",
			baseAssetReserve:   sdk.MustNewDecFromStr("1000"),
			quoteAssetReserve:  sdk.MustNewDecFromStr("1000"),
			quoteAmount:        sdk.MustNewDecFromStr("500"),
			direction:          Direction_ADD_TO_POOL,
			expectedBaseAmount: sdk.MustNewDecFromStr("333.333333333333333333"),
		},
		{
			name:               "simple remove quote from pool",
			baseAssetReserve:   sdk.MustNewDecFromStr("1000"),
			quoteAssetReserve:  sdk.MustNewDecFromStr("1000"),
			quoteAmount:        sdk.MustNewDecFromStr("500"),
			direction:          Direction_REMOVE_FROM_POOL,
			expectedBaseAmount: sdk.MustNewDecFromStr("1000"),
		},
		{
			name:              "too much quote removed results in error",
			baseAssetReserve:  sdk.MustNewDecFromStr("1000"),
			quoteAssetReserve: sdk.MustNewDecFromStr("1000"),
			quoteAmount:       sdk.MustNewDecFromStr("1000"),
=======
			baseAssetReserve:   sdk.NewIntFromUint64(1000),
			quoteAssetReserve:  sdk.NewIntFromUint64(1000),
			quoteAmount:        sdk.NewIntFromUint64(0),
			direction:          Direction_ADD_TO_POOL,
			expectedBaseAmount: sdk.NewIntFromUint64(0),
		},
		{
			name:               "simple add quote to pool",
			baseAssetReserve:   sdk.NewIntFromUint64(1000),
			quoteAssetReserve:  sdk.NewIntFromUint64(1000),
			quoteAmount:        sdk.NewIntFromUint64(500),
			direction:          Direction_ADD_TO_POOL,
			expectedBaseAmount: sdk.NewIntFromUint64(333), // rounds down
		},
		{
			name:               "simple remove quote from pool",
			baseAssetReserve:   sdk.NewIntFromUint64(1000),
			quoteAssetReserve:  sdk.NewIntFromUint64(1000),
			quoteAmount:        sdk.NewIntFromUint64(500),
			direction:          Direction_REMOVE_FROM_POOL,
			expectedBaseAmount: sdk.NewIntFromUint64(1000),
		},
		{
			name:              "too much quote removed results in error",
			baseAssetReserve:  sdk.NewIntFromUint64(1000),
			quoteAssetReserve: sdk.NewIntFromUint64(1000),
			quoteAmount:       sdk.NewIntFromUint64(1000),
>>>>>>> 8eec1bbb
			direction:         Direction_REMOVE_FROM_POOL,
			expectedErr:       ErrQuoteReserveAtZero,
		},
	}

	for _, tc := range tests {
		tc := tc
		t.Run(tc.name, func(t *testing.T) {
			pool := NewPool(
				/*pair=*/ "BTC:NUSD",
				/*tradeLimitRatio=*/ sdk.MustNewDecFromStr("0.9"),
				/*quoteAssetReserve=*/ tc.quoteAssetReserve,
				/*baseAssetReserve=*/ tc.baseAssetReserve,
				/*fluctuationLimitRatio=*/ sdk.MustNewDecFromStr("0.1"),
			)

			amount, err := pool.GetBaseAmountByQuoteAmount(tc.direction, tc.quoteAmount)
			if tc.expectedErr != nil {
				require.ErrorIs(t, err, tc.expectedErr,
					"expected error: %w, got: %w", tc.expectedErr, err)
			} else {
				require.NoError(t, err)
				require.EqualValuesf(t, tc.expectedBaseAmount, amount,
					"expected quote: %s, got: %s", tc.expectedBaseAmount.String(), amount.String(),
				)
			}
		})
	}
}

func TestGetQuoteAmountByBaseAmount(t *testing.T) {
	tests := []struct {
		name                string
<<<<<<< HEAD
		baseAssetReserve    sdk.Dec
		quoteAssetReserve   sdk.Dec
		baseAmount          sdk.Dec
		direction           Direction
		expectedQuoteAmount sdk.Dec
=======
		baseAssetReserve    sdk.Int
		quoteAssetReserve   sdk.Int
		baseAmount          sdk.Int
		direction           Direction
		expectedQuoteAmount sdk.Int
>>>>>>> 8eec1bbb
		expectedErr         error
	}{
		{
			name:                "base amount zero",
<<<<<<< HEAD
			baseAssetReserve:    sdk.MustNewDecFromStr("1000"),
			quoteAssetReserve:   sdk.MustNewDecFromStr("1000"),
			baseAmount:          sdk.ZeroDec(),
			direction:           Direction_ADD_TO_POOL,
			expectedQuoteAmount: sdk.ZeroDec(),
		},
		{
			name:                "simple add base to pool",
			baseAssetReserve:    sdk.MustNewDecFromStr("1000"),
			quoteAssetReserve:   sdk.MustNewDecFromStr("1000"),
			baseAmount:          sdk.MustNewDecFromStr("500"),
			direction:           Direction_ADD_TO_POOL,
			expectedQuoteAmount: sdk.MustNewDecFromStr("333.333333333333333333"),
		},
		{
			name:                "simple remove base from pool",
			baseAssetReserve:    sdk.MustNewDecFromStr("1000"),
			quoteAssetReserve:   sdk.MustNewDecFromStr("1000"),
			baseAmount:          sdk.MustNewDecFromStr("500"),
			direction:           Direction_REMOVE_FROM_POOL,
			expectedQuoteAmount: sdk.MustNewDecFromStr("1000"),
		},
		{
			name:              "too much base removed results in error",
			baseAssetReserve:  sdk.MustNewDecFromStr("1000"),
			quoteAssetReserve: sdk.MustNewDecFromStr("1000"),
			baseAmount:        sdk.MustNewDecFromStr("1000"),
=======
			baseAssetReserve:    sdk.NewIntFromUint64(1000),
			quoteAssetReserve:   sdk.NewIntFromUint64(1000),
			baseAmount:          sdk.NewIntFromUint64(0),
			direction:           Direction_ADD_TO_POOL,
			expectedQuoteAmount: sdk.NewIntFromUint64(0),
		},
		{
			name:                "simple add base to pool",
			baseAssetReserve:    sdk.NewIntFromUint64(1000),
			quoteAssetReserve:   sdk.NewIntFromUint64(1000),
			baseAmount:          sdk.NewIntFromUint64(500),
			direction:           Direction_ADD_TO_POOL,
			expectedQuoteAmount: sdk.NewIntFromUint64(333), // rounds down
		},
		{
			name:                "simple remove base from pool",
			baseAssetReserve:    sdk.NewIntFromUint64(1000),
			quoteAssetReserve:   sdk.NewIntFromUint64(1000),
			baseAmount:          sdk.NewIntFromUint64(500),
			direction:           Direction_REMOVE_FROM_POOL,
			expectedQuoteAmount: sdk.NewIntFromUint64(1000),
		},
		{
			name:              "too much base removed results in error",
			baseAssetReserve:  sdk.NewIntFromUint64(1000),
			quoteAssetReserve: sdk.NewIntFromUint64(1000),
			baseAmount:        sdk.NewIntFromUint64(1000),
>>>>>>> 8eec1bbb
			direction:         Direction_REMOVE_FROM_POOL,
			expectedErr:       ErrBaseReserveAtZero,
		},
	}

	for _, tc := range tests {
		tc := tc
		t.Run(tc.name, func(t *testing.T) {
			pool := NewPool(
				/*pair=*/ "BTC:NUSD",
<<<<<<< HEAD
				/*tradeLimitRatio=*/ sdk.OneDec(),
				/*quoteAssetReserve=*/ tc.quoteAssetReserve,
				/*baseAssetReserve=*/ tc.baseAssetReserve,
				/*fluctuationLimitRatio=*/ sdk.OneDec(),
=======
				/*tradeLimitRatio=*/ sdk.MustNewDecFromStr("0.9"),
				/*quoteAssetReserve=*/ tc.quoteAssetReserve,
				/*baseAssetReserve=*/ tc.baseAssetReserve,
				/*fluctuationLimitRatio=*/ sdk.MustNewDecFromStr("0.1"),
>>>>>>> 8eec1bbb
			)

			amount, err := pool.GetQuoteAmountByBaseAmount(tc.direction, tc.baseAmount)
			if tc.expectedErr != nil {
				require.ErrorIs(t, err, tc.expectedErr,
					"expected error: %w, got: %w", tc.expectedErr, err)
			} else {
				require.NoError(t, err)
				require.EqualValuesf(t, tc.expectedQuoteAmount, amount,
					"expected quote: %s, got: %s", tc.expectedQuoteAmount.String(), amount.String(),
				)
			}
		})
	}
}

func TestIncreaseDecreaseReserves(t *testing.T) {
	pool := NewPool(
		"ATOM:NUSD",
		/*tradeLimitRatio=*/ sdk.MustNewDecFromStr("0.9"),
		/*quoteAssetReserve=*/ sdk.NewDec(1_000_000),
		/*baseAssetReserve*/ sdk.NewDec(1_000_000),
		/*fluctuationLimitRatio*/ sdk.MustNewDecFromStr("0.1"),
	)

	t.Log("decrease quote asset reserve")
	pool.DecreaseQuoteAssetReserve(sdk.NewDec(100))
	require.Equal(t, sdk.NewDec(999_900), pool.QuoteAssetReserve)

	t.Log("increase quote asset reserve")
	pool.IncreaseQuoteAssetReserve(sdk.NewDec(100))
	require.Equal(t, sdk.NewDec(1_000_000), pool.QuoteAssetReserve)

	t.Log("decrease base asset reserve")
	pool.DecreaseBaseAssetReserve(sdk.NewDec(100))
	require.Equal(t, sdk.NewDec(999_900), pool.BaseAssetReserve)

	t.Log("incrase base asset reserve")
	pool.IncreaseBaseAssetReserve(sdk.NewDec(100))
	require.Equal(t, sdk.NewDec(1_000_000), pool.BaseAssetReserve)
}<|MERGE_RESOLUTION|>--- conflicted
+++ resolved
@@ -29,80 +29,42 @@
 func TestGetBaseAmountByQuoteAmount(t *testing.T) {
 	tests := []struct {
 		name               string
-<<<<<<< HEAD
 		baseAssetReserve   sdk.Dec
 		quoteAssetReserve  sdk.Dec
 		quoteAmount        sdk.Dec
 		direction          Direction
 		expectedBaseAmount sdk.Dec
-=======
-		baseAssetReserve   sdk.Int
-		quoteAssetReserve  sdk.Int
-		quoteAmount        sdk.Int
-		direction          Direction
-		expectedBaseAmount sdk.Int
->>>>>>> 8eec1bbb
 		expectedErr        error
 	}{
 		{
 			name:               "quote amount zero",
-<<<<<<< HEAD
-			baseAssetReserve:   sdk.MustNewDecFromStr("1000"),
-			quoteAssetReserve:  sdk.MustNewDecFromStr("1000"),
+			baseAssetReserve:   sdk.NewDec(1000),
+			quoteAssetReserve:  sdk.NewDec(1000),
 			quoteAmount:        sdk.ZeroDec(),
 			direction:          Direction_ADD_TO_POOL,
 			expectedBaseAmount: sdk.ZeroDec(),
 		},
 		{
 			name:               "simple add quote to pool",
-			baseAssetReserve:   sdk.MustNewDecFromStr("1000"),
-			quoteAssetReserve:  sdk.MustNewDecFromStr("1000"),
-			quoteAmount:        sdk.MustNewDecFromStr("500"),
+			baseAssetReserve:   sdk.NewDec(1000),
+			quoteAssetReserve:  sdk.NewDec(1000),
+			quoteAmount:        sdk.NewDec(500),
 			direction:          Direction_ADD_TO_POOL,
 			expectedBaseAmount: sdk.MustNewDecFromStr("333.333333333333333333"),
 		},
 		{
 			name:               "simple remove quote from pool",
-			baseAssetReserve:   sdk.MustNewDecFromStr("1000"),
-			quoteAssetReserve:  sdk.MustNewDecFromStr("1000"),
-			quoteAmount:        sdk.MustNewDecFromStr("500"),
+			baseAssetReserve:   sdk.NewDec(1000),
+			quoteAssetReserve:  sdk.NewDec(1000),
+			quoteAmount:        sdk.NewDec(500),
 			direction:          Direction_REMOVE_FROM_POOL,
-			expectedBaseAmount: sdk.MustNewDecFromStr("1000"),
+			expectedBaseAmount: sdk.NewDec(1000),
 		},
 		{
 			name:              "too much quote removed results in error",
-			baseAssetReserve:  sdk.MustNewDecFromStr("1000"),
-			quoteAssetReserve: sdk.MustNewDecFromStr("1000"),
-			quoteAmount:       sdk.MustNewDecFromStr("1000"),
-=======
-			baseAssetReserve:   sdk.NewIntFromUint64(1000),
-			quoteAssetReserve:  sdk.NewIntFromUint64(1000),
-			quoteAmount:        sdk.NewIntFromUint64(0),
-			direction:          Direction_ADD_TO_POOL,
-			expectedBaseAmount: sdk.NewIntFromUint64(0),
-		},
-		{
-			name:               "simple add quote to pool",
-			baseAssetReserve:   sdk.NewIntFromUint64(1000),
-			quoteAssetReserve:  sdk.NewIntFromUint64(1000),
-			quoteAmount:        sdk.NewIntFromUint64(500),
-			direction:          Direction_ADD_TO_POOL,
-			expectedBaseAmount: sdk.NewIntFromUint64(333), // rounds down
-		},
-		{
-			name:               "simple remove quote from pool",
-			baseAssetReserve:   sdk.NewIntFromUint64(1000),
-			quoteAssetReserve:  sdk.NewIntFromUint64(1000),
-			quoteAmount:        sdk.NewIntFromUint64(500),
-			direction:          Direction_REMOVE_FROM_POOL,
-			expectedBaseAmount: sdk.NewIntFromUint64(1000),
-		},
-		{
-			name:              "too much quote removed results in error",
-			baseAssetReserve:  sdk.NewIntFromUint64(1000),
-			quoteAssetReserve: sdk.NewIntFromUint64(1000),
-			quoteAmount:       sdk.NewIntFromUint64(1000),
->>>>>>> 8eec1bbb
+			baseAssetReserve:  sdk.NewDec(1000),
+			quoteAssetReserve: sdk.NewDec(1000),
+			quoteAmount:       sdk.NewDec(1000),
 			direction:         Direction_REMOVE_FROM_POOL,
 			expectedErr:       ErrQuoteReserveAtZero,
 		},
@@ -136,80 +98,42 @@
 func TestGetQuoteAmountByBaseAmount(t *testing.T) {
 	tests := []struct {
 		name                string
-<<<<<<< HEAD
 		baseAssetReserve    sdk.Dec
 		quoteAssetReserve   sdk.Dec
 		baseAmount          sdk.Dec
 		direction           Direction
 		expectedQuoteAmount sdk.Dec
-=======
-		baseAssetReserve    sdk.Int
-		quoteAssetReserve   sdk.Int
-		baseAmount          sdk.Int
-		direction           Direction
-		expectedQuoteAmount sdk.Int
->>>>>>> 8eec1bbb
 		expectedErr         error
 	}{
 		{
 			name:                "base amount zero",
-<<<<<<< HEAD
-			baseAssetReserve:    sdk.MustNewDecFromStr("1000"),
-			quoteAssetReserve:   sdk.MustNewDecFromStr("1000"),
+			baseAssetReserve:    sdk.NewDec(1000),
+			quoteAssetReserve:   sdk.NewDec(1000),
 			baseAmount:          sdk.ZeroDec(),
 			direction:           Direction_ADD_TO_POOL,
 			expectedQuoteAmount: sdk.ZeroDec(),
 		},
 		{
 			name:                "simple add base to pool",
-			baseAssetReserve:    sdk.MustNewDecFromStr("1000"),
-			quoteAssetReserve:   sdk.MustNewDecFromStr("1000"),
-			baseAmount:          sdk.MustNewDecFromStr("500"),
+			baseAssetReserve:    sdk.NewDec(1000),
+			quoteAssetReserve:   sdk.NewDec(1000),
+			baseAmount:          sdk.NewDec(500),
 			direction:           Direction_ADD_TO_POOL,
 			expectedQuoteAmount: sdk.MustNewDecFromStr("333.333333333333333333"),
 		},
 		{
 			name:                "simple remove base from pool",
-			baseAssetReserve:    sdk.MustNewDecFromStr("1000"),
-			quoteAssetReserve:   sdk.MustNewDecFromStr("1000"),
-			baseAmount:          sdk.MustNewDecFromStr("500"),
+			baseAssetReserve:    sdk.NewDec(1000),
+			quoteAssetReserve:   sdk.NewDec(1000),
+			baseAmount:          sdk.NewDec(500),
 			direction:           Direction_REMOVE_FROM_POOL,
-			expectedQuoteAmount: sdk.MustNewDecFromStr("1000"),
+			expectedQuoteAmount: sdk.NewDec(1000),
 		},
 		{
 			name:              "too much base removed results in error",
-			baseAssetReserve:  sdk.MustNewDecFromStr("1000"),
-			quoteAssetReserve: sdk.MustNewDecFromStr("1000"),
-			baseAmount:        sdk.MustNewDecFromStr("1000"),
-=======
-			baseAssetReserve:    sdk.NewIntFromUint64(1000),
-			quoteAssetReserve:   sdk.NewIntFromUint64(1000),
-			baseAmount:          sdk.NewIntFromUint64(0),
-			direction:           Direction_ADD_TO_POOL,
-			expectedQuoteAmount: sdk.NewIntFromUint64(0),
-		},
-		{
-			name:                "simple add base to pool",
-			baseAssetReserve:    sdk.NewIntFromUint64(1000),
-			quoteAssetReserve:   sdk.NewIntFromUint64(1000),
-			baseAmount:          sdk.NewIntFromUint64(500),
-			direction:           Direction_ADD_TO_POOL,
-			expectedQuoteAmount: sdk.NewIntFromUint64(333), // rounds down
-		},
-		{
-			name:                "simple remove base from pool",
-			baseAssetReserve:    sdk.NewIntFromUint64(1000),
-			quoteAssetReserve:   sdk.NewIntFromUint64(1000),
-			baseAmount:          sdk.NewIntFromUint64(500),
-			direction:           Direction_REMOVE_FROM_POOL,
-			expectedQuoteAmount: sdk.NewIntFromUint64(1000),
-		},
-		{
-			name:              "too much base removed results in error",
-			baseAssetReserve:  sdk.NewIntFromUint64(1000),
-			quoteAssetReserve: sdk.NewIntFromUint64(1000),
-			baseAmount:        sdk.NewIntFromUint64(1000),
->>>>>>> 8eec1bbb
+			baseAssetReserve:  sdk.NewDec(1000),
+			quoteAssetReserve: sdk.NewDec(1000),
+			baseAmount:        sdk.NewDec(1000),
 			direction:         Direction_REMOVE_FROM_POOL,
 			expectedErr:       ErrBaseReserveAtZero,
 		},
@@ -220,17 +144,10 @@
 		t.Run(tc.name, func(t *testing.T) {
 			pool := NewPool(
 				/*pair=*/ "BTC:NUSD",
-<<<<<<< HEAD
 				/*tradeLimitRatio=*/ sdk.OneDec(),
 				/*quoteAssetReserve=*/ tc.quoteAssetReserve,
 				/*baseAssetReserve=*/ tc.baseAssetReserve,
 				/*fluctuationLimitRatio=*/ sdk.OneDec(),
-=======
-				/*tradeLimitRatio=*/ sdk.MustNewDecFromStr("0.9"),
-				/*quoteAssetReserve=*/ tc.quoteAssetReserve,
-				/*baseAssetReserve=*/ tc.baseAssetReserve,
-				/*fluctuationLimitRatio=*/ sdk.MustNewDecFromStr("0.1"),
->>>>>>> 8eec1bbb
 			)
 
 			amount, err := pool.GetQuoteAmountByBaseAmount(tc.direction, tc.baseAmount)
