--- conflicted
+++ resolved
@@ -26,14 +26,8 @@
 	}
 
 	cmds := []*cobra.Command{
-<<<<<<< HEAD
 		CmdCreateFunToken(),
-		CmdSendFunTokenToEvm(),
-=======
-		CmdCreateFunTokenFromBankCoin(),
-		CmdCreateFunTokenFromERC20(),
 		ConvertCoinToEvm(),
->>>>>>> 0a68933d
 	}
 	for _, cmd := range cmds {
 		txCmd.AddCommand(cmd)
@@ -62,7 +56,6 @@
 			if err != nil {
 				return err
 			}
-<<<<<<< HEAD
 
 			bankDenom, _ := cmd.Flags().GetString("bank-denom")
 			erc20AddrStr, _ := cmd.Flags().GetString("erc20")
@@ -70,18 +63,6 @@
 			if (bankDenom == "" && erc20AddrStr == "") ||
 				(bankDenom != "" && erc20AddrStr != "") {
 				return fmt.Errorf("exactly one of the flags --bank-denom or --erc20 must be specified")
-=======
-			txFactory, err := tx.NewFactoryCLI(clientCtx, cmd.Flags())
-			if err != nil {
-				return err
-			}
-			txFactory = txFactory.
-				WithTxConfig(clientCtx.TxConfig).
-				WithAccountRetriever(clientCtx.AccountRetriever)
-			erc20Addr, err := eth.NewEIP55AddrFromStr(args[0])
-			if err != nil {
-				return err
->>>>>>> 0a68933d
 			}
 
 			msg := &evm.MsgCreateFunToken{
@@ -93,7 +74,7 @@
 				}
 				msg.FromBankDenom = bankDenom
 			} else {
-				erc20Addr, err := eth.NewHexAddrFromStr(erc20AddrStr)
+				erc20Addr, err := eth.NewEIP55AddrFromStr(erc20AddrStr)
 				if err != nil {
 					return err
 				}
@@ -110,16 +91,11 @@
 	return cmd
 }
 
-<<<<<<< HEAD
-// CmdSendFunTokenToEvm broadcast MsgSendFunTokenToEvm
-func CmdSendFunTokenToEvm() *cobra.Command {
-=======
 // ConvertCoinToEvm broadcast MsgConvertCoinToEvm
 func ConvertCoinToEvm() *cobra.Command {
->>>>>>> 0a68933d
 	cmd := &cobra.Command{
-		Use:   "send-funtoken-to-erc20 [to_eth_addr] [coin] [flags]",
-		Short: `Send bank [coin] to its erc20 representation for the user [to_eth_addr]"`,
+		Use:   "convert-coin-to-evm [to_eth_addr] [coin] [flags]",
+		Short: `Convert bank [coin] to its erc20 representation for the user [to_eth_addr]"`,
 		Args:  cobra.ExactArgs(2),
 		RunE: func(cmd *cobra.Command, args []string) error {
 			clientCtx, err := client.GetClientTxContext(cmd)
