--- conflicted
+++ resolved
@@ -24,9 +24,6 @@
 	genState evm.GenesisState,
 ) []abci.ValidatorUpdate {
 	k.BeginBlock(ctx, abci.RequestBeginBlock{})
-<<<<<<< HEAD
-	k.EvmState.ModuleParams.Set(ctx, data.Params)
-=======
 	k.SetParams(ctx, genState.Params)
 
 	if addr := accountKeeper.GetModuleAddress(evm.ModuleName); addr == nil {
@@ -67,8 +64,6 @@
 		}
 	}
 
->>>>>>> fac64921
-	// TODO: impl InitGenesis
 	return []abci.ValidatorUpdate{}
 }
 
