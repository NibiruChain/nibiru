package statedb

// Copyright 2016 The go-ethereum Authors
// This file is part of the go-ethereum library.
//
// The go-ethereum library is free software: you can redistribute it and/or modify
// it under the terms of the GNU Lesser General Public License as published by
// the Free Software Foundation, either version 3 of the License, or
// (at your option) any later version.
//
// The go-ethereum library is distributed in the hope that it will be useful,
// but WITHOUT ANY WARRANTY; without even the implied warranty of
// MERCHANTABILITY or FITNESS FOR A PARTICULAR PURPOSE. See the
// GNU Lesser General Public License for more details.
//
// You should have received a copy of the GNU Lesser General Public License
// along with the go-ethereum library. If not, see <http://www.gnu.org/licenses/>.

import (
	"bytes"
	"math/big"
	"sort"

	store "github.com/cosmos/cosmos-sdk/store/types"
	sdk "github.com/cosmos/cosmos-sdk/types"
	"github.com/ethereum/go-ethereum/common"
)

// JournalChange, also called a "journal entry", is a modification entry in the
// state change journal that can be reverted on demand.
type JournalChange interface {
	// Revert undoes the changes introduced by this journal entry.
	Revert(*StateDB)

	// Dirtied returns the Ethereum address modified by this journal entry.
	Dirtied() *common.Address
}

// journal contains the list of state modifications applied since the last state
// commit. These are tracked to be able to be reverted in the case of an execution
// exception or request for reversal.
type journal struct {
	entries []JournalChange        // Current changes tracked by the journal
	dirties map[common.Address]int // Dirty accounts and the number of changes
}

// newJournal creates a new initialized journal.
func newJournal() *journal {
	return &journal{
		dirties: make(map[common.Address]int),
	}
}

// sortedDirties sort the dirty addresses for deterministic iteration
func (j *journal) sortedDirties() []common.Address {
	keys := make([]common.Address, 0, len(j.dirties))
	for k := range j.dirties {
		keys = append(keys, k)
	}
	sort.Slice(keys, func(i, j int) bool {
		return bytes.Compare(keys[i].Bytes(), keys[j].Bytes()) < 0
	})
	return keys
}

// append inserts a new modification entry to the end of the change journal.
func (j *journal) append(entry JournalChange) {
	j.entries = append(j.entries, entry)
	if addr := entry.Dirtied(); addr != nil {
		j.dirties[*addr]++
	}
}

// Revert undoes a batch of journalled modifications along with any Reverted
// dirty handling too.
func (j *journal) Revert(statedb *StateDB, snapshot int) {
	for i := len(j.entries) - 1; i >= snapshot; i-- {
		// Undo the changes made by the operation
		j.entries[i].Revert(statedb)

		// Drop any dirty tracking induced by the change
		if addr := j.entries[i].Dirtied(); addr != nil {
			if j.dirties[*addr]--; j.dirties[*addr] == 0 {
				delete(j.dirties, *addr)
			}
		}
	}
	j.entries = j.entries[:snapshot]
}

// Length returns the current number of entries in the journal.
func (j *journal) Length() int {
	return len(j.entries)
}

// ------------------------------------------------------
// createObjectChange

// createObjectChange: [JournalChange] implementation for when
// a new account (called an "object" in this context) is created in state.
type createObjectChange struct {
	account *common.Address
}

var _ JournalChange = createObjectChange{}

func (ch createObjectChange) Revert(s *StateDB) {
	delete(s.stateObjects, *ch.account)
}

func (ch createObjectChange) Dirtied() *common.Address {
	return ch.account
}

// ------------------------------------------------------
// resetObjectChange

// resetObjectChange: [JournalChange] for an account that needs its
// original state reset. This is used when an account's state is being replaced
// and we need to revert to the previous version.
type resetObjectChange struct {
	prev *stateObject
}

var _ JournalChange = resetObjectChange{}

func (ch resetObjectChange) Revert(s *StateDB) {
	s.setStateObject(ch.prev)
}

func (ch resetObjectChange) Dirtied() *common.Address {
	return nil
}

// ------------------------------------------------------
// suicideChange

type suicideChange struct {
	account     *common.Address
	prev        bool // whether account had already suicided
	prevbalance *big.Int
}

var _ JournalChange = suicideChange{}

func (ch suicideChange) Revert(s *StateDB) {
	obj := s.getStateObject(*ch.account)
	if obj != nil {
		obj.Suicided = ch.prev
		obj.setBalance(ch.prevbalance)
	}
}

func (ch suicideChange) Dirtied() *common.Address {
	return ch.account
}

// ------------------------------------------------------
// balanceChange

// balanceChange: [JournalChange] for an update to the wei balance of an account.
type balanceChange struct {
	account *common.Address
	prevWei *big.Int
}

var _ JournalChange = balanceChange{}

func (ch balanceChange) Revert(s *StateDB) {
	s.getStateObject(*ch.account).setBalance(ch.prevWei)
}

func (ch balanceChange) Dirtied() *common.Address {
	return ch.account
}

// ------------------------------------------------------
// nonceChange

// nonceChange: [JournalChange] for an update to the nonce of an account.
// The nonce is a counter of the number of transactions sent from an account.
type nonceChange struct {
	account *common.Address
	prev    uint64
}

var _ JournalChange = nonceChange{}

func (ch nonceChange) Revert(s *StateDB) {
	s.getStateObject(*ch.account).setNonce(ch.prev)
}

func (ch nonceChange) Dirtied() *common.Address {
	return ch.account
}

// ------------------------------------------------------
// codeChange

// codeChange: [JournalChange] for an update to an account's code (smart contract
// bytecode). The previous code and hash for the code are stored to enable
// reversion.
type codeChange struct {
	account            *common.Address
	prevcode, prevhash []byte
}

var _ JournalChange = codeChange{}

func (ch codeChange) Revert(s *StateDB) {
	s.getStateObject(*ch.account).setCode(common.BytesToHash(ch.prevhash), ch.prevcode)
}

func (ch codeChange) Dirtied() *common.Address {
	return ch.account
}

// ------------------------------------------------------
// storageChange

// storageChange: [JournalChange] for the modification of a single key and value
// within a contract's storage.
type storageChange struct {
	account       *common.Address
	key, prevalue common.Hash
}

var _ JournalChange = storageChange{}

func (ch storageChange) Revert(s *StateDB) {
	s.getStateObject(*ch.account).setState(ch.key, ch.prevalue)
}

func (ch storageChange) Dirtied() *common.Address {
	return ch.account
}

// ------------------------------------------------------
// refundChange

// refundChange: [JournalChange] for the global gas refund counter.
// This tracks changes to the gas refund value during contract execution.
type refundChange struct {
	prev uint64
}

var _ JournalChange = refundChange{}

func (ch refundChange) Revert(s *StateDB) {
	s.refund = ch.prev
}

func (ch refundChange) Dirtied() *common.Address {
	return nil
}

// ------------------------------------------------------
// addLogChange

// addLogChange represents [JournalChange] for a new log addition.
// When reverted, it removes the last log from the accumulated logs list.
type addLogChange struct{}

var _ JournalChange = addLogChange{}

func (ch addLogChange) Revert(s *StateDB) {
	s.logs = s.logs[:len(s.logs)-1]
}

func (ch addLogChange) Dirtied() *common.Address {
	return nil
}

// ------------------------------------------------------
// accessListAddAccountChange

// accessListAddAccountChange represents [JournalChange] for when an address
// is added to the access list. Access lists track warm storage slots for
// gas cost calculations.
type accessListAddAccountChange struct {
	address *common.Address
}

// When an (address, slot) combination is added, it always results in two
// journal entries if the address is not already present:
//  1. `accessListAddAccountChange`: a journal change for the address
//  2. `accessListAddSlotChange`: a journal change for the (address, slot)
//     combination.
//
// Thus, when reverting, we can safely delete the address, as no storage slots
// remain once the address entry is reverted.
func (ch accessListAddAccountChange) Revert(s *StateDB) {
	s.accessList.DeleteAddress(*ch.address)
}

func (ch accessListAddAccountChange) Dirtied() *common.Address {
	return nil
}

// ------------------------------------------------------
// accessListAddSlotChange

// accessListAddSlotChange: [JournalChange] implementations for
type accessListAddSlotChange struct {
	address *common.Address
	slot    *common.Hash
}

// accessListAddSlotChange represents a [JournalChange] for when a storage slot
// is added to an address's access list entry. This tracks individual storage
// slots that have been accessed.
var _ JournalChange = accessListAddSlotChange{}

func (ch accessListAddSlotChange) Revert(s *StateDB) {
	s.accessList.DeleteSlot(*ch.address, *ch.slot)
}

func (ch accessListAddSlotChange) Dirtied() *common.Address {
	return nil
}

// ------------------------------------------------------
// PrecompileSnapshotBeforeRun

// PrecompileCalled: Precompiles can alter persistent storage of other
// modules. These changes to persistent storage are not reverted by a `Revert` of
// [JournalChange] by default, as it generally manages only changes to accounts
// and Bank balances for ether (NIBI).
//
// As a workaround to make state changes from precompiles reversible, we store
// [PrecompileCalled] snapshots that sync and record the prior state
// of the other modules, allowing precompile calls to truly be reverted.
//
// As a simple example, suppose that a transaction calls a precompile.
//  1. If the precompile changes the state in the Bank Module or Wasm module
//  2. The call gets reverted (`revert()` in Solidity), which shoud restore the
//     state to a in-memory snapshot recorded on the StateDB journal.
//  3. This could cause a problem where changes to the rest of the blockchain state
//     are still in effect following the reversion in the EVM state DB.
type PrecompileCalled struct {
	MultiStore store.CacheMultiStore
	Events     sdk.Events
}

var _ JournalChange = PrecompileCalled{}

// Revert rolls back the [StateDB] cache context to the state it was in prior to
// the precompile call. Modifications to this cache context are pushed to the
// commit context (s.evmTxCtx) when [StateDB.Commit] is executed.
func (ch PrecompileCalled) Revert(s *StateDB) {
	s.cacheCtx = s.cacheCtx.WithMultiStore(ch.MultiStore)
	// Rewrite the `writeCacheCtxFn` using the same logic as sdk.Context.CacheCtx
	s.writeToCommitCtxFromCacheCtx = func() {
		s.evmTxCtx.EventManager().EmitEvents(ch.Events)
<<<<<<< HEAD
		// TODO: UD-DEBUG: Overwriting events might fix an issue with appending
		// too many Check correctness of the emitted events
=======
		// TODO: Check correctness of the emitted events
		// https://github.com/NibiruChain/nibiru/issues/2096
>>>>>>> 4e3bf3c4
		ch.MultiStore.Write()
	}
}

func (ch PrecompileCalled) Dirtied() *common.Address {
	return nil
}<|MERGE_RESOLUTION|>--- conflicted
+++ resolved
@@ -352,13 +352,8 @@
 	// Rewrite the `writeCacheCtxFn` using the same logic as sdk.Context.CacheCtx
 	s.writeToCommitCtxFromCacheCtx = func() {
 		s.evmTxCtx.EventManager().EmitEvents(ch.Events)
-<<<<<<< HEAD
-		// TODO: UD-DEBUG: Overwriting events might fix an issue with appending
-		// too many Check correctness of the emitted events
-=======
 		// TODO: Check correctness of the emitted events
 		// https://github.com/NibiruChain/nibiru/issues/2096
->>>>>>> 4e3bf3c4
 		ch.MultiStore.Write()
 	}
 }
