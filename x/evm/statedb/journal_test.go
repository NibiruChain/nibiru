--- conflicted
+++ resolved
@@ -120,31 +120,17 @@
 
 		s.T().Log("commitEvmTx=false, expect dirty journal entries")
 		commitEvmTx = false
-<<<<<<< HEAD
 		// test.IncrementWasmCounterWithExecuteMulti(
 		// 	&s.Suite, &deps, helloWorldCounterWasm, 5, commitEvmTx,
 		// )
 		// stateDB, ok = evmObj.StateDB.(*statedb.StateDB)
 		// s.Require().True(ok, "error retrieving StateDB from the EVM")
 
-		// s.T().Log("Expect exactly 0 dirty journal entry for the precompile snapshot")
-		// if stateDB.DebugDirtiesCount() != 0 {
+		s.T().Log("Expect exactly 1 dirty journal entry for the precompile snapshot")
+		// if stateDB.DebugDirtiesCount() != 1 {
 		// 	debugDirtiesCountMismatch(stateDB, s.T())
-		// 	s.FailNow("expected 0 dirty journal changes")
+		// 	s.FailNow("expected 1 dirty journal change")
 		// }
-=======
-		evmObj = test.IncrementWasmCounterWithExecuteMulti(
-			&s.Suite, &deps, helloWorldCounterWasm, 5, commitEvmTx,
-		)
-		stateDB, ok = evmObj.StateDB.(*statedb.StateDB)
-		s.Require().True(ok, "error retrieving StateDB from the EVM")
-
-		s.T().Log("Expect exactly 1 dirty journal entry for the precompile snapshot")
-		if stateDB.DebugDirtiesCount() != 1 {
-			debugDirtiesCountMismatch(stateDB, s.T())
-			s.FailNow("expected 1 dirty journal change")
-		}
->>>>>>> 8e477cb0
 
 		s.T().Log("Expect no change since the StateDB has not been committed")
 		test.AssertWasmCounterState(
