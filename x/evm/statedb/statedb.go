// Copyright (c) 2023-2024 Nibi, Inc.
package statedb

import (
	"fmt"
	"math/big"
	"sort"

	sdk "github.com/cosmos/cosmos-sdk/types"
	"github.com/ethereum/go-ethereum/common"
	gethcore "github.com/ethereum/go-ethereum/core/types"
	"github.com/ethereum/go-ethereum/core/vm"
	"github.com/ethereum/go-ethereum/crypto"
)

// revision is the identifier of a version of state.
// it consists of an auto-increment id and a journal index.
// it's safer to use than using journal index alone.
type revision struct {
	id           int
	journalIndex int
}

var _ vm.StateDB = &StateDB{}

// StateDB structs within the ethereum protocol are used to store anything
// within the merkle trie. StateDBs take care of caching and storing
// nested states. It's the general query interface to retrieve:
// * Contracts
// * Accounts
type StateDB struct {
	keeper Keeper
	ctx    sdk.Context

	// Journal of state modifications. This is the backbone of
	// Snapshot and RevertToSnapshot.
	journal        *journal
	validRevisions []revision
	nextRevisionID int

	stateObjects map[common.Address]*stateObject

	txConfig TxConfig

	// The refund counter, also used by state transitioning.
	refund uint64

	// Per-transaction logs
	logs []*gethcore.Log

	// Per-transaction access list
	accessList *accessList
}

// New creates a new state from a given trie.
func New(ctx sdk.Context, keeper Keeper, txConfig TxConfig) *StateDB {
	return &StateDB{
		keeper:       keeper,
		ctx:          ctx,
		stateObjects: make(map[common.Address]*stateObject),
		journal:      newJournal(),
		accessList:   newAccessList(),

		txConfig: txConfig,
	}
}

// Keeper returns the underlying `Keeper`
func (s *StateDB) Keeper() Keeper {
	return s.keeper
}

// GetContext returns the transaction Context.
func (s *StateDB) GetContext() sdk.Context {
	return s.ctx
}

// AddLog adds a log, called by evm.
func (s *StateDB) AddLog(log *gethcore.Log) {
	s.journal.append(addLogChange{})

	log.TxHash = s.txConfig.TxHash
	log.BlockHash = s.txConfig.BlockHash
	log.TxIndex = s.txConfig.TxIndex
	log.Index = s.txConfig.LogIndex + uint(len(s.logs))
	s.logs = append(s.logs, log)
}

// Logs returns the logs of current transaction.
func (s *StateDB) Logs() []*gethcore.Log {
	return s.logs
}

// AddRefund adds gas to the refund counter
func (s *StateDB) AddRefund(gas uint64) {
	s.journal.append(refundChange{prev: s.refund})
	s.refund += gas
}

// SubRefund removes gas from the refund counter.
// This method will panic if the refund counter goes below zero
func (s *StateDB) SubRefund(gas uint64) {
	s.journal.append(refundChange{prev: s.refund})
	if gas > s.refund {
		panic(fmt.Sprintf("Refund counter below zero (gas: %d > refund: %d)", gas, s.refund))
	}
	s.refund -= gas
}

// Exist reports whether the given account address exists in the state.
// Notably this also returns true for suicided accounts.
func (s *StateDB) Exist(addr common.Address) bool {
	return s.getStateObject(addr) != nil
}

// Empty returns whether the state object is either non-existent
// or empty according to the EIP161 specification (balance = nonce = code = 0)
func (s *StateDB) Empty(addr common.Address) bool {
	so := s.getStateObject(addr)
	return so == nil || so.isEmpty()
}

// GetBalance retrieves the balance from the given address or 0 if object not found
func (s *StateDB) GetBalance(addr common.Address) *big.Int {
	stateObject := s.getStateObject(addr)
	if stateObject != nil {
		return stateObject.Balance()
	}
	return common.Big0
}

// GetNonce returns the nonce of account, 0 if not exists.
func (s *StateDB) GetNonce(addr common.Address) uint64 {
	stateObject := s.getStateObject(addr)
	if stateObject != nil {
		return stateObject.Nonce()
	}

	return 0
}

// GetCode returns the code of account, nil if not exists.
func (s *StateDB) GetCode(addr common.Address) []byte {
	stateObject := s.getStateObject(addr)
	if stateObject != nil {
		return stateObject.Code()
	}
	return nil
}

// GetCodeSize returns the code size of account.
func (s *StateDB) GetCodeSize(addr common.Address) int {
	stateObject := s.getStateObject(addr)
	if stateObject != nil {
		return stateObject.CodeSize()
	}
	return 0
}

// GetCodeHash returns the code hash of account.
func (s *StateDB) GetCodeHash(addr common.Address) common.Hash {
	stateObject := s.getStateObject(addr)
	if stateObject == nil {
		return common.Hash{}
	}
	return common.BytesToHash(stateObject.CodeHash())
}

// GetState retrieves a value from the given account's storage trie.
func (s *StateDB) GetState(addr common.Address, hash common.Hash) common.Hash {
	stateObject := s.getStateObject(addr)
	if stateObject != nil {
		return stateObject.GetState(hash)
	}
	return common.Hash{}
}

// GetCommittedState retrieves a value from the given account's committed storage trie.
func (s *StateDB) GetCommittedState(addr common.Address, hash common.Hash) common.Hash {
	stateObject := s.getStateObject(addr)
	if stateObject != nil {
		return stateObject.GetCommittedState(hash)
	}
	return common.Hash{}
}

// GetRefund returns the current value of the refund counter.
func (s *StateDB) GetRefund() uint64 {
	return s.refund
}

// HasSuicided returns if the contract is suicided in current transaction.
func (s *StateDB) HasSuicided(addr common.Address) bool {
	stateObject := s.getStateObject(addr)
	if stateObject != nil {
		return stateObject.suicided
	}
	return false
}

// AddPreimage records a SHA3 preimage seen by the VM.
// AddPreimage performs a no-op since the EnablePreimageRecording flag is disabled
// on the vm.Config during state transitions. No store trie preimages are written
// to the database.
func (s *StateDB) AddPreimage(_ common.Hash, _ []byte) {}

// getStateObject retrieves a state object given by the address, returning nil if
// the object is not found.
func (s *StateDB) getStateObject(addr common.Address) *stateObject {
	// Prefer live objects if any is available
	if obj := s.stateObjects[addr]; obj != nil {
		return obj
	}
	// If no live objects are available, load it from keeper
	account := s.keeper.GetAccount(s.ctx, addr)
	if account == nil {
		return nil
	}

	// Insert into the live set
	obj := newObject(s, addr, *account)
	s.setStateObject(obj)
	return obj
}

// getOrNewStateObject retrieves a state object or create a new state object if nil.
func (s *StateDB) getOrNewStateObject(addr common.Address) *stateObject {
	stateObject := s.getStateObject(addr)
	if stateObject == nil {
		stateObject, _ = s.createObject(addr)
	}
	return stateObject
}

// createObject creates a new state object. If there is an existing account with
// the given address, it is overwritten and returned as the second return value.
func (s *StateDB) createObject(addr common.Address) (newobj, prev *stateObject) {
	prev = s.getStateObject(addr)

	newobj = newObject(s, addr, Account{})
	if prev == nil {
		s.journal.append(createObjectChange{account: &addr})
	} else {
		s.journal.append(resetObjectChange{prev: prev})
	}
	s.setStateObject(newobj)
	if prev != nil {
		return newobj, prev
	}
	return newobj, nil
}

// CreateAccount explicitly creates a state object. If a state object with the address
// already exists the balance is carried over to the new account.
//
// CreateAccount is called during the EVM CREATE operation. The situation might arise that
// a contract does the following:
//
// 1. sends funds to sha(account ++ (nonce + 1))
// 2. tx_create(sha(account ++ nonce)) (note that this gets the address of 1)
//
// Carrying over the balance ensures that Ether doesn't disappear.
func (s *StateDB) CreateAccount(addr common.Address) {
	newObj, prev := s.createObject(addr)
	if prev != nil {
		newObj.setBalance(prev.account.BalanceWei)
	}
}

// ForEachStorage iterate the contract storage, the iteration order is not defined.
func (s *StateDB) ForEachStorage(addr common.Address, cb func(key, value common.Hash) bool) error {
	so := s.getStateObject(addr)
	if so == nil {
		return nil
	}
	s.keeper.ForEachStorage(s.ctx, addr, func(key, value common.Hash) bool {
		if value, dirty := so.dirtyStorage[key]; dirty {
			return cb(key, value)
		}
		if len(value) > 0 {
			return cb(key, value)
		}
		return true
	})
	return nil
}

func (s *StateDB) setStateObject(object *stateObject) {
	s.stateObjects[object.Address()] = object
}

/*
 * SETTERS
 */

// AddBalance adds amount to the account associated with addr.
func (s *StateDB) AddBalance(addr common.Address, amount *big.Int) {
	stateObject := s.getOrNewStateObject(addr)
	if stateObject != nil {
		stateObject.AddBalance(amount)
	}
}

// SubBalance subtracts amount from the account associated with addr.
func (s *StateDB) SubBalance(addr common.Address, amount *big.Int) {
	stateObject := s.getOrNewStateObject(addr)
	if stateObject != nil {
		stateObject.SubBalance(amount)
	}
}

// SetNonce sets the nonce of account.
func (s *StateDB) SetNonce(addr common.Address, nonce uint64) {
	stateObject := s.getOrNewStateObject(addr)
	if stateObject != nil {
		stateObject.SetNonce(nonce)
	}
}

// SetCode sets the code of account.
func (s *StateDB) SetCode(addr common.Address, code []byte) {
	stateObject := s.getOrNewStateObject(addr)
	if stateObject != nil {
		stateObject.SetCode(crypto.Keccak256Hash(code), code)
	}
}

// SetState sets the contract state.
func (s *StateDB) SetState(addr common.Address, key, value common.Hash) {
	stateObject := s.getOrNewStateObject(addr)
	if stateObject != nil {
		stateObject.SetState(key, value)
	}
}

// Suicide marks the given account as suicided.
// This clears the account balance.
//
// The account's state object is still available until the state is committed,
// getStateObject will return a non-nil account after Suicide.
func (s *StateDB) Suicide(addr common.Address) bool {
	stateObject := s.getStateObject(addr)
	if stateObject == nil {
		return false
	}
	s.journal.append(suicideChange{
		account:     &addr,
		prev:        stateObject.suicided,
		prevbalance: new(big.Int).Set(stateObject.Balance()),
	})
<<<<<<< HEAD
	stateObject.markSuicided()
=======
	stateObject.suicided = true
>>>>>>> fd2fadb3
	stateObject.account.BalanceWei = new(big.Int)

	return true
}

// PrepareAccessList handles the preparatory steps for executing a state transition with
// regards to both EIP-2929 and EIP-2930:
//
// - Add sender to access list (2929)
// - Add destination to access list (2929)
// - Add precompiles to access list (2929)
// - Add the contents of the optional tx access list (2930)
//
// This method should only be called if Yolov3/Berlin/2929+2930 is applicable at the current number.
func (s *StateDB) PrepareAccessList(
	sender common.Address,
	dst *common.Address,
	precompiles []common.Address,
	list gethcore.AccessList,
) {
	s.AddAddressToAccessList(sender)
	if dst != nil {
		s.AddAddressToAccessList(*dst)
		// If it's a create-tx, the destination will be added inside evm.create
	}
	for _, addr := range precompiles {
		s.AddAddressToAccessList(addr)
	}
	for _, el := range list {
		s.AddAddressToAccessList(el.Address)
		for _, key := range el.StorageKeys {
			s.AddSlotToAccessList(el.Address, key)
		}
	}
}

// AddAddressToAccessList adds the given address to the access list
func (s *StateDB) AddAddressToAccessList(addr common.Address) {
	if s.accessList.AddAddress(addr) {
		s.journal.append(accessListAddAccountChange{&addr})
	}
}

// AddSlotToAccessList adds the given (address, slot)-tuple to the access list
func (s *StateDB) AddSlotToAccessList(addr common.Address, slot common.Hash) {
	addrMod, slotMod := s.accessList.AddSlot(addr, slot)
	if addrMod {
		// In practice, this should not happen, since there is no way to enter the
		// scope of 'address' without having the 'address' become already added
		// to the access list (via call-variant, create, etc).
		// Better safe than sorry, though
		s.journal.append(accessListAddAccountChange{&addr})
	}
	if slotMod {
		s.journal.append(accessListAddSlotChange{
			address: &addr,
			slot:    &slot,
		})
	}
}

// AddressInAccessList returns true if the given address is in the access list.
func (s *StateDB) AddressInAccessList(addr common.Address) bool {
	return s.accessList.ContainsAddress(addr)
}

// SlotInAccessList returns true if the given (address, slot)-tuple is in the access list.
func (s *StateDB) SlotInAccessList(addr common.Address, slot common.Hash) (addressPresent bool, slotPresent bool) {
	return s.accessList.Contains(addr, slot)
}

// Snapshot returns an identifier for the current revision of the state.
func (s *StateDB) Snapshot() int {
	id := s.nextRevisionID
	s.nextRevisionID++
	s.validRevisions = append(s.validRevisions, revision{id, s.journal.length()})
	return id
}

// RevertToSnapshot reverts all state changes made since the given revision.
func (s *StateDB) RevertToSnapshot(revid int) {
	// Find the snapshot in the stack of valid snapshots.
	idx := sort.Search(len(s.validRevisions), func(i int) bool {
		return s.validRevisions[i].id >= revid
	})
	if idx == len(s.validRevisions) || s.validRevisions[idx].id != revid {
		panic(fmt.Errorf("revision id %v cannot be reverted", revid))
	}
	snapshot := s.validRevisions[idx].journalIndex

	// Replay the journal to undo changes and remove invalidated snapshots
	s.journal.Revert(s, snapshot)
	s.validRevisions = s.validRevisions[:idx]
}

// errorf: wrapper of "fmt.Errorf" specific to the current Go package.
func errorf(format string, args ...any) error {
	return fmt.Errorf("StateDB error: "+format, args...)
}

// Commit writes the dirty states to keeper
// the StateDB object should be discarded after committed.
func (s *StateDB) Commit() error {
	for _, addr := range s.journal.sortedDirties() {
		obj := s.stateObjects[addr]
		if obj.suicided {
			if err := s.keeper.DeleteAccount(s.ctx, obj.Address()); err != nil {
				return errorf("failed to delete account: %w")
			}
		} else {
			if obj.code != nil && obj.dirtyCode {
				s.keeper.SetCode(s.ctx, obj.CodeHash(), obj.code)
			}
			if err := s.keeper.SetAccount(s.ctx, obj.Address(), obj.account.ToNative()); err != nil {
<<<<<<< HEAD
				return errorsmod.Wrap(err, "failed to set account")
=======
				return errorf("failed to set account: %w")
>>>>>>> fd2fadb3
			}
			for _, key := range obj.dirtyStorage.SortedKeys() {
				value := obj.dirtyStorage[key]
				// Skip noop changes, persist actual changes
				if value == obj.originStorage[key] {
					continue
				}
				s.keeper.SetState(s.ctx, obj.Address(), key, value.Bytes())
			}
		}
	}
	return nil
}

// StateObjects: Returns a copy of the [StateDB.stateObjects] map.
func (s *StateDB) StateObjects() map[common.Address]*stateObject {
	copyOfMap := make(map[common.Address]*stateObject)
	for key, val := range s.stateObjects {
		copyOfMap[key] = val
	}
	return copyOfMap
}<|MERGE_RESOLUTION|>--- conflicted
+++ resolved
@@ -348,11 +348,7 @@
 		prev:        stateObject.suicided,
 		prevbalance: new(big.Int).Set(stateObject.Balance()),
 	})
-<<<<<<< HEAD
-	stateObject.markSuicided()
-=======
 	stateObject.suicided = true
->>>>>>> fd2fadb3
 	stateObject.account.BalanceWei = new(big.Int)
 
 	return true
@@ -467,11 +463,7 @@
 				s.keeper.SetCode(s.ctx, obj.CodeHash(), obj.code)
 			}
 			if err := s.keeper.SetAccount(s.ctx, obj.Address(), obj.account.ToNative()); err != nil {
-<<<<<<< HEAD
-				return errorsmod.Wrap(err, "failed to set account")
-=======
 				return errorf("failed to set account: %w")
->>>>>>> fd2fadb3
 			}
 			for _, key := range obj.dirtyStorage.SortedKeys() {
 				value := obj.dirtyStorage[key]
