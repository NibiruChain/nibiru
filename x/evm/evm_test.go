--- conflicted
+++ resolved
@@ -129,85 +129,12 @@
 	// EVM module should have mint perms
 	deps := evmtest.NewTestDeps()
 	{
-<<<<<<< HEAD
-		resp, err := deps.K.EthAccount(deps.GoCtx(), &evm.QueryEthAccountRequest{
-=======
-		_, err := deps.EvmKeeper.EthAccount(deps.GoCtx(), &evm.QueryEthAccountRequest{
->>>>>>> fd2fadb3
+		resp, err := deps.EvmKeeper.EthAccount(deps.GoCtx(), &evm.QueryEthAccountRequest{
 			Address: evmModuleAddr.Hex(),
 		})
 		s.NoError(err)
 		s.Equal(nibiAddr.String(), resp.Bech32Address)
 		s.Equal(evmModuleAddr.String(), resp.EthAddress)
-	}
-}
-
-func (s *TestSuite) TestWeiConversion() {
-	{
-<<<<<<< HEAD
-		unibiAmt := big.NewInt(420)
-		s.Equal(
-			unibiAmt,
-			evm.WeiToNative(evm.NativeToWei(unibiAmt)),
-			"native -> wei -> native should be an identity operation",
-		)
-
-		weiAmt := evm.NativeToWei(unibiAmt)
-		want := "420" + strings.Repeat("0", 12)
-		s.Equal(weiAmt.String(), want)
-	}
-
-	tenPow12 := new(big.Int).Exp(big.NewInt(10), big.NewInt(12), nil)
-	for _, tc := range []struct {
-		weiAmtIn  string
-		want      *big.Int
-		wantError string
-	}{
-		{
-			//	Input  number:  123456789012345678901234567890
-			//	Parsed number:  123456789012345678 * 10^12
-			weiAmtIn:  "123456789012345678901234567890",
-			want:      evm.NativeToWei(big.NewInt(123456789012345678)),
-			wantError: "",
-		},
-		{
-			weiAmtIn:  "123456789012345678901234567890",
-			want:      evm.NativeToWei(big.NewInt(123456789012345678)),
-			wantError: "",
-		},
-		{
-			weiAmtIn:  "0",
-			want:      big.NewInt(0),
-			wantError: "",
-		},
-		{
-			weiAmtIn:  "1",
-			wantError: "cannot transfer less than 1 micronibi.",
-		},
-		{
-			weiAmtIn: new(big.Int).Sub(
-				tenPow12, big.NewInt(1),
-			).String(),
-			wantError: "cannot transfer less than 1 micronibi.",
-		},
-		{
-			weiAmtIn:  "500",
-			wantError: "cannot transfer less than 1 micronibi.",
-		},
-	} {
-		weiAmtIn, _ := new(big.Int).SetString(tc.weiAmtIn, 10)
-		got, err := evm.ParseWeiAsMultipleOfMicronibi(weiAmtIn)
-		if tc.wantError != "" {
-			s.Require().ErrorContains(err, tc.wantError)
-			return
-		}
-=======
-		resp, err := deps.EvmKeeper.NibiruAccount(deps.GoCtx(), &evm.QueryNibiruAccountRequest{
-			Address: evmModuleAddr.Hex(),
-		})
->>>>>>> fd2fadb3
-		s.NoError(err)
-		s.Require().Equal(tc.want.String(), got.String())
 	}
 }
 
