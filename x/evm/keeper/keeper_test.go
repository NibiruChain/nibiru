--- conflicted
+++ resolved
@@ -14,26 +14,4 @@
 func TestKeeperSuite(t *testing.T) {
 	s := new(KeeperSuite)
 	suite.Run(t, s)
-<<<<<<< HEAD
-}
-
-func (s *KeeperSuite) TestQuerier() {
-	chain, ctx := testapp.NewNibiruTestAppAndContext()
-	goCtx := sdk.WrapSDKContext(ctx)
-	k := chain.EvmKeeper
-	for _, testCase := range []func() error{
-		func() error {
-			_, err := k.TraceTx(goCtx, nil)
-			return err
-		},
-		func() error {
-			_, err := k.TraceBlock(goCtx, nil)
-			return err
-		},
-	} {
-		err := testCase()
-		s.Require().ErrorContains(err, common.ErrNotImplemented().Error())
-	}
-=======
->>>>>>> 75ae7a8c
 }