--- conflicted
+++ resolved
@@ -912,29 +912,17 @@
 	}
 }
 
-func (s *Suite) TestQueryFunToken() {
-<<<<<<< HEAD
-	type In = *evm.QueryFunTokenRequest
-	type Out = *evm.QueryFunTokenResponse
-=======
+func (s *Suite) TestQueryFunTokenMapping() {
 	type In = *evm.QueryFunTokenMappingRequest
 	type Out = *evm.QueryFunTokenMappingResponse
->>>>>>> afc7c0f8
 	testCases := []TestCase[In, Out]{
 		{
 			name: "sad: no token mapping",
 			scenario: func(deps *evmtest.TestDeps) (req In, wantResp Out) {
-<<<<<<< HEAD
-				req = &evm.QueryFunTokenRequest{
-					Token: "unibi",
-				}
-				wantResp = &evm.QueryFunTokenResponse{
-=======
 				req = &evm.QueryFunTokenMappingRequest{
 					Token: "unibi",
 				}
 				wantResp = &evm.QueryFunTokenMappingResponse{
->>>>>>> afc7c0f8
 					FunToken: nil,
 				}
 				return req, wantResp
@@ -952,17 +940,10 @@
 				)
 			},
 			scenario: func(deps *evmtest.TestDeps) (req In, wantResp Out) {
-<<<<<<< HEAD
-				req = &evm.QueryFunTokenRequest{
-					Token: "unibi",
-				}
-				wantResp = &evm.QueryFunTokenResponse{
-=======
 				req = &evm.QueryFunTokenMappingRequest{
 					Token: "unibi",
 				}
 				wantResp = &evm.QueryFunTokenMappingResponse{
->>>>>>> afc7c0f8
 					FunToken: &evm.FunToken{
 						Erc20Addr:      "0xAEf9437FF23D48D73271a41a8A094DEc9ac71477",
 						BankDenom:      "unibi",
@@ -984,17 +965,10 @@
 				)
 			},
 			scenario: func(deps *evmtest.TestDeps) (req In, wantResp Out) {
-<<<<<<< HEAD
-				req = &evm.QueryFunTokenRequest{
-					Token: "0xAEf9437FF23D48D73271a41a8A094DEc9ac71477",
-				}
-				wantResp = &evm.QueryFunTokenResponse{
-=======
 				req = &evm.QueryFunTokenMappingRequest{
 					Token: "0xAEf9437FF23D48D73271a41a8A094DEc9ac71477",
 				}
 				wantResp = &evm.QueryFunTokenMappingResponse{
->>>>>>> afc7c0f8
 					FunToken: &evm.FunToken{
 						Erc20Addr:      "0xAEf9437FF23D48D73271a41a8A094DEc9ac71477",
 						BankDenom:      "unibi",
@@ -1015,11 +989,7 @@
 			}
 			req, wantResp := tc.scenario(&deps)
 			goCtx := sdk.WrapSDKContext(deps.Ctx)
-<<<<<<< HEAD
-			gotResp, err := deps.K.FunToken(goCtx, req)
-=======
 			gotResp, err := deps.K.FunTokenMapping(goCtx, req)
->>>>>>> afc7c0f8
 			if tc.wantErr != "" {
 				s.Require().ErrorContains(err, tc.wantErr)
 				return
