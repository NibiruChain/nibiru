// Copyright (c) 2023-2024 Nibi, Inc.
package keeper_test

import (
	"fmt"
	"math/big"
	"testing"

	sdk "github.com/cosmos/cosmos-sdk/types"
	bank "github.com/cosmos/cosmos-sdk/x/bank/types"
	"github.com/ethereum/go-ethereum/crypto"
	"github.com/stretchr/testify/suite"

	"github.com/NibiruChain/nibiru/v2/eth"
	"github.com/NibiruChain/nibiru/v2/x/common/testutil"
	"github.com/NibiruChain/nibiru/v2/x/common/testutil/testapp"
	"github.com/NibiruChain/nibiru/v2/x/evm"
	"github.com/NibiruChain/nibiru/v2/x/evm/embeds"
	"github.com/NibiruChain/nibiru/v2/x/evm/evmtest"
	"github.com/NibiruChain/nibiru/v2/x/evm/keeper"
	"github.com/NibiruChain/nibiru/v2/x/evm/precompile"
)

func (s *FunTokenFromErc20Suite) TestCreateFunTokenFromERC20() {
	deps := evmtest.NewTestDeps()

	// assert that the ERC20 contract is not deployed
	expectedERC20Addr := crypto.CreateAddress(deps.Sender.EthAddr, deps.NewStateDB().GetNonce(deps.Sender.EthAddr))

	s.T().Log("Deploy ERC20")
	metadata := keeper.ERC20Metadata{
		Name:     "erc20name",
		Symbol:   "TOKEN",
		Decimals: 18,
	}
	deployResp, err := evmtest.DeployContract(
		&deps, embeds.SmartContract_ERC20Minter,
		metadata.Name, metadata.Symbol, metadata.Decimals,
	)
	s.Require().NoError(err)
	s.Require().Equal(expectedERC20Addr, deployResp.ContractAddr)

	evmObj, _ := deps.NewEVM()

	actualMetadata, err := deps.EvmKeeper.FindERC20Metadata(deps.Ctx, evmObj, deployResp.ContractAddr)
	s.Require().NoError(err)
	s.Require().Equal(metadata, *actualMetadata)

	_, err = deps.EvmKeeper.Code(deps.Ctx, &evm.QueryCodeRequest{
		Address: expectedERC20Addr.String(),
	})
	s.Require().NoError(err)

	erc20Addr := eth.EIP55Addr{
		Address: deployResp.ContractAddr,
	}

	s.Run("sad: insufficient funds to create FunToken mapping", func() {
		_, err = deps.EvmKeeper.CreateFunToken(
			sdk.WrapSDKContext(deps.Ctx),
			&evm.MsgCreateFunToken{
				FromErc20: &erc20Addr,
				Sender:    deps.Sender.NibiruAddr.String(),
			},
		)
		s.Require().ErrorContains(err, "insufficient funds")
	})

	s.Run("happy: CreateFunToken for the ERC20", func() {
		s.Require().NoError(testapp.FundAccount(
			deps.App.BankKeeper,
			deps.Ctx,
			deps.Sender.NibiruAddr,
			deps.EvmKeeper.FeeForCreateFunToken(deps.Ctx),
		))

		resp, err := deps.EvmKeeper.CreateFunToken(
			sdk.WrapSDKContext(deps.Ctx),
			&evm.MsgCreateFunToken{
				FromErc20: &erc20Addr,
				Sender:    deps.Sender.NibiruAddr.String(),
			},
		)
		s.Require().NoError(err, "erc20 %s", erc20Addr)

		expectedBankDenom := fmt.Sprintf("erc20/%s", expectedERC20Addr.String())
		s.Equal(
			resp.FuntokenMapping,
			evm.FunToken{
				Erc20Addr:      erc20Addr,
				BankDenom:      expectedBankDenom,
				IsMadeFromCoin: false,
			})

		// Event "EventFunTokenCreated" must present
		testutil.RequireContainsTypedEvent(
			s.T(),
			deps.Ctx,
			&evm.EventFunTokenCreated{
				BankDenom:            expectedBankDenom,
				Erc20ContractAddress: erc20Addr.String(),
				Creator:              deps.Sender.NibiruAddr.String(),
				IsMadeFromCoin:       false,
			},
		)

		bankDenomMetadata, _ := deps.App.BankKeeper.GetDenomMetaData(deps.Ctx, expectedBankDenom)
		s.Require().Equal(bank.Metadata{
			Description: fmt.Sprintf(
				"ERC20 token \"%s\" represented as a Bank Coin with a corresponding FunToken mapping", erc20Addr.String(),
			),
			DenomUnits: []*bank.DenomUnit{
				{Denom: expectedBankDenom, Exponent: 0},
				{Denom: metadata.Symbol, Exponent: uint32(metadata.Decimals)},
			},
			Base:    expectedBankDenom,
			Display: metadata.Symbol,
			Name:    metadata.Name,
			Symbol:  metadata.Symbol,
			URI:     "",
			URIHash: "",
		}, bankDenomMetadata)
	})

	s.Run("sad: CreateFunToken for the ERC20: already registered", func() {
		// Give the sender funds for the fee
		s.Require().NoError(testapp.FundAccount(
			deps.App.BankKeeper,
			deps.Ctx,
			deps.Sender.NibiruAddr,
			deps.EvmKeeper.FeeForCreateFunToken(deps.Ctx),
		))

		_, err = deps.EvmKeeper.CreateFunToken(
			sdk.WrapSDKContext(deps.Ctx),
			&evm.MsgCreateFunToken{
				FromErc20: &erc20Addr,
				Sender:    deps.Sender.NibiruAddr.String(),
			},
		)
		s.ErrorContains(err, "funtoken mapping already created")
	})

	s.Run("sad: CreateFunToken for the ERC20: invalid sender", func() {
		_, err = deps.EvmKeeper.CreateFunToken(
			sdk.WrapSDKContext(deps.Ctx),
			&evm.MsgCreateFunToken{
				FromErc20: &erc20Addr,
			},
		)
		s.ErrorContains(err, "invalid sender")
	})

	s.Run("sad: CreateFunToken for the ERC20: missing erc20 address", func() {
		_, err = deps.EvmKeeper.CreateFunToken(
			sdk.WrapSDKContext(deps.Ctx),
			&evm.MsgCreateFunToken{
				FromErc20:     nil,
				FromBankDenom: "",
				Sender:        deps.Sender.NibiruAddr.String(),
			},
		)
		s.ErrorContains(err, "either the \"from_erc20\" or \"from_bank_denom\" must be set")
	})
}

func (s *FunTokenFromErc20Suite) TestSendFromEvmToBank_MadeFromErc20() {
	deps := evmtest.NewTestDeps()
	s.Require().NoError(testapp.FundAccount(
		deps.App.BankKeeper,
		deps.Ctx,
		deps.Sender.NibiruAddr,
		deps.EvmKeeper.FeeForCreateFunToken(deps.Ctx),
	))

	s.T().Log("Deploy ERC20")
	metadata := keeper.ERC20Metadata{
		Name:     "erc20name",
		Symbol:   "TOKEN",
		Decimals: 18,
	}
	deployResp, err := evmtest.DeployContract(
		&deps, embeds.SmartContract_ERC20Minter,
		metadata.Name, metadata.Symbol, metadata.Decimals,
	)
	s.Require().NoError(err)

	s.T().Log("CreateFunToken for the ERC20")
	resp, err := deps.EvmKeeper.CreateFunToken(
		sdk.WrapSDKContext(deps.Ctx),
		&evm.MsgCreateFunToken{
			FromErc20: &eth.EIP55Addr{
				Address: deployResp.ContractAddr,
			},
			Sender: deps.Sender.NibiruAddr.String(),
		},
	)
	s.Require().NoError(err, "erc20 %s", deployResp.ContractAddr)
	bankDemon := resp.FuntokenMapping.BankDenom

	s.T().Logf("mint erc20 tokens to %s", deps.Sender.EthAddr.String())
	contractInput, err := embeds.SmartContract_ERC20Minter.ABI.Pack("mint", deps.Sender.EthAddr, big.NewInt(69_420))
	s.Require().NoError(err)
	evmObj, _ := deps.NewEVM()
	_, err = deps.EvmKeeper.CallContractWithInput(
		deps.Ctx,
		evmObj,
		deps.Sender.EthAddr,      /*from*/
		&deployResp.ContractAddr, /*to*/
		true,                     /*commit*/
		contractInput,
		keeper.Erc20GasLimitExecute,
	)
	s.Require().NoError(err)

	randomAcc := testutil.AccAddress()

<<<<<<< HEAD
	s.T().Log("happy: send erc20 tokens to Bank")
	deps.ResetGasMeter()
	contractInput, err = embeds.SmartContract_FunToken.ABI.Pack("sendToBank", deployResp.ContractAddr, big.NewInt(1), randomAcc.String())
	s.Require().NoError(err)
	evmObj, _ = deps.NewEVM()
	_, err = deps.EvmKeeper.CallContractWithInput(
=======
	s.T().Log("send erc20 tokens to Bank")
	_, err = deps.EvmKeeper.CallContract(
>>>>>>> f3ca671d
		deps.Ctx,
		evmObj,
		deps.Sender.EthAddr,                 /*from*/
		&precompile.PrecompileAddr_FunToken, /*to*/
		true,                                /*commit*/
		contractInput,
		evmtest.FunTokenGasLimitSendToEvm,
	)
	s.Require().NoError(err)

	s.T().Log("check balances")
	evmtest.AssertERC20BalanceEqualWithDescription(s.T(), deps, evmObj, deployResp.ContractAddr, deps.Sender.EthAddr, big.NewInt(69_419), "expect nonzero balance")
	evmtest.AssertERC20BalanceEqualWithDescription(s.T(), deps, evmObj, deployResp.ContractAddr, evm.EVM_MODULE_ADDRESS, big.NewInt(1), "expect nonzero balance")
	s.Require().Equal(sdk.NewInt(1),
		deps.App.BankKeeper.GetBalance(deps.Ctx, randomAcc, bankDemon).Amount,
	)

	s.T().Log("sad: send too many erc20 tokens to Bank")
	contractInput, err = embeds.SmartContract_FunToken.ABI.Pack("sendToBank", deployResp.ContractAddr, big.NewInt(70_000), randomAcc.String())
	s.Require().NoError(err)
	evmObj, _ = deps.NewEVM()
	evmResp, err := deps.EvmKeeper.CallContractWithInput(
		deps.Ctx,
		evmObj,
		deps.Sender.EthAddr,                 /*from*/
		&precompile.PrecompileAddr_FunToken, /*to*/
		true,                                /*commit*/
		contractInput,
		evmtest.FunTokenGasLimitSendToEvm,
	)
	s.Require().Error(err, evmResp.String())

	s.T().Log("send Bank tokens back to erc20")
	_, err = deps.EvmKeeper.ConvertCoinToEvm(sdk.WrapSDKContext(deps.Ctx),
		&evm.MsgConvertCoinToEvm{
			ToEthAddr: eth.EIP55Addr{
				Address: deps.Sender.EthAddr,
			},
			Sender:   randomAcc.String(),
			BankCoin: sdk.NewCoin(bankDemon, sdk.NewInt(1)),
		},
	)
	s.Require().NoError(err)

	s.T().Log("check balances")
	evmObj, _ = deps.NewEVM()
	evmtest.AssertERC20BalanceEqualWithDescription(s.T(), deps, evmObj, deployResp.ContractAddr, deps.Sender.EthAddr, big.NewInt(69_420), "expect nonzero balance")
	evmtest.AssertERC20BalanceEqualWithDescription(s.T(), deps, evmObj, deployResp.ContractAddr, evm.EVM_MODULE_ADDRESS, big.NewInt(0), "expect nonzero balance")
	s.Require().True(
		deps.App.BankKeeper.GetBalance(deps.Ctx, randomAcc, bankDemon).Amount.Equal(sdk.NewInt(0)),
	)

	s.T().Log("sad: send too many Bank tokens back to erc20")
	_, err = deps.EvmKeeper.ConvertCoinToEvm(sdk.WrapSDKContext(deps.Ctx),
		&evm.MsgConvertCoinToEvm{
			ToEthAddr: eth.EIP55Addr{
				Address: deps.Sender.EthAddr,
			},
			Sender:   randomAcc.String(),
			BankCoin: sdk.NewCoin(bankDemon, sdk.NewInt(1)),
		},
	)
	s.Require().Error(err)
}

// TestCreateFunTokenFromERC20MaliciousName tries to create funtoken from a contract
// with a malicious (gas intensive) name() function.
// Fun token should fail creation with "out of gas"
func (s *FunTokenFromErc20Suite) TestCreateFunTokenFromERC20MaliciousName() {
	deps := evmtest.NewTestDeps()

	s.T().Log("Deploy ERC20MaliciousName")
	metadata := keeper.ERC20Metadata{
		Name:     "erc20name",
		Symbol:   "TOKEN",
		Decimals: 18,
	}
	deployResp, err := evmtest.DeployContract(
		&deps, embeds.SmartContract_TestERC20MaliciousName,
		metadata.Name, metadata.Symbol, metadata.Decimals,
	)
	s.Require().NoError(err)

	erc20Addr := eth.EIP55Addr{
		Address: deployResp.ContractAddr,
	}

	s.T().Log("sad: CreateFunToken for ERC20 with malicious name")
	s.Require().NoError(testapp.FundAccount(
		deps.App.BankKeeper,
		deps.Ctx,
		deps.Sender.NibiruAddr,
		deps.EvmKeeper.FeeForCreateFunToken(deps.Ctx),
	))

	_, err = deps.EvmKeeper.CreateFunToken(
		sdk.WrapSDKContext(deps.Ctx),
		&evm.MsgCreateFunToken{
			FromErc20: &erc20Addr,
			Sender:    deps.Sender.NibiruAddr.String(),
		},
	)
	s.Require().ErrorContains(err, "gas required exceeds allowance")
}

// TestFunTokenFromERC20MaliciousTransfer creates a funtoken from a contract
// with a malicious (gas intensive) transfer() function.
// Fun token should be created but sending from erc20 to bank should fail with out of gas
func (s *FunTokenFromErc20Suite) TestFunTokenFromERC20MaliciousTransfer() {
	deps := evmtest.NewTestDeps()
	s.Require().NoError(testapp.FundAccount(
		deps.App.BankKeeper,
		deps.Ctx,
		deps.Sender.NibiruAddr,
		deps.EvmKeeper.FeeForCreateFunToken(deps.Ctx),
	))

	s.T().Log("Deploy ERC20MaliciousTransfer")
	metadata := keeper.ERC20Metadata{
		Name:     "erc20name",
		Symbol:   "TOKEN",
		Decimals: 18,
	}
	deployResp, err := evmtest.DeployContract(
		&deps, embeds.SmartContract_TestERC20MaliciousTransfer,
		metadata.Name, metadata.Symbol, metadata.Decimals,
	)
	s.Require().NoError(err)

	erc20Addr := eth.EIP55Addr{
		Address: deployResp.ContractAddr,
	}

	s.T().Log("happy: CreateFunToken for ERC20 with malicious transfer")
	_, err = deps.EvmKeeper.CreateFunToken(
		sdk.WrapSDKContext(deps.Ctx),
		&evm.MsgCreateFunToken{
			FromErc20: &erc20Addr,
			Sender:    deps.Sender.NibiruAddr.String(),
		},
	)
	s.Require().NoError(err)
	randomAcc := testutil.AccAddress()

	s.T().Log("send erc20 tokens to cosmos")
	input, err := embeds.SmartContract_FunToken.ABI.Pack("sendToBank", deployResp.ContractAddr, big.NewInt(1), randomAcc.String())
	s.Require().NoError(err)
	evmObj, _ := deps.NewEVM()
	_, err = deps.EvmKeeper.CallContractWithInput(
		deps.Ctx,
		evmObj,
		evm.EVM_MODULE_ADDRESS,
		&precompile.PrecompileAddr_FunToken,
		true,
		input,
		evmtest.FunTokenGasLimitSendToEvm,
	)
	s.Require().ErrorContains(err, "gas required exceeds allowance")
}

// TestFunTokenInfiniteRecursionERC20 creates a funtoken from a contract
// with a malicious recursive balanceOf() and transfer() functions.
func (s *FunTokenFromErc20Suite) TestFunTokenInfiniteRecursionERC20() {
	deps := evmtest.NewTestDeps()
	s.Require().NoError(testapp.FundAccount(
		deps.App.BankKeeper,
		deps.Ctx,
		deps.Sender.NibiruAddr,
		deps.EvmKeeper.FeeForCreateFunToken(deps.Ctx),
	))

	s.T().Log("Deploy InfiniteRecursionERC20")
	metadata := keeper.ERC20Metadata{
		Name:     "erc20name",
		Symbol:   "TOKEN",
		Decimals: 18,
	}
	deployResp, err := evmtest.DeployContract(
		&deps, embeds.SmartContract_TestInfiniteRecursionERC20,
		metadata.Name, metadata.Symbol, metadata.Decimals,
	)
	s.Require().NoError(err)

	erc20Addr := eth.EIP55Addr{
		Address: deployResp.ContractAddr,
	}

	s.T().Log("happy: CreateFunToken for ERC20 with infinite recursion")
	_, err = deps.EvmKeeper.CreateFunToken(
		sdk.WrapSDKContext(deps.Ctx),
		&evm.MsgCreateFunToken{
			FromErc20: &erc20Addr,
			Sender:    deps.Sender.NibiruAddr.String(),
		},
	)
	s.Require().NoError(err)

	s.T().Log("happy: call attackBalance()")
	contractInput, err := embeds.SmartContract_TestInfiniteRecursionERC20.ABI.Pack("attackBalance")
	s.Require().NoError(err)
	evmObj, _ := deps.NewEVM()
	_, err = deps.EvmKeeper.CallContractWithInput(
		deps.Ctx,
		evmObj,
		deps.Sender.EthAddr, /*from*/
		&erc20Addr.Address,  /*to*/
		false,               /*commit*/
		contractInput,
		10_000_000,
	)
	s.Require().NoError(err)

	s.T().Log("sad: call attackTransfer()")
	contractInput, err = embeds.SmartContract_TestInfiniteRecursionERC20.ABI.Pack("attackTransfer")
	s.Require().NoError(err)
	evmObj, _ = deps.NewEVM()
	_, err = deps.EvmKeeper.CallContractWithInput(
		deps.Ctx,
		evmObj,
		deps.Sender.EthAddr, /*from*/
		&erc20Addr.Address,  /*to*/
		true,                /*commit*/
		contractInput,
		10_000_000,
	)
	s.Require().ErrorContains(err, "execution reverted")
}

// TestSendERC20WithFee creates a funtoken from a malicious contract which charges a 10% fee on any transfer.
// Test ensures that after sending ERC20 token to coin and back, all bank coins are burned.
func (s *FunTokenFromErc20Suite) TestSendERC20WithFee() {
	deps := evmtest.NewTestDeps()
	s.Require().NoError(testapp.FundAccount(
		deps.App.BankKeeper,
		deps.Ctx,
		deps.Sender.NibiruAddr,
		deps.EvmKeeper.FeeForCreateFunToken(deps.Ctx),
	))

	s.T().Log("Deploy ERC20")
	metadata := keeper.ERC20Metadata{
		Name:   "erc20name",
		Symbol: "TOKEN",
	}
	deployResp, err := evmtest.DeployContract(
		&deps, embeds.SmartContract_TestERC20TransferWithFee,
		metadata.Name, metadata.Symbol,
	)
	s.Require().NoError(err)

	s.T().Log("CreateFunToken for the ERC20 with fee")
	resp, err := deps.EvmKeeper.CreateFunToken(
		sdk.WrapSDKContext(deps.Ctx),
		&evm.MsgCreateFunToken{
			FromErc20: &eth.EIP55Addr{
				Address: deployResp.ContractAddr,
			},
			Sender: deps.Sender.NibiruAddr.String(),
		},
	)
	s.Require().NoError(err, "erc20 %s", deployResp.ContractAddr)
	bankDemon := resp.FuntokenMapping.BankDenom

	randomAcc := testutil.AccAddress()

	s.T().Log("send erc20 tokens to Bank")
	deps.ResetGasMeter()
	contractInput, err := embeds.SmartContract_FunToken.ABI.Pack(
		"sendToBank",
		deployResp.ContractAddr, /*erc20Addr*/
		big.NewInt(100),         /*amount*/
		randomAcc.String(),      /*to*/
	)
	s.Require().NoError(err)
	evmObj, _ := deps.NewEVM()
	_, err = deps.EvmKeeper.CallContractWithInput(
		deps.Ctx,
		evmObj,
		deps.Sender.EthAddr,                 /*from*/
		&precompile.PrecompileAddr_FunToken, /*to*/
		true,                                /*commit*/
		contractInput,
		evmtest.FunTokenGasLimitSendToEvm,
	)
	s.Require().NoError(err)

	s.T().Log("check balances")
	evmtest.AssertERC20BalanceEqualWithDescription(s.T(), deps, evmObj, deployResp.ContractAddr, deps.Sender.EthAddr, big.NewInt(900), "expect 900 balance")
	evmtest.AssertERC20BalanceEqualWithDescription(s.T(), deps, evmObj, deployResp.ContractAddr, deployResp.ContractAddr, big.NewInt(10), "expect 10 balance")
	evmtest.AssertERC20BalanceEqualWithDescription(s.T(), deps, evmObj, deployResp.ContractAddr, evm.EVM_MODULE_ADDRESS, big.NewInt(90), "expect 90 balance")

	s.Require().Equal(sdk.NewInt(90), deps.App.BankKeeper.GetBalance(deps.Ctx, randomAcc, bankDemon).Amount)

	s.T().Log("send Bank tokens back to erc20")
	_, err = deps.EvmKeeper.ConvertCoinToEvm(sdk.WrapSDKContext(deps.Ctx),
		&evm.MsgConvertCoinToEvm{
			ToEthAddr: eth.EIP55Addr{
				Address: deps.Sender.EthAddr,
			},
			Sender:   randomAcc.String(),
			BankCoin: sdk.NewCoin(bankDemon, sdk.NewInt(90)),
		},
	)
	s.Require().NoError(err)

	s.T().Log("check balances")
	evmObj, _ = deps.NewEVM()
	evmtest.AssertERC20BalanceEqualWithDescription(s.T(), deps, evmObj, deployResp.ContractAddr, deps.Sender.EthAddr, big.NewInt(981), "expect 981 balance")
	evmtest.AssertERC20BalanceEqualWithDescription(s.T(), deps, evmObj, deployResp.ContractAddr, deployResp.ContractAddr, big.NewInt(19), "expect 19 balance")
	evmtest.AssertERC20BalanceEqualWithDescription(s.T(), deps, evmObj, deployResp.ContractAddr, evm.EVM_MODULE_ADDRESS, big.NewInt(0), "expect 0 balance")
	s.Require().True(deps.App.BankKeeper.GetBalance(deps.Ctx, randomAcc, bankDemon).Amount.Equal(sdk.NewInt(0)))
	s.Require().True(deps.App.BankKeeper.GetBalance(deps.Ctx, evm.EVM_MODULE_ADDRESS_NIBI, bankDemon).Amount.Equal(sdk.NewInt(0)))
}

type FunTokenFromErc20Suite struct {
	suite.Suite
}

func TestFunTokenFromErc20Suite(t *testing.T) {
	suite.Run(t, new(FunTokenFromErc20Suite))
}<|MERGE_RESOLUTION|>--- conflicted
+++ resolved
@@ -215,17 +215,11 @@
 
 	randomAcc := testutil.AccAddress()
 
-<<<<<<< HEAD
 	s.T().Log("happy: send erc20 tokens to Bank")
-	deps.ResetGasMeter()
 	contractInput, err = embeds.SmartContract_FunToken.ABI.Pack("sendToBank", deployResp.ContractAddr, big.NewInt(1), randomAcc.String())
 	s.Require().NoError(err)
 	evmObj, _ = deps.NewEVM()
 	_, err = deps.EvmKeeper.CallContractWithInput(
-=======
-	s.T().Log("send erc20 tokens to Bank")
-	_, err = deps.EvmKeeper.CallContract(
->>>>>>> f3ca671d
 		deps.Ctx,
 		evmObj,
 		deps.Sender.EthAddr,                 /*from*/
@@ -492,7 +486,6 @@
 	randomAcc := testutil.AccAddress()
 
 	s.T().Log("send erc20 tokens to Bank")
-	deps.ResetGasMeter()
 	contractInput, err := embeds.SmartContract_FunToken.ABI.Pack(
 		"sendToBank",
 		deployResp.ContractAddr, /*erc20Addr*/
