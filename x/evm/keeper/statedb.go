--- conflicted
+++ resolved
@@ -16,13 +16,6 @@
 )
 
 var _ statedb.Keeper = &Keeper{}
-
-func (k *Keeper) NewStateDB(
-	ctx sdk.Context,
-	txConfig statedb.TxConfig,
-) *statedb.StateDB {
-	return statedb.New(ctx, k, txConfig)
-}
 
 // ----------------------------------------------------------------------------
 // StateDB Keeper implementation
@@ -79,46 +72,28 @@
 func (k *Keeper) SetAccBalance(
 	ctx sdk.Context, addr gethcommon.Address, amountEvmDenom *big.Int,
 ) error {
-<<<<<<< HEAD
 	addrBech32 := eth.EthAddrToNibiruAddr(addr)
 	balance := k.Bank.BaseKeeper.GetBalance(ctx, addrBech32, evm.EVMBankDenom).Amount.BigInt()
-=======
-	nativeAddr := sdk.AccAddress(addr.Bytes())
-	balance := k.bankKeeper.GetBalance(ctx, nativeAddr, evm.EVMBankDenom).Amount.BigInt()
->>>>>>> 4e3bf3c4
 	delta := new(big.Int).Sub(amountEvmDenom, balance)
+	bk := k.Bank.BaseKeeper
 
 	switch delta.Sign() {
 	case 1:
 		// mint
 		coins := sdk.NewCoins(sdk.NewCoin(evm.EVMBankDenom, sdkmath.NewIntFromBigInt(delta)))
-<<<<<<< HEAD
-		if err := k.Bank.BaseKeeper.MintCoins(ctx, evm.ModuleName, coins); err != nil {
-			return err
-		}
-		if err := k.Bank.BaseKeeper.SendCoinsFromModuleToAccount(ctx, evm.ModuleName, addrBech32, coins); err != nil {
-=======
-		if err := k.bankKeeper.MintCoins(ctx, evm.ModuleName, coins); err != nil {
-			return err
-		}
-		if err := k.bankKeeper.SendCoinsFromModuleToAccount(ctx, evm.ModuleName, nativeAddr, coins); err != nil {
->>>>>>> 4e3bf3c4
+		if err := bk.MintCoins(ctx, evm.ModuleName, coins); err != nil {
+			return err
+		}
+		if err := bk.SendCoinsFromModuleToAccount(ctx, evm.ModuleName, addrBech32, coins); err != nil {
 			return err
 		}
 	case -1:
 		// burn
 		coins := sdk.NewCoins(sdk.NewCoin(evm.EVMBankDenom, sdkmath.NewIntFromBigInt(new(big.Int).Neg(delta))))
-<<<<<<< HEAD
-		if err := k.Bank.BaseKeeper.SendCoinsFromAccountToModule(ctx, addrBech32, evm.ModuleName, coins); err != nil {
-			return err
-		}
-		if err := k.Bank.BaseKeeper.BurnCoins(ctx, evm.ModuleName, coins); err != nil {
-=======
-		if err := k.bankKeeper.SendCoinsFromAccountToModule(ctx, nativeAddr, evm.ModuleName, coins); err != nil {
-			return err
-		}
-		if err := k.bankKeeper.BurnCoins(ctx, evm.ModuleName, coins); err != nil {
->>>>>>> 4e3bf3c4
+		if err := bk.SendCoinsFromAccountToModule(ctx, addrBech32, evm.ModuleName, coins); err != nil {
+			return err
+		}
+		if err := bk.BurnCoins(ctx, evm.ModuleName, coins); err != nil {
 			return err
 		}
 	default:
