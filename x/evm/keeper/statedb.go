// Copyright (c) 2023-2024 Nibi, Inc.
package keeper

import (
	"math/big"

	sdkmath "cosmossdk.io/math"
	"github.com/NibiruChain/collections"

	sdk "github.com/cosmos/cosmos-sdk/types"
	gethcommon "github.com/ethereum/go-ethereum/common"

	"github.com/NibiruChain/nibiru/eth"
	"github.com/NibiruChain/nibiru/x/evm"
	"github.com/NibiruChain/nibiru/x/evm/statedb"
)

var _ statedb.Keeper = &Keeper{}

// ----------------------------------------------------------------------------
// StateDB Keeper implementation
// ----------------------------------------------------------------------------

// GetAccount: Ethereum account getter for a [statedb.Account].
// Implements the `statedb.Keeper` interface.
// Returns nil if the account does not exist or has the wrong type.
func (k *Keeper) GetAccount(ctx sdk.Context, addr gethcommon.Address) *statedb.Account {
	acct := k.GetAccountWithoutBalance(ctx, addr)
	if acct == nil {
		return nil
	}

<<<<<<< HEAD
	acct.BalanceEvmDenom = k.GetEvmGasBalance(ctx, addr)
=======
	acct.BalanceNative = k.GetEvmGasBalance(ctx, addr)
>>>>>>> fd2fadb3
	return acct
}

// GetCode: Loads smart contract bytecode.
// Implements the `statedb.Keeper` interface.
func (k *Keeper) GetCode(ctx sdk.Context, codeHash gethcommon.Hash) []byte {
	codeBz, err := k.EvmState.ContractBytecode.Get(ctx, codeHash.Bytes())
	if err != nil {
		panic(err) // TODO: We don't like to panic.
	}
	return codeBz
}

// ForEachStorage: Iterator over contract storage.
// Implements the `statedb.Keeper` interface.
func (k *Keeper) ForEachStorage(
	ctx sdk.Context,
	addr gethcommon.Address,
	stopIter func(key, value gethcommon.Hash) bool,
) {
	iter := k.EvmState.AccState.Iterate(
		ctx,
		collections.PairRange[gethcommon.Address, gethcommon.Hash]{}.Prefix(addr),
	)
	defer iter.Close()
	for ; iter.Valid(); iter.Next() {
		hash := iter.Key().K2()
		val := iter.Value()
		if !stopIter(hash, gethcommon.BytesToHash(val)) {
			return
		}
	}
}

// SetAccBalance update account's balance, compare with current balance first, then decide to mint or burn.
func (k *Keeper) SetAccBalance(
	ctx sdk.Context, addr gethcommon.Address, amountEvmDenom *big.Int,
) error {
	nativeAddr := sdk.AccAddress(addr.Bytes())
	params := k.GetParams(ctx)
	balance := k.bankKeeper.GetBalance(ctx, nativeAddr, params.EvmDenom).Amount.BigInt()
	delta := new(big.Int).Sub(amountEvmDenom, balance)

	switch delta.Sign() {
	case 1:
		// mint
		coins := sdk.NewCoins(sdk.NewCoin(params.EvmDenom, sdkmath.NewIntFromBigInt(delta)))
		if err := k.bankKeeper.MintCoins(ctx, evm.ModuleName, coins); err != nil {
			return err
		}
		if err := k.bankKeeper.SendCoinsFromModuleToAccount(ctx, evm.ModuleName, nativeAddr, coins); err != nil {
			return err
		}
	case -1:
		// burn
		coins := sdk.NewCoins(sdk.NewCoin(params.EvmDenom, sdkmath.NewIntFromBigInt(new(big.Int).Neg(delta))))
		if err := k.bankKeeper.SendCoinsFromAccountToModule(ctx, nativeAddr, evm.ModuleName, coins); err != nil {
			return err
		}
		if err := k.bankKeeper.BurnCoins(ctx, evm.ModuleName, coins); err != nil {
			return err
		}
	default:
		// not changed
	}
	return nil
}

// SetAccount: Updates nonce, balance, and codeHash.
// Implements the `statedb.Keeper` interface.
// Only called by `StateDB.Commit()`.
func (k *Keeper) SetAccount(
	ctx sdk.Context, addr gethcommon.Address, account statedb.Account,
) error {
	// update account
	nibiruAddr := sdk.AccAddress(addr.Bytes())
	acct := k.accountKeeper.GetAccount(ctx, nibiruAddr)
	if acct == nil {
		acct = k.accountKeeper.NewAccountWithAddress(ctx, nibiruAddr)
	}

	if err := acct.SetSequence(account.Nonce); err != nil {
		return err
	}

	codeHash := gethcommon.BytesToHash(account.CodeHash)

	if ethAcct, ok := acct.(eth.EthAccountI); ok {
		if err := ethAcct.SetCodeHash(codeHash); err != nil {
			return err
		}
	}

	k.accountKeeper.SetAccount(ctx, acct)

<<<<<<< HEAD
	if err := k.SetAccBalance(ctx, addr, account.BalanceEvmDenom); err != nil {
=======
	if err := k.SetAccBalance(ctx, addr, account.BalanceNative); err != nil {
>>>>>>> fd2fadb3
		return err
	}

	return nil
}

// SetState:  Update contract storage, delete if value is empty.
// Implements the `statedb.Keeper` interface.
// Only called by `StateDB.Commit()`.
func (k *Keeper) SetState(
	ctx sdk.Context, addr gethcommon.Address, stateKey gethcommon.Hash, stateValue []byte,
) {
	k.EvmState.SetAccState(ctx, addr, stateKey, stateValue)
}

// SetCode: Setter for smart contract bytecode. Delete if code is empty.
// Implements the `statedb.Keeper` interface.
// Only called by `StateDB.Commit()`.
func (k *Keeper) SetCode(ctx sdk.Context, codeHash, code []byte) {
	k.EvmState.SetAccCode(ctx, codeHash, code)
}

// DeleteAccount handles contract's suicide call, clearing the balance, contract
// bytecode, contract state, and its native account.
// Implements the `statedb.Keeper` interface.
// Only called by `StateDB.Commit()`.
func (k *Keeper) DeleteAccount(ctx sdk.Context, addr gethcommon.Address) error {
	nibiruAddr := sdk.AccAddress(addr.Bytes())
	acct := k.accountKeeper.GetAccount(ctx, nibiruAddr)
	if acct == nil {
		return nil
	}

	_, ok := acct.(eth.EthAccountI)
	if !ok {
		return evm.ErrInvalidAccount.Wrapf("type %T, address %s", acct, addr)
	}

	// clear balance
	if err := k.SetAccBalance(ctx, addr, new(big.Int)); err != nil {
		return err
	}

	// clear storage
	k.ForEachStorage(ctx, addr, func(key, _ gethcommon.Hash) bool {
		k.SetState(ctx, addr, key, nil)
		return true
	})

	k.accountKeeper.RemoveAccount(ctx, acct)

	return nil
}

// GetAccountWithoutBalance load nonce and codehash without balance,
// more efficient in cases where balance is not needed.
func (k *Keeper) GetAccountWithoutBalance(ctx sdk.Context, addr gethcommon.Address) *statedb.Account {
	nibiruAddr := sdk.AccAddress(addr.Bytes())
	acct := k.accountKeeper.GetAccount(ctx, nibiruAddr)
	if acct == nil {
		return nil
	}

	codeHash := evm.EmptyCodeHash
	ethAcct, ok := acct.(eth.EthAccountI)
	if ok {
		codeHash = ethAcct.GetCodeHash().Bytes()
	}

	return &statedb.Account{
		Nonce:    acct.GetSequence(),
		CodeHash: codeHash,
	}
}

// GetAccountOrEmpty returns empty account if not exist, returns error if it's not `EthAccount`
func (k *Keeper) GetAccountOrEmpty(
	ctx sdk.Context, addr gethcommon.Address,
) statedb.Account {
	acct := k.GetAccount(ctx, addr)
	if acct != nil {
		return *acct
	}

	// empty account
	return statedb.Account{
<<<<<<< HEAD
		BalanceEvmDenom: new(big.Int),
		CodeHash:        evm.EmptyCodeHash,
=======
		BalanceNative: new(big.Int),
		CodeHash:      evm.EmptyCodeHash,
>>>>>>> fd2fadb3
	}
}<|MERGE_RESOLUTION|>--- conflicted
+++ resolved
@@ -30,11 +30,7 @@
 		return nil
 	}
 
-<<<<<<< HEAD
-	acct.BalanceEvmDenom = k.GetEvmGasBalance(ctx, addr)
-=======
 	acct.BalanceNative = k.GetEvmGasBalance(ctx, addr)
->>>>>>> fd2fadb3
 	return acct
 }
 
@@ -130,11 +126,7 @@
 
 	k.accountKeeper.SetAccount(ctx, acct)
 
-<<<<<<< HEAD
-	if err := k.SetAccBalance(ctx, addr, account.BalanceEvmDenom); err != nil {
-=======
 	if err := k.SetAccBalance(ctx, addr, account.BalanceNative); err != nil {
->>>>>>> fd2fadb3
 		return err
 	}
 
@@ -221,12 +213,7 @@
 
 	// empty account
 	return statedb.Account{
-<<<<<<< HEAD
-		BalanceEvmDenom: new(big.Int),
-		CodeHash:        evm.EmptyCodeHash,
-=======
 		BalanceNative: new(big.Int),
 		CodeHash:      evm.EmptyCodeHash,
->>>>>>> fd2fadb3
 	}
 }