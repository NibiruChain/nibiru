// Copyright (c) 2023-2024 Nibi, Inc.
package keeper

import (
	"bytes"
	"fmt"
	"math/big"

	"github.com/ethereum/go-ethereum/crypto"

	"cosmossdk.io/log"

	storetypes "cosmossdk.io/store/types"
	"github.com/cosmos/cosmos-sdk/codec"
	sdk "github.com/cosmos/cosmos-sdk/types"
	gethcommon "github.com/ethereum/go-ethereum/common"

	"github.com/NibiruChain/nibiru/v2/app/appconst"
	"github.com/NibiruChain/nibiru/v2/eth"
	"github.com/NibiruChain/nibiru/v2/x/evm"
)

type contextKey string

const SimulationContextKey contextKey = "evm_simulation"

type Keeper struct {
	cdc codec.BinaryCodec
	// storeKey: For persistent storage of EVM state.
	storeKey storetypes.StoreKey
	// transientKey: Store key that resets every block during Commit
	transientKey storetypes.StoreKey

	// EvmState isolates the key-value stores (collections) for the x/evm module.
	EvmState EvmState

	// FunTokens isolates the key-value stores (collections) for fungible token
	// mappings.
	FunTokens FunTokenState

	// the address capable of executing a MsgUpdateParams message. Typically,
	// this should be the x/gov module account.
	authority sdk.AccAddress

	Bank          *NibiruBankKeeper
	accountKeeper evm.AccountKeeper
	stakingKeeper evm.StakingKeeper
	sudoKeeper    evm.SudoKeeper

	// tracer: Configures the output type for a geth `vm.EVMLogger`. Tracer types
	// include "access_list", "json", "struct", and "markdown". If any other
	// value is used, a no operation tracer is set.
	tracer string
}

// NewKeeper is a constructor for an x/evm [Keeper]. This function is necessary
// because the [Keeper] struct has private fields.
func NewKeeper(
	cdc codec.BinaryCodec,
	storeKey, transientKey storetypes.StoreKey,
	authority sdk.AccAddress,
	accKeeper evm.AccountKeeper,
	bankKeeper *NibiruBankKeeper,
	stakingKeeper evm.StakingKeeper,
	tracer string,
) Keeper {
	if err := sdk.VerifyAddressFormat(authority); err != nil {
		panic(err)
	}

	return Keeper{
		cdc:           cdc,
		storeKey:      storeKey,
		transientKey:  transientKey,
		authority:     authority,
		EvmState:      NewEvmState(cdc, storeKey, transientKey),
		FunTokens:     NewFunTokenState(cdc, storeKey),
		accountKeeper: accKeeper,
		Bank:          bankKeeper,
		stakingKeeper: stakingKeeper,
		tracer:        tracer,
	}
}

// GetEvmGasBalance: Used in the EVM Ante Handler,
// "github.com/NibiruChain/nibiru/v2/app/evmante": Load account's balance of gas
// tokens for EVM execution in EVM denom units.
func (k *Keeper) GetEvmGasBalance(ctx sdk.Context, addr gethcommon.Address) (balance *big.Int) {
	nibiruAddr := sdk.AccAddress(addr.Bytes())
	return k.Bank.GetBalance(ctx, nibiruAddr, evm.EVMBankDenom).Amount.BigInt()
}

func (k Keeper) EthChainID(ctx sdk.Context) *big.Int {
	return appconst.GetEthChainID(ctx.ChainID())
}

// BaseFeeMicronibiPerGas returns the gas base fee in units of the EVM denom. Note
// that this function is currently constant/stateless.
func (k Keeper) BaseFeeMicronibiPerGas(_ sdk.Context) *big.Int {
	// TODO: (someday maybe):  Consider making base fee dynamic based on
	// congestion in the previous block.
	return evm.BASE_FEE_MICRONIBI
}

// BaseFeeWeiPerGas is the same as BaseFeeMicronibiPerGas, except its in units of
// wei per gas.
func (k Keeper) BaseFeeWeiPerGas(_ sdk.Context) *big.Int {
	return evm.NativeToWei(k.BaseFeeMicronibiPerGas(sdk.Context{}))
}

// Logger returns a module-specific logger.
func (k Keeper) Logger(ctx sdk.Context) log.Logger {
	return ctx.Logger().With("module", evm.ModuleName)
}

<<<<<<< HEAD
// HandleOutOfGasPanic gracefully captures "out of gas" panic and just sets the value to err
func HandleOutOfGasPanic(err *error, format string) func() {
	return func() {
		if r := recover(); r != nil {
			switch r.(type) {
			case storetypes.ErrorOutOfGas:
				*err = vm.ErrOutOfGas
			default:
				panic(r)
			}
		}
		if err != nil && *err != nil && format != "" {
			*err = fmt.Errorf("%s: %w", format, *err)
=======
// IsSimulation checks if the context is a simulation context.
func IsSimulation(ctx sdk.Context) bool {
	if val := ctx.Value(SimulationContextKey); val != nil {
		if simulation, ok := val.(bool); ok && simulation {
			return true
>>>>>>> c1229d05
		}
	}
	return false
}

// IsDeliverTx checks if we're in DeliverTx, NOT in CheckTx, ReCheckTx, or simulation
func IsDeliverTx(ctx sdk.Context) bool {
	return !ctx.IsCheckTx() && !ctx.IsReCheckTx() && !IsSimulation(ctx)
}

func (k *Keeper) ImportGenesisAccount(ctx sdk.Context, account evm.GenesisAccount) (err error) {
	address := gethcommon.HexToAddress(account.Address)
	accAddress := sdk.AccAddress(address.Bytes())
	// check that the EVM balance the matches the account balance
	acc := k.accountKeeper.GetAccount(ctx, accAddress)
	if acc == nil {
		err = fmt.Errorf("account not found for address %s", account.Address)
		return
	}

	ethAcct, ok := acc.(eth.EthAccountI)
	if !ok {
		err = fmt.Errorf("account %s must be an EthAccount interface, got %T",
			account.Address, acc,
		)
		return
	}
	code := gethcommon.Hex2Bytes(account.Code)
	codeHash := crypto.Keccak256Hash(code)

	// we ignore the empty Code hash checking, see ethermint PR#1234
	if len(account.Code) != 0 && !bytes.Equal(ethAcct.GetCodeHash().Bytes(), codeHash.Bytes()) {
		err = fmt.Errorf(
			`the evm state code doesn't match with the codehash: account: "%s" , evm state codehash: "%v", ethAccount codehash: "%v", evm state code: "%s"`,
			account.Address, codeHash.Hex(), ethAcct.GetCodeHash().Hex(), account.Code)
		return
	}
	k.SetCode(ctx, codeHash.Bytes(), code)

	for _, storage := range account.Storage {
		k.SetState(ctx, address, gethcommon.HexToHash(storage.Key), gethcommon.HexToHash(storage.Value).Bytes())
	}

	return nil
}<|MERGE_RESOLUTION|>--- conflicted
+++ resolved
@@ -113,27 +113,11 @@
 	return ctx.Logger().With("module", evm.ModuleName)
 }
 
-<<<<<<< HEAD
-// HandleOutOfGasPanic gracefully captures "out of gas" panic and just sets the value to err
-func HandleOutOfGasPanic(err *error, format string) func() {
-	return func() {
-		if r := recover(); r != nil {
-			switch r.(type) {
-			case storetypes.ErrorOutOfGas:
-				*err = vm.ErrOutOfGas
-			default:
-				panic(r)
-			}
-		}
-		if err != nil && *err != nil && format != "" {
-			*err = fmt.Errorf("%s: %w", format, *err)
-=======
 // IsSimulation checks if the context is a simulation context.
 func IsSimulation(ctx sdk.Context) bool {
 	if val := ctx.Value(SimulationContextKey); val != nil {
 		if simulation, ok := val.(bool); ok && simulation {
 			return true
->>>>>>> c1229d05
 		}
 	}
 	return false
