--- conflicted
+++ resolved
@@ -83,15 +83,6 @@
 
 	// Success, update block gas used and bloom filter
 	if commit {
-<<<<<<< HEAD
-		blockGasUsed, err := k.AddToBlockGasUsed(ctx, evmResp.GasUsed)
-		if err != nil {
-			k.ResetGasMeterAndConsumeGas(ctx, ctx.GasMeter().Limit())
-			return nil, errors.Wrap(err, "error adding transient gas used to block")
-		}
-		k.ResetGasMeterAndConsumeGas(ctx, blockGasUsed)
-=======
->>>>>>> 04bd7c2c
 		k.updateBlockBloom(ctx, evmResp, uint64(txConfig.LogIndex))
 		// TODO: remove after migrating logs
 		//err = k.EmitLogEvents(ctx, evmResp)
