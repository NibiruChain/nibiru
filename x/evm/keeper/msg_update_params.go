// Copyright (c) 2023-2024 Nibi, Inc.
package keeper

import (
	"context"
	"fmt"

	sdkioerrors "cosmossdk.io/errors"
	sdk "github.com/cosmos/cosmos-sdk/types"

	"github.com/NibiruChain/nibiru/v2/x/common"
	"github.com/NibiruChain/nibiru/v2/x/evm"
)

func (k *Keeper) UpdateParams(
	goCtx context.Context, req *evm.MsgUpdateParams,
) (resp *evm.MsgUpdateParamsResponse, err error) {
<<<<<<< HEAD
	if req == nil {
		return nil, common.ErrNilGrpcMsg
	}

	if err := req.ValidateBasic(); err != nil {
		return nil, sdkioerrors.Wrap(err, "UpdateParams validate basic failed")
	}
	if k.authority.String() != req.Authority {
		return nil, sdkioerrors.Wrapf(govtypes.ErrInvalidSigner, "invalid authority, expected %s, got %s", k.authority.String(), req.Authority)
=======
	if err := req.ValidateBasic(); err != nil {
		return resp, err
>>>>>>> c1229d05
	}

	sender := sdk.MustAccAddressFromBech32(req.Authority)
	ctx := sdk.UnwrapSDKContext(goCtx)

	sudoPermsErr := k.sudoKeeper.CheckPermissions(sender, ctx)
	havePerms := (sudoPermsErr == nil) || (k.authority.String() == req.Authority)
	if !havePerms {
		return resp, fmt.Errorf(
			"invalid signing authority, expected governance account %s or one of the sudoers defined by the x/sudo module. Sender was %s",
			k.authority, req.Authority,
		)
	}

	err = k.SetParams(ctx, req.Params)
	if err != nil {
		return nil, sdkioerrors.Wrapf(err, "failed to set params")
	}
	return &evm.MsgUpdateParamsResponse{}, nil
}<|MERGE_RESOLUTION|>--- conflicted
+++ resolved
@@ -7,6 +7,7 @@
 
 	sdkioerrors "cosmossdk.io/errors"
 	sdk "github.com/cosmos/cosmos-sdk/types"
+	govtypes "github.com/cosmos/cosmos-sdk/x/gov/types"
 
 	"github.com/NibiruChain/nibiru/v2/x/common"
 	"github.com/NibiruChain/nibiru/v2/x/evm"
@@ -15,7 +16,6 @@
 func (k *Keeper) UpdateParams(
 	goCtx context.Context, req *evm.MsgUpdateParams,
 ) (resp *evm.MsgUpdateParamsResponse, err error) {
-<<<<<<< HEAD
 	if req == nil {
 		return nil, common.ErrNilGrpcMsg
 	}
@@ -25,10 +25,6 @@
 	}
 	if k.authority.String() != req.Authority {
 		return nil, sdkioerrors.Wrapf(govtypes.ErrInvalidSigner, "invalid authority, expected %s, got %s", k.authority.String(), req.Authority)
-=======
-	if err := req.ValidateBasic(); err != nil {
-		return resp, err
->>>>>>> c1229d05
 	}
 
 	sender := sdk.MustAccAddressFromBech32(req.Authority)
