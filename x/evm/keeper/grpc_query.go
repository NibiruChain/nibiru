--- conflicted
+++ resolved
@@ -741,15 +741,9 @@
 	return &result, txConfig.LogIndex + uint(len(res.Logs)), nil
 }
 
-<<<<<<< HEAD
-func (k Keeper) FunToken(
-	goCtx context.Context, req *evm.QueryFunTokenRequest,
-) (*evm.QueryFunTokenResponse, error) {
-=======
 func (k Keeper) FunTokenMapping(
 	goCtx context.Context, req *evm.QueryFunTokenMappingRequest,
 ) (*evm.QueryFunTokenMappingResponse, error) {
->>>>>>> afc7c0f8
 	ctx := sdk.UnwrapSDKContext(goCtx)
 
 	// first try lookup by cosmos denom
@@ -757,11 +751,7 @@
 	funTokenMappings := k.FunTokens.Collect(ctx, bankDenomIter)
 	if len(funTokenMappings) > 0 {
 		// assumes that there is only one mapping for a given denom
-<<<<<<< HEAD
-		return &evm.QueryFunTokenResponse{
-=======
 		return &evm.QueryFunTokenMappingResponse{
->>>>>>> afc7c0f8
 			FunToken: &funTokenMappings[0],
 		}, nil
 	}
@@ -770,11 +760,7 @@
 	funTokenMappings = k.FunTokens.Collect(ctx, erc20AddrIter)
 	if len(funTokenMappings) > 0 {
 		// assumes that there is only one mapping for a given erc20 address
-<<<<<<< HEAD
-		return &evm.QueryFunTokenResponse{
-=======
 		return &evm.QueryFunTokenMappingResponse{
->>>>>>> afc7c0f8
 			FunToken: &funTokenMappings[0],
 		}, nil
 	}
