// Copyright (c) 2023-2024 Nibi, Inc.
package keeper

import (
	"fmt"
	"math/big"

	"cosmossdk.io/errors"
	sdk "github.com/cosmos/cosmos-sdk/types"
	gethabi "github.com/ethereum/go-ethereum/accounts/abi"
	gethcommon "github.com/ethereum/go-ethereum/common"
	gethcore "github.com/ethereum/go-ethereum/core/types"
	"github.com/ethereum/go-ethereum/core/vm"

	serverconfig "github.com/NibiruChain/nibiru/v2/app/server/config"

	"github.com/NibiruChain/nibiru/v2/x/evm"
	"github.com/NibiruChain/nibiru/v2/x/evm/embeds"
)

// ERC20 returns a mutable reference to the keeper with an ERC20 contract ABI and
// Go functions corresponding to contract calls in the ERC20 standard like "mint"
// and "transfer" in the ERC20 standard.
func (k Keeper) ERC20() erc20Calls {
	return erc20Calls{
		Keeper: &k,
		ABI:    embeds.SmartContract_ERC20Minter.ABI,
	}
}

type erc20Calls struct {
	*Keeper
	ABI *gethabi.ABI
}

/*
Mint implements "ERC20Minter.mint" from ERC20Minter.sol.
See [nibiru/x/evm/embeds].

	```solidity
	/// @dev Moves `amount` tokens from the caller's account to `to`.
	/// Returns a boolean value indicating whether the operation succeeded.
	/// Emits a {Transfer} event.
	function mint(address to, uint256 amount) public virtual onlyOwner {
	  _mint(to, amount);
	}
	```

[nibiru/x/evm/embeds]: https://github.com/NibiruChain/nibiru/v2/tree/main/x/evm/embeds
*/
func (e erc20Calls) Mint(
	contract, from, to gethcommon.Address, amount *big.Int,
	ctx sdk.Context,
) (evmResp *evm.MsgEthereumTxResponse, evmObj *vm.EVM, err error) {
	input, err := e.ABI.Pack("mint", to, amount)
	if err != nil {
		return nil, nil, fmt.Errorf("failed to pack ABI args: %w", err)
	}
	return e.CallContractWithInput(ctx, from, &contract, true, input)
}

/*
Transfer implements "ERC20.transfer"

	```solidity
	/// @dev Moves `amount` tokens from the caller's account to `to`.
	/// Returns a boolean value indicating whether the operation succeeded.
	/// Emits a {Transfer} event.
	function transfer(address to, uint256 amount) external returns (bool);
	```
*/
func (e erc20Calls) Transfer(
	contract, from, to gethcommon.Address, amount *big.Int,
	ctx sdk.Context,
) (out bool, err error) {
	input, err := e.ABI.Pack("transfer", to, amount)
	if err != nil {
		return false, fmt.Errorf("failed to pack ABI args: %w", err)
	}
	resp, _, err := e.CallContractWithInput(ctx, from, &contract, true, input)
	if err != nil {
		return false, err
	}

	var erc20Bool ERC20Bool
	err = e.ABI.UnpackIntoInterface(&erc20Bool, "transfer", resp.Ret)
	if err != nil {
		return false, err
	}

	return erc20Bool.Value, nil
}

// BalanceOf retrieves the balance of an ERC20 token for a specific account.
// Implements "ERC20.balanceOf".
func (e erc20Calls) BalanceOf(
	contract, account gethcommon.Address,
	ctx sdk.Context,
) (out *big.Int, err error) {
	return e.LoadERC20BigInt(ctx, e.ABI, contract, "balanceOf", account)
}

/*
Burn implements "ERC20Burnable.burn"

	```solidity
	/// @dev Destroys `amount` tokens from the caller.
	function burn(uint256 amount) public virtual {
	```
*/
func (e erc20Calls) Burn(
	contract, from gethcommon.Address, amount *big.Int,
	ctx sdk.Context,
) (evmResp *evm.MsgEthereumTxResponse, err error) {
	input, err := e.ABI.Pack("burn", amount)
	if err != nil {
		return
	}
	commit := true
	evmResp, _, err = e.CallContractWithInput(ctx, from, &contract, commit, input)
	return
}

// CallContract invokes a smart contract on the method specified by [methodName]
// using the given [args].
//
// Parameters:
//   - ctx: The SDK context for the transaction.
//   - abi: The ABI (Application Binary Interface) of the smart contract.
//   - fromAcc: The Ethereum address of the account initiating the contract call.
//   - contract: Pointer to the Ethereum address of the contract to be called.
//   - commit: Boolean flag indicating whether to commit the transaction (true) or simulate it (false).
//   - methodName: The name of the contract method to be called.
//   - args: Variadic parameter for the arguments to be passed to the contract method.
//
// Note: This function handles both contract method calls and simulations,
// depending on the 'commit' parameter. It uses a default gas limit for
// simulations and estimates gas for actual transactions.
func (k Keeper) CallContract(
	ctx sdk.Context,
	abi *gethabi.ABI,
	fromAcc gethcommon.Address,
	contract *gethcommon.Address,
	commit bool,
	methodName string,
	args ...any,
) (evmResp *evm.MsgEthereumTxResponse, err error) {
	contractInput, err := abi.Pack(methodName, args...)
	if err != nil {
		return nil, fmt.Errorf("failed to pack ABI args: %w", err)
	}
	evmResp, _, err = k.CallContractWithInput(ctx, fromAcc, contract, commit, contractInput)
	return evmResp, err
}

// CallContractWithInput invokes a smart contract with the given [contractInput]
// or deploys a new contract.
//
// Parameters:
//   - ctx: The SDK context for the transaction.
//   - fromAcc: The Ethereum address of the account initiating the contract call.
//   - contract: Pointer to the Ethereum address of the contract. Nil if new
//     contract is deployed.
//   - commit: Boolean flag indicating whether to commit the transaction (true)
//     or simulate it (false).
//   - contractInput: Hexadecimal-encoded bytes use as input data to the call.
//
// Note: This function handles both contract method calls and simulations,
// depending on the 'commit' parameter. It uses a default gas limit.
func (k Keeper) CallContractWithInput(
	ctx sdk.Context,
	fromAcc gethcommon.Address,
	contract *gethcommon.Address,
	commit bool,
	contractInput []byte,
<<<<<<< HEAD
) (evmResp *evm.MsgEthereumTxResponse, evmObj *vm.EVM, err error) {
	// This is a `defer` pattern to add behavior that runs in the case that the error is
	// non-nil, creating a concise way to add extra information.
=======
) (evmResp *evm.MsgEthereumTxResponse, err error) {
	// This is a `defer` pattern to add behavior that runs in the case that the
	// error is non-nil, creating a concise way to add extra information.
>>>>>>> dd27f4b6
	defer func() {
		if err != nil {
			err = fmt.Errorf("CallContractError: %w", err)
		}
	}()
	nonce := k.GetAccNonce(ctx, fromAcc)

	// Gas cap sufficient for all "honest" ERC20 calls without malicious (gas
	// intensive) code in contracts
	gasLimit := serverconfig.DefaultEthCallGasLimit
<<<<<<< HEAD
	gasLimit, err = computeCommitGasLimit(
		commit, gasLimit, &fromAcc, contract, contractInput, k, ctx,
	)
	if err != nil {
		return
	}
=======
>>>>>>> dd27f4b6

	unusedBigInt := big.NewInt(0)
	evmMsg := gethcore.NewMessage(
		fromAcc,
		contract,
		nonce,
		unusedBigInt, // amount
		gasLimit,
		unusedBigInt, // gasFeeCap
		unusedBigInt, // gasTipCap
		unusedBigInt, // gasPrice
		contractInput,
		gethcore.AccessList{},
		!commit, // isFake
	)

	// Apply EVM message
	evmCfg, err := k.GetEVMConfig(
		ctx,
		sdk.ConsAddress(ctx.BlockHeader().ProposerAddress),
		k.EthChainID(ctx),
	)
	if err != nil {
		err = errors.Wrapf(err, "failed to load evm config")
		return
	}

<<<<<<< HEAD
	blockHash := gethcommon.BytesToHash(ctx.HeaderHash())
	txConfig := statedb.NewEmptyTxConfig(blockHash)
	txConfig.TxIndex = uint(k.EvmState.BlockLogSize.GetOr(ctx, 0))
	txConfig.LogIndex = uint(k.EvmState.BlockLogSize.GetOr(ctx, 0))
	evmResp, evmObj, err = k.ApplyEvmMsg(
		ctx, evmMsg, evm.NewNoOpTracer(), commit, evmCfg, txConfig,
	)
	if err != nil {
		err = errors.Wrapf(err, "failed to apply EVM message")
		return
=======
	// Generating TxConfig with an empty tx hash as there is no actual eth tx
	// sent by a user
	txConfig := k.TxConfig(ctx, gethcommon.BigToHash(big.NewInt(0)))

	// Using tmp context to not modify the state in case of evm revert
	tmpCtx, commitCtx := ctx.CacheContext()

	evmResp, err = k.ApplyEvmMsg(
		tmpCtx, evmMsg, evm.NewNoOpTracer(), commit, evmCfg, txConfig,
	)
	if err != nil {
		// We don't know the actual gas used, so consuming the gas limit
		k.ResetGasMeterAndConsumeGas(ctx, gasLimit)
		return nil, errors.Wrap(err, "failed to apply ethereum core message")
>>>>>>> dd27f4b6
	}
	if evmResp.Failed() {
<<<<<<< HEAD
		err = errors.Wrapf(err, "EVM execution failed: %s", evmResp.VmError)
		return
	}

	return evmResp, evmObj, err
}

// computeCommitGasLimit: If the transition is meant to mutate state, this
// function computes an appopriates gas limit for the call with "contractInput"
// bytes against the given contract address.
//
// ℹ️ This creates a cached context for gas estimation, which is essential
// because state transitions can occur outside of the EVM that are triggered
// by Ethereum transactions, like in the case of precompiled contract or
// custom EVM hook that runs after tx execution. Gas estimation in that case
// could mutate the "ctx" object and result in falty resulting state, so we
// must cache here to avoid this issue.
func computeCommitGasLimit(
	commit bool,
	gasLimit uint64,
	fromAcc, contract *gethcommon.Address,
	contractInput []byte,
	k Keeper,
	ctx sdk.Context,
) (newGasLimit uint64, err error) {
	if !commit {
		return gasLimit, nil
	}

	cachedCtx, _ := ctx.CacheContext() // IMPORTANT!

	jsonArgs, err := json.Marshal(evm.JsonTxArgs{
		From: fromAcc,
		To:   contract,
		Data: (*hexutil.Bytes)(&contractInput),
	})
	if err != nil {
		return gasLimit, fmt.Errorf("failed compute gas limit to marshal tx args: %w", err)
	}

	gasRes, err := k.EstimateGasForEvmCallType(
		sdk.WrapSDKContext(cachedCtx),
		&evm.EthCallRequest{
			Args:   jsonArgs,
			GasCap: gasLimit,
		},
		evm.CallTypeSmart,
	)
	if err != nil {
		return gasLimit, fmt.Errorf("failed to compute gas limit: %w", err)
=======
		k.ResetGasMeterAndConsumeGas(ctx, evmResp.GasUsed)
		if evmResp.VmError != vm.ErrOutOfGas.Error() {
			if evmResp.VmError == vm.ErrExecutionReverted.Error() {
				return nil, fmt.Errorf("VMError: %w", evm.NewExecErrorWithReason(evmResp.Ret))
			}
			return nil, fmt.Errorf("VMError: %s", evmResp.VmError)
		}
		return nil, fmt.Errorf("gas required exceeds allowance (%d)", gasLimit)
	} else {
		// Success, committing the state to ctx
		if commit {
			commitCtx()
			totalGasUsed, err := k.AddToBlockGasUsed(ctx, evmResp.GasUsed)
			if err != nil {
				k.ResetGasMeterAndConsumeGas(ctx, ctx.GasMeter().Limit())
				return nil, errors.Wrap(err, "error adding transient gas used to block")
			}
			k.ResetGasMeterAndConsumeGas(ctx, totalGasUsed)
			k.updateBlockBloom(ctx, evmResp, uint64(txConfig.LogIndex))
			err = k.EmitEthereumTxEvents(ctx, contract, gethcore.LegacyTxType, evmMsg, evmResp)
			if err != nil {
				return nil, errors.Wrap(err, "error emitting ethereum tx events")
			}
			blockTxIdx := uint64(txConfig.TxIndex) + 1
			k.EvmState.BlockTxIndex.Set(ctx, blockTxIdx)
		}
		return evmResp, nil
>>>>>>> dd27f4b6
	}
}

func (k Keeper) LoadERC20Name(
	ctx sdk.Context, abi *gethabi.ABI, erc20 gethcommon.Address,
) (out string, err error) {
	return k.LoadERC20String(ctx, abi, erc20, "name")
}

func (k Keeper) LoadERC20Symbol(
	ctx sdk.Context, abi *gethabi.ABI, erc20 gethcommon.Address,
) (out string, err error) {
	return k.LoadERC20String(ctx, abi, erc20, "symbol")
}

func (k Keeper) LoadERC20Decimals(
	ctx sdk.Context, abi *gethabi.ABI, erc20 gethcommon.Address,
) (out uint8, err error) {
	return k.loadERC20Uint8(ctx, abi, erc20, "decimals")
}

func (k Keeper) LoadERC20String(
	ctx sdk.Context,
	erc20Abi *gethabi.ABI,
	erc20Contract gethcommon.Address,
	methodName string,
) (out string, err error) {
	res, err := k.CallContract(
		ctx, erc20Abi,
		evm.EVM_MODULE_ADDRESS,
		&erc20Contract,
		false, methodName,
	)
	if err != nil {
		return out, err
	}

	erc20Val := new(ERC20String)
	err = erc20Abi.UnpackIntoInterface(
		erc20Val, methodName, res.Ret,
	)
	if err != nil {
		return out, err
	}
	return erc20Val.Value, err
}

func (k Keeper) loadERC20Uint8(
	ctx sdk.Context,
	erc20Abi *gethabi.ABI,
	erc20Contract gethcommon.Address,
	methodName string,
) (out uint8, err error) {
	res, err := k.CallContract(
		ctx, erc20Abi,
		evm.EVM_MODULE_ADDRESS,
		&erc20Contract,
		false, methodName,
	)
	if err != nil {
		return out, err
	}

	erc20Val := new(ERC20Uint8)
	err = erc20Abi.UnpackIntoInterface(
		erc20Val, methodName, res.Ret,
	)
	if err != nil {
		return out, err
	}
	return erc20Val.Value, err
}

func (k Keeper) LoadERC20BigInt(
	ctx sdk.Context,
	abi *gethabi.ABI,
	contract gethcommon.Address,
	methodName string,
	args ...any,
) (out *big.Int, err error) {
	res, err := k.CallContract(
		ctx,
		abi,
		evm.EVM_MODULE_ADDRESS,
		&contract,
		false,
		methodName,
		args...,
	)
	if err != nil {
		return nil, err
	}

	erc20BigInt := new(ERC20BigInt)
	err = abi.UnpackIntoInterface(
		erc20BigInt, methodName, res.Ret,
	)
	if err != nil {
		return nil, err
	}

	return erc20BigInt.Value, nil
}<|MERGE_RESOLUTION|>--- conflicted
+++ resolved
@@ -16,6 +16,7 @@
 
 	"github.com/NibiruChain/nibiru/v2/x/evm"
 	"github.com/NibiruChain/nibiru/v2/x/evm/embeds"
+	"github.com/NibiruChain/nibiru/v2/x/evm/statedb"
 )
 
 // ERC20 returns a mutable reference to the keeper with an ERC20 contract ABI and
@@ -173,15 +174,9 @@
 	contract *gethcommon.Address,
 	commit bool,
 	contractInput []byte,
-<<<<<<< HEAD
 ) (evmResp *evm.MsgEthereumTxResponse, evmObj *vm.EVM, err error) {
-	// This is a `defer` pattern to add behavior that runs in the case that the error is
-	// non-nil, creating a concise way to add extra information.
-=======
-) (evmResp *evm.MsgEthereumTxResponse, err error) {
 	// This is a `defer` pattern to add behavior that runs in the case that the
 	// error is non-nil, creating a concise way to add extra information.
->>>>>>> dd27f4b6
 	defer func() {
 		if err != nil {
 			err = fmt.Errorf("CallContractError: %w", err)
@@ -192,15 +187,6 @@
 	// Gas cap sufficient for all "honest" ERC20 calls without malicious (gas
 	// intensive) code in contracts
 	gasLimit := serverconfig.DefaultEthCallGasLimit
-<<<<<<< HEAD
-	gasLimit, err = computeCommitGasLimit(
-		commit, gasLimit, &fromAcc, contract, contractInput, k, ctx,
-	)
-	if err != nil {
-		return
-	}
-=======
->>>>>>> dd27f4b6
 
 	unusedBigInt := big.NewInt(0)
 	evmMsg := gethcore.NewMessage(
@@ -224,99 +210,41 @@
 		k.EthChainID(ctx),
 	)
 	if err != nil {
-		err = errors.Wrapf(err, "failed to load evm config")
+		err = errors.Wrapf(err, "failed to load EVM config")
 		return
 	}
 
-<<<<<<< HEAD
+	// Generating TxConfig with an empty tx hash as there is no actual eth tx
+	// sent by a user
 	blockHash := gethcommon.BytesToHash(ctx.HeaderHash())
 	txConfig := statedb.NewEmptyTxConfig(blockHash)
-	txConfig.TxIndex = uint(k.EvmState.BlockLogSize.GetOr(ctx, 0))
+	txConfig.TxIndex = uint(k.EvmState.BlockTxIndex.GetOr(ctx, 0))
 	txConfig.LogIndex = uint(k.EvmState.BlockLogSize.GetOr(ctx, 0))
-	evmResp, evmObj, err = k.ApplyEvmMsg(
-		ctx, evmMsg, evm.NewNoOpTracer(), commit, evmCfg, txConfig,
-	)
-	if err != nil {
-		err = errors.Wrapf(err, "failed to apply EVM message")
-		return
-=======
-	// Generating TxConfig with an empty tx hash as there is no actual eth tx
-	// sent by a user
-	txConfig := k.TxConfig(ctx, gethcommon.BigToHash(big.NewInt(0)))
 
 	// Using tmp context to not modify the state in case of evm revert
 	tmpCtx, commitCtx := ctx.CacheContext()
 
-	evmResp, err = k.ApplyEvmMsg(
+	evmResp, evmObj, err = k.ApplyEvmMsg(
 		tmpCtx, evmMsg, evm.NewNoOpTracer(), commit, evmCfg, txConfig,
 	)
 	if err != nil {
 		// We don't know the actual gas used, so consuming the gas limit
 		k.ResetGasMeterAndConsumeGas(ctx, gasLimit)
-		return nil, errors.Wrap(err, "failed to apply ethereum core message")
->>>>>>> dd27f4b6
+		err = errors.Wrap(err, "failed to apply ethereum core message")
+		return
 	}
 	if evmResp.Failed() {
-<<<<<<< HEAD
-		err = errors.Wrapf(err, "EVM execution failed: %s", evmResp.VmError)
-		return
-	}
-
-	return evmResp, evmObj, err
-}
-
-// computeCommitGasLimit: If the transition is meant to mutate state, this
-// function computes an appopriates gas limit for the call with "contractInput"
-// bytes against the given contract address.
-//
-// ℹ️ This creates a cached context for gas estimation, which is essential
-// because state transitions can occur outside of the EVM that are triggered
-// by Ethereum transactions, like in the case of precompiled contract or
-// custom EVM hook that runs after tx execution. Gas estimation in that case
-// could mutate the "ctx" object and result in falty resulting state, so we
-// must cache here to avoid this issue.
-func computeCommitGasLimit(
-	commit bool,
-	gasLimit uint64,
-	fromAcc, contract *gethcommon.Address,
-	contractInput []byte,
-	k Keeper,
-	ctx sdk.Context,
-) (newGasLimit uint64, err error) {
-	if !commit {
-		return gasLimit, nil
-	}
-
-	cachedCtx, _ := ctx.CacheContext() // IMPORTANT!
-
-	jsonArgs, err := json.Marshal(evm.JsonTxArgs{
-		From: fromAcc,
-		To:   contract,
-		Data: (*hexutil.Bytes)(&contractInput),
-	})
-	if err != nil {
-		return gasLimit, fmt.Errorf("failed compute gas limit to marshal tx args: %w", err)
-	}
-
-	gasRes, err := k.EstimateGasForEvmCallType(
-		sdk.WrapSDKContext(cachedCtx),
-		&evm.EthCallRequest{
-			Args:   jsonArgs,
-			GasCap: gasLimit,
-		},
-		evm.CallTypeSmart,
-	)
-	if err != nil {
-		return gasLimit, fmt.Errorf("failed to compute gas limit: %w", err)
-=======
 		k.ResetGasMeterAndConsumeGas(ctx, evmResp.GasUsed)
 		if evmResp.VmError != vm.ErrOutOfGas.Error() {
 			if evmResp.VmError == vm.ErrExecutionReverted.Error() {
-				return nil, fmt.Errorf("VMError: %w", evm.NewExecErrorWithReason(evmResp.Ret))
+				err = fmt.Errorf("VMError: %w", evm.NewExecErrorWithReason(evmResp.Ret))
+				return
 			}
-			return nil, fmt.Errorf("VMError: %s", evmResp.VmError)
+			err = fmt.Errorf("VMError: %s", evmResp.VmError)
+			return
 		}
-		return nil, fmt.Errorf("gas required exceeds allowance (%d)", gasLimit)
+		err = fmt.Errorf("gas required exceeds allowance (%d)", gasLimit)
+		return
 	} else {
 		// Success, committing the state to ctx
 		if commit {
@@ -324,19 +252,18 @@
 			totalGasUsed, err := k.AddToBlockGasUsed(ctx, evmResp.GasUsed)
 			if err != nil {
 				k.ResetGasMeterAndConsumeGas(ctx, ctx.GasMeter().Limit())
-				return nil, errors.Wrap(err, "error adding transient gas used to block")
+				return nil, nil, errors.Wrap(err, "error adding transient gas used to block")
 			}
 			k.ResetGasMeterAndConsumeGas(ctx, totalGasUsed)
 			k.updateBlockBloom(ctx, evmResp, uint64(txConfig.LogIndex))
 			err = k.EmitEthereumTxEvents(ctx, contract, gethcore.LegacyTxType, evmMsg, evmResp)
 			if err != nil {
-				return nil, errors.Wrap(err, "error emitting ethereum tx events")
+				return nil, nil, errors.Wrap(err, "error emitting ethereum tx events")
 			}
 			blockTxIdx := uint64(txConfig.TxIndex) + 1
 			k.EvmState.BlockTxIndex.Set(ctx, blockTxIdx)
 		}
-		return evmResp, nil
->>>>>>> dd27f4b6
+		return evmResp, evmObj, nil
 	}
 }
 
