--- conflicted
+++ resolved
@@ -23,12 +23,7 @@
 
 	// Erc20GasLimitQuery used only for querying name, symbol and decimals
 	// Cannot be heavy. Only if the contract is malicious.
-<<<<<<< HEAD
 	Erc20GasLimitQuery uint64 = 200_000
-=======
-	Erc20GasLimitQuery uint64 = 100_000
-
->>>>>>> d8e33e6b
 	// Erc20GasLimitExecute used for transfer, mint and burn.
 	// All must not exceed 200_000
 	Erc20GasLimitExecute uint64 = 300_000
