// Copyright (c) 2023-2024 Nibi, Inc.
package keeper

import (
	"bytes"
	"fmt"
	"math"
	"math/big"

	"cosmossdk.io/errors"
	sdk "github.com/cosmos/cosmos-sdk/types"
	gethabi "github.com/ethereum/go-ethereum/accounts/abi"
	gethcommon "github.com/ethereum/go-ethereum/common"
	"github.com/ethereum/go-ethereum/core/vm"

	"github.com/NibiruChain/nibiru/v2/x/evm"
	"github.com/NibiruChain/nibiru/v2/x/evm/embeds"
)

const (
	// Erc20GasLimitDeploy only used internally when deploying ERC20Minter.
<<<<<<< HEAD
	// Deployment requires ~1_600_000 gas
	Erc20GasLimitDeploy uint64 = 3_000_000
=======
	Erc20GasLimitDeploy uint64 = 2_500_000
>>>>>>> 82affcbb
	// Erc20GasLimitQuery used only for querying name, symbol and decimals
	// Cannot be heavy. Only if the contract is malicious.
	Erc20GasLimitQuery uint64 = 100_000
	// Erc20GasLimitExecute used for transfer, mint and burn.
	// All must not exceed 200_000
	Erc20GasLimitExecute uint64 = 200_000
)

// getCallGas returns the gas limit for a call to an ERC20 contract following 63/64 rule (EIP-150)
// protection against recursive calls ERC20 -> precompile -> ERC20.
func getCallGasWithLimit(ctx sdk.Context, gasLimit uint64) uint64 {
	availableGas := ctx.GasMeter().GasRemaining()
	callGas := availableGas - uint64(math.Floor(float64(availableGas)/64))
	return min(callGas, gasLimit)
}

// ERC20 returns a mutable reference to the keeper with an ERC20 contract ABI and
// Go functions corresponding to contract calls in the ERC20 standard like "mint"
// and "transfer" in the ERC20 standard.
func (k Keeper) ERC20() erc20Calls {
	return erc20Calls{
		Keeper: &k,
		ABI:    embeds.SmartContract_ERC20MinterWithMetadataUpdates.ABI,
	}
}

type erc20Calls struct {
	*Keeper
	ABI *gethabi.ABI
}

/*
Mint implements "ERC20Minter.mint" from ERC20Minter.sol.
See [nibiru/x/evm/embeds].

	```solidity
	/// @dev Moves `amount` tokens from the caller's account to `to`.
	/// Returns a boolean value indicating whether the operation succeeded.
	/// Emits a {Transfer} event.
	function mint(address to, uint256 amount) public virtual onlyOwner {
	  _mint(to, amount);
	}
	```

[nibiru/x/evm/embeds]: https://github.com/NibiruChain/nibiru/v2/tree/main/x/evm/embeds
*/
func (e erc20Calls) Mint(
	erc20Contract, sender, recipient gethcommon.Address, amount *big.Int,
	ctx sdk.Context, evmObj *vm.EVM,
) (evmResp *evm.MsgEthereumTxResponse, err error) {
	contractInput, err := e.ABI.Pack("mint", recipient, amount)
	if err != nil {
		return nil, err
	}
	return e.CallContractWithInput(ctx, evmObj, sender, &erc20Contract, false /*commit*/, contractInput, getCallGasWithLimit(ctx, Erc20GasLimitExecute))
}

/*
Transfer implements "ERC20.transfer"

	```solidity
	/// @dev Moves `amount` tokens from the caller's account to `to`.
	/// Returns a boolean value indicating whether the operation succeeded.
	/// Emits a {Transfer} event.
	function transfer(address to, uint256 amount) external returns (bool);
	```
*/
func (e erc20Calls) Transfer(
	erc20Contract, sender, recipient gethcommon.Address, amount *big.Int,
	ctx sdk.Context, evmObj *vm.EVM,
) (balanceIncrease *big.Int, resp *evm.MsgEthereumTxResponse, err error) {
	recipientBalanceBefore, err := e.BalanceOf(erc20Contract, recipient, ctx, evmObj)
	if err != nil {
		return balanceIncrease, nil, errors.Wrap(err, "failed to retrieve recipient balance")
	}

	contractInput, err := e.ABI.Pack("transfer", recipient, amount)
	if err != nil {
		return balanceIncrease, nil, err
	}
	resp, err = e.CallContractWithInput(ctx, evmObj, sender, &erc20Contract, false /*commit*/, contractInput, getCallGasWithLimit(ctx, Erc20GasLimitExecute))
	if err != nil {
		return balanceIncrease, nil, err
	}

	var erc20Bool ERC20Bool
	err = e.ABI.UnpackIntoInterface(&erc20Bool, "transfer", resp.Ret)
	if err != nil {
		return balanceIncrease, nil, err
	}

	// Handle the case of success=false: https://github.com/NibiruChain/nibiru/issues/2080
	success := erc20Bool.Value
	if !success {
		return balanceIncrease, nil, fmt.Errorf("transfer executed but returned success=false")
	}

	recipientBalanceAfter, err := e.BalanceOf(erc20Contract, recipient, ctx, evmObj)
	if err != nil {
		return balanceIncrease, nil, errors.Wrap(err, "failed to retrieve recipient balance")
	}

	balanceIncrease = new(big.Int).Sub(recipientBalanceAfter, recipientBalanceBefore)

	// For flexibility with fee on transfer tokens and other types of deductions,
	// we cannot assume that the amount received by the recipient is equal to
	// the call "amount". Instead, verify that the recipient got tokens and
	// return the amount.
	if balanceIncrease.Sign() <= 0 {
		return balanceIncrease, nil, fmt.Errorf(
			"amount of ERC20 tokens received MUST be positive: the balance of recipient %s would've changed by %v for token %s",
			recipient.Hex(), balanceIncrease.String(), erc20Contract.Hex(),
		)
	}

	return balanceIncrease, resp, err
}

// BalanceOf retrieves the balance of an ERC20 token for a specific account.
// Implements "ERC20.balanceOf".
func (e erc20Calls) BalanceOf(
	contract, account gethcommon.Address,
	ctx sdk.Context, evmObj *vm.EVM,
) (out *big.Int, err error) {
	return e.LoadERC20BigInt(ctx, evmObj, e.ABI, contract, "balanceOf", account)
}

/*
Burn implements "ERC20Burnable.burn"

	```solidity
	/// @dev Destroys `amount` tokens from the caller.
	function burn(uint256 amount) public virtual {
	```
*/
func (e erc20Calls) Burn(
	erc20Contract, sender gethcommon.Address, amount *big.Int,
	ctx sdk.Context, evmObj *vm.EVM,
) (evmResp *evm.MsgEthereumTxResponse, err error) {
	contractInput, err := e.ABI.Pack("burn", amount)
	if err != nil {
		return nil, err
	}
	return e.CallContractWithInput(ctx, evmObj, sender, &erc20Contract, false /*commit*/, contractInput, getCallGasWithLimit(ctx, Erc20GasLimitExecute))
}

func (e erc20Calls) LoadERC20Name(
	ctx sdk.Context, evmObj *vm.EVM, abi *gethabi.ABI, erc20 gethcommon.Address,
) (out string, err error) {
	return e.loadERC20String(ctx, evmObj, abi, erc20, "name")
}

func (e erc20Calls) LoadERC20Symbol(
	ctx sdk.Context, evmObj *vm.EVM, abi *gethabi.ABI, erc20 gethcommon.Address,
) (out string, err error) {
	return e.loadERC20String(ctx, evmObj, abi, erc20, "symbol")
}

func (e erc20Calls) LoadERC20Decimals(
	ctx sdk.Context, evmObj *vm.EVM, abi *gethabi.ABI, erc20 gethcommon.Address,
) (out uint8, err error) {
	return e.loadERC20Uint8(ctx, evmObj, abi, erc20, "decimals")
}

func (e erc20Calls) loadERC20String(
	ctx sdk.Context,
	evmObj *vm.EVM,
	erc20Abi *gethabi.ABI,
	erc20Contract gethcommon.Address,
	methodName string,
) (out string, err error) {
	input, err := erc20Abi.Pack(methodName)
	if err != nil {
		return out, err
	}
	evmResp, err := e.Keeper.CallContractWithInput(
		ctx,
		evmObj,
		evm.EVM_MODULE_ADDRESS,
		&erc20Contract,
		false,
		input,
		getCallGasWithLimit(ctx, Erc20GasLimitQuery),
	)
	if err != nil {
		return out, err
	}

	erc20Val := new(ERC20String)
	if err := erc20Abi.UnpackIntoInterface(
		erc20Val, methodName, evmResp.Ret,
	); err == nil {
		return erc20Val.Value, err
	}

	erc20Bytes32Val := new(ERC20Bytes32)
	if err := erc20Abi.UnpackIntoInterface(erc20Bytes32Val, methodName, evmResp.Ret); err == nil {
		return bytes32ToString(erc20Bytes32Val.Value), nil
	}

	return "", fmt.Errorf("failed to decode response for method %s; unable to unpack as string or bytes32", methodName)
}

func bytes32ToString(b [32]byte) string {
	return string(bytes.Trim(b[:], "\x00"))
}

func (e erc20Calls) loadERC20Uint8(
	ctx sdk.Context,
	evmObj *vm.EVM,
	erc20Abi *gethabi.ABI,
	erc20Contract gethcommon.Address,
	methodName string,
) (out uint8, err error) {
	input, err := erc20Abi.Pack(methodName)
	if err != nil {
		return out, err
	}
	evmResp, err := e.Keeper.CallContractWithInput(
		ctx,
		evmObj,
		evm.EVM_MODULE_ADDRESS,
		&erc20Contract,
		false,
		input,
		getCallGasWithLimit(ctx, Erc20GasLimitQuery),
	)
	if err != nil {
		return out, err
	}

	erc20Val := new(ERC20Uint8)
	if err := erc20Abi.UnpackIntoInterface(
		erc20Val, methodName, evmResp.Ret,
	); err == nil {
		return erc20Val.Value, err
	}

	erc20Uint256Val := new(ERC20BigInt)
	if err := erc20Abi.UnpackIntoInterface(
		erc20Uint256Val, methodName, evmResp.Ret,
	); err == nil {
		// We can safely cast to uint8 because it's nonsense for decimals to be larger than 255
		return uint8(erc20Uint256Val.Value.Uint64()), err
	}

	return 0, fmt.Errorf("failed to decode response for method %s; unable to unpack as uint8 or uint256", methodName)
}

func (e erc20Calls) LoadERC20BigInt(
	ctx sdk.Context,
	evmObj *vm.EVM,
	abi *gethabi.ABI,
	contract gethcommon.Address,
	methodName string,
	args ...any,
) (out *big.Int, err error) {
	input, err := abi.Pack(methodName, args...)
	if err != nil {
		return nil, err
	}
	evmResp, err := e.Keeper.CallContractWithInput(
		ctx,
		evmObj,
		evm.EVM_MODULE_ADDRESS,
		&contract,
		false,
		input,
		getCallGasWithLimit(ctx, Erc20GasLimitQuery),
	)
	if err != nil {
		return nil, err
	}

	erc20BigInt := new(ERC20BigInt)
	err = abi.UnpackIntoInterface(
		erc20BigInt, methodName, evmResp.Ret,
	)
	if err != nil {
		return nil, err
	}

	return erc20BigInt.Value, nil
}<|MERGE_RESOLUTION|>--- conflicted
+++ resolved
@@ -19,12 +19,7 @@
 
 const (
 	// Erc20GasLimitDeploy only used internally when deploying ERC20Minter.
-<<<<<<< HEAD
-	// Deployment requires ~1_600_000 gas
-	Erc20GasLimitDeploy uint64 = 3_000_000
-=======
 	Erc20GasLimitDeploy uint64 = 2_500_000
->>>>>>> 82affcbb
 	// Erc20GasLimitQuery used only for querying name, symbol and decimals
 	// Cannot be heavy. Only if the contract is malicious.
 	Erc20GasLimitQuery uint64 = 100_000
