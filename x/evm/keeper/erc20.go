// Copyright (c) 2023-2024 Nibi, Inc.
package keeper

import (
	"fmt"
	"math/big"

	sdk "github.com/cosmos/cosmos-sdk/types"
	gethabi "github.com/ethereum/go-ethereum/accounts/abi"
	gethcommon "github.com/ethereum/go-ethereum/common"

	"github.com/NibiruChain/nibiru/v2/x/evm"
	"github.com/NibiruChain/nibiru/v2/x/evm/embeds"
)

const (
	// Erc20GasLimitDeploy only used internally when deploying ERC20Minter.
	// Deployment requires ~1_600_000 gas
	Erc20GasLimitDeploy uint64 = 2_000_000
	// Erc20GasLimitQuery used only for querying name, symbol and decimals
	// Cannot be heavy. Only if the contract is malicious.
	Erc20GasLimitQuery uint64 = 100_000
	// Erc20GasLimitExecute used for transfer, mint and burn.
	// All must not exceed 200_000
	Erc20GasLimitExecute uint64 = 200_000
)

// ERC20 returns a mutable reference to the keeper with an ERC20 contract ABI and
// Go functions corresponding to contract calls in the ERC20 standard like "mint"
// and "transfer" in the ERC20 standard.
func (k Keeper) ERC20() erc20Calls {
	return erc20Calls{
		Keeper: &k,
		ABI:    embeds.SmartContract_ERC20Minter.ABI,
	}
}

type erc20Calls struct {
	*Keeper
	ABI *gethabi.ABI
}

/*
Mint implements "ERC20Minter.mint" from ERC20Minter.sol.
See [nibiru/x/evm/embeds].

	```solidity
	/// @dev Moves `amount` tokens from the caller's account to `to`.
	/// Returns a boolean value indicating whether the operation succeeded.
	/// Emits a {Transfer} event.
	function mint(address to, uint256 amount) public virtual onlyOwner {
	  _mint(to, amount);
	}
	```

[nibiru/x/evm/embeds]: https://github.com/NibiruChain/nibiru/v2/tree/main/x/evm/embeds
*/
func (e erc20Calls) Mint(
	contract, from, to gethcommon.Address, amount *big.Int,
	ctx sdk.Context,
) (evmResp *evm.MsgEthereumTxResponse, err error) {
	input, err := e.ABI.Pack("mint", to, amount)
	if err != nil {
		return nil, fmt.Errorf("failed to pack ABI args: %w", err)
	}
	evmResp, _, err = e.CallContractWithInput(ctx, from, &contract, true, input, Erc20GasLimitExecute)
	return evmResp, err
}

/*
Transfer implements "ERC20.transfer"

	```solidity
	/// @dev Moves `amount` tokens from the caller's account to `to`.
	/// Returns a boolean value indicating whether the operation succeeded.
	/// Emits a {Transfer} event.
	function transfer(address to, uint256 amount) external returns (bool);
	```
*/
func (e erc20Calls) Transfer(
	contract, from, to gethcommon.Address, amount *big.Int,
	ctx sdk.Context,
) (balanceIncrease *big.Int, err error) {
	recipientBalanceBefore, err := e.BalanceOf(contract, to, ctx)
	if err != nil {
		return balanceIncrease, errors.Wrap(err, "failed to retrieve recipient balance")
	}

	input, err := e.ABI.Pack("transfer", to, amount)
	if err != nil {
		return balanceIncrease, fmt.Errorf("failed to pack ABI args: %w", err)
	}
<<<<<<< HEAD
	resp, _, err := e.CallContractWithInput(ctx, from, &contract, true, input, Erc20GasLimitExecute)
=======

	resp, _, err := e.CallContractWithInput(ctx, from, &contract, true, input)
>>>>>>> 0afb08f4
	if err != nil {
		return balanceIncrease, err
	}

	var erc20Bool ERC20Bool
	err = e.ABI.UnpackIntoInterface(&erc20Bool, "transfer", resp.Ret)
	if err != nil {
		return balanceIncrease, err
	}

	// Handle the case of success=false: https://github.com/NibiruChain/nibiru/issues/2080
	success := erc20Bool.Value
	if !success {
		return balanceIncrease, fmt.Errorf("transfer executed but returned success=false")
	}

	recipientBalanceAfter, err := e.BalanceOf(contract, to, ctx)
	if err != nil {
		return balanceIncrease, errors.Wrap(err, "failed to retrieve recipient balance")
	}

	balanceIncrease = new(big.Int).Sub(recipientBalanceAfter, recipientBalanceBefore)

	// For flexibility with fee on transfer tokens and other types of deductions,
	// we cannot assume that the amount received by the recipient is equal to
	// the call "amount". Instead, verify that the recipient got tokens and
	// return the amount.
	if balanceIncrease.Sign() <= 0 {
		return balanceIncrease, fmt.Errorf(
			"amount of ERC20 tokens received MUST be positive: the balance of recipient %s would've changed by %v for token %s",
			to.Hex(), balanceIncrease.String(), contract.Hex(),
		)
	}

	return balanceIncrease, err
}

// BalanceOf retrieves the balance of an ERC20 token for a specific account.
// Implements "ERC20.balanceOf".
func (e erc20Calls) BalanceOf(
	contract, account gethcommon.Address,
	ctx sdk.Context,
) (out *big.Int, err error) {
	return e.LoadERC20BigInt(ctx, e.ABI, contract, "balanceOf", account)
}

/*
Burn implements "ERC20Burnable.burn"

	```solidity
	/// @dev Destroys `amount` tokens from the caller.
	function burn(uint256 amount) public virtual {
	```
*/
func (e erc20Calls) Burn(
	contract, from gethcommon.Address, amount *big.Int,
	ctx sdk.Context,
) (evmResp *evm.MsgEthereumTxResponse, err error) {
	input, err := e.ABI.Pack("burn", amount)
	if err != nil {
		return
	}
	commit := true
	evmResp, _, err = e.CallContractWithInput(ctx, from, &contract, commit, input, Erc20GasLimitExecute)
	return
}

<<<<<<< HEAD
=======
// CallContract invokes a smart contract on the method specified by [methodName]
// using the given [args].
//
// Parameters:
//   - ctx: The SDK context for the transaction.
//   - abi: The ABI (Application Binary Interface) of the smart contract.
//   - fromAcc: The Ethereum address of the account initiating the contract call.
//   - contract: Pointer to the Ethereum address of the contract to be called.
//   - commit: Boolean flag indicating whether to commit the transaction (true) or simulate it (false).
//   - methodName: The name of the contract method to be called.
//   - args: Variadic parameter for the arguments to be passed to the contract method.
//
// Note: This function handles both contract method calls and simulations,
// depending on the 'commit' parameter. It uses a default gas limit for
// simulations and estimates gas for actual transactions.
func (k Keeper) CallContract(
	ctx sdk.Context,
	abi *gethabi.ABI,
	fromAcc gethcommon.Address,
	contract *gethcommon.Address,
	commit bool,
	methodName string,
	args ...any,
) (evmResp *evm.MsgEthereumTxResponse, err error) {
	contractInput, err := abi.Pack(methodName, args...)
	if err != nil {
		return nil, fmt.Errorf("failed to pack ABI args: %w", err)
	}
	evmResp, _, err = k.CallContractWithInput(ctx, fromAcc, contract, commit, contractInput)
	return evmResp, err
}

// CallContractWithInput invokes a smart contract with the given [contractInput]
// or deploys a new contract.
//
// Parameters:
//   - ctx: The SDK context for the transaction.
//   - fromAcc: The Ethereum address of the account initiating the contract call.
//   - contract: Pointer to the Ethereum address of the contract. Nil if new
//     contract is deployed.
//   - commit: Boolean flag indicating whether to commit the transaction (true)
//     or simulate it (false).
//   - contractInput: Hexadecimal-encoded bytes use as input data to the call.
//
// Note: This function handles both contract method calls and simulations,
// depending on the 'commit' parameter. It uses a default gas limit.
func (k Keeper) CallContractWithInput(
	ctx sdk.Context,
	fromAcc gethcommon.Address,
	contract *gethcommon.Address,
	commit bool,
	contractInput []byte,
) (evmResp *evm.MsgEthereumTxResponse, evmObj *vm.EVM, err error) {
	// This is a `defer` pattern to add behavior that runs in the case that the
	// error is non-nil, creating a concise way to add extra information.
	defer func() {
		if err != nil {
			err = fmt.Errorf("CallContractError: %w", err)
		}
	}()
	nonce := k.GetAccNonce(ctx, fromAcc)

	// Gas cap sufficient for all "honest" ERC20 calls without malicious (gas
	// intensive) code in contracts
	gasLimit := serverconfig.DefaultEthCallGasLimit

	unusedBigInt := big.NewInt(0)
	evmMsg := gethcore.NewMessage(
		fromAcc,
		contract,
		nonce,
		unusedBigInt, // amount
		gasLimit,
		unusedBigInt, // gasFeeCap
		unusedBigInt, // gasTipCap
		unusedBigInt, // gasPrice
		contractInput,
		gethcore.AccessList{},
		!commit, // isFake
	)

	// Apply EVM message
	evmCfg, err := k.GetEVMConfig(
		ctx,
		sdk.ConsAddress(ctx.BlockHeader().ProposerAddress),
		k.EthChainID(ctx),
	)
	if err != nil {
		err = errors.Wrapf(err, "failed to load EVM config")
		return
	}

	// Generating TxConfig with an empty tx hash as there is no actual eth tx
	// sent by a user
	txConfig := k.TxConfig(ctx, gethcommon.BigToHash(big.NewInt(0)))

	evmResp, evmObj, err = k.ApplyEvmMsg(
		ctx, evmMsg, evm.NewNoOpTracer(), commit, evmCfg, txConfig,
	)
	if err != nil {
		// We don't know the actual gas used, so consuming the gas limit
		k.ResetGasMeterAndConsumeGas(ctx, gasLimit)
		err = errors.Wrap(err, "failed to apply ethereum core message")
		return
	}
	if evmResp.Failed() {
		k.ResetGasMeterAndConsumeGas(ctx, evmResp.GasUsed)
		if evmResp.VmError != vm.ErrOutOfGas.Error() {
			if evmResp.VmError == vm.ErrExecutionReverted.Error() {
				err = fmt.Errorf("VMError: %w", evm.NewExecErrorWithReason(evmResp.Ret))
				return
			}
			err = fmt.Errorf("VMError: %s", evmResp.VmError)
			return
		}
		err = fmt.Errorf("gas required exceeds allowance (%d)", gasLimit)
		return
	} else {
		// Success, committing the state to ctx
		if commit {
			totalGasUsed, err := k.AddToBlockGasUsed(ctx, evmResp.GasUsed)
			if err != nil {
				k.ResetGasMeterAndConsumeGas(ctx, ctx.GasMeter().Limit())
				return nil, nil, errors.Wrap(err, "error adding transient gas used to block")
			}
			k.ResetGasMeterAndConsumeGas(ctx, totalGasUsed)
			k.updateBlockBloom(ctx, evmResp, uint64(txConfig.LogIndex))
			err = k.EmitEthereumTxEvents(ctx, contract, gethcore.LegacyTxType, evmMsg, evmResp)
			if err != nil {
				return nil, nil, errors.Wrap(err, "error emitting ethereum tx events")
			}
			blockTxIdx := uint64(txConfig.TxIndex) + 1
			k.EvmState.BlockTxIndex.Set(ctx, blockTxIdx)
		}
		return evmResp, evmObj, nil
	}
}

>>>>>>> 0afb08f4
func (k Keeper) LoadERC20Name(
	ctx sdk.Context, abi *gethabi.ABI, erc20 gethcommon.Address,
) (out string, err error) {
	return k.LoadERC20String(ctx, abi, erc20, "name")
}

func (k Keeper) LoadERC20Symbol(
	ctx sdk.Context, abi *gethabi.ABI, erc20 gethcommon.Address,
) (out string, err error) {
	return k.LoadERC20String(ctx, abi, erc20, "symbol")
}

func (k Keeper) LoadERC20Decimals(
	ctx sdk.Context, abi *gethabi.ABI, erc20 gethcommon.Address,
) (out uint8, err error) {
	return k.loadERC20Uint8(ctx, abi, erc20, "decimals")
}

func (k Keeper) LoadERC20String(
	ctx sdk.Context,
	erc20Abi *gethabi.ABI,
	erc20Contract gethcommon.Address,
	methodName string,
) (out string, err error) {
	res, err := k.CallContract(
		ctx,
		erc20Abi,
		evm.EVM_MODULE_ADDRESS,
		&erc20Contract,
		false,
		Erc20GasLimitQuery,
		methodName,
	)
	if err != nil {
		return out, err
	}

	erc20Val := new(ERC20String)
	err = erc20Abi.UnpackIntoInterface(
		erc20Val, methodName, res.Ret,
	)
	if err != nil {
		return out, err
	}
	return erc20Val.Value, err
}

func (k Keeper) loadERC20Uint8(
	ctx sdk.Context,
	erc20Abi *gethabi.ABI,
	erc20Contract gethcommon.Address,
	methodName string,
) (out uint8, err error) {
	res, err := k.CallContract(
		ctx, erc20Abi,
		evm.EVM_MODULE_ADDRESS,
		&erc20Contract,
		false,
		Erc20GasLimitQuery,
		methodName,
	)
	if err != nil {
		return out, err
	}

	erc20Val := new(ERC20Uint8)
	err = erc20Abi.UnpackIntoInterface(
		erc20Val, methodName, res.Ret,
	)
	if err != nil {
		return out, err
	}
	return erc20Val.Value, err
}

func (k Keeper) LoadERC20BigInt(
	ctx sdk.Context,
	abi *gethabi.ABI,
	contract gethcommon.Address,
	methodName string,
	args ...any,
) (out *big.Int, err error) {
	res, err := k.CallContract(
		ctx,
		abi,
		evm.EVM_MODULE_ADDRESS,
		&contract,
		false,
		Erc20GasLimitQuery,
		methodName,
		args...,
	)
	if err != nil {
		return nil, err
	}

	erc20BigInt := new(ERC20BigInt)
	err = abi.UnpackIntoInterface(
		erc20BigInt, methodName, res.Ret,
	)
	if err != nil {
		return nil, err
	}

	return erc20BigInt.Value, nil
}<|MERGE_RESOLUTION|>--- conflicted
+++ resolved
@@ -5,6 +5,7 @@
 	"fmt"
 	"math/big"
 
+	"cosmossdk.io/errors"
 	sdk "github.com/cosmos/cosmos-sdk/types"
 	gethabi "github.com/ethereum/go-ethereum/accounts/abi"
 	gethcommon "github.com/ethereum/go-ethereum/common"
@@ -90,12 +91,8 @@
 	if err != nil {
 		return balanceIncrease, fmt.Errorf("failed to pack ABI args: %w", err)
 	}
-<<<<<<< HEAD
+
 	resp, _, err := e.CallContractWithInput(ctx, from, &contract, true, input, Erc20GasLimitExecute)
-=======
-
-	resp, _, err := e.CallContractWithInput(ctx, from, &contract, true, input)
->>>>>>> 0afb08f4
 	if err != nil {
 		return balanceIncrease, err
 	}
@@ -163,147 +160,6 @@
 	return
 }
 
-<<<<<<< HEAD
-=======
-// CallContract invokes a smart contract on the method specified by [methodName]
-// using the given [args].
-//
-// Parameters:
-//   - ctx: The SDK context for the transaction.
-//   - abi: The ABI (Application Binary Interface) of the smart contract.
-//   - fromAcc: The Ethereum address of the account initiating the contract call.
-//   - contract: Pointer to the Ethereum address of the contract to be called.
-//   - commit: Boolean flag indicating whether to commit the transaction (true) or simulate it (false).
-//   - methodName: The name of the contract method to be called.
-//   - args: Variadic parameter for the arguments to be passed to the contract method.
-//
-// Note: This function handles both contract method calls and simulations,
-// depending on the 'commit' parameter. It uses a default gas limit for
-// simulations and estimates gas for actual transactions.
-func (k Keeper) CallContract(
-	ctx sdk.Context,
-	abi *gethabi.ABI,
-	fromAcc gethcommon.Address,
-	contract *gethcommon.Address,
-	commit bool,
-	methodName string,
-	args ...any,
-) (evmResp *evm.MsgEthereumTxResponse, err error) {
-	contractInput, err := abi.Pack(methodName, args...)
-	if err != nil {
-		return nil, fmt.Errorf("failed to pack ABI args: %w", err)
-	}
-	evmResp, _, err = k.CallContractWithInput(ctx, fromAcc, contract, commit, contractInput)
-	return evmResp, err
-}
-
-// CallContractWithInput invokes a smart contract with the given [contractInput]
-// or deploys a new contract.
-//
-// Parameters:
-//   - ctx: The SDK context for the transaction.
-//   - fromAcc: The Ethereum address of the account initiating the contract call.
-//   - contract: Pointer to the Ethereum address of the contract. Nil if new
-//     contract is deployed.
-//   - commit: Boolean flag indicating whether to commit the transaction (true)
-//     or simulate it (false).
-//   - contractInput: Hexadecimal-encoded bytes use as input data to the call.
-//
-// Note: This function handles both contract method calls and simulations,
-// depending on the 'commit' parameter. It uses a default gas limit.
-func (k Keeper) CallContractWithInput(
-	ctx sdk.Context,
-	fromAcc gethcommon.Address,
-	contract *gethcommon.Address,
-	commit bool,
-	contractInput []byte,
-) (evmResp *evm.MsgEthereumTxResponse, evmObj *vm.EVM, err error) {
-	// This is a `defer` pattern to add behavior that runs in the case that the
-	// error is non-nil, creating a concise way to add extra information.
-	defer func() {
-		if err != nil {
-			err = fmt.Errorf("CallContractError: %w", err)
-		}
-	}()
-	nonce := k.GetAccNonce(ctx, fromAcc)
-
-	// Gas cap sufficient for all "honest" ERC20 calls without malicious (gas
-	// intensive) code in contracts
-	gasLimit := serverconfig.DefaultEthCallGasLimit
-
-	unusedBigInt := big.NewInt(0)
-	evmMsg := gethcore.NewMessage(
-		fromAcc,
-		contract,
-		nonce,
-		unusedBigInt, // amount
-		gasLimit,
-		unusedBigInt, // gasFeeCap
-		unusedBigInt, // gasTipCap
-		unusedBigInt, // gasPrice
-		contractInput,
-		gethcore.AccessList{},
-		!commit, // isFake
-	)
-
-	// Apply EVM message
-	evmCfg, err := k.GetEVMConfig(
-		ctx,
-		sdk.ConsAddress(ctx.BlockHeader().ProposerAddress),
-		k.EthChainID(ctx),
-	)
-	if err != nil {
-		err = errors.Wrapf(err, "failed to load EVM config")
-		return
-	}
-
-	// Generating TxConfig with an empty tx hash as there is no actual eth tx
-	// sent by a user
-	txConfig := k.TxConfig(ctx, gethcommon.BigToHash(big.NewInt(0)))
-
-	evmResp, evmObj, err = k.ApplyEvmMsg(
-		ctx, evmMsg, evm.NewNoOpTracer(), commit, evmCfg, txConfig,
-	)
-	if err != nil {
-		// We don't know the actual gas used, so consuming the gas limit
-		k.ResetGasMeterAndConsumeGas(ctx, gasLimit)
-		err = errors.Wrap(err, "failed to apply ethereum core message")
-		return
-	}
-	if evmResp.Failed() {
-		k.ResetGasMeterAndConsumeGas(ctx, evmResp.GasUsed)
-		if evmResp.VmError != vm.ErrOutOfGas.Error() {
-			if evmResp.VmError == vm.ErrExecutionReverted.Error() {
-				err = fmt.Errorf("VMError: %w", evm.NewExecErrorWithReason(evmResp.Ret))
-				return
-			}
-			err = fmt.Errorf("VMError: %s", evmResp.VmError)
-			return
-		}
-		err = fmt.Errorf("gas required exceeds allowance (%d)", gasLimit)
-		return
-	} else {
-		// Success, committing the state to ctx
-		if commit {
-			totalGasUsed, err := k.AddToBlockGasUsed(ctx, evmResp.GasUsed)
-			if err != nil {
-				k.ResetGasMeterAndConsumeGas(ctx, ctx.GasMeter().Limit())
-				return nil, nil, errors.Wrap(err, "error adding transient gas used to block")
-			}
-			k.ResetGasMeterAndConsumeGas(ctx, totalGasUsed)
-			k.updateBlockBloom(ctx, evmResp, uint64(txConfig.LogIndex))
-			err = k.EmitEthereumTxEvents(ctx, contract, gethcore.LegacyTxType, evmMsg, evmResp)
-			if err != nil {
-				return nil, nil, errors.Wrap(err, "error emitting ethereum tx events")
-			}
-			blockTxIdx := uint64(txConfig.TxIndex) + 1
-			k.EvmState.BlockTxIndex.Set(ctx, blockTxIdx)
-		}
-		return evmResp, evmObj, nil
-	}
-}
-
->>>>>>> 0afb08f4
 func (k Keeper) LoadERC20Name(
 	ctx sdk.Context, abi *gethabi.ABI, erc20 gethcommon.Address,
 ) (out string, err error) {
