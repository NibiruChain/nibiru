// Copyright (c) 2023-2024 Nibi, Inc.
package keeper

import (
	"encoding/json"
	"fmt"
	"math/big"

	"cosmossdk.io/errors"

	sdk "github.com/cosmos/cosmos-sdk/types"
	bank "github.com/cosmos/cosmos-sdk/x/bank/types"
	gethabi "github.com/ethereum/go-ethereum/accounts/abi"
	gethcommon "github.com/ethereum/go-ethereum/common"
	"github.com/ethereum/go-ethereum/common/hexutil"
	gethcore "github.com/ethereum/go-ethereum/core/types"

	serverconfig "github.com/NibiruChain/nibiru/app/server/config"
	"github.com/NibiruChain/nibiru/eth"
	"github.com/NibiruChain/nibiru/x/common"
	"github.com/NibiruChain/nibiru/x/evm"
	"github.com/NibiruChain/nibiru/x/evm/embeds"
	"github.com/NibiruChain/nibiru/x/evm/statedb"
)

// FindERC20Metadata retrieves the metadata of an ERC20 token.
//
// Parameters:
//   - ctx: The SDK context for the transaction.
//   - contract: The Ethereum address of the ERC20 contract.
//
// Returns:
//   - info: ERC20Metadata containing name, symbol, and decimals.
//   - err: An error if metadata retrieval fails.
func (k Keeper) FindERC20Metadata(
	ctx sdk.Context,
	contract gethcommon.Address,
) (info ERC20Metadata, err error) {
	var abi gethabi.ABI = embeds.Contract_ERC20Minter.ABI

	errs := []error{}

	// Load name, symbol, decimals
	name, err := k.LoadERC20Name(ctx, abi, contract)
	errs = append(errs, err)
	symbol, err := k.LoadERC20Symbol(ctx, abi, contract)
	errs = append(errs, err)
	decimals, err := k.LoadERC20Decimals(ctx, abi, contract)
	errs = append(errs, err)

	err = common.CombineErrors(errs...)
	if err != nil {
		return info, errors.Wrap(err, "failed to \"FindERC20Metadata\"")
	}

	return ERC20Metadata{
		Name:     name,
		Symbol:   symbol,
		Decimals: decimals,
	}, nil
}

type ERC20Metadata struct {
	Name     string
	Symbol   string
	Decimals uint8
}

type (
	ERC20String struct{ Value string }
	// ERC20Uint8: Unpacking type for "uint8" from Solidity. This is only used in
	// the "ERC20.decimals" function.
	ERC20Uint8  struct{ Value uint8 }
	ERC20Bool   struct{ Value bool }
	ERC20BigInt struct{ Value *big.Int }
)

// CreateFunTokenFromERC20 creates a new FunToken mapping from an existing ERC20 token.
//
// This function performs the following steps:
//  1. Checks if the ERC20 token is already registered as a FunToken.
//  2. Retrieves the metadata of the existing ERC20 token.
//  3. Verifies that the corresponding bank coin denom is not already registered.
//  4. Sets the bank coin denom metadata in the state.
//  5. Creates and inserts the new FunToken mapping.
//
// Parameters:
//   - ctx: The SDK context for the transaction.
//   - erc20: The Ethereum address of the ERC20 token in HexAddr format.
//
// Returns:
//   - funtoken: The created FunToken mapping.
//   - err: An error if any step fails, nil otherwise.
//
// Possible errors:
//   - If the ERC20 token is already registered as a FunToken.
//   - If the ERC20 metadata cannot be retrieved.
//   - If the bank coin denom is already registered.
//   - If the bank metadata validation fails.
//   - If the FunToken insertion fails.
func (k *Keeper) CreateFunTokenFromERC20(
	ctx sdk.Context, erc20 eth.HexAddr,
) (funtoken evm.FunToken, err error) {
	erc20Addr := erc20.ToAddr()

	// 1 | ERC20 already registered with FunToken?
	if funtokens := k.FunTokens.Collect(
		ctx, k.FunTokens.Indexes.ERC20Addr.ExactMatch(ctx, erc20Addr),
	); len(funtokens) > 0 {
		return funtoken, fmt.Errorf("Funtoken mapping already created for ERC20 \"%s\"", erc20Addr.Hex())
	}

	// 2 | Get existing ERC20 metadata
	info, err := k.FindERC20Metadata(ctx, erc20Addr)
	if err != nil {
		return
	}
	bankDenom := fmt.Sprintf("erc20/%s", erc20.String())

	// 3 | Coin already registered with FunToken?
	_, isAlreadyCoin := k.bankKeeper.GetDenomMetaData(ctx, bankDenom)
	if isAlreadyCoin {
		return funtoken, fmt.Errorf("Bank coin denom already registered with denom \"%s\"", bankDenom)
	}
	if funtokens := k.FunTokens.Collect(
		ctx, k.FunTokens.Indexes.BankDenom.ExactMatch(ctx, bankDenom),
	); len(funtokens) > 0 {
		return funtoken, fmt.Errorf("Funtoken mapping already created for bank denom \"%s\"", bankDenom)
	}

	// 4 | Set bank coin denom metadata in state
	bankMetadata := bank.Metadata{
		Description: fmt.Sprintf("Bank coin representation of ERC20 token \"%s\"", erc20.String()),
		DenomUnits: []*bank.DenomUnit{
			{
				Denom:    bankDenom,
				Exponent: 0,
			},
		},
		Base:    bankDenom,
		Display: bankDenom,
		Name:    bankDenom,
		Symbol:  info.Symbol,
	}

	err = bankMetadata.Validate()
	if err != nil {
		return
	}
	k.bankKeeper.SetDenomMetaData(ctx, bankMetadata)

	// 5 | Officially create the funtoken mapping
	funtoken = evm.FunToken{
		Erc20Addr:      erc20,
		BankDenom:      bankDenom,
		IsMadeFromCoin: false,
	}

	return funtoken, k.FunTokens.SafeInsert(
		ctx, funtoken.Erc20Addr.ToAddr(),
		funtoken.BankDenom,
		funtoken.IsMadeFromCoin,
	)
}

// CallContract invokes a smart contract on the method specified by [methodName]
// using the given [args].
//
// Parameters:
//   - ctx: The SDK context for the transaction.
//   - abi: The ABI (Application Binary Interface) of the smart contract.
//   - fromAcc: The Ethereum address of the account initiating the contract call.
//   - contract: Pointer to the Ethereum address of the contract to be called.
//   - commit: Boolean flag indicating whether to commit the transaction (true) or simulate it (false).
//   - methodName: The name of the contract method to be called.
//   - args: Variadic parameter for the arguments to be passed to the contract method.
//
// Note: This function handles both contract method calls and simulations,
// depending on the 'commit' parameter. It uses a default gas limit for
// simulations and estimates gas for actual transactions.
func (k Keeper) CallContract(
	ctx sdk.Context,
	abi gethabi.ABI,
	fromAcc gethcommon.Address,
	contract *gethcommon.Address,
	commit bool,
	methodName string,
	args ...any,
) (evmResp *evm.MsgEthereumTxResponse, err error) {
	contractInput, err := abi.Pack(methodName, args...)
	if err != nil {
		err = errors.Wrap(err, "failed to pack ABI args")
		return
	}
	return k.CallContractWithInput(ctx, fromAcc, contract, commit, contractInput)
}

// CallContractWithInput invokes a smart contract with the given [contractInput].
//
// Parameters:
//   - ctx: The SDK context for the transaction.
//   - fromAcc: The Ethereum address of the account initiating the contract call.
//   - contract: Pointer to the Ethereum address of the contract to be called.
//   - commit: Boolean flag indicating whether to commit the transaction (true) or simulate it (false).
//   - contractInput: Hexadecimal-encoded bytes use as input data to the call.
//
// Note: This function handles both contract method calls and simulations,
// depending on the 'commit' parameter. It uses a default gas limit for
// simulations and estimates gas for actual transactions.
func (k Keeper) CallContractWithInput(
	ctx sdk.Context,
	fromAcc gethcommon.Address,
	contract *gethcommon.Address,
	commit bool,
	contractInput []byte,
) (evmResp *evm.MsgEthereumTxResponse, err error) {
	// This is a `defer` pattern to add behavior that runs in the case that the error is
	// non-nil, creating a concise way to add extra information.
	defer func() {
		if err != nil {
			err = fmt.Errorf("CallContractError: %w", err)
		}
	}()
	nonce := k.GetAccNonce(ctx, fromAcc)

	gasLimit := serverconfig.DefaultEthCallGasLimit
	gasLimit, err = computeCommitGasLimit(
		commit, gasLimit, &fromAcc, contract, contractInput, k, ctx,
	)
	if err != nil {
		return
	}

	unusedBigInt := big.NewInt(0)
	evmMsg := gethcore.NewMessage(
		fromAcc,
		contract,
		nonce,
		unusedBigInt, // amount
		gasLimit,
		unusedBigInt, // gasFeeCap
		unusedBigInt, // gasTipCap
		unusedBigInt, // gasPrice
		contractInput,
		gethcore.AccessList{},
		!commit, // isFake
	)

	// Apply EVM message
	cfg, err := k.GetEVMConfig(
		ctx,
		sdk.ConsAddress(ctx.BlockHeader().ProposerAddress),
		k.EthChainID(ctx),
	)
	if err != nil {
		err = fmt.Errorf("failed to load evm config: %s", err)
		return
	}
	txConfig := statedb.NewEmptyTxConfig(gethcommon.BytesToHash(ctx.HeaderHash()))
	evmResp, err = k.ApplyEvmMsg(
		ctx, evmMsg, evm.NewNoOpTracer(), commit, cfg, txConfig,
	)
	if err != nil {
		return
	}

	if evmResp.Failed() {
		err = fmt.Errorf("%w: EVM error: %s", err, evmResp.VmError)
		return
	}

	return evmResp, err
}

func computeCommitGasLimit(
	commit bool,
	gasLimit uint64,
	fromAcc, contract *gethcommon.Address,
	contractInput []byte,
	k Keeper,
	ctx sdk.Context,
) (newGasLimit uint64, err error) {
	if !commit {
		return gasLimit, nil
	}

	// Create a cached context for gas estimation
	cachedCtx, _ := ctx.CacheContext()

	jsonArgs, err := json.Marshal(evm.JsonTxArgs{
		From: fromAcc,
		To:   contract,
		Data: (*hexutil.Bytes)(&contractInput),
	})
	if err != nil {
		err = fmt.Errorf("failed compute gas limit to marshal tx args: %w", err)
		return
	}

	gasRes, err := k.EstimateGasForEvmCallType(
		sdk.WrapSDKContext(cachedCtx),
		&evm.EthCallRequest{
			Args:   jsonArgs,
			GasCap: gasLimit,
		},
		evm.CallTypeSmart,
	)
	if err != nil {
		err = fmt.Errorf("failed to compute gas limit: %w", err)
		return
	}

	newGasLimit = gasRes.Gas
	return newGasLimit, nil
}

func (k Keeper) LoadERC20Name(
	ctx sdk.Context, abi gethabi.ABI, erc20 gethcommon.Address,
) (out string, err error) {
	return k.LoadERC20String(ctx, abi, erc20, "name")
}

func (k Keeper) LoadERC20Symbol(
	ctx sdk.Context, abi gethabi.ABI, erc20 gethcommon.Address,
) (out string, err error) {
	return k.LoadERC20String(ctx, abi, erc20, "symbol")
}

func (k Keeper) LoadERC20Decimals(
	ctx sdk.Context, abi gethabi.ABI, erc20 gethcommon.Address,
) (out uint8, err error) {
	return k.loadERC20Uint8(ctx, abi, erc20, "decimals")
}

func (k Keeper) LoadERC20String(
	ctx sdk.Context,
	erc20Abi gethabi.ABI,
	erc20Contract gethcommon.Address,
	methodName string,
) (out string, err error) {
	res, err := k.CallContract(
		ctx, erc20Abi,
		evm.ModuleAddressEVM(),
		&erc20Contract,
		false, methodName,
	)
	if err != nil {
		return out, err
	}

	erc20Val := new(ERC20String)
	err = erc20Abi.UnpackIntoInterface(
		erc20Val, methodName, res.Ret,
	)
	if err != nil {
		return out, err
	}
	return erc20Val.Value, err
}

func (k Keeper) loadERC20Uint8(
	ctx sdk.Context,
	erc20Abi gethabi.ABI,
	erc20Contract gethcommon.Address,
	methodName string,
) (out uint8, err error) {
	res, err := k.CallContract(
		ctx, erc20Abi,
		evm.ModuleAddressEVM(),
		&erc20Contract,
		false, methodName,
	)
	if err != nil {
		return out, err
	}

	erc20Val := new(ERC20Uint8)
	err = erc20Abi.UnpackIntoInterface(
		erc20Val, methodName, res.Ret,
	)
	if err != nil {
		return out, err
	}
	return erc20Val.Value, err
}

func (k Keeper) LoadERC20BigInt(
	ctx sdk.Context,
	erc20Abi gethabi.ABI,
	erc20Contract gethcommon.Address,
	methodName string,
	args ...any,
) (out *big.Int, err error) {
	commit := false
	res, err := k.CallContract(
		ctx,
		erc20Abi,
		evm.ModuleAddressEVM(),
		&erc20Contract,
		commit,
		methodName,
<<<<<<< HEAD
		args,
=======
		args...,
>>>>>>> 41a4a22e
	)
	if err != nil {
		return out, err
	}

	erc20Val := new(ERC20BigInt)
	err = erc20Abi.UnpackIntoInterface(
		erc20Val, methodName, res.Ret,
	)
	if err != nil {
		return out, err
	}
	return erc20Val.Value, err
}

func (k Keeper) ERC20() erc20Calls {
	return erc20Calls{
		Keeper: &k,
		ABI:    embeds.Contract_ERC20Minter.ABI,
	}
}

type erc20Calls struct {
	*Keeper
	ABI gethabi.ABI
}

func (e erc20Calls) Mint(
	contract, from, to gethcommon.Address, amount *big.Int,
	ctx sdk.Context,
) (evmResp *evm.MsgEthereumTxResponse, err error) {
	input, err := e.ABI.Pack("mint", to, amount)
	if err != nil {
		return
	}
	commit := true
	return e.CallContractWithInput(ctx, from, &contract, commit, input)
}

/*
Transfer implements "ERC20.transfer"

```solidity
/// @dev Moves `amount` tokens from the caller's account to `to`.
/// Returns a boolean value indicating whether the operation succeeded.
/// Emits a {Transfer} event.
function transfer(address to, uint256 amount) external returns (bool);
```
*/
func (e erc20Calls) Transfer(
	contract, from, to gethcommon.Address, amount *big.Int,
	ctx sdk.Context,
) (evmResp *evm.MsgEthereumTxResponse, err error) {
	input, err := e.ABI.Pack("transfer", to, amount)
	if err != nil {
		return
	}
	commit := true
	return e.CallContractWithInput(ctx, from, &contract, commit, input)
}

// BalanceOf retrieves the balance of an ERC20 token for a specific account.
// Implements "ERC20.balanceOf".
func (e erc20Calls) BalanceOf(
	contract, account gethcommon.Address,
	ctx sdk.Context,
) (out *big.Int, err error) {
	return e.LoadERC20BigInt(ctx, e.ABI, contract, "balanceOf", account)
}

/*
Burn implements "ERC20Burnable.burn"

```solidity
/// @dev Destroys `amount` tokens from the caller.
function burn(uint256 amount) public virtual {
```
*/
func (e erc20Calls) Burn(
	contract, from gethcommon.Address, amount *big.Int,
	ctx sdk.Context,
) (evmResp *evm.MsgEthereumTxResponse, err error) {
	input, err := e.ABI.Pack("burn", amount)
	if err != nil {
		return
	}
	commit := true
	return e.CallContractWithInput(ctx, from, &contract, commit, input)
}<|MERGE_RESOLUTION|>--- conflicted
+++ resolved
@@ -399,11 +399,7 @@
 		&erc20Contract,
 		commit,
 		methodName,
-<<<<<<< HEAD
-		args,
-=======
 		args...,
->>>>>>> 41a4a22e
 	)
 	if err != nil {
 		return out, err
