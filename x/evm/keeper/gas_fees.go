// Copyright (c) 2023-2024 Nibi, Inc.
package keeper

import (
	"math/big"

	gethcommon "github.com/ethereum/go-ethereum/common"
	"github.com/ethereum/go-ethereum/core"
	gethcore "github.com/ethereum/go-ethereum/core/types"

	"cosmossdk.io/errors"
	sdkmath "cosmossdk.io/math"
	sdk "github.com/cosmos/cosmos-sdk/types"
	errortypes "github.com/cosmos/cosmos-sdk/types/errors"
	authante "github.com/cosmos/cosmos-sdk/x/auth/ante"

	"github.com/ethereum/go-ethereum/params"

	"github.com/NibiruChain/nibiru/x/evm"

	authtypes "github.com/cosmos/cosmos-sdk/x/auth/types"
)

// GetEthIntrinsicGas returns the intrinsic gas cost for the transaction
func (k *Keeper) GetEthIntrinsicGas(ctx sdk.Context, msg core.Message, cfg *params.ChainConfig, isContractCreation bool) (uint64, error) {
	return core.IntrinsicGas(
		msg.Data(), msg.AccessList(),
		isContractCreation, true, true,
	)
}

// RefundGas transfers the leftover gas to the sender of the message, caped to half of the total gas
// consumed in the transaction. Additionally, the function sets the total gas consumed to the value
// returned by the EVM execution, thus ignoring the previous intrinsic gas consumed during in the
// AnteHandler.
func (k *Keeper) RefundGas(ctx sdk.Context, msg core.Message, leftoverGas uint64, denom string) error {
	// Return EVM tokens for remaining gas, exchanged at the original rate.
	remaining := new(big.Int).Mul(new(big.Int).SetUint64(leftoverGas), msg.GasPrice())

	switch remaining.Sign() {
	case -1:
		// negative refund errors
		return errors.Wrapf(evm.ErrInvalidRefund, "refunded amount value cannot be negative %d", remaining.Int64())
	case 1:
		// positive amount refund
		refundedCoins := sdk.Coins{sdk.NewCoin(denom, sdkmath.NewIntFromBigInt(remaining))}

		// refund to sender from the fee collector module account, which is the escrow account in charge of collecting tx fees

		err := k.bankKeeper.SendCoinsFromModuleToAccount(ctx, authtypes.FeeCollectorName, msg.From().Bytes(), refundedCoins)
		if err != nil {
			err = errors.Wrapf(errortypes.ErrInsufficientFunds, "fee collector account failed to refund fees: %s", err.Error())
			return errors.Wrapf(err, "failed to refund %d leftover gas (%s)", leftoverGas, refundedCoins.String())
		}
	default:
		// no refund, consume gas and update the tx gas meter
	}

	return nil
}

// ResetGasMeterAndConsumeGas reset first the gas meter consumed value to zero and set it back to the new value
// 'gasUsed'
func (k *Keeper) ResetGasMeterAndConsumeGas(ctx sdk.Context, gasUsed uint64) {
	// reset the gas count
	ctx.GasMeter().RefundGas(ctx.GasMeter().GasConsumed(), "reset the gas count")
	ctx.GasMeter().ConsumeGas(gasUsed, "apply evm transaction")
}

// GasToRefund calculates the amount of gas the state machine should refund to the sender. It is
// capped by the refund quotient value.
// Note: do not pass 0 to refundQuotient
func GasToRefund(availableRefund, gasConsumed, refundQuotient uint64) uint64 {
	// Apply refund counter
	refund := gasConsumed / refundQuotient
	if refund > availableRefund {
		return availableRefund
	}
	return refund
}

// CheckSenderBalance validates that the tx cost value is positive and that the
// sender has enough funds to pay for the fees and value of the transaction.
func CheckSenderBalance(
	balanceWei *big.Int,
	txData evm.TxData,
) error {
	cost := txData.Cost()

	if cost.Sign() < 0 {
		return errors.Wrapf(
			errortypes.ErrInvalidCoins,
			"tx cost (%s) is negative and invalid", cost,
		)
	}

	if balanceWei.Cmp(big.NewInt(0)) < 0 || balanceWei.Cmp(cost) < 0 {
		return errors.Wrapf(
			errortypes.ErrInsufficientFunds,
<<<<<<< HEAD
			"sender balance < tx cost (%s < %s)", balanceWei, cost,
=======
			"sender balance < tx cost (%s < %s)", balanceWei, txData.Cost(),
>>>>>>> fd2fadb3
		)
	}
	return nil
}

// DeductTxCostsFromUserBalance deducts the fees from the user balance. Returns
// an error if the specified sender address does not exist or the account balance
// is not sufficient.
func (k *Keeper) DeductTxCostsFromUserBalance(
	ctx sdk.Context,
	fees sdk.Coins,
	from gethcommon.Address,
) error {
	// fetch sender account
	signerAcc, err := authante.GetSignerAcc(ctx, k.accountKeeper, from.Bytes())
	if err != nil {
		return errors.Wrapf(err, "account not found for sender %s", from)
	}

	// deduct the full gas cost from the user balance
	if err := authante.DeductFees(k.bankKeeper, ctx, signerAcc, fees); err != nil {
		return errors.Wrapf(err, "failed to deduct full gas cost %s from the user %s balance", fees, from)
	}

	return nil
}

// VerifyFee is used to return the fee for the given transaction data in sdk.Coins. It checks that the
// gas limit is not reached, the gas limit is higher than the intrinsic gas and that the
// base fee is lower than the gas fee cap.
func VerifyFee(
	txData evm.TxData,
	denom string,
	baseFee *big.Int,
	isCheckTx bool,
) (sdk.Coins, error) {
	isContractCreation := txData.GetTo() == nil

	gasLimit := txData.GetGas()

	var accessList gethcore.AccessList
	if txData.GetAccessList() != nil {
		accessList = txData.GetAccessList()
	}

	intrinsicGas, err := core.IntrinsicGas(txData.GetData(), accessList, isContractCreation, true, true)
	if err != nil {
		return nil, errors.Wrapf(
			err,
			"failed to retrieve intrinsic gas, contract creation = %t",
			isContractCreation,
		)
	}

	// intrinsic gas verification during CheckTx
	if isCheckTx && gasLimit < intrinsicGas {
		return nil, errors.Wrapf(
			errortypes.ErrOutOfGas,
			"gas limit too low: %d (gas limit) < %d (intrinsic gas)", gasLimit, intrinsicGas,
		)
	}

	if baseFee != nil && txData.GetGasFeeCap().Cmp(baseFee) < 0 {
		return nil, errors.Wrapf(errortypes.ErrInsufficientFee,
			"the tx gasfeecap is lower than the tx baseFee: %s (gasfeecap), %s (basefee) ",
			txData.GetGasFeeCap(),
			baseFee)
	}

	feeAmt := txData.EffectiveFee(baseFee)
	if feeAmt.Sign() == 0 {
		// zero fee, no need to deduct
		return sdk.Coins{}, nil
	}

	return sdk.Coins{{Denom: denom, Amount: sdkmath.NewIntFromBigInt(feeAmt)}}, nil
}<|MERGE_RESOLUTION|>--- conflicted
+++ resolved
@@ -97,11 +97,7 @@
 	if balanceWei.Cmp(big.NewInt(0)) < 0 || balanceWei.Cmp(cost) < 0 {
 		return errors.Wrapf(
 			errortypes.ErrInsufficientFunds,
-<<<<<<< HEAD
 			"sender balance < tx cost (%s < %s)", balanceWei, cost,
-=======
-			"sender balance < tx cost (%s < %s)", balanceWei, txData.Cost(),
->>>>>>> fd2fadb3
 		)
 	}
 	return nil
