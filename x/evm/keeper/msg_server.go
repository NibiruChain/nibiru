package keeper

// Copyright (c) 2023-2024 Nibi, Inc.

import (
	"context"
	"encoding/binary"
	"fmt"
	"math/big"
	"strconv"

	sdkioerrors "cosmossdk.io/errors"
	tmbytes "github.com/cometbft/cometbft/libs/bytes"
	cmttypes "github.com/cometbft/cometbft/types"
	sdk "github.com/cosmos/cosmos-sdk/types"
	gethcommon "github.com/ethereum/go-ethereum/common"
	"github.com/ethereum/go-ethereum/core"
	"github.com/ethereum/go-ethereum/core/state"
	"github.com/ethereum/go-ethereum/core/tracing"
	gethcore "github.com/ethereum/go-ethereum/core/types"
	"github.com/ethereum/go-ethereum/core/vm"
	"github.com/ethereum/go-ethereum/crypto"
	"github.com/holiman/uint256"

	"github.com/NibiruChain/nibiru/v2/app/appconst"
	"github.com/NibiruChain/nibiru/v2/eth"
	"github.com/NibiruChain/nibiru/v2/x/common"
	"github.com/NibiruChain/nibiru/v2/x/evm"
	"github.com/NibiruChain/nibiru/v2/x/evm/statedb"
)

var _ evm.MsgServer = &Keeper{}

func (k *Keeper) EthereumTx(
	goCtx context.Context, txMsg *evm.MsgEthereumTx,
) (evmResp *evm.MsgEthereumTxResponse, err error) {
	// This is a `defer` pattern to add behavior that runs in the case that the
	// error is non-nil, creating a concise way to add extra information.
	defer func() {
		if err != nil {
			err = fmt.Errorf("EthereumTx error: %w", err)
		}
	}()

	if err := txMsg.ValidateBasic(); err != nil {
		return evmResp, sdkioerrors.Wrap(err, "EthereumTx validate basic failed")
	}
	ctx := sdk.UnwrapSDKContext(goCtx)

	tx := txMsg.AsTransaction()
	txConfig := k.TxConfig(ctx, tx.Hash())
	evmCfg := k.GetEVMConfig(ctx)

	// get the signer according to the chain rules from the config and block height
	evmMsg, err := core.TransactionToMessage(
		tx, gethcore.NewLondonSigner(evmCfg.ChainConfig.ChainID), evmCfg.BaseFeeWei,
	)
	if err != nil {
		return nil, sdkioerrors.Wrap(err, "failed to convert ethereum transaction as core message")
	}

	// ApplyEvmMsg - Perform the EVM State transition
	stateDB := k.Bank.StateDB
	if stateDB == nil {
		stateDB = k.NewStateDB(ctx, txConfig)
	}
	defer func() {
		k.Bank.StateDB = nil
	}()
	evmObj := k.NewEVM(ctx, *evmMsg, evmCfg, nil /*tracer*/, stateDB)

	var applyErr error
	evmResp, applyErr = k.ApplyEvmMsg(
		ctx,
		*evmMsg,
		evmObj,
		evm.COMMIT_ETH_TX, /*commit*/
		txConfig.TxHash,
	)

	if applyErr != nil {
		if evmResp == nil {
			// Consensus error - return immediately, skipping the
			// "evm.SafeConsumeGas" call we do for
			ctx.WithLastErrApplyEvmMsg(applyErr)
			return nil, sdkioerrors.Wrap(applyErr, "consensus error in ethereum message")
		} else {
			// Execution error - log but continue processing
			ctx.WithLastErrApplyEvmMsg(applyErr)
		}
	}

	if evmResp != nil {
		gasErr := evm.SafeConsumeGas(ctx, evmResp.GasUsed, "execute EthereumTx")
		if gasErr != nil {
			return nil, gasErr
		}
	}

	k.updateBlockBloom(ctx, evmResp, uint64(txConfig.LogIndex))

	// refund gas in order to match the Ethereum gas consumption instead of the
	// default SDK one.
	refundGas := uint64(0)
	if evmMsg.GasLimit > evmResp.GasUsed {
		refundGas = evmMsg.GasLimit - evmResp.GasUsed
	}
	weiPerGas := txMsg.EffectiveGasPriceWeiPerGas(evmCfg.BaseFeeWei)
	if err = k.RefundGas(ctx, evmMsg.From, refundGas, weiPerGas); err != nil {
		return nil, sdkioerrors.Wrapf(err, "error refunding leftover gas to sender %s", evmMsg.From)
	}

	err = k.EmitEthereumTxEvents(ctx, tx.To(), tx.Type(), *evmMsg, evmResp)
	if err != nil {
		return nil, sdkioerrors.Wrap(err, "error emitting ethereum tx events")
	}

	err = ctx.EventManager().EmitTypedEvent(&evm.EventTxLog{Logs: evmResp.Logs})
	if err != nil {
		return nil, sdkioerrors.Wrap(err, "error emitting tx log event")
	}

	k.EvmState.BlockTxIndex.Set(ctx, uint64(txConfig.TxIndex)+1)

	if evmResp.Failed() && ctx.LastErrApplyEvmMsg() != nil {
		evmResp.VmError = fmt.Sprintf(
			"%s: %s",
			evmResp.VmError,
			ctx.LastErrApplyEvmMsg(),
		)
	}
	return evmResp, nil
}

// NewEVM generates a go-ethereum VM.
//
// Args:
//   - ctx: Consensus and KV store info for the current block.
//   - msg: Ethereum message sent to a contract
//   - cfg: Encapsulates params required to construct an EVM.
//   - tracer: Collects execution traces for EVM transaction logging.
//   - stateDB: Holds the EVM state.
func (k *Keeper) NewEVM(
	ctx sdk.Context,
	msg core.Message,
	evmCfg statedb.EVMConfig,
	tracer *tracing.Hooks,
	stateDB vm.StateDB,
) (evmObj *vm.EVM) {
	pseudoRandomBytes := make([]byte, 8)
	binary.BigEndian.PutUint64(pseudoRandomBytes, uint64(ctx.BlockHeader().Time.UnixNano()))
	pseudoRandom := crypto.Keccak256Hash(append(pseudoRandomBytes, ctx.BlockHeader().LastCommitHash...))

	blockCtx := vm.BlockContext{
		CanTransfer: core.CanTransfer,
		Transfer:    core.Transfer,
		GetHash:     k.GetHashFn(ctx),
		Coinbase:    evmCfg.BlockCoinbase,
		GasLimit:    eth.BlockGasLimit(ctx),
		BlockNumber: big.NewInt(ctx.BlockHeight()),
		Time:        evm.ParseBlockTimeUnixU64(ctx),
		Difficulty:  big.NewInt(0), // unused. Only required in PoW context
		BaseFee:     evmCfg.BaseFeeWei,
		Random:      &pseudoRandom,
	}

	txCtx := core.NewEVMTxContext(&msg)
	if tracer == nil {
		// Return a default tracer (*[tracing.Hooks]) based on current keeper state
		tracer = evm.NewTracer(k.tracer, msg, evmCfg.ChainConfig, ctx.BlockHeight())
	}
	vmConfig := k.VMConfig(ctx, &evmCfg, tracer)
	evmObj = vm.NewEVM(blockCtx, txCtx, stateDB, evmCfg.ChainConfig, vmConfig)
	evmObj.AccessEvents = state.NewAccessEvents(nil) // prevents nil pointers on access
	return evmObj
}

// GetHashFn implements [vm.GetHashFunc] for the [vm.EVM] object. It handles 3 cases:
//  1. The requested height matches the current height from context (and thus same epoch number)
//  2. The requested height is from a previous height from the same chain epoch
//  3. The requested height is from a height greater than the latest one
func (k Keeper) GetHashFn(ctx sdk.Context) vm.GetHashFunc {
	return func(height uint64) gethcommon.Hash {
		h, err := eth.SafeInt64(height)

		switch {
		case err != nil:
			k.Logger(ctx).Error("failed to cast height to int64", "error", err.Error())
			return gethcommon.Hash{}

		case ctx.BlockHeight() == h:
			// Case 1: The requested height matches the one from the context, so
			// we can retrieve the header hash directly from the context. Note:
			// The headerHash is only set at begin block, it will be nil in case
			// of a query context
			headerHash := ctx.HeaderHash()
			if len(headerHash) != 0 {
				return gethcommon.BytesToHash(headerHash)
			}

			// only recompute the hash if not set (eg: checkTxState)
			contextBlockHeader := ctx.BlockHeader()
			header, err := cmttypes.HeaderFromProto(&contextBlockHeader)
			if err != nil {
				k.Logger(ctx).Error("failed to cast tendermint header from proto", "error", err.Error())
				return gethcommon.Hash{}
			}

			headerHash = header.Hash()
			return gethcommon.BytesToHash(headerHash)

		case ctx.BlockHeight() > h:
			// Case 2: if the chain is not the current height we need to retrieve
			// the hash from the store for the current chain epoch. This only
			// applies if the current height is greater than the requested
			// height.
			histInfo, err := k.stakingKeeper.GetHistoricalInfo(ctx, h)
			if err != nil {
				k.Logger(ctx).Debug("historical info not found", "height", h, "error", err)
				return gethcommon.Hash{}
			}

			header, err := cmttypes.HeaderFromProto(&histInfo.Header)
			if err != nil {
				k.Logger(ctx).Error("failed to cast tendermint header from proto", "error", err.Error())
				return gethcommon.Hash{}
			}

			return gethcommon.BytesToHash(header.Hash())
		default:
			// Case 3: heights greater than the current one returns an empty hash.
			return gethcommon.Hash{}
		}
	}
}

// ApplyEvmMsg computes the new state by applying the given message against the
// existing state. If the message fails, the VM execution error with the reason
// will be returned to the client and the transaction won't be committed to the
// store.
//
// ## Reverted state
//
// The snapshot and rollback are supported by the `statedb.StateDB`.
//
// ## Different Callers
//
// It's called in three scenarios:
// 1. `ApplyTransaction`, in the transaction processing flow.
// 2. `EthCall/EthEstimateGas` grpc query handler.
// 3. Called by other native modules directly.
//
// ## Prechecks and Preprocessing
//
// All relevant state transition prechecks for the MsgEthereumTx are performed on the AnteHandler,
// prior to running the transaction against the state. The prechecks run are the following:
//
// 1. the nonce of the message caller is correct
// 2. caller has enough balance to cover transaction fee(gaslimit * gasprice)
// 3. the amount of gas required is available in the block
// 4. the purchased gas is enough to cover intrinsic usage
// 5. there is no overflow when calculating intrinsic gas
// 6. caller has enough balance to cover asset transfer for **topmost** call
//
// The preprocessing steps performed by the AnteHandler are:
//
// 1. set up the initial access list
//
// ## Tracer parameter
//
// It should be a `vm.Tracer` object or nil, if pass `nil`, it'll create a
// default one based on keeper options.
//
// ## Commit parameter
//
// If commit is true, the `StateDB` will be committed, otherwise discarded.
//
// ## fullRefundLeftoverGas parameter
//
// For internal calls like funtokens, user does not specify gas limit explicitly.
// In this case we don't apply any caps for refund and refund 100%
func (k *Keeper) ApplyEvmMsg(
	ctx sdk.Context,
	msg core.Message,
	evmObj *vm.EVM,
	commit bool,
	txHash gethcommon.Hash,
) (evmResp *evm.MsgEthereumTxResponse, err error) {
	var (
		contractCreation = msg.To == nil
		rules            = evmObj.ChainConfig().Rules(
			big.NewInt(ctx.BlockHeight()), false, evm.ParseBlockTimeUnixU64(ctx),
		)
		// gasRemaining represents a running tally of remaining gas
		// available for EVM execution. Gas remaining starts starts at
		// the [core.Message].GasLimit and is progressively reduced by:
		//
		// 1. Intrinsic gas costs (base transaction fees, data payload costs)
		// 2. Actual EVM operation execution costs
		// 3. Potential gas refunds
		//
		// It determines how much computational work can be performed before the transaction
		// runs out of gas, with unused gas potentially being refunded to the sender.
		gasRemaining = msg.GasLimit
		tracer       = evmObj.Config.Tracer
		evmStateDB   = evmObj.StateDB.(*statedb.StateDB) // retains doc comments
	)

	// Required: Allow the tracer to capture tx level events pertaining to gas consumption.
	if tracer != nil {
		// Formerly: evmObj.Config.Tracer.CaptureTxStart in geth v1.10
		if tracer.OnTxStart != nil {
			ethTx := gasRemainingTxPartial(msg.GasLimit)
			tracer.OnTxStart(
				evmObj.GetVMContext(),
				ethTx,
				msg.From,
			)
		}
		// Formerly: evmObj.Config.Tracer.CaptureTxEnd in geth v1.10
		if tracer.OnTxEnd != nil {
			defer func() {
				localEvmResp := new(evm.MsgEthereumTxResponse)
				if evmResp != nil {
					localEvmResp = evmResp
				}
				tracer.OnTxEnd(&gethcore.Receipt{
					GasUsed: localEvmResp.GasUsed,
					TxHash:  txHash,
				}, err)
			}()
		}
	}

	intrinsicGasCost, err := core.IntrinsicGas(
		msg.Data, msg.AccessList,
		contractCreation,
		rules.IsHomestead,
		rules.IsIstanbul,
		rules.IsShanghai,
	)
	if err != nil {
		// should have already been checked on Ante Handler
		return nil, sdkioerrors.Wrap(err, "ApplyEvmMsg: intrinsic gas overflowed")
	}

	// Check if the provided gas in the message is enough to cover the intrinsic
	// gas, the base gas cost before execution occurs (gethparams.TxGas, contract
	// creation, and cost per byte of the data payload).
	//
	// Should check again even if it is checked on Ante Handler, because eth_call
	// don't go through Ante Handler.
	if gasRemaining < intrinsicGasCost {
		// eth_estimateGas will check for this exact error
		return nil, fmt.Errorf(
			"ApplyEvmMsg: %s: %s: provided msg.Gas (%d) is less than intrinsic gas cost (%d)",
			vm.ErrOutOfGas, core.ErrIntrinsicGas, gasRemaining, intrinsicGasCost,
		)
	}
	if tracer != nil && tracer.OnGasChange != nil {
		tracer.OnGasChange(
			gasRemaining, gasRemaining-intrinsicGasCost, tracing.GasChangeTxIntrinsicGas)
	}
	gasRemaining -= intrinsicGasCost

	if rules.IsEIP4762 {
		evmObj.AccessEvents.AddTxOrigin(msg.From)
		if dest := msg.To; dest != nil {
			evmObj.AccessEvents.AddTxDestination(
				*dest, msg.Value.Sign() != 0,
			)
		}
	}

	msgWei, err := ParseWeiAsMultipleOfMicronibi(msg.Value)
	if err != nil {
		return nil, sdkioerrors.Wrapf(err, "ApplyEvmMsg: invalid wei amount %s", msg.Value)
	}

	// access list preparation is moved from ante handler to here, because it's
	// needed when `ApplyMessage` is called under contexts where ante handlers
	// are not run, for example `eth_call` and `eth_estimateGas`.
	evmStateDB.Prepare(
		rules,
		msg.From,                // sender
		evmObj.Context.Coinbase, // coinbase
		msg.To,
		evm.PRECOMPILE_ADDRS,
		msg.AccessList, // accessList
	)

	// take over the nonce management from evm:
	// - reset sender's nonce to msg.Nonce() before calling evm.
	// - increase sender's nonce by one no matter the result.
	evmStateDB.SetNonce(msg.From, msg.Nonce)

	var (
		returnBz []byte
		// vmErr: VM errors do not affect consensus and therefore are not assigned to "err"
		vmErr error
	)
	if contractCreation {
		returnBz, _, gasRemaining, vmErr = evmObj.Create(
			vm.AccountRef(msg.From),
			msg.Data,
			gasRemaining,
			msgWei,
		)
	} else {
		returnBz, gasRemaining, vmErr = evmObj.Call(
			vm.AccountRef(msg.From),
			*msg.To,
			msg.Data,
			gasRemaining,
			msgWei,
		)
	}
	// Increment nonce after processing the message
	evmStateDB.SetNonce(msg.From, msg.Nonce+1)

	// EVM execution error needs to be available for the JSON-RPC client
	var vmError string
	if vmErr != nil {
		vmError = vmErr.Error()
	}

	// process gas refunds (we refund a portion of the unused gas)
	gasUsed := msg.GasLimit - gasRemaining
	// please see https://eips.ethereum.org/EIPS/eip-3529 for why we do refunds
	refundAmount := gasToRefund(evmStateDB.GetRefund(), gasUsed)
	gasRemaining += refundAmount
	gasUsed -= refundAmount

	evmResp = &evm.MsgEthereumTxResponse{
		GasUsed: gasUsed,
		VmError: vmError,
		Ret:     returnBz,
		Logs:    evm.NewLogsFromEth(evmStateDB.Logs()),
		Hash:    txHash.Hex(),
	}

	if gasRemaining > msg.GasLimit { // rare case of overflow
		evmResp.GasUsed = msg.GasLimit // cap the gas used to the original gas limit
		return evmResp, sdkioerrors.Wrapf(core.ErrGasUintOverflow, "ApplyEvmMsg: message gas limit (%d) < leftover gas (%d)", msg.GasLimit, gasRemaining)
	}

	// The dirty states in `StateDB` is either committed or discarded after return
	if commit {
		if err := evmStateDB.Commit(); err != nil {
			return evmResp, sdkioerrors.Wrapf(err, "ApplyEvmMsg: %s", evm.ErrStateDBCommit)
		}
		evmObj.StateDB.Finalise( /*deleteEmptyObjects*/ false)
	}

	return evmResp, nil
}

func ParseWeiAsMultipleOfMicronibi(weiInt *big.Int) (
	newWeiInt *uint256.Int, err error,
) {
	// if "weiValue" is nil, 0, or negative, early return
	cmpSign := weiInt.Cmp(big.NewInt(0))
	if weiInt == nil {
		return (*uint256.Int)(nil), nil
	} else if cmpSign == 0 {
		return uint256.NewInt(0), nil
	} else if cmpSign < 0 {
		return newWeiInt, fmt.Errorf("wei parsing error: negative wei value cannot be a uint256 (%s)", weiInt)
	}

	// err if weiInt is too small
	tenPow12 := new(big.Int).Exp(big.NewInt(10), big.NewInt(12), nil)
	if weiInt.Cmp(tenPow12) < 0 {
		return newWeiInt, fmt.Errorf(
			"wei parsing error: wei amount is too small (%s), cannot transfer less than 1 micronibi. 1 NIBI == 10^6 micronibi == 10^18 wei", weiInt)
	}

	// truncate to highest micronibi amount
	newWeiInt, overflowed := uint256.FromBig(
		evm.NativeToWei(evm.WeiToNative(weiInt)),
	)
	if overflowed {
		return newWeiInt, fmt.Errorf("wei parsing error: overflow occurred in conversion from big.Int to uint256.Int for wei value %s", weiInt)
	}
	return newWeiInt, nil
}

// CreateFunToken is a gRPC transaction message for creating fungible token
// ("FunToken") a mapping between a bank coin and ERC20 token.
//
// If the mapping is generated from an ERC20, this tx creates a bank coin to go
// with it, and if the mapping's generated from a coin, the EVM module
// deploys an ERC20 contract that for which it will be the owner.
//
// ## Mapping an ERC20 Token a Newly Generated Bank Coin
//
// When an ERC20 token is used to create a FunToken mapping and corresponding
// Bank Coin, it must produce valid "bank.Metadata"
//
// Constraints:
//   - The first argument of DenomUnits is required and the official base unit
//     onchain, meaning the denom must be equivalent to bank.Metadata.Base.
//   - Coin `bank.Metadata.Display` must be a denom of one of the
//     `bank.Metadata.DenomUnits`. It is taken by Cosmos-SDK clients like wallets
//     to be "bank.DenomUnit" client takes the exponent from to display wallet
//     balances.
//
// Decimals for an ERC20 are synonymous to "bank.DenomUnit.Exponent" in what
// they mean for external clients like wallets.
func (k *Keeper) CreateFunToken(
	goCtx context.Context, msg *evm.MsgCreateFunToken,
) (resp *evm.MsgCreateFunTokenResponse, err error) {
<<<<<<< HEAD
	var funtoken *evm.FunToken
	if msg == nil {
		return nil, common.ErrNilGrpcMsg
	}
=======
>>>>>>> c1229d05
	err = msg.ValidateBasic()
	if err != nil {
		return nil, err
	}

	// Deduct fee upon registration.
	ctx := sdk.UnwrapSDKContext(goCtx)
	err = k.deductCreateFunTokenFee(ctx, msg)
	if err != nil {
		return nil, err
	}

	var funtoken *evm.FunToken
	emptyErc20 := msg.FromErc20 == nil || msg.FromErc20.Size() == 0
	switch {
	case !emptyErc20 && msg.FromBankDenom == "":
		funtoken, err = k.createFunTokenFromERC20(
			ctx,
			msg.FromErc20.Address,
			msg.AllowZeroDecimals,
		)
	case emptyErc20 && msg.FromBankDenom != "":
		funtoken, err = k.createFunTokenFromCoin(
			ctx,
			msg.FromBankDenom,
			msg.AllowZeroDecimals,
		)
	default:
		// Impossible to reach this case due to ValidateBasic
		err = fmt.Errorf(
			"either the \"from_erc20\" or \"from_bank_denom\" must be set (but not both)")
	}
	if err != nil {
		return nil, err
	}

	_ = ctx.EventManager().EmitTypedEvent(&evm.EventFunTokenCreated{
		Creator:              msg.Sender,
		BankDenom:            funtoken.BankDenom,
		Erc20ContractAddress: funtoken.Erc20Addr.String(),
		IsMadeFromCoin:       emptyErc20,
	})

	return &evm.MsgCreateFunTokenResponse{
		FuntokenMapping: *funtoken,
	}, err
}

func (k Keeper) deductCreateFunTokenFee(ctx sdk.Context, msg *evm.MsgCreateFunToken) error {
	fee := k.FeeForCreateFunToken(ctx)
	from := sdk.MustAccAddressFromBech32(msg.Sender) // validation in msg.ValidateBasic

	if err := k.Bank.SendCoinsFromAccountToModule(
		ctx, from, evm.ModuleName, fee); err != nil {
		return fmt.Errorf("unable to pay the \"create_fun_token_fee\": %w", err)
	}
	if err := k.Bank.BurnCoins(ctx, evm.ModuleName, fee); err != nil {
		return fmt.Errorf("failed to burn the \"create_fun_token_fee\" after payment: %w", err)
	}
	return nil
}

func (k Keeper) FeeForCreateFunToken(ctx sdk.Context) sdk.Coins {
	evmParams := k.GetParams(ctx)
	return sdk.NewCoins(sdk.NewCoin(evm.EVMBankDenom, evmParams.CreateFuntokenFee))
}

// ConvertCoinToEvm Sends a coin with a valid "FunToken" mapping to the
// given recipient address ("to_eth_addr") in the corresponding ERC20
// representation.
//
// In Nibiru v2.7.0, one special case was added to this function to handle
// wrapped NIBI (WNIBI) conversions. How this works is, if the Bank Coin given is
// NIBI, then WNIBI is treated as the fungible token mapping for the NIBI tokens.
// This can only happen if WNIBI contract is well-defined (non-empty bytecode at
// the contract address).
//
// If WNIBI is not well-defined, this function falls back to using the "FunToken"
// mapping if one is present. That cannot happen on mainnet (Eth Chain ID 6900),
// however it can for local networks and testnets, so we mention it here for
// completeness.
func (k *Keeper) ConvertCoinToEvm(
	goCtx context.Context, msg *evm.MsgConvertCoinToEvm,
) (resp *evm.MsgConvertCoinToEvmResponse, err error) {
<<<<<<< HEAD
	if msg == nil {
		return nil, common.ErrNilGrpcMsg
	}

	if err := msg.ValidateBasic(); err != nil {
		return nil, sdkioerrors.Wrap(err, "ConvertCoinToEvm validate basic failed")
=======
	err = msg.ValidateBasic()
	if err != nil {
		return
>>>>>>> c1229d05
	}

	ctx := sdk.UnwrapSDKContext(goCtx)
	senderBech32 := sdk.MustAccAddressFromBech32(msg.Sender)

	if msg.BankCoin.Denom == appconst.BondDenom {
		return k.convertCoinToEvmForWNIBI(
			ctx, msg, senderBech32,
		)
	}

	funTokens := k.FunTokens.Collect(ctx, k.FunTokens.Indexes.BankDenom.ExactMatch(ctx, msg.BankCoin.Denom))
	if len(funTokens) == 0 {
		return nil, fmt.Errorf("funtoken for bank denom \"%s\" does not exist", msg.BankCoin.Denom)
	}
	if len(funTokens) > 1 {
		return nil, fmt.Errorf("multiple funtokens for bank denom \"%s\" found", msg.BankCoin.Denom)
	}

	fungibleTokenMapping := funTokens[0]

	if fungibleTokenMapping.IsMadeFromCoin {
		return k.convertCoinToEvmBornCoin(
			ctx, senderBech32, msg.ToEthAddr.Address, msg.BankCoin, fungibleTokenMapping,
		)
	} else {
		return k.convertCoinToEvmBornERC20(
			ctx, senderBech32, msg.ToEthAddr.Address, msg.BankCoin, fungibleTokenMapping,
		)
	}
}

// ConvertEvmToCoin Sends an ERC20 token with a valid "FunToken" mapping to the
// given recipient address as a bank coin.
func (k *Keeper) ConvertEvmToCoin(
	goCtx context.Context, msg *evm.MsgConvertEvmToCoin,
) (resp *evm.MsgConvertEvmToCoinResponse, err error) {
	ctx := sdk.UnwrapSDKContext(goCtx)
	senderAddrs, erc20, amount, toAddrs, err := msg.Validate()
	if err != nil {
		return
	}

	stateDB := k.Bank.StateDB
	if stateDB == nil {
		stateDB = k.NewStateDB(ctx, k.TxConfig(ctx, gethcommon.Hash{}))
	}
	defer func() {
		k.Bank.StateDB = nil
	}()

	// If the erc20 is WNIBI, attempt to unwrap the WNIBI
	evmParams := k.GetParams(ctx)
	if erc20.Hex() == evmParams.CanonicalWnibi.Hex() {
		_, err = k.ConvertEvmToCoinForWNIBI(
			ctx, stateDB, erc20, senderAddrs, toAddrs.Bech32,
			amount,
			nil, /*evmObj*/
		)
	} else {
		// Find the FunToken mapping for this ERC20
		funTokens := k.FunTokens.Collect(ctx, k.FunTokens.Indexes.ERC20Addr.ExactMatch(ctx, erc20.Address))
		if len(funTokens) != 1 {
			err = fmt.Errorf("no FunToken mapping exists for ERC20 \"%s\"", erc20.Hex())
			return
		}

		funtokenMapping := funTokens[0]
		amountBig := amount.BigInt()
		if funtokenMapping.IsMadeFromCoin {
			err = k.convertEvmToCoinForCoinOriginated(
				ctx, senderAddrs, toAddrs.Bech32, erc20.Address, amountBig, funtokenMapping.BankDenom, stateDB,
			)
		} else {
			err = k.convertEvmToCoinForERC20Originated(
				ctx, senderAddrs, toAddrs.Bech32, erc20.Address, amountBig, funtokenMapping.BankDenom, stateDB,
			)
		}
	}

	if err != nil {
		return
	}
	if err = stateDB.Commit(); err != nil {
		return nil, sdkioerrors.Wrap(err, evm.ErrStateDBCommit)
	}

	return &evm.MsgConvertEvmToCoinResponse{}, nil
}

// EmitEthereumTxEvents emits all types of EVM events applicable to a particular execution case
func (k *Keeper) EmitEthereumTxEvents(
	ctx sdk.Context,
	recipient *gethcommon.Address,
	txType uint8,
	msg core.Message,
	evmResp *evm.MsgEthereumTxResponse,
) error {
	// Typed event: eth.evm.v1.EventEthereumTx
	eventEthereumTx := &evm.EventEthereumTx{
		EthHash: evmResp.Hash,
		Index:   strconv.FormatUint(k.EvmState.BlockTxIndex.GetOr(ctx, 0), 10),
		GasUsed: strconv.FormatUint(evmResp.GasUsed, 10),
	}
	if len(ctx.TxBytes()) > 0 {
		eventEthereumTx.Hash = tmbytes.HexBytes(cmttypes.Tx(ctx.TxBytes()).Hash()).String()
	}
	if recipient != nil {
		eventEthereumTx.Recipient = recipient.Hex()
	}
	if evmResp.Failed() {
		eventEthereumTx.VmError = evmResp.VmError
	}
	err := ctx.EventManager().EmitTypedEvent(eventEthereumTx)
	if err != nil {
		return sdkioerrors.Wrap(err, "EmitEthereumTxEvents: failed to emit event ethereum tx")
	}

	// Untyped event: "message", used for tendermint subscription
	ctx.EventManager().EmitEvent(
		sdk.NewEvent(
			sdk.EventTypeMessage,
			sdk.NewAttribute(sdk.AttributeKeyModule, evm.ModuleName),
			sdk.NewAttribute(sdk.AttributeKeySender, msg.From.Hex()),
			sdk.NewAttribute(evm.MessageEventAttrTxType, fmt.Sprintf("%d", txType)),
		),
	)

	// Emit typed events
	if !evmResp.Failed() {
		if recipient == nil { // contract creation
			contractAddr := crypto.CreateAddress(msg.From, msg.Nonce)
			_ = ctx.EventManager().EmitTypedEvent(&evm.EventContractDeployed{
				Sender:       msg.From.Hex(),
				ContractAddr: contractAddr.String(),
			})
		} else if len(msg.Data) > 0 { // contract executed
			_ = ctx.EventManager().EmitTypedEvent(&evm.EventContractExecuted{
				Sender:       msg.From.Hex(),
				ContractAddr: msg.To.String(),
			})
		} else if msg.Value.Cmp(big.NewInt(0)) > 0 { // evm transfer
			_ = ctx.EventManager().EmitTypedEvent(&evm.EventTransfer{
				Sender:    msg.From.Hex(),
				Recipient: msg.To.Hex(),
				Amount:    msg.Value.String(),
			})
		}
	}

	return nil
}

// updateBlockBloom updates transient block bloom filter
func (k *Keeper) updateBlockBloom(
	ctx sdk.Context,
	evmResp *evm.MsgEthereumTxResponse,
	logIndex uint64,
) {
	if len(evmResp.Logs) > 0 {
		logs := evm.LogsToEthereum(evmResp.Logs)
		k.EvmState.BlockBloom.Set(ctx, k.EvmState.CalcBloomFromLogs(ctx, logs).Bytes())
		k.EvmState.BlockLogSize.Set(ctx, logIndex+uint64(len(logs)))
	}
}<|MERGE_RESOLUTION|>--- conflicted
+++ resolved
@@ -510,13 +510,9 @@
 func (k *Keeper) CreateFunToken(
 	goCtx context.Context, msg *evm.MsgCreateFunToken,
 ) (resp *evm.MsgCreateFunTokenResponse, err error) {
-<<<<<<< HEAD
-	var funtoken *evm.FunToken
 	if msg == nil {
 		return nil, common.ErrNilGrpcMsg
 	}
-=======
->>>>>>> c1229d05
 	err = msg.ValidateBasic()
 	if err != nil {
 		return nil, err
@@ -601,22 +597,22 @@
 func (k *Keeper) ConvertCoinToEvm(
 	goCtx context.Context, msg *evm.MsgConvertCoinToEvm,
 ) (resp *evm.MsgConvertCoinToEvmResponse, err error) {
-<<<<<<< HEAD
 	if msg == nil {
 		return nil, common.ErrNilGrpcMsg
 	}
 
-	if err := msg.ValidateBasic(); err != nil {
-		return nil, sdkioerrors.Wrap(err, "ConvertCoinToEvm validate basic failed")
-=======
-	err = msg.ValidateBasic()
-	if err != nil {
-		return
->>>>>>> c1229d05
+	senderBech32, err := sdk.AccAddressFromBech32(msg.Sender)
+	if err != nil {
+		return resp, fmt.Errorf("error in MsgConvertCoinToEvm: invalid sender addr: %w", err)
+	}
+	if msg.ToEthAddr.String() == "" || msg.ToEthAddr.Size() == 0 {
+		return resp, fmt.Errorf("error in MsgConvertCoinToEvm: empty to_eth_addr")
+	}
+	if err := msg.BankCoin.Validate(); err != nil {
+		return resp, fmt.Errorf("error in MsgConvertCoinToEvm: %w", err)
 	}
 
 	ctx := sdk.UnwrapSDKContext(goCtx)
-	senderBech32 := sdk.MustAccAddressFromBech32(msg.Sender)
 
 	if msg.BankCoin.Denom == appconst.BondDenom {
 		return k.convertCoinToEvmForWNIBI(
@@ -651,10 +647,41 @@
 	goCtx context.Context, msg *evm.MsgConvertEvmToCoin,
 ) (resp *evm.MsgConvertEvmToCoinResponse, err error) {
 	ctx := sdk.UnwrapSDKContext(goCtx)
-	senderAddrs, erc20, amount, toAddrs, err := msg.Validate()
-	if err != nil {
+	senderBech32, err := sdk.AccAddressFromBech32(msg.Sender)
+	if err != nil {
+		err = fmt.Errorf("invalid sender address: %w", err)
 		return
 	}
+	sender := &evm.Addrs{}
+	sender.Bech32 = senderBech32
+	sender.Eth = eth.NibiruAddrToEthAddr(senderBech32)
+
+	toAddrs := &evm.Addrs{}
+	ethAddr, err := eth.NewEIP55AddrFromStr(msg.ToAddr)
+	if err == nil {
+		// err == nil means this is an Eth addr
+		toAddrs.Eth = ethAddr.Address
+		toAddrs.Bech32 = eth.EthAddrToNibiruAddr(toAddrs.Eth)
+	} else {
+		// Try bech32
+		toAddrs.Bech32, err = sdk.AccAddressFromBech32(msg.ToAddr)
+		if err != nil {
+			err = fmt.Errorf("invalid bech32 or hex address: to_addr=\"%s\": %w", msg.ToAddr, err)
+			return
+		}
+		toAddrs.Eth = eth.NibiruAddrToEthAddr(toAddrs.Bech32)
+	}
+
+	if (msg.Erc20Addr.Address == gethcommon.Address{}) {
+		err = fmt.Errorf("empty erc20_addr")
+		return
+	}
+
+	if msg.Amount.IsNil() || !msg.Amount.IsPositive() {
+		err = fmt.Errorf("amount must be positive: amount=\"%s\"", msg.Amount)
+		return
+	}
+	amount := msg.Amount
 
 	stateDB := k.Bank.StateDB
 	if stateDB == nil {
@@ -664,11 +691,12 @@
 		k.Bank.StateDB = nil
 	}()
 
+	erc20 := msg.Erc20Addr
 	// If the erc20 is WNIBI, attempt to unwrap the WNIBI
 	evmParams := k.GetParams(ctx)
 	if erc20.Hex() == evmParams.CanonicalWnibi.Hex() {
 		_, err = k.ConvertEvmToCoinForWNIBI(
-			ctx, stateDB, erc20, senderAddrs, toAddrs.Bech32,
+			ctx, stateDB, erc20, *sender, toAddrs.Bech32,
 			amount,
 			nil, /*evmObj*/
 		)
@@ -684,11 +712,11 @@
 		amountBig := amount.BigInt()
 		if funtokenMapping.IsMadeFromCoin {
 			err = k.convertEvmToCoinForCoinOriginated(
-				ctx, senderAddrs, toAddrs.Bech32, erc20.Address, amountBig, funtokenMapping.BankDenom, stateDB,
+				ctx, *sender, toAddrs.Bech32, erc20.Address, amountBig, funtokenMapping.BankDenom, stateDB,
 			)
 		} else {
 			err = k.convertEvmToCoinForERC20Originated(
-				ctx, senderAddrs, toAddrs.Bech32, erc20.Address, amountBig, funtokenMapping.BankDenom, stateDB,
+				ctx, *sender, toAddrs.Bech32, erc20.Address, amountBig, funtokenMapping.BankDenom, stateDB,
 			)
 		}
 	}
