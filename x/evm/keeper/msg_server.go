--- conflicted
+++ resolved
@@ -515,7 +515,6 @@
 
 	ctx := sdk.UnwrapSDKContext(goCtx)
 	switch {
-<<<<<<< HEAD
 	case msg.FromErc20 != nil && msg.FromBankDenom == "":
 		funtoken, err = k.CreateFunTokenFromERC20(ctx, *msg.FromErc20)
 	case msg.FromErc20 == nil && msg.FromBankDenom != "":
@@ -527,12 +526,6 @@
 				Erc20ContractAddress: funtoken.Erc20Addr.String(),
 			})
 		}
-=======
-	case msg.FromErc20 != "" && msg.FromBankDenom == "":
-		funtoken, err = k.CreateFunTokenFromERC20(ctx, msg.FromErc20)
-	case msg.FromErc20 == "" && msg.FromBankDenom != "":
-		funtoken, err = k.CreateFunTokenFromCoin(ctx, msg.FromBankDenom)
->>>>>>> 5bc18fe4
 	default:
 		// Impossible to reach this case due to ValidateBasic
 		err = fmt.Errorf(
@@ -545,7 +538,6 @@
 	return &evm.MsgCreateFunTokenResponse{
 		FuntokenMapping: funtoken,
 	}, err
-<<<<<<< HEAD
 }
 
 // SendFunTokenToErc20 Sends a coin with a valid "FunToken" mapping to the
@@ -599,6 +591,4 @@
 	})
 
 	return &evm.MsgSendFunTokenToErc20Response{}, nil
-=======
->>>>>>> 5bc18fe4
 }