--- conflicted
+++ resolved
@@ -512,20 +512,14 @@
 	coin sdk.Coin,
 	funTokenMapping evm.FunToken,
 ) (*evm.MsgConvertCoinToEvmResponse, error) {
-<<<<<<< HEAD
-	// Step 1: Escrow bank coins with EVM module account
+	// 1 | Send Bank Coins to the EVM module
 	err := k.Bank.SendCoinsFromAccountToModule(ctx, sender, evm.ModuleName, sdk.NewCoins(coin))
-=======
-	// Step 1: Send Bank Coins to the EVM module
-	err := k.bankKeeper.SendCoinsFromAccountToModule(ctx, sender, evm.ModuleName, sdk.NewCoins(coin))
->>>>>>> 9d0dbd5e
 	if err != nil {
 		return nil, errors.Wrap(err, "failed to send coins to module account")
 	}
 
+	// 2 | Mint ERC20 tokens to the recipient
 	erc20Addr := funTokenMapping.Erc20Addr.Address
-
-	// Step 2: Mint ERC20 tokens to the recipient
 	evmResp, err := k.CallContract(
 		ctx,
 		embeds.SmartContract_ERC20Minter.ABI,
@@ -565,22 +559,8 @@
 	funTokenMapping evm.FunToken,
 ) (*evm.MsgConvertCoinToEvmResponse, error) {
 	erc20Addr := funTokenMapping.Erc20Addr.Address
-<<<<<<< HEAD
-
-	recipientBalanceBefore, err := k.ERC20().BalanceOf(erc20Addr, recipient, ctx)
-	if err != nil {
-		return nil, errors.Wrap(err, "failed to retrieve balance")
-	}
-	if recipientBalanceBefore == nil {
-		return nil, fmt.Errorf("failed to retrieve balance, balance is nil")
-	}
-
-	// Escrow Coins on module account
+	// 1 | Caller transfers Bank Coins to be converted to ERC20 tokens.
 	if err := k.Bank.SendCoinsFromAccountToModule(
-=======
-	// 1 | Caller transfers Bank Coins to be converted to ERC20 tokens.
-	if err := k.bankKeeper.SendCoinsFromAccountToModule(
->>>>>>> 9d0dbd5e
 		ctx,
 		sender,
 		evm.ModuleName,
@@ -609,22 +589,12 @@
 		return nil, errors.Wrap(err, "failed to transfer ERC-20 tokens")
 	}
 
-<<<<<<< HEAD
-	expectedFinalBalance := big.NewInt(0).Add(recipientBalanceBefore, coin.Amount.BigInt())
-	if r := recipientBalanceAfter.Cmp(expectedFinalBalance); r != 0 {
-		return nil, fmt.Errorf("expected balance after transfer to be %s, got %s", expectedFinalBalance, recipientBalanceAfter)
-	}
-
-	// Burn escrowed Coins
-	err = k.Bank.BurnCoins(ctx, evm.ModuleName, sdk.NewCoins(coin))
-=======
 	// 3 | In the FunToken ERC20 → BC conversion process that preceded this
 	// TxMsg, the Bank Coins were minted. Consequently, to preserve an invariant
 	// on the sum of the FunToken's bank and ERC20 supply, we burn the coins here
 	// in the BC → ERC20 conversion.
 	burnCoin := sdk.NewCoin(coin.Denom, sdk.NewIntFromBigInt(actualSentAmount))
-	err = k.bankKeeper.BurnCoins(ctx, evm.ModuleName, sdk.NewCoins(burnCoin))
->>>>>>> 9d0dbd5e
+	err = k.Bank.BurnCoins(ctx, evm.ModuleName, sdk.NewCoins(burnCoin))
 	if err != nil {
 		return nil, errors.Wrap(err, "failed to burn coins")
 	}
