// Copyright (c) 2023-2024 Nibi, Inc.
package keeper_test

import (
	"math/big"

	sdkmath "cosmossdk.io/math"
	storetypes "cosmossdk.io/store/types"
	sdk "github.com/cosmos/cosmos-sdk/types"
	bank "github.com/cosmos/cosmos-sdk/x/bank/types"
	gethcommon "github.com/ethereum/go-ethereum/common"
	"github.com/ethereum/go-ethereum/crypto"

	"github.com/NibiruChain/nibiru/v2/eth"
	"github.com/NibiruChain/nibiru/v2/x/common/testutil"
	"github.com/NibiruChain/nibiru/v2/x/common/testutil/testapp"
	"github.com/NibiruChain/nibiru/v2/x/evm"
	"github.com/NibiruChain/nibiru/v2/x/evm/embeds"
	"github.com/NibiruChain/nibiru/v2/x/evm/evmtest"
)

<<<<<<< HEAD
func (s *FunTokenFromCoinSuite) TestCreateFunTokenFromCoin() {
	deps := evmtest.NewTestDeps(s.T().TempDir())
	s.Run("Compute contract address. FindERC20 should fail", func() {
		evmObj, _ := deps.NewEVM()
		metadata, err := deps.EvmKeeper.FindERC20Metadata(
			deps.Ctx,
			evmObj,
			crypto.CreateAddress(
				evm.EVM_MODULE_ADDRESS, deps.EvmKeeper.GetAccNonce(deps.Ctx, evm.EVM_MODULE_ADDRESS)),
			nil,
		)
		s.Require().Error(err)
		s.Require().Nil(metadata)
	})

	s.T().Log("Setup: Create a coin in the bank state")
	bankDenom := "sometoken"
	deps.App.BankKeeper.SetDenomMetaData(deps.Ctx, bank.Metadata{
		DenomUnits: []*bank.DenomUnit{
			{
				Denom:    bankDenom,
				Exponent: 0,
				Aliases:  nil,
			},
		},
		Base:    bankDenom,
		Display: bankDenom,
		Name:    bankDenom,
		Symbol:  "TOKEN",
	})

	s.Run("insufficient funds to create funtoken", func() {
		s.T().Log("sad: not enough funds to create fun token")
		_, err := deps.EvmKeeper.CreateFunToken(
			deps.Ctx,
			&evm.MsgCreateFunToken{
				FromBankDenom: bankDenom,
				Sender:        deps.Sender.NibiruAddr.String(),
			},
		)
		s.Require().ErrorContains(err, "insufficient funds")
	})

	s.Run("invalid bank denom", func() {
		s.Require().NoError(testapp.FundAccount(
			deps.App.BankKeeper,
			deps.Ctx,
			deps.Sender.NibiruAddr,
			deps.EvmKeeper.FeeForCreateFunToken(deps.Ctx),
		))
		_, err := deps.EvmKeeper.CreateFunToken(
			deps.Ctx,
			&evm.MsgCreateFunToken{
				FromBankDenom: "doesn't exist",
				Sender:        deps.Sender.NibiruAddr.String(),
			},
		)
		s.Require().Error(err)
	})

	s.Run("happy: CreateFunToken for the bank coin", func() {
		deps.Ctx = deps.Ctx.WithGasMeter(storetypes.NewInfiniteGasMeter())
		s.Require().NoError(testapp.FundAccount(
			deps.App.BankKeeper,
			deps.Ctx,
			deps.Sender.NibiruAddr,
			deps.EvmKeeper.FeeForCreateFunToken(deps.Ctx),
		))
		expectedErc20Addr := crypto.CreateAddress(evm.EVM_MODULE_ADDRESS, deps.EvmKeeper.GetAccNonce(deps.Ctx, evm.EVM_MODULE_ADDRESS))
		createFuntokenResp, err := deps.EvmKeeper.CreateFunToken(
			deps.Ctx,
			&evm.MsgCreateFunToken{
				FromBankDenom: bankDenom,
				Sender:        deps.Sender.NibiruAddr.String(),
=======
func (s *SuiteFunToken) TestCreateFunTokenFromCoin() {
	// Constants and helpers
	bankDenom := "sometoken"
	wantDecimals := uint8(8)
	validBankMetadata := func() bank.Metadata {
		return bank.Metadata{
			DenomUnits: []*bank.DenomUnit{
				{
					Denom:    bankDenom,
					Exponent: 0,
					Aliases:  nil,
				},
				{
					Denom:    "dummy_denom",
					Exponent: uint32(wantDecimals),
				},
>>>>>>> c1229d05
			},
			Base:    bankDenom,
			Display: bankDenom,
			Name:    bankDenom,
			Symbol:  "TOKEN",
		}
	}

	{
		bankMetadata := validBankMetadata()
		err := bankMetadata.Validate()
		s.Require().NoError(err)
		_, err = evm.ValidateFunTokenBankMetadata(bankMetadata, false)
		s.Require().NoError(err)
	}

	testutil.RunFunctionTestSuite(&s.Suite, []testutil.FunctionTestCase{
		{
			Name: "Compute contract address. FindERC20 should fail",
			Test: func() {
				deps := evmtest.NewTestDeps()
				evmObj, _ := deps.NewEVM()
				metadata, err := deps.EvmKeeper.FindERC20Metadata(
					deps.Ctx,
					evmObj,
					crypto.CreateAddress(
						evm.EVM_MODULE_ADDRESS,
						deps.EvmKeeper.GetAccNonce(deps.Ctx, evm.EVM_MODULE_ADDRESS)),
					nil,
				)
				s.Require().Error(err)
				s.Require().Nil(metadata)
			},
		},
		{
			Name: "happy: CreateFunToken for the bank coin",
			Test: func() {
				deps := evmtest.NewTestDeps()

				// Must have funds to pay the fee
				s.Require().NoError(testapp.FundAccount(
					deps.App.BankKeeper,
					deps.Ctx,
					deps.Sender.NibiruAddr,
					deps.EvmKeeper.FeeForCreateFunToken(deps.Ctx),
				))

				// Set valid bank metadata
				bankMetadata := validBankMetadata()
				err := bankMetadata.Validate()
				s.Require().NoError(err)
				_, err = evm.ValidateFunTokenBankMetadata(bankMetadata, false)
				s.Require().NoError(err)
				deps.App.BankKeeper.SetDenomMetaData(deps.Ctx, bankMetadata)

				deps.Ctx = deps.Ctx.WithGasMeter(sdk.NewInfiniteGasMeter())
				expectedErc20Addr := crypto.CreateAddress(evm.EVM_MODULE_ADDRESS, deps.EvmKeeper.GetAccNonce(deps.Ctx, evm.EVM_MODULE_ADDRESS))
				createFuntokenResp, err := deps.EvmKeeper.CreateFunToken(
					sdk.WrapSDKContext(deps.Ctx),
					&evm.MsgCreateFunToken{
						FromBankDenom: bankDenom,
						Sender:        deps.Sender.NibiruAddr.String(),
					},
				)
				s.Require().NoError(err)
				s.Require().NotZero(deps.Ctx.GasMeter().GasConsumed())

				s.Equal(
					createFuntokenResp.FuntokenMapping,
					evm.FunToken{
						Erc20Addr:      eth.EIP55Addr{Address: expectedErc20Addr},
						BankDenom:      bankDenom,
						IsMadeFromCoin: true,
					},
				)
				actualErc20Addr := createFuntokenResp.FuntokenMapping.Erc20Addr

				s.T().Log("Expect ERC20 to be deployed")
				_, err = deps.EvmKeeper.Code(deps.Ctx, &evm.QueryCodeRequest{
					Address: actualErc20Addr.String(),
				})
				s.Require().NoError(err)

				s.T().Log("Expect ERC20 metadata on contract")
				evmObj, _ := deps.NewEVM()
				info, err := deps.EvmKeeper.FindERC20Metadata(deps.Ctx, evmObj, actualErc20Addr.Address, nil)
				s.Require().NoError(err, info)
				s.Equal(
					evm.ERC20Metadata{
						Name:     bankDenom,
						Symbol:   "TOKEN",
						Decimals: wantDecimals,
					}, *info,
				)

				// Event "EventFunTokenCreated" must present
				testutil.RequireContainsTypedEvent(
					s.T(),
					deps.Ctx,
					&evm.EventFunTokenCreated{
						BankDenom:            bankDenom,
						Erc20ContractAddress: actualErc20Addr.String(),
						Creator:              deps.Sender.NibiruAddr.String(),
						IsMadeFromCoin:       true,
					},
				)

				// Event "EventTxLog" must present with OwnershipTransferred event
				emptyHash := gethcommon.BytesToHash(make([]byte, 32)).Hex()
				signature := crypto.Keccak256Hash([]byte("OwnershipTransferred(address,address)")).Hex()
				ownershipFrom := emptyHash
				ownershipTo := gethcommon.BytesToHash(evm.EVM_MODULE_ADDRESS.Bytes()).Hex()

				testutil.RequireContainsTypedEvent(
					s.T(),
					deps.Ctx,
					&evm.EventTxLog{
						Logs: []evm.Log{
							{
								Address: actualErc20Addr.Hex(),
								Topics: []string{
									signature,
									ownershipFrom,
									ownershipTo,
								},
								Data:        nil,
								BlockNumber: 1, // we are in simulation, no real block numbers or tx hashes
								TxHash:      emptyHash,
								TxIndex:     0,
								BlockHash:   emptyHash,
								Index:       0,
								Removed:     false,
							},
						},
					},
<<<<<<< HEAD
				},
			},
		)
	})

	s.Run("sad: CreateFunToken for the bank coin: already registered", func() {
		// Give the sender funds for the fee
		s.Require().NoError(testapp.FundAccount(
			deps.App.BankKeeper,
			deps.Ctx,
			deps.Sender.NibiruAddr,
			deps.EvmKeeper.FeeForCreateFunToken(deps.Ctx),
		))
		_, err := deps.EvmKeeper.CreateFunToken(
			deps.Ctx,
			&evm.MsgCreateFunToken{
				FromBankDenom: bankDenom,
				Sender:        deps.Sender.NibiruAddr.String(),
			},
		)
		s.Require().ErrorContains(err, "funtoken mapping already created")
	})
}

func (s *FunTokenFromCoinSuite) TestConvertCoinToEvmAndBack() {
	deps := evmtest.NewTestDeps(s.T().TempDir())
	evmObj, _ := deps.NewEVM()
	alice := evmtest.NewEthPrivAcc()

	// Initial setup
	funToken := s.fundAndCreateFunToken(deps, 100)

	s.T().Log("Convert bank coin to erc-20")
	deps.Ctx = deps.Ctx.WithGasMeter(storetypes.NewInfiniteGasMeter()).WithEventManager(sdk.NewEventManager())
	_, err := deps.EvmKeeper.ConvertCoinToEvm(
		deps.Ctx,
		&evm.MsgConvertCoinToEvm{
			Sender:   deps.Sender.NibiruAddr.String(),
			BankCoin: sdk.NewCoin(evm.EVMBankDenom, sdkmath.NewInt(10)),
			ToEthAddr: eth.EIP55Addr{
				Address: alice.EthAddr,
			},
		},
	)
	s.Require().NoError(err)
	s.Require().NotZero(deps.Ctx.GasMeter().GasConsumed())

	s.T().Log("Check typed event ConvertCoinToEvm")
	testutil.RequireContainsTypedEvent(
		s.T(),
		deps.Ctx,
		&evm.EventConvertCoinToEvm{
			Sender:               deps.Sender.NibiruAddr.String(),
			Erc20ContractAddress: funToken.Erc20Addr.String(),
			ToEthAddr:            alice.EthAddr.String(),
			BankCoin:             sdk.NewCoin(evm.EVMBankDenom, sdkmath.NewInt(10)),
=======
				)

				s.Run("sad: CreateFunToken for the bank coin: already registered", func() {
					// Give the sender funds for the fee
					s.Require().NoError(testapp.FundAccount(
						deps.App.BankKeeper,
						deps.Ctx,
						deps.Sender.NibiruAddr,
						deps.EvmKeeper.FeeForCreateFunToken(deps.Ctx),
					))
					_, err := deps.EvmKeeper.CreateFunToken(
						sdk.WrapSDKContext(deps.Ctx),
						&evm.MsgCreateFunToken{
							FromBankDenom: bankDenom,
							Sender:        deps.Sender.NibiruAddr.String(),
						},
					)
					s.Require().ErrorContains(err, "funtoken mapping already created")
				})
			},
		},
		{
			Name: "sad: insufficient funds to create funtoken",
			Test: func() {
				deps := evmtest.NewTestDeps()

				bankMetadata := validBankMetadata()
				deps.App.BankKeeper.SetDenomMetaData(deps.Ctx, bankMetadata)

				_, err := deps.EvmKeeper.CreateFunToken(
					sdk.WrapSDKContext(deps.Ctx),
					&evm.MsgCreateFunToken{
						FromBankDenom:     bankDenom,
						Sender:            deps.Sender.NibiruAddr.String(),
						AllowZeroDecimals: true,
					},
				)
				s.Require().ErrorContains(err, "insufficient funds")
			},
>>>>>>> c1229d05
		},
		{
			Name: "sad: invalid bank coin",
			Test: func() {
				deps := evmtest.NewTestDeps()

				s.Require().NoError(testapp.FundAccount(
					deps.App.BankKeeper,
					deps.Ctx,
					deps.Sender.NibiruAddr,
					deps.EvmKeeper.FeeForCreateFunToken(deps.Ctx),
				))
				_, err := deps.EvmKeeper.CreateFunToken(
					sdk.WrapSDKContext(deps.Ctx),
					&evm.MsgCreateFunToken{
						FromBankDenom: "doesn't exist",
						Sender:        deps.Sender.NibiruAddr.String(),
					},
				)
				s.Require().Error(err)
			},
		},
<<<<<<< HEAD
	)

	// Check 1: module balance
	moduleBalance := deps.App.BankKeeper.GetBalance(deps.Ctx, authtypes.NewModuleAddress(evm.ModuleName), evm.EVMBankDenom)
	s.Require().Equal(sdkmath.NewInt(10), moduleBalance.Amount)

	// Check 2: Sender balance
	senderBalance := deps.App.BankKeeper.GetBalance(deps.Ctx, deps.Sender.NibiruAddr, evm.EVMBankDenom)
	s.Require().Equal(sdkmath.NewInt(90), senderBalance.Amount)

	// Check 3: erc-20 balance
	balance, err := deps.EvmKeeper.ERC20().BalanceOf(funToken.Erc20Addr.Address, alice.EthAddr, deps.Ctx, evmObj)
	s.Require().NoError(err)
	s.Require().Zero(balance.Cmp(big.NewInt(10)))

	s.Run("sad: Convert more bank coin to erc-20, insufficient funds", func() {
		_, err = deps.EvmKeeper.ConvertCoinToEvm(
			deps.Ctx,
			&evm.MsgConvertCoinToEvm{
				Sender:   deps.Sender.NibiruAddr.String(),
				BankCoin: sdk.NewCoin(evm.EVMBankDenom, sdkmath.NewInt(100)),
				ToEthAddr: eth.EIP55Addr{
					Address: alice.EthAddr,
				},
			},
		)
		s.Require().ErrorContains(err, "insufficient funds")
	})

	s.T().Log("Convert erc-20 to back to bank coin")
	contractInput, err := embeds.SmartContract_FunToken.ABI.Pack(
		"sendToBank",
		funToken.Erc20Addr.Address,
		big.NewInt(10),
		deps.Sender.NibiruAddr.String(),
	)
	s.Require().NoError(err)
	deps.Ctx = deps.Ctx.WithGasMeter(storetypes.NewInfiniteGasMeter())
	evmObj, _ = deps.NewEVM()
	_, err = deps.EvmKeeper.CallContractWithInput(
		deps.Ctx,
		evmObj,
		alice.EthAddr,                       // from
		&precompile.PrecompileAddr_FunToken, // to
		true,                                // commit
		contractInput,
		evmtest.FunTokenGasLimitSendToEvm,
	)
	s.Require().NoError(err)
	s.Require().NotZero(deps.Ctx.GasMeter().GasConsumed())

	// Check 1: module balance
	moduleBalance = deps.App.BankKeeper.GetBalance(deps.Ctx, authtypes.NewModuleAddress(evm.ModuleName), evm.EVMBankDenom)
	s.Require().True(moduleBalance.Amount.Equal(sdkmath.ZeroInt()))

	// Check 2: Sender balance
	senderBalance = deps.App.BankKeeper.GetBalance(deps.Ctx, deps.Sender.NibiruAddr, evm.EVMBankDenom)
	s.Require().Equal(sdkmath.NewInt(100), senderBalance.Amount)

	// Check 3: erc-20 balance
	balance, err = deps.EvmKeeper.ERC20().BalanceOf(funToken.Erc20Addr.Address, alice.EthAddr, deps.Ctx, evmObj)
	s.Require().NoError(err)
	s.Require().Equal("0", balance.String())

	s.T().Log("sad: Convert more erc-20 to back to bank coin, insufficient funds")
	deps.Ctx = deps.Ctx.WithGasMeter(storetypes.NewInfiniteGasMeter())
	evmObj, _ = deps.NewEVM()
	_, err = deps.EvmKeeper.CallContractWithInput(
		deps.Ctx,
		evmObj,
		alice.EthAddr,                       // from
		&precompile.PrecompileAddr_FunToken, // to
		true,                                // commit
		contractInput,
		evmtest.FunTokenGasLimitSendToEvm,
	)
	s.Require().ErrorContains(err, "transfer amount exceeds balance")
	s.Require().NotZero(deps.Ctx.GasMeter().GasConsumed())
}

// TestNativeSendThenPrecompileSend tests a race condition where the state DB
// commit may overwrite the state after the precompile execution, potentially
// causing a loss of funds.
//
// The order of operations is to:
//  1. Create a funtoken mapping from NIBI, a bank coin.
//  2. Use a test Solidity contract to perform two transfers in a single call: a
//     transfer of NIBI with native send and a precompile "IFunToken.sendToBank"
//     transfer for the same asset.
//
// INITIAL STATE:
// - Test contract funds: 10 NIBI, 10 WNIBI
// CONTRACT CALL:
// - Sends 10 NIBI natively and 10 WNIBI -> NIBI to Alice using precompile
// EXPECTED:
// - Test contract funds: 0 NIBI, 0 WNIBI
// - Alice: 20 NIBI
// - Module account: 0 NIBI escrowed
func (s *FunTokenFromCoinSuite) TestNativeSendThenPrecompileSend() {
	deps := evmtest.NewTestDeps(s.T().TempDir())
	evmObj, _ := deps.NewEVM()
	bankDenom := evm.EVMBankDenom

	// Initial setup
	sendAmt := big.NewInt(10)
	funtoken := s.fundAndCreateFunToken(deps, sendAmt.Int64())

	s.T().Log("Deploy Test Contract")
	deployResp, err := evmtest.DeployContract(
		&deps,
		embeds.SmartContract_TestNativeSendThenPrecompileSendJson,
		funtoken.Erc20Addr.Address,
	)
	s.Require().NoError(err)

	testContractAddr := deployResp.ContractAddr
	testContractNibiAddr := eth.EthAddrToNibiruAddr(testContractAddr)

	s.T().Log("Give the test contract 10 NIBI (native)")
	s.Require().NoError(testapp.FundAccount(
		deps.App.BankKeeper,
		deps.Ctx,
		testContractNibiAddr,
		sdk.NewCoins(sdk.NewCoin(bankDenom, sdkmath.NewIntFromBigInt(sendAmt)))),
	)
	evmtest.AssertBankBalanceEqualWithDescription(
		s.T(), deps, bankDenom, testContractAddr, sendAmt, "expect 10 balance",
	)
	evmtest.AssertBankBalanceEqualWithDescription(
		s.T(), deps, bankDenom, evm.EVM_MODULE_ADDRESS, big.NewInt(0), "expect 0 balance",
	)

	s.T().Log("Convert bank coin to erc-20: give test contract 10 WNIBI (erc20)")
	_, err = deps.EvmKeeper.ConvertCoinToEvm(
		deps.Ctx,
		&evm.MsgConvertCoinToEvm{
			Sender:    deps.Sender.NibiruAddr.String(),
			BankCoin:  sdk.NewCoin(bankDenom, sdkmath.NewIntFromBigInt(sendAmt)),
			ToEthAddr: eth.EIP55Addr{Address: testContractAddr},
		},
	)
	s.Require().NoError(err)
	evmtest.FunTokenBalanceAssert{
		FunToken:     funtoken,
		Account:      testContractAddr,
		BalanceBank:  sendAmt,
		BalanceERC20: sendAmt,
	}.Assert(s.T(), deps, evmObj)
	evmtest.FunTokenBalanceAssert{
		FunToken:     funtoken,
		Account:      evm.EVM_MODULE_ADDRESS,
		BalanceBank:  sendAmt,
		BalanceERC20: big.NewInt(0),
	}.Assert(s.T(), deps, evmObj)

	// Alice hex and Alice bech32 is the same address in different representation,
	// so funds are expected to be available in Alice's bank wallet
	alice := evmtest.NewEthPrivAcc()
	evmtest.FunTokenBalanceAssert{
		FunToken:     funtoken,
		Account:      alice.EthAddr,
		BalanceBank:  big.NewInt(0),
		BalanceERC20: big.NewInt(0),
	}.Assert(s.T(), deps, evmObj)

	s.T().Log("call test contract")
	newSendAmtSendToBank := new(big.Int).Quo(sendAmt, big.NewInt(2))
	newSendAmtEvmTransfer := evm.NativeToWei(newSendAmtSendToBank)

	contractInput, err := embeds.SmartContract_TestNativeSendThenPrecompileSendJson.ABI.Pack(
		"nativeSendThenPrecompileSend",
		alice.EthAddr,             /*to*/
		newSendAmtEvmTransfer,     /*amount*/
		alice.NibiruAddr.String(), /*to*/
		newSendAmtSendToBank,      /*amount*/
	)
	s.Require().NoError(err)
	deps.Ctx = deps.Ctx.WithGasMeter(storetypes.NewInfiniteGasMeter())
	evmObj, _ = deps.NewEVM()
	evmResp, err := deps.EvmKeeper.CallContractWithInput(
		deps.Ctx,
		evmObj,
		deps.Sender.EthAddr,
		&testContractAddr,
		true,
		contractInput,
		evmtest.FunTokenGasLimitSendToEvm,
	)
	s.Require().NoError(err)
	s.Require().NotZero(deps.Ctx.GasMeter().GasConsumed())
	s.Require().NotZero(evmResp.GasUsed)
	s.Require().Greaterf(deps.Ctx.GasMeter().GasConsumed(), evmResp.GasUsed, "total gas consumed on cosmos context should be greater than gas used by EVM")
	s.Empty(evmResp.VmError)
	gasUsedFor2Ops := evmResp.GasUsed

	evmtest.FunTokenBalanceAssert{
		FunToken: funtoken,
		Account:  alice.EthAddr,
		BalanceBank: new(big.Int).Mul(
			newSendAmtSendToBank, big.NewInt(2)),
		BalanceERC20: big.NewInt(0),
	}.Assert(s.T(), deps, evmObj)

	evmtest.FunTokenBalanceAssert{
		FunToken:     funtoken,
		Account:      testContractAddr,
		BalanceBank:  big.NewInt(5),
		BalanceERC20: big.NewInt(5),
	}.Assert(s.T(), deps, evmObj)

	evmtest.FunTokenBalanceAssert{
		FunToken:     funtoken,
		Account:      evm.EVM_MODULE_ADDRESS,
		BalanceBank:  big.NewInt(5),
		BalanceERC20: big.NewInt(0),
	}.Assert(s.T(), deps, evmObj)

	contractInput, err = embeds.SmartContract_TestNativeSendThenPrecompileSendJson.ABI.Pack(
		"justPrecompileSend",
		alice.NibiruAddr.String(), /*to*/
		newSendAmtSendToBank,      /*amount*/
	)
	s.Require().NoError(err)
	deps.Ctx = deps.Ctx.WithGasMeter(storetypes.NewInfiniteGasMeter())
	evmObj, _ = deps.NewEVM()
	evmResp, err = deps.EvmKeeper.CallContractWithInput(
		deps.Ctx,
		evmObj,
		deps.Sender.EthAddr,
		&testContractAddr,
		true,
		contractInput,
		evmtest.DefaultEthCallGasLimit,
	)
	s.Require().NoError(err)
	s.Require().NotZero(deps.Ctx.GasMeter().GasConsumed())
	s.Require().NotZero(evmResp.GasUsed)
	s.Require().Greaterf(deps.Ctx.GasMeter().GasConsumed(), evmResp.GasUsed, "total gas consumed on cosmos context should be greater than gas used by EVM")
	s.Empty(evmResp.VmError)
	gasUsedFor1Op := evmResp.GasUsed

	evmtest.FunTokenBalanceAssert{
		FunToken: funtoken,
		Account:  alice.EthAddr,
		BalanceBank: new(big.Int).Mul(
			newSendAmtSendToBank, big.NewInt(3)),
		BalanceERC20: big.NewInt(0),
	}.Assert(s.T(), deps, evmObj)

	evmtest.FunTokenBalanceAssert{
		FunToken:     funtoken,
		Account:      testContractAddr,
		BalanceBank:  big.NewInt(5),
		BalanceERC20: big.NewInt(0),
	}.Assert(s.T(), deps, evmObj)

	evmtest.FunTokenBalanceAssert{
		FunToken:     funtoken,
		Account:      evm.EVM_MODULE_ADDRESS,
		BalanceBank:  big.NewInt(0),
		BalanceERC20: big.NewInt(0),
	}.Assert(s.T(), deps, evmObj)
	s.Require().Greater(gasUsedFor2Ops, gasUsedFor1Op, "2 operations should consume more gas")
=======
		{
			Name: "sad: zero decimals, faulty metadata",
			Test: func() {
				deps := evmtest.NewTestDeps()

				bankMetadata := validBankMetadata()

				// Dropping all except the first element of the denom units will
				// force it to be messed up metadata
				bankMetadata.DenomUnits = bankMetadata.DenomUnits[:1]
				allowZeroDecimals := false
				_, err := evm.ValidateFunTokenBankMetadata(bankMetadata, allowZeroDecimals)
				s.Require().ErrorContains(err, "ERC20.decimals = 0")

				deps.App.BankKeeper.SetDenomMetaData(deps.Ctx, bankMetadata)

				s.Require().NoError(testapp.FundAccount(
					deps.App.BankKeeper,
					deps.Ctx,
					deps.Sender.NibiruAddr,
					deps.EvmKeeper.FeeForCreateFunToken(deps.Ctx),
				))
				_, err = deps.EvmKeeper.CreateFunToken(
					sdk.WrapSDKContext(deps.Ctx),
					&evm.MsgCreateFunToken{
						FromBankDenom: bankDenom,
						Sender:        deps.Sender.NibiruAddr.String(),
					},
				)
				s.Require().ErrorContains(err, "metadata unsuitable to create FunToken mapping")
			},
		},
	})
>>>>>>> c1229d05
}

// TestERC20TransferThenPrecompileSend
// 1. Creates a funtoken from coin.
// 2. Using the test contract, performs two sends in a single call: a erc20
// transfer and a precompile sendToBank.
// It tests a race condition where the state DB commit may overwrite the state after the precompile execution,
// potentially causing an infinite minting of funds.
//
// INITIAL STATE:
//   - Test contract funds: 10_000_000 TEST (Bank)
//
// CONTRACT CALL:
//   - Sends 1e6 TEST to Alice using erc20 transfer
//   - and send 9e6 TEST to Alice using precompile
//
// EXPECTED:
<<<<<<< HEAD
// - Test contract funds: 0 WNIBI
// - Alice: 1 WNIBI, 9 NIBI
// - Module account: 1 NIBI escrowed (which Alice holds as 1 WNIBI)
func (s *FunTokenFromCoinSuite) TestERC20TransferThenPrecompileSend() {
	deps := evmtest.NewTestDeps(s.T().TempDir())
=======
//   - Test contract funds: 0 EVM
//   - Alice: 1 EVM, 9 BC
//   - Module account: 1 BC escrowed (which Alice holds as 1 EVM)
func (s *SuiteFunToken) TestERC20TransferThenPrecompileSend() {
	deps := evmtest.NewTestDeps()
>>>>>>> c1229d05
	evmObj, _ := deps.NewEVM()

	funToken := s.fundAndCreateFunToken(deps, 10e6)

	s.T().Log("Deploy Test Contract")
	deployResp, err := evmtest.DeployContract(
		&deps,
		embeds.SmartContract_TestERC20TransferThenPrecompileSend,
		funToken.Erc20Addr.Address,
	)
	s.Require().NoError(err)
	testContractAddr := deployResp.ContractAddr

	s.T().Logf("Convert bank coin to erc-20: give test contract %d %s (erc20)", int64(10e6), funToken.BankDenom)
	_, err = deps.EvmKeeper.ConvertCoinToEvm(
		deps.Ctx,
		&evm.MsgConvertCoinToEvm{
			Sender:    deps.Sender.NibiruAddr.String(),
<<<<<<< HEAD
			BankCoin:  sdk.NewCoin(evm.EVMBankDenom, sdkmath.NewInt(10e6)),
=======
			BankCoin:  sdk.NewCoin(funToken.BankDenom, sdk.NewInt(10e6)),
>>>>>>> c1229d05
			ToEthAddr: eth.EIP55Addr{Address: testContractAddr},
		},
	)
	s.Require().NoError(err)

	// check balances
	evmtest.FunTokenBalanceAssert{
		FunToken:     funToken,
		Account:      testContractAddr,
		BalanceBank:  big.NewInt(0),
		BalanceERC20: big.NewInt(10e6),
	}.Assert(s.T(), deps, evmObj)

	evmtest.FunTokenBalanceAssert{
		FunToken:     funToken,
		Account:      evm.EVM_MODULE_ADDRESS,
		BalanceBank:  big.NewInt(10e6),
		BalanceERC20: big.NewInt(0),
	}.Assert(s.T(), deps, evmObj)

	evmtest.FunTokenBalanceAssert{
		FunToken:     funToken,
		Account:      deps.Sender.EthAddr,
		BalanceBank:  big.NewInt(0),
		BalanceERC20: big.NewInt(0),
	}.Assert(s.T(), deps, evmObj)

	// Alice hex and Alice bech32 is the same address in different representation
	alice := evmtest.NewEthPrivAcc()

	s.T().Log("call test contract")
	contractInput, err := embeds.SmartContract_TestERC20TransferThenPrecompileSend.ABI.Pack(
		"erc20TransferThenPrecompileSend",
		alice.EthAddr,             /*to*/
		big.NewInt(1e6),           /*amount*/
		alice.NibiruAddr.String(), /*to*/
		big.NewInt(9e6),           /*amount*/
	)
	s.Require().NoError(err)
	deps.Ctx = deps.Ctx.WithGasMeter(storetypes.NewInfiniteGasMeter())
	evmObj, _ = deps.NewEVM()
	evmResp, err := deps.EvmKeeper.CallContract(
		deps.Ctx,
		evmObj,
		deps.Sender.EthAddr, // from
		&testContractAddr,   // to
		contractInput,
		10_000_000,        // gas limit
		evm.COMMIT_ETH_TX, /*commit*/
		nil,
	)
	s.Require().NoError(err)
	s.Require().NotZero(deps.Ctx.GasMeter().GasConsumed())
	s.Require().NotZero(evmResp.GasUsed)
	s.Require().Greaterf(deps.Ctx.GasMeter().GasConsumed(), evmResp.GasUsed, "total gas consumed on cosmos context should be greater than gas used by EVM")

	evmtest.FunTokenBalanceAssert{
		FunToken:     funToken,
		Account:      alice.EthAddr,
		BalanceBank:  big.NewInt(9e6),
		BalanceERC20: big.NewInt(1e6),
		Description:  "Alice has 9 NIBI / 1 WNIBI",
	}.Assert(s.T(), deps, evmObj)

	evmtest.FunTokenBalanceAssert{
		FunToken:     funToken,
		Account:      testContractAddr,
		BalanceBank:  big.NewInt(0),
		BalanceERC20: big.NewInt(0),
		Description:  "Test contract 0 NIBI / 0 WNIBI",
	}.Assert(s.T(), deps, evmObj)

	evmtest.FunTokenBalanceAssert{
		FunToken:     funToken,
		Account:      evm.EVM_MODULE_ADDRESS,
		BalanceBank:  big.NewInt(1e6),
		BalanceERC20: big.NewInt(0e6),
		Description:  "Module account has 1 NIBI escrowed",
	}.Assert(s.T(), deps, evmObj)
}

<<<<<<< HEAD
// TestPrecompileSelfCallRevert
//  1. Creates a funtoken from coin.
//  2. Using the test contract, creates another instance of itself, calls the precompile method and then force reverts.
//     It tests a race condition where the state DB commit
//     may save the wrong state before the precompile execution, not revert it entirely,
//     potentially causing an infinite mint of funds.
//
// INITIAL STATE:
// - Test contract funds: 10 NIBI, 10 WNIBI
// CONTRACT CALL:
// - Sends 1 NIBI to Alice using native send and 1 WNIBI -> NIBI to Charles using precompile
// EXPECTED:
// - all changes reverted
// - Test contract funds: 10 NIBI, 10 WNIBI
// - Alice: 0 NIBI
// - Charles: 0 NIBI
// - Module account: 10 NIBI escrowed (which Test contract holds as 10 WNIBI)
func (s *FunTokenFromCoinSuite) TestPrecompileSelfCallRevert() {
	deps := evmtest.NewTestDeps(s.T().TempDir())

	// Initial setup
	funToken := s.fundAndCreateFunToken(deps, 10e6)

	s.T().Log("Deploy Test Contract")
	deployResp, err := evmtest.DeployContract(
		&deps,
		embeds.SmartContract_TestPrecompileSelfCallRevert,
		funToken.Erc20Addr.Address,
	)
	s.Require().NoError(err)
	testContractAddr := deployResp.ContractAddr

	s.T().Log("Convert bank coin to erc-20: give test contract 10 WNIBI (erc20)")
	_, err = deps.EvmKeeper.ConvertCoinToEvm(
		deps.Ctx,
		&evm.MsgConvertCoinToEvm{
			Sender:    deps.Sender.NibiruAddr.String(),
			BankCoin:  sdk.NewCoin(evm.EVMBankDenom, sdkmath.NewInt(10e6)),
			ToEthAddr: eth.EIP55Addr{Address: testContractAddr},
		},
	)
	s.Require().NoError(err)

	s.T().Log("Give the test contract 10 NIBI (native)")
	s.Require().NoError(testapp.FundAccount(
		deps.App.BankKeeper,
		deps.Ctx,
		eth.EthAddrToNibiruAddr(testContractAddr),
		sdk.NewCoins(sdk.NewCoin(evm.EVMBankDenom, sdkmath.NewInt(10e6))),
	))

	evmObj, _ := deps.NewEVM()
	evmtest.FunTokenBalanceAssert{
		FunToken:     funToken,
		Account:      testContractAddr,
		BalanceBank:  big.NewInt(10e6),
		BalanceERC20: big.NewInt(10e6),
		Description:  "Initial contract state sanity check: 10 NIBI / 10 WNIBI",
	}.Assert(s.T(), deps, evmObj)

	// Create Alice and Charles. Contract will try to send Alice native coins and
	// send Charles tokens via sendToBank
	alice := evmtest.NewEthPrivAcc()
	charles := evmtest.NewEthPrivAcc()

	s.T().Log("call test contract")
	deps.Ctx = deps.Ctx.WithGasMeter(storetypes.NewInfiniteGasMeter())
	evmObj, _ = deps.NewEVM()
	contractInput, err := embeds.SmartContract_TestPrecompileSelfCallRevert.ABI.Pack(
		"selfCallTransferFunds",
		alice.EthAddr,
		evm.NativeToWei(big.NewInt(1e6)),
		charles.NibiruAddr.String(),
		big.NewInt(9e6),
	)
	s.Require().NoError(err)
	evpResp, err := deps.EvmKeeper.CallContractWithInput(
		deps.Ctx,
		evmObj,
		deps.Sender.EthAddr,
		&testContractAddr,
		true,
		contractInput,
		evmtest.FunTokenGasLimitSendToEvm,
	)
	s.Require().NoError(err)
	s.Require().NotZero(deps.Ctx.GasMeter().GasConsumed())
	s.Require().NotZero(evpResp.GasUsed)
	s.Require().Greaterf(deps.Ctx.GasMeter().GasConsumed(), evpResp.GasUsed, "total gas consumed on cosmos context should be greater than gas used by EVM")

	evmtest.FunTokenBalanceAssert{
		FunToken:     funToken,
		Account:      alice.EthAddr,
		BalanceBank:  big.NewInt(0),
		BalanceERC20: big.NewInt(0),
		Description:  "Alice has 0 NIBI / 0 WNIBI",
	}.Assert(s.T(), deps, evmObj)

	evmtest.FunTokenBalanceAssert{
		FunToken:     funToken,
		Account:      charles.EthAddr,
		BalanceBank:  big.NewInt(0),
		BalanceERC20: big.NewInt(0),
		Description:  "Charles has 0 NIBI / 0 WNIBI",
	}.Assert(s.T(), deps, evmObj)

	evmtest.FunTokenBalanceAssert{
		FunToken:     funToken,
		Account:      testContractAddr,
		BalanceBank:  big.NewInt(10e6),
		BalanceERC20: big.NewInt(10e6),
		Description:  "Test contract has 10 NIBI / 10 WNIBI",
	}.Assert(s.T(), deps, evmObj)

	evmtest.FunTokenBalanceAssert{
		FunToken:     funToken,
		Account:      evm.EVM_MODULE_ADDRESS,
		BalanceBank:  big.NewInt(10e6),
		BalanceERC20: big.NewInt(0),
		Description:  "Module account has 10 NIBI escrowed",
	}.Assert(s.T(), deps, evmObj)
}

// TestPrecompileSelfCallRevert
//  1. Creates a funtoken from coin.
//  2. Calls the test contract
//     a. sendToBank
//     b. erc20 transfer
//
// INITIAL STATE:
// - Test contract funds: 10 WNIBI
// CONTRACT CALL:
// - Sends 10 WNIBI to Alice, and try to send 1 NIBI to Bob
// EXPECTED:
// - all changes reverted because of not enough balance
// - Test contract funds: 10 WNIBI
// - Alice: 10 WNIBI
// - Bob: 0 NIBI
// - Module account: 10 NIBI escrowed (which Test contract holds as 10 WNIBI)
func (s *FunTokenFromCoinSuite) TestPrecompileSendToBankThenErc20Transfer() {
	deps := evmtest.NewTestDeps(s.T().TempDir())

	// Initial setup
	funToken := s.fundAndCreateFunToken(deps, 10e6)

	s.T().Log("Deploy Test Contract")
	deployResp, err := evmtest.DeployContract(
		&deps,
		embeds.SmartContract_TestPrecompileSendToBankThenERC20Transfer,
		funToken.Erc20Addr.Address,
		deps.Sender.NibiruAddr.String(),
	)
	s.Require().NoError(err)
	testContractAddr := deployResp.ContractAddr

	s.T().Log("Convert bank coin to erc-20: give test contract 10 WNIBI (erc20)")
	_, err = deps.EvmKeeper.ConvertCoinToEvm(
		deps.Ctx,
		&evm.MsgConvertCoinToEvm{
			Sender:    deps.Sender.NibiruAddr.String(),
			BankCoin:  sdk.NewCoin(evm.EVMBankDenom, sdkmath.NewInt(10e6)),
			ToEthAddr: eth.EIP55Addr{Address: testContractAddr},
		},
	)
	s.Require().NoError(err)

	// Create Alice and Bob. Contract will try to send Alice native coins and
	// send Bob ERC20 tokens.
	alice := evmtest.NewEthPrivAcc()
	bob := evmtest.NewEthPrivAcc()

	s.T().Log("call test contract")
	contractInput, err := embeds.SmartContract_TestPrecompileSendToBankThenERC20Transfer.ABI.Pack(
		"attack",
	)
	s.Require().NoError(err)
	deps.Ctx = deps.Ctx.WithGasMeter(storetypes.NewInfiniteGasMeter())
	evmObj, _ := deps.NewEVM()
	evpResp, err := deps.EvmKeeper.CallContractWithInput(
		deps.Ctx,
		evmObj,
		deps.Sender.EthAddr,
		&testContractAddr,
		true,
		contractInput,
		evmtest.FunTokenGasLimitSendToEvm,
	)
	s.Require().ErrorContains(err, "execution reverted")
	s.Require().NotZero(deps.Ctx.GasMeter().GasConsumed())
	s.Require().NotZero(evpResp.GasUsed)
	s.Require().Greaterf(deps.Ctx.GasMeter().GasConsumed(), evpResp.GasUsed, "total gas consumed on cosmos context should be greater than gas used by EVM")

	evmtest.FunTokenBalanceAssert{
		FunToken:     funToken,
		Account:      alice.EthAddr,
		BalanceBank:  big.NewInt(0),
		BalanceERC20: big.NewInt(0),
		Description:  "Alice has 0 NIBI / 0 WNIBI",
	}.Assert(s.T(), deps, evmObj)

	evmtest.FunTokenBalanceAssert{
		FunToken:     funToken,
		Account:      bob.EthAddr,
		BalanceBank:  big.NewInt(0),
		BalanceERC20: big.NewInt(0),
		Description:  "Bob has 0 NIBI / 0 WNIBI",
	}.Assert(s.T(), deps, evmObj)

	evmtest.FunTokenBalanceAssert{
		FunToken:     funToken,
		Account:      testContractAddr,
		BalanceBank:  big.NewInt(0),
		BalanceERC20: big.NewInt(10e6),
		Description:  "Test contract has 10 NIBI / 10 WNIBI",
	}.Assert(s.T(), deps, evmObj)

	evmtest.FunTokenBalanceAssert{
		FunToken:     funToken,
		Account:      evm.EVM_MODULE_ADDRESS,
		BalanceBank:  big.NewInt(10e6),
		BalanceERC20: big.NewInt(0),
		Description:  "Module account has 10 NIBI escrowed",
	}.Assert(s.T(), deps, evmObj)
}

=======
>>>>>>> c1229d05
// fundAndCreateFunToken creates initial setup for tests
func (s *SuiteFunToken) fundAndCreateFunToken(deps evmtest.TestDeps, bankAmount int64) evm.FunToken {
	bankDenom := "testfuntoken"

	s.T().Log("Setup: Create a coin in the bank state")
	deps.App.BankKeeper.SetDenomMetaData(deps.Ctx, bank.Metadata{
		DenomUnits: []*bank.DenomUnit{
			{
				Denom:    bankDenom,
				Exponent: 0,
			},
			{
				Denom:    "TEST",
				Exponent: 6,
			},
		},
		Base:    bankDenom,
		Display: "TEST",
		Name:    "TEST",
		Symbol:  "TEST",
	})

	s.T().Log("Give the sender funds for funtoken creation and funding test contract")
	tokensToFund := deps.EvmKeeper.FeeForCreateFunToken(deps.Ctx).Add(
		sdk.NewCoin(bankDenom, sdk.NewInt(bankAmount)),
	)
	s.Require().NoError(testapp.FundAccount(
		deps.App.BankKeeper,
		deps.Ctx,
		deps.Sender.NibiruAddr,
<<<<<<< HEAD
		deps.EvmKeeper.FeeForCreateFunToken(deps.Ctx).Add(sdk.NewCoin(bankDenom, sdkmath.NewInt(unibiAmount))),
=======
		tokensToFund,
>>>>>>> c1229d05
	))
	s.T().Logf("Funded %s", tokensToFund)

	s.T().Log("Create FunToken from coin")
	createFunTokenResp, err := deps.EvmKeeper.CreateFunToken(
		deps.Ctx,
		&evm.MsgCreateFunToken{
			FromBankDenom: bankDenom,
			Sender:        deps.Sender.NibiruAddr.String(),
		},
	)
	s.Require().NoError(err)

	return createFunTokenResp.FuntokenMapping
}<|MERGE_RESOLUTION|>--- conflicted
+++ resolved
@@ -19,82 +19,6 @@
 	"github.com/NibiruChain/nibiru/v2/x/evm/evmtest"
 )
 
-<<<<<<< HEAD
-func (s *FunTokenFromCoinSuite) TestCreateFunTokenFromCoin() {
-	deps := evmtest.NewTestDeps(s.T().TempDir())
-	s.Run("Compute contract address. FindERC20 should fail", func() {
-		evmObj, _ := deps.NewEVM()
-		metadata, err := deps.EvmKeeper.FindERC20Metadata(
-			deps.Ctx,
-			evmObj,
-			crypto.CreateAddress(
-				evm.EVM_MODULE_ADDRESS, deps.EvmKeeper.GetAccNonce(deps.Ctx, evm.EVM_MODULE_ADDRESS)),
-			nil,
-		)
-		s.Require().Error(err)
-		s.Require().Nil(metadata)
-	})
-
-	s.T().Log("Setup: Create a coin in the bank state")
-	bankDenom := "sometoken"
-	deps.App.BankKeeper.SetDenomMetaData(deps.Ctx, bank.Metadata{
-		DenomUnits: []*bank.DenomUnit{
-			{
-				Denom:    bankDenom,
-				Exponent: 0,
-				Aliases:  nil,
-			},
-		},
-		Base:    bankDenom,
-		Display: bankDenom,
-		Name:    bankDenom,
-		Symbol:  "TOKEN",
-	})
-
-	s.Run("insufficient funds to create funtoken", func() {
-		s.T().Log("sad: not enough funds to create fun token")
-		_, err := deps.EvmKeeper.CreateFunToken(
-			deps.Ctx,
-			&evm.MsgCreateFunToken{
-				FromBankDenom: bankDenom,
-				Sender:        deps.Sender.NibiruAddr.String(),
-			},
-		)
-		s.Require().ErrorContains(err, "insufficient funds")
-	})
-
-	s.Run("invalid bank denom", func() {
-		s.Require().NoError(testapp.FundAccount(
-			deps.App.BankKeeper,
-			deps.Ctx,
-			deps.Sender.NibiruAddr,
-			deps.EvmKeeper.FeeForCreateFunToken(deps.Ctx),
-		))
-		_, err := deps.EvmKeeper.CreateFunToken(
-			deps.Ctx,
-			&evm.MsgCreateFunToken{
-				FromBankDenom: "doesn't exist",
-				Sender:        deps.Sender.NibiruAddr.String(),
-			},
-		)
-		s.Require().Error(err)
-	})
-
-	s.Run("happy: CreateFunToken for the bank coin", func() {
-		deps.Ctx = deps.Ctx.WithGasMeter(storetypes.NewInfiniteGasMeter())
-		s.Require().NoError(testapp.FundAccount(
-			deps.App.BankKeeper,
-			deps.Ctx,
-			deps.Sender.NibiruAddr,
-			deps.EvmKeeper.FeeForCreateFunToken(deps.Ctx),
-		))
-		expectedErc20Addr := crypto.CreateAddress(evm.EVM_MODULE_ADDRESS, deps.EvmKeeper.GetAccNonce(deps.Ctx, evm.EVM_MODULE_ADDRESS))
-		createFuntokenResp, err := deps.EvmKeeper.CreateFunToken(
-			deps.Ctx,
-			&evm.MsgCreateFunToken{
-				FromBankDenom: bankDenom,
-				Sender:        deps.Sender.NibiruAddr.String(),
-=======
 func (s *SuiteFunToken) TestCreateFunTokenFromCoin() {
 	// Constants and helpers
 	bankDenom := "sometoken"
@@ -111,7 +35,6 @@
 					Denom:    "dummy_denom",
 					Exponent: uint32(wantDecimals),
 				},
->>>>>>> c1229d05
 			},
 			Base:    bankDenom,
 			Display: bankDenom,
@@ -132,7 +55,7 @@
 		{
 			Name: "Compute contract address. FindERC20 should fail",
 			Test: func() {
-				deps := evmtest.NewTestDeps()
+				deps := evmtest.NewTestDeps(s.T().TempDir())
 				evmObj, _ := deps.NewEVM()
 				metadata, err := deps.EvmKeeper.FindERC20Metadata(
 					deps.Ctx,
@@ -149,7 +72,7 @@
 		{
 			Name: "happy: CreateFunToken for the bank coin",
 			Test: func() {
-				deps := evmtest.NewTestDeps()
+				deps := evmtest.NewTestDeps(s.T().TempDir())
 
 				// Must have funds to pay the fee
 				s.Require().NoError(testapp.FundAccount(
@@ -167,7 +90,7 @@
 				s.Require().NoError(err)
 				deps.App.BankKeeper.SetDenomMetaData(deps.Ctx, bankMetadata)
 
-				deps.Ctx = deps.Ctx.WithGasMeter(sdk.NewInfiniteGasMeter())
+				deps.Ctx = deps.Ctx.WithGasMeter(storetypes.NewInfiniteGasMeter())
 				expectedErc20Addr := crypto.CreateAddress(evm.EVM_MODULE_ADDRESS, deps.EvmKeeper.GetAccNonce(deps.Ctx, evm.EVM_MODULE_ADDRESS))
 				createFuntokenResp, err := deps.EvmKeeper.CreateFunToken(
 					sdk.WrapSDKContext(deps.Ctx),
@@ -247,64 +170,6 @@
 							},
 						},
 					},
-<<<<<<< HEAD
-				},
-			},
-		)
-	})
-
-	s.Run("sad: CreateFunToken for the bank coin: already registered", func() {
-		// Give the sender funds for the fee
-		s.Require().NoError(testapp.FundAccount(
-			deps.App.BankKeeper,
-			deps.Ctx,
-			deps.Sender.NibiruAddr,
-			deps.EvmKeeper.FeeForCreateFunToken(deps.Ctx),
-		))
-		_, err := deps.EvmKeeper.CreateFunToken(
-			deps.Ctx,
-			&evm.MsgCreateFunToken{
-				FromBankDenom: bankDenom,
-				Sender:        deps.Sender.NibiruAddr.String(),
-			},
-		)
-		s.Require().ErrorContains(err, "funtoken mapping already created")
-	})
-}
-
-func (s *FunTokenFromCoinSuite) TestConvertCoinToEvmAndBack() {
-	deps := evmtest.NewTestDeps(s.T().TempDir())
-	evmObj, _ := deps.NewEVM()
-	alice := evmtest.NewEthPrivAcc()
-
-	// Initial setup
-	funToken := s.fundAndCreateFunToken(deps, 100)
-
-	s.T().Log("Convert bank coin to erc-20")
-	deps.Ctx = deps.Ctx.WithGasMeter(storetypes.NewInfiniteGasMeter()).WithEventManager(sdk.NewEventManager())
-	_, err := deps.EvmKeeper.ConvertCoinToEvm(
-		deps.Ctx,
-		&evm.MsgConvertCoinToEvm{
-			Sender:   deps.Sender.NibiruAddr.String(),
-			BankCoin: sdk.NewCoin(evm.EVMBankDenom, sdkmath.NewInt(10)),
-			ToEthAddr: eth.EIP55Addr{
-				Address: alice.EthAddr,
-			},
-		},
-	)
-	s.Require().NoError(err)
-	s.Require().NotZero(deps.Ctx.GasMeter().GasConsumed())
-
-	s.T().Log("Check typed event ConvertCoinToEvm")
-	testutil.RequireContainsTypedEvent(
-		s.T(),
-		deps.Ctx,
-		&evm.EventConvertCoinToEvm{
-			Sender:               deps.Sender.NibiruAddr.String(),
-			Erc20ContractAddress: funToken.Erc20Addr.String(),
-			ToEthAddr:            alice.EthAddr.String(),
-			BankCoin:             sdk.NewCoin(evm.EVMBankDenom, sdkmath.NewInt(10)),
-=======
 				)
 
 				s.Run("sad: CreateFunToken for the bank coin: already registered", func() {
@@ -329,7 +194,7 @@
 		{
 			Name: "sad: insufficient funds to create funtoken",
 			Test: func() {
-				deps := evmtest.NewTestDeps()
+				deps := evmtest.NewTestDeps(s.T().TempDir())
 
 				bankMetadata := validBankMetadata()
 				deps.App.BankKeeper.SetDenomMetaData(deps.Ctx, bankMetadata)
@@ -344,12 +209,11 @@
 				)
 				s.Require().ErrorContains(err, "insufficient funds")
 			},
->>>>>>> c1229d05
 		},
 		{
 			Name: "sad: invalid bank coin",
 			Test: func() {
-				deps := evmtest.NewTestDeps()
+				deps := evmtest.NewTestDeps(s.T().TempDir())
 
 				s.Require().NoError(testapp.FundAccount(
 					deps.App.BankKeeper,
@@ -367,275 +231,10 @@
 				s.Require().Error(err)
 			},
 		},
-<<<<<<< HEAD
-	)
-
-	// Check 1: module balance
-	moduleBalance := deps.App.BankKeeper.GetBalance(deps.Ctx, authtypes.NewModuleAddress(evm.ModuleName), evm.EVMBankDenom)
-	s.Require().Equal(sdkmath.NewInt(10), moduleBalance.Amount)
-
-	// Check 2: Sender balance
-	senderBalance := deps.App.BankKeeper.GetBalance(deps.Ctx, deps.Sender.NibiruAddr, evm.EVMBankDenom)
-	s.Require().Equal(sdkmath.NewInt(90), senderBalance.Amount)
-
-	// Check 3: erc-20 balance
-	balance, err := deps.EvmKeeper.ERC20().BalanceOf(funToken.Erc20Addr.Address, alice.EthAddr, deps.Ctx, evmObj)
-	s.Require().NoError(err)
-	s.Require().Zero(balance.Cmp(big.NewInt(10)))
-
-	s.Run("sad: Convert more bank coin to erc-20, insufficient funds", func() {
-		_, err = deps.EvmKeeper.ConvertCoinToEvm(
-			deps.Ctx,
-			&evm.MsgConvertCoinToEvm{
-				Sender:   deps.Sender.NibiruAddr.String(),
-				BankCoin: sdk.NewCoin(evm.EVMBankDenom, sdkmath.NewInt(100)),
-				ToEthAddr: eth.EIP55Addr{
-					Address: alice.EthAddr,
-				},
-			},
-		)
-		s.Require().ErrorContains(err, "insufficient funds")
-	})
-
-	s.T().Log("Convert erc-20 to back to bank coin")
-	contractInput, err := embeds.SmartContract_FunToken.ABI.Pack(
-		"sendToBank",
-		funToken.Erc20Addr.Address,
-		big.NewInt(10),
-		deps.Sender.NibiruAddr.String(),
-	)
-	s.Require().NoError(err)
-	deps.Ctx = deps.Ctx.WithGasMeter(storetypes.NewInfiniteGasMeter())
-	evmObj, _ = deps.NewEVM()
-	_, err = deps.EvmKeeper.CallContractWithInput(
-		deps.Ctx,
-		evmObj,
-		alice.EthAddr,                       // from
-		&precompile.PrecompileAddr_FunToken, // to
-		true,                                // commit
-		contractInput,
-		evmtest.FunTokenGasLimitSendToEvm,
-	)
-	s.Require().NoError(err)
-	s.Require().NotZero(deps.Ctx.GasMeter().GasConsumed())
-
-	// Check 1: module balance
-	moduleBalance = deps.App.BankKeeper.GetBalance(deps.Ctx, authtypes.NewModuleAddress(evm.ModuleName), evm.EVMBankDenom)
-	s.Require().True(moduleBalance.Amount.Equal(sdkmath.ZeroInt()))
-
-	// Check 2: Sender balance
-	senderBalance = deps.App.BankKeeper.GetBalance(deps.Ctx, deps.Sender.NibiruAddr, evm.EVMBankDenom)
-	s.Require().Equal(sdkmath.NewInt(100), senderBalance.Amount)
-
-	// Check 3: erc-20 balance
-	balance, err = deps.EvmKeeper.ERC20().BalanceOf(funToken.Erc20Addr.Address, alice.EthAddr, deps.Ctx, evmObj)
-	s.Require().NoError(err)
-	s.Require().Equal("0", balance.String())
-
-	s.T().Log("sad: Convert more erc-20 to back to bank coin, insufficient funds")
-	deps.Ctx = deps.Ctx.WithGasMeter(storetypes.NewInfiniteGasMeter())
-	evmObj, _ = deps.NewEVM()
-	_, err = deps.EvmKeeper.CallContractWithInput(
-		deps.Ctx,
-		evmObj,
-		alice.EthAddr,                       // from
-		&precompile.PrecompileAddr_FunToken, // to
-		true,                                // commit
-		contractInput,
-		evmtest.FunTokenGasLimitSendToEvm,
-	)
-	s.Require().ErrorContains(err, "transfer amount exceeds balance")
-	s.Require().NotZero(deps.Ctx.GasMeter().GasConsumed())
-}
-
-// TestNativeSendThenPrecompileSend tests a race condition where the state DB
-// commit may overwrite the state after the precompile execution, potentially
-// causing a loss of funds.
-//
-// The order of operations is to:
-//  1. Create a funtoken mapping from NIBI, a bank coin.
-//  2. Use a test Solidity contract to perform two transfers in a single call: a
-//     transfer of NIBI with native send and a precompile "IFunToken.sendToBank"
-//     transfer for the same asset.
-//
-// INITIAL STATE:
-// - Test contract funds: 10 NIBI, 10 WNIBI
-// CONTRACT CALL:
-// - Sends 10 NIBI natively and 10 WNIBI -> NIBI to Alice using precompile
-// EXPECTED:
-// - Test contract funds: 0 NIBI, 0 WNIBI
-// - Alice: 20 NIBI
-// - Module account: 0 NIBI escrowed
-func (s *FunTokenFromCoinSuite) TestNativeSendThenPrecompileSend() {
-	deps := evmtest.NewTestDeps(s.T().TempDir())
-	evmObj, _ := deps.NewEVM()
-	bankDenom := evm.EVMBankDenom
-
-	// Initial setup
-	sendAmt := big.NewInt(10)
-	funtoken := s.fundAndCreateFunToken(deps, sendAmt.Int64())
-
-	s.T().Log("Deploy Test Contract")
-	deployResp, err := evmtest.DeployContract(
-		&deps,
-		embeds.SmartContract_TestNativeSendThenPrecompileSendJson,
-		funtoken.Erc20Addr.Address,
-	)
-	s.Require().NoError(err)
-
-	testContractAddr := deployResp.ContractAddr
-	testContractNibiAddr := eth.EthAddrToNibiruAddr(testContractAddr)
-
-	s.T().Log("Give the test contract 10 NIBI (native)")
-	s.Require().NoError(testapp.FundAccount(
-		deps.App.BankKeeper,
-		deps.Ctx,
-		testContractNibiAddr,
-		sdk.NewCoins(sdk.NewCoin(bankDenom, sdkmath.NewIntFromBigInt(sendAmt)))),
-	)
-	evmtest.AssertBankBalanceEqualWithDescription(
-		s.T(), deps, bankDenom, testContractAddr, sendAmt, "expect 10 balance",
-	)
-	evmtest.AssertBankBalanceEqualWithDescription(
-		s.T(), deps, bankDenom, evm.EVM_MODULE_ADDRESS, big.NewInt(0), "expect 0 balance",
-	)
-
-	s.T().Log("Convert bank coin to erc-20: give test contract 10 WNIBI (erc20)")
-	_, err = deps.EvmKeeper.ConvertCoinToEvm(
-		deps.Ctx,
-		&evm.MsgConvertCoinToEvm{
-			Sender:    deps.Sender.NibiruAddr.String(),
-			BankCoin:  sdk.NewCoin(bankDenom, sdkmath.NewIntFromBigInt(sendAmt)),
-			ToEthAddr: eth.EIP55Addr{Address: testContractAddr},
-		},
-	)
-	s.Require().NoError(err)
-	evmtest.FunTokenBalanceAssert{
-		FunToken:     funtoken,
-		Account:      testContractAddr,
-		BalanceBank:  sendAmt,
-		BalanceERC20: sendAmt,
-	}.Assert(s.T(), deps, evmObj)
-	evmtest.FunTokenBalanceAssert{
-		FunToken:     funtoken,
-		Account:      evm.EVM_MODULE_ADDRESS,
-		BalanceBank:  sendAmt,
-		BalanceERC20: big.NewInt(0),
-	}.Assert(s.T(), deps, evmObj)
-
-	// Alice hex and Alice bech32 is the same address in different representation,
-	// so funds are expected to be available in Alice's bank wallet
-	alice := evmtest.NewEthPrivAcc()
-	evmtest.FunTokenBalanceAssert{
-		FunToken:     funtoken,
-		Account:      alice.EthAddr,
-		BalanceBank:  big.NewInt(0),
-		BalanceERC20: big.NewInt(0),
-	}.Assert(s.T(), deps, evmObj)
-
-	s.T().Log("call test contract")
-	newSendAmtSendToBank := new(big.Int).Quo(sendAmt, big.NewInt(2))
-	newSendAmtEvmTransfer := evm.NativeToWei(newSendAmtSendToBank)
-
-	contractInput, err := embeds.SmartContract_TestNativeSendThenPrecompileSendJson.ABI.Pack(
-		"nativeSendThenPrecompileSend",
-		alice.EthAddr,             /*to*/
-		newSendAmtEvmTransfer,     /*amount*/
-		alice.NibiruAddr.String(), /*to*/
-		newSendAmtSendToBank,      /*amount*/
-	)
-	s.Require().NoError(err)
-	deps.Ctx = deps.Ctx.WithGasMeter(storetypes.NewInfiniteGasMeter())
-	evmObj, _ = deps.NewEVM()
-	evmResp, err := deps.EvmKeeper.CallContractWithInput(
-		deps.Ctx,
-		evmObj,
-		deps.Sender.EthAddr,
-		&testContractAddr,
-		true,
-		contractInput,
-		evmtest.FunTokenGasLimitSendToEvm,
-	)
-	s.Require().NoError(err)
-	s.Require().NotZero(deps.Ctx.GasMeter().GasConsumed())
-	s.Require().NotZero(evmResp.GasUsed)
-	s.Require().Greaterf(deps.Ctx.GasMeter().GasConsumed(), evmResp.GasUsed, "total gas consumed on cosmos context should be greater than gas used by EVM")
-	s.Empty(evmResp.VmError)
-	gasUsedFor2Ops := evmResp.GasUsed
-
-	evmtest.FunTokenBalanceAssert{
-		FunToken: funtoken,
-		Account:  alice.EthAddr,
-		BalanceBank: new(big.Int).Mul(
-			newSendAmtSendToBank, big.NewInt(2)),
-		BalanceERC20: big.NewInt(0),
-	}.Assert(s.T(), deps, evmObj)
-
-	evmtest.FunTokenBalanceAssert{
-		FunToken:     funtoken,
-		Account:      testContractAddr,
-		BalanceBank:  big.NewInt(5),
-		BalanceERC20: big.NewInt(5),
-	}.Assert(s.T(), deps, evmObj)
-
-	evmtest.FunTokenBalanceAssert{
-		FunToken:     funtoken,
-		Account:      evm.EVM_MODULE_ADDRESS,
-		BalanceBank:  big.NewInt(5),
-		BalanceERC20: big.NewInt(0),
-	}.Assert(s.T(), deps, evmObj)
-
-	contractInput, err = embeds.SmartContract_TestNativeSendThenPrecompileSendJson.ABI.Pack(
-		"justPrecompileSend",
-		alice.NibiruAddr.String(), /*to*/
-		newSendAmtSendToBank,      /*amount*/
-	)
-	s.Require().NoError(err)
-	deps.Ctx = deps.Ctx.WithGasMeter(storetypes.NewInfiniteGasMeter())
-	evmObj, _ = deps.NewEVM()
-	evmResp, err = deps.EvmKeeper.CallContractWithInput(
-		deps.Ctx,
-		evmObj,
-		deps.Sender.EthAddr,
-		&testContractAddr,
-		true,
-		contractInput,
-		evmtest.DefaultEthCallGasLimit,
-	)
-	s.Require().NoError(err)
-	s.Require().NotZero(deps.Ctx.GasMeter().GasConsumed())
-	s.Require().NotZero(evmResp.GasUsed)
-	s.Require().Greaterf(deps.Ctx.GasMeter().GasConsumed(), evmResp.GasUsed, "total gas consumed on cosmos context should be greater than gas used by EVM")
-	s.Empty(evmResp.VmError)
-	gasUsedFor1Op := evmResp.GasUsed
-
-	evmtest.FunTokenBalanceAssert{
-		FunToken: funtoken,
-		Account:  alice.EthAddr,
-		BalanceBank: new(big.Int).Mul(
-			newSendAmtSendToBank, big.NewInt(3)),
-		BalanceERC20: big.NewInt(0),
-	}.Assert(s.T(), deps, evmObj)
-
-	evmtest.FunTokenBalanceAssert{
-		FunToken:     funtoken,
-		Account:      testContractAddr,
-		BalanceBank:  big.NewInt(5),
-		BalanceERC20: big.NewInt(0),
-	}.Assert(s.T(), deps, evmObj)
-
-	evmtest.FunTokenBalanceAssert{
-		FunToken:     funtoken,
-		Account:      evm.EVM_MODULE_ADDRESS,
-		BalanceBank:  big.NewInt(0),
-		BalanceERC20: big.NewInt(0),
-	}.Assert(s.T(), deps, evmObj)
-	s.Require().Greater(gasUsedFor2Ops, gasUsedFor1Op, "2 operations should consume more gas")
-=======
 		{
 			Name: "sad: zero decimals, faulty metadata",
 			Test: func() {
-				deps := evmtest.NewTestDeps()
+				deps := evmtest.NewTestDeps(s.T().TempDir())
 
 				bankMetadata := validBankMetadata()
 
@@ -665,7 +264,6 @@
 			},
 		},
 	})
->>>>>>> c1229d05
 }
 
 // TestERC20TransferThenPrecompileSend
@@ -683,19 +281,11 @@
 //   - and send 9e6 TEST to Alice using precompile
 //
 // EXPECTED:
-<<<<<<< HEAD
-// - Test contract funds: 0 WNIBI
-// - Alice: 1 WNIBI, 9 NIBI
-// - Module account: 1 NIBI escrowed (which Alice holds as 1 WNIBI)
-func (s *FunTokenFromCoinSuite) TestERC20TransferThenPrecompileSend() {
-	deps := evmtest.NewTestDeps(s.T().TempDir())
-=======
 //   - Test contract funds: 0 EVM
 //   - Alice: 1 EVM, 9 BC
 //   - Module account: 1 BC escrowed (which Alice holds as 1 EVM)
 func (s *SuiteFunToken) TestERC20TransferThenPrecompileSend() {
-	deps := evmtest.NewTestDeps()
->>>>>>> c1229d05
+	deps := evmtest.NewTestDeps(s.T().TempDir())
 	evmObj, _ := deps.NewEVM()
 
 	funToken := s.fundAndCreateFunToken(deps, 10e6)
@@ -714,11 +304,7 @@
 		deps.Ctx,
 		&evm.MsgConvertCoinToEvm{
 			Sender:    deps.Sender.NibiruAddr.String(),
-<<<<<<< HEAD
-			BankCoin:  sdk.NewCoin(evm.EVMBankDenom, sdkmath.NewInt(10e6)),
-=======
-			BankCoin:  sdk.NewCoin(funToken.BankDenom, sdk.NewInt(10e6)),
->>>>>>> c1229d05
+			BankCoin:  sdk.NewCoin(funToken.BankDenom, sdkmath.NewInt(10e6)),
 			ToEthAddr: eth.EIP55Addr{Address: testContractAddr},
 		},
 	)
@@ -800,234 +386,6 @@
 	}.Assert(s.T(), deps, evmObj)
 }
 
-<<<<<<< HEAD
-// TestPrecompileSelfCallRevert
-//  1. Creates a funtoken from coin.
-//  2. Using the test contract, creates another instance of itself, calls the precompile method and then force reverts.
-//     It tests a race condition where the state DB commit
-//     may save the wrong state before the precompile execution, not revert it entirely,
-//     potentially causing an infinite mint of funds.
-//
-// INITIAL STATE:
-// - Test contract funds: 10 NIBI, 10 WNIBI
-// CONTRACT CALL:
-// - Sends 1 NIBI to Alice using native send and 1 WNIBI -> NIBI to Charles using precompile
-// EXPECTED:
-// - all changes reverted
-// - Test contract funds: 10 NIBI, 10 WNIBI
-// - Alice: 0 NIBI
-// - Charles: 0 NIBI
-// - Module account: 10 NIBI escrowed (which Test contract holds as 10 WNIBI)
-func (s *FunTokenFromCoinSuite) TestPrecompileSelfCallRevert() {
-	deps := evmtest.NewTestDeps(s.T().TempDir())
-
-	// Initial setup
-	funToken := s.fundAndCreateFunToken(deps, 10e6)
-
-	s.T().Log("Deploy Test Contract")
-	deployResp, err := evmtest.DeployContract(
-		&deps,
-		embeds.SmartContract_TestPrecompileSelfCallRevert,
-		funToken.Erc20Addr.Address,
-	)
-	s.Require().NoError(err)
-	testContractAddr := deployResp.ContractAddr
-
-	s.T().Log("Convert bank coin to erc-20: give test contract 10 WNIBI (erc20)")
-	_, err = deps.EvmKeeper.ConvertCoinToEvm(
-		deps.Ctx,
-		&evm.MsgConvertCoinToEvm{
-			Sender:    deps.Sender.NibiruAddr.String(),
-			BankCoin:  sdk.NewCoin(evm.EVMBankDenom, sdkmath.NewInt(10e6)),
-			ToEthAddr: eth.EIP55Addr{Address: testContractAddr},
-		},
-	)
-	s.Require().NoError(err)
-
-	s.T().Log("Give the test contract 10 NIBI (native)")
-	s.Require().NoError(testapp.FundAccount(
-		deps.App.BankKeeper,
-		deps.Ctx,
-		eth.EthAddrToNibiruAddr(testContractAddr),
-		sdk.NewCoins(sdk.NewCoin(evm.EVMBankDenom, sdkmath.NewInt(10e6))),
-	))
-
-	evmObj, _ := deps.NewEVM()
-	evmtest.FunTokenBalanceAssert{
-		FunToken:     funToken,
-		Account:      testContractAddr,
-		BalanceBank:  big.NewInt(10e6),
-		BalanceERC20: big.NewInt(10e6),
-		Description:  "Initial contract state sanity check: 10 NIBI / 10 WNIBI",
-	}.Assert(s.T(), deps, evmObj)
-
-	// Create Alice and Charles. Contract will try to send Alice native coins and
-	// send Charles tokens via sendToBank
-	alice := evmtest.NewEthPrivAcc()
-	charles := evmtest.NewEthPrivAcc()
-
-	s.T().Log("call test contract")
-	deps.Ctx = deps.Ctx.WithGasMeter(storetypes.NewInfiniteGasMeter())
-	evmObj, _ = deps.NewEVM()
-	contractInput, err := embeds.SmartContract_TestPrecompileSelfCallRevert.ABI.Pack(
-		"selfCallTransferFunds",
-		alice.EthAddr,
-		evm.NativeToWei(big.NewInt(1e6)),
-		charles.NibiruAddr.String(),
-		big.NewInt(9e6),
-	)
-	s.Require().NoError(err)
-	evpResp, err := deps.EvmKeeper.CallContractWithInput(
-		deps.Ctx,
-		evmObj,
-		deps.Sender.EthAddr,
-		&testContractAddr,
-		true,
-		contractInput,
-		evmtest.FunTokenGasLimitSendToEvm,
-	)
-	s.Require().NoError(err)
-	s.Require().NotZero(deps.Ctx.GasMeter().GasConsumed())
-	s.Require().NotZero(evpResp.GasUsed)
-	s.Require().Greaterf(deps.Ctx.GasMeter().GasConsumed(), evpResp.GasUsed, "total gas consumed on cosmos context should be greater than gas used by EVM")
-
-	evmtest.FunTokenBalanceAssert{
-		FunToken:     funToken,
-		Account:      alice.EthAddr,
-		BalanceBank:  big.NewInt(0),
-		BalanceERC20: big.NewInt(0),
-		Description:  "Alice has 0 NIBI / 0 WNIBI",
-	}.Assert(s.T(), deps, evmObj)
-
-	evmtest.FunTokenBalanceAssert{
-		FunToken:     funToken,
-		Account:      charles.EthAddr,
-		BalanceBank:  big.NewInt(0),
-		BalanceERC20: big.NewInt(0),
-		Description:  "Charles has 0 NIBI / 0 WNIBI",
-	}.Assert(s.T(), deps, evmObj)
-
-	evmtest.FunTokenBalanceAssert{
-		FunToken:     funToken,
-		Account:      testContractAddr,
-		BalanceBank:  big.NewInt(10e6),
-		BalanceERC20: big.NewInt(10e6),
-		Description:  "Test contract has 10 NIBI / 10 WNIBI",
-	}.Assert(s.T(), deps, evmObj)
-
-	evmtest.FunTokenBalanceAssert{
-		FunToken:     funToken,
-		Account:      evm.EVM_MODULE_ADDRESS,
-		BalanceBank:  big.NewInt(10e6),
-		BalanceERC20: big.NewInt(0),
-		Description:  "Module account has 10 NIBI escrowed",
-	}.Assert(s.T(), deps, evmObj)
-}
-
-// TestPrecompileSelfCallRevert
-//  1. Creates a funtoken from coin.
-//  2. Calls the test contract
-//     a. sendToBank
-//     b. erc20 transfer
-//
-// INITIAL STATE:
-// - Test contract funds: 10 WNIBI
-// CONTRACT CALL:
-// - Sends 10 WNIBI to Alice, and try to send 1 NIBI to Bob
-// EXPECTED:
-// - all changes reverted because of not enough balance
-// - Test contract funds: 10 WNIBI
-// - Alice: 10 WNIBI
-// - Bob: 0 NIBI
-// - Module account: 10 NIBI escrowed (which Test contract holds as 10 WNIBI)
-func (s *FunTokenFromCoinSuite) TestPrecompileSendToBankThenErc20Transfer() {
-	deps := evmtest.NewTestDeps(s.T().TempDir())
-
-	// Initial setup
-	funToken := s.fundAndCreateFunToken(deps, 10e6)
-
-	s.T().Log("Deploy Test Contract")
-	deployResp, err := evmtest.DeployContract(
-		&deps,
-		embeds.SmartContract_TestPrecompileSendToBankThenERC20Transfer,
-		funToken.Erc20Addr.Address,
-		deps.Sender.NibiruAddr.String(),
-	)
-	s.Require().NoError(err)
-	testContractAddr := deployResp.ContractAddr
-
-	s.T().Log("Convert bank coin to erc-20: give test contract 10 WNIBI (erc20)")
-	_, err = deps.EvmKeeper.ConvertCoinToEvm(
-		deps.Ctx,
-		&evm.MsgConvertCoinToEvm{
-			Sender:    deps.Sender.NibiruAddr.String(),
-			BankCoin:  sdk.NewCoin(evm.EVMBankDenom, sdkmath.NewInt(10e6)),
-			ToEthAddr: eth.EIP55Addr{Address: testContractAddr},
-		},
-	)
-	s.Require().NoError(err)
-
-	// Create Alice and Bob. Contract will try to send Alice native coins and
-	// send Bob ERC20 tokens.
-	alice := evmtest.NewEthPrivAcc()
-	bob := evmtest.NewEthPrivAcc()
-
-	s.T().Log("call test contract")
-	contractInput, err := embeds.SmartContract_TestPrecompileSendToBankThenERC20Transfer.ABI.Pack(
-		"attack",
-	)
-	s.Require().NoError(err)
-	deps.Ctx = deps.Ctx.WithGasMeter(storetypes.NewInfiniteGasMeter())
-	evmObj, _ := deps.NewEVM()
-	evpResp, err := deps.EvmKeeper.CallContractWithInput(
-		deps.Ctx,
-		evmObj,
-		deps.Sender.EthAddr,
-		&testContractAddr,
-		true,
-		contractInput,
-		evmtest.FunTokenGasLimitSendToEvm,
-	)
-	s.Require().ErrorContains(err, "execution reverted")
-	s.Require().NotZero(deps.Ctx.GasMeter().GasConsumed())
-	s.Require().NotZero(evpResp.GasUsed)
-	s.Require().Greaterf(deps.Ctx.GasMeter().GasConsumed(), evpResp.GasUsed, "total gas consumed on cosmos context should be greater than gas used by EVM")
-
-	evmtest.FunTokenBalanceAssert{
-		FunToken:     funToken,
-		Account:      alice.EthAddr,
-		BalanceBank:  big.NewInt(0),
-		BalanceERC20: big.NewInt(0),
-		Description:  "Alice has 0 NIBI / 0 WNIBI",
-	}.Assert(s.T(), deps, evmObj)
-
-	evmtest.FunTokenBalanceAssert{
-		FunToken:     funToken,
-		Account:      bob.EthAddr,
-		BalanceBank:  big.NewInt(0),
-		BalanceERC20: big.NewInt(0),
-		Description:  "Bob has 0 NIBI / 0 WNIBI",
-	}.Assert(s.T(), deps, evmObj)
-
-	evmtest.FunTokenBalanceAssert{
-		FunToken:     funToken,
-		Account:      testContractAddr,
-		BalanceBank:  big.NewInt(0),
-		BalanceERC20: big.NewInt(10e6),
-		Description:  "Test contract has 10 NIBI / 10 WNIBI",
-	}.Assert(s.T(), deps, evmObj)
-
-	evmtest.FunTokenBalanceAssert{
-		FunToken:     funToken,
-		Account:      evm.EVM_MODULE_ADDRESS,
-		BalanceBank:  big.NewInt(10e6),
-		BalanceERC20: big.NewInt(0),
-		Description:  "Module account has 10 NIBI escrowed",
-	}.Assert(s.T(), deps, evmObj)
-}
-
-=======
->>>>>>> c1229d05
 // fundAndCreateFunToken creates initial setup for tests
 func (s *SuiteFunToken) fundAndCreateFunToken(deps evmtest.TestDeps, bankAmount int64) evm.FunToken {
 	bankDenom := "testfuntoken"
@@ -1052,17 +410,13 @@
 
 	s.T().Log("Give the sender funds for funtoken creation and funding test contract")
 	tokensToFund := deps.EvmKeeper.FeeForCreateFunToken(deps.Ctx).Add(
-		sdk.NewCoin(bankDenom, sdk.NewInt(bankAmount)),
+		sdk.NewCoin(bankDenom, sdkmath.NewInt(bankAmount)),
 	)
 	s.Require().NoError(testapp.FundAccount(
 		deps.App.BankKeeper,
 		deps.Ctx,
 		deps.Sender.NibiruAddr,
-<<<<<<< HEAD
-		deps.EvmKeeper.FeeForCreateFunToken(deps.Ctx).Add(sdk.NewCoin(bankDenom, sdkmath.NewInt(unibiAmount))),
-=======
 		tokensToFund,
->>>>>>> c1229d05
 	))
 	s.T().Logf("Funded %s", tokensToFund)
 
