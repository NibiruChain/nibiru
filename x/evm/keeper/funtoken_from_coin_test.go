--- conflicted
+++ resolved
@@ -28,11 +28,9 @@
 		metadata, err := deps.EvmKeeper.FindERC20Metadata(
 			deps.Ctx,
 			evmObj,
-			crypto.CreateAddress(evm.EVM_MODULE_ADDRESS, deps.EvmKeeper.GetAccNonce(deps.Ctx, evm.EVM_MODULE_ADDRESS)),
-<<<<<<< HEAD
-=======
+			crypto.CreateAddress(
+				evm.EVM_MODULE_ADDRESS, deps.EvmKeeper.GetAccNonce(deps.Ctx, evm.EVM_MODULE_ADDRESS)),
 			nil,
->>>>>>> 0ef40994
 		)
 		s.Require().Error(err)
 		s.Require().Nil(metadata)
@@ -118,11 +116,7 @@
 
 		s.T().Log("Expect ERC20 metadata on contract")
 		evmObj, _ := deps.NewEVM()
-<<<<<<< HEAD
-		info, err := deps.EvmKeeper.FindERC20Metadata(deps.Ctx, evmObj, actualErc20Addr.Address)
-=======
 		info, err := deps.EvmKeeper.FindERC20Metadata(deps.Ctx, evmObj, actualErc20Addr.Address, nil)
->>>>>>> 0ef40994
 		s.Require().NoError(err, info)
 		s.Equal(
 			keeper.ERC20Metadata{
