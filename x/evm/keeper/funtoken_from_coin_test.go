// Copyright (c) 2023-2024 Nibi, Inc.
package keeper_test

import (
	"math/big"
	"testing"

	sdk "github.com/cosmos/cosmos-sdk/types"
	authtypes "github.com/cosmos/cosmos-sdk/x/auth/types"
	bank "github.com/cosmos/cosmos-sdk/x/bank/types"
	gethcommon "github.com/ethereum/go-ethereum/common"
	"github.com/ethereum/go-ethereum/crypto"
	"github.com/stretchr/testify/suite"

	"github.com/NibiruChain/nibiru/v2/eth"
	"github.com/NibiruChain/nibiru/v2/x/common/testutil"
	"github.com/NibiruChain/nibiru/v2/x/common/testutil/testapp"
	"github.com/NibiruChain/nibiru/v2/x/evm"
	"github.com/NibiruChain/nibiru/v2/x/evm/embeds"
	"github.com/NibiruChain/nibiru/v2/x/evm/evmtest"
	"github.com/NibiruChain/nibiru/v2/x/evm/keeper"
	"github.com/NibiruChain/nibiru/v2/x/evm/precompile"
)

func (s *FunTokenFromCoinSuite) TestCreateFunTokenFromCoin() {
	deps := evmtest.NewTestDeps()

	// Compute contract address. FindERC20 should fail
	nonce := deps.NewStateDB().GetNonce(deps.Sender.EthAddr)
	contractAddress := crypto.CreateAddress(deps.Sender.EthAddr, nonce)
	metadata, err := deps.EvmKeeper.FindERC20Metadata(deps.Ctx, contractAddress)
	s.Require().Error(err)
	s.Require().Nil(metadata)

	s.T().Log("Setup: Create a coin in the bank state")
	bankDenom := "sometoken"
	deps.App.BankKeeper.SetDenomMetaData(deps.Ctx, bank.Metadata{
		DenomUnits: []*bank.DenomUnit{
			{
				Denom:    bankDenom,
				Exponent: 0,
				Aliases:  nil,
			},
		},
		Base:    bankDenom,
		Display: bankDenom,
		Name:    bankDenom,
		Symbol:  "TOKEN",
	})

	s.T().Log("sad: not enough funds to create fun token")
	_, err = deps.EvmKeeper.CreateFunToken(
		sdk.WrapSDKContext(deps.Ctx),
		&evm.MsgCreateFunToken{
			FromBankDenom: bankDenom,
			Sender:        deps.Sender.NibiruAddr.String(),
		},
	)
	s.Require().ErrorContains(err, "insufficient funds")

	// Give the sender funds for the fee
	s.Require().NoError(testapp.FundAccount(
		deps.App.BankKeeper,
		deps.Ctx,
		deps.Sender.NibiruAddr,
		deps.EvmKeeper.FeeForCreateFunToken(deps.Ctx),
	))

	s.T().Log("sad: invalid bank denom")
	_, err = deps.EvmKeeper.CreateFunToken(
		sdk.WrapSDKContext(deps.Ctx),
		&evm.MsgCreateFunToken{
			FromBankDenom: "doesn't exist",
			Sender:        deps.Sender.NibiruAddr.String(),
		},
	)
	s.Require().Error(err)

	s.T().Log("happy: CreateFunToken for the bank coin")
	s.Require().NoError(testapp.FundAccount(
		deps.App.BankKeeper,
		deps.Ctx,
		deps.Sender.NibiruAddr,
		deps.EvmKeeper.FeeForCreateFunToken(deps.Ctx),
	))
	createFuntokenResp, err := deps.EvmKeeper.CreateFunToken(
		sdk.WrapSDKContext(deps.Ctx),
		&evm.MsgCreateFunToken{
			FromBankDenom: bankDenom,
			Sender:        deps.Sender.NibiruAddr.String(),
		},
	)
	s.Require().NoError(err)

	erc20Addr := createFuntokenResp.FuntokenMapping.Erc20Addr

	s.Equal(
		createFuntokenResp.FuntokenMapping,
		evm.FunToken{
			Erc20Addr:      erc20Addr,
			BankDenom:      bankDenom,
			IsMadeFromCoin: true,
		},
	)

	s.T().Log("Expect ERC20 to be deployed")
	_, err = deps.EvmKeeper.Code(deps.Ctx, &evm.QueryCodeRequest{
		Address: erc20Addr,
	})
	s.Require().NoError(err)

	s.T().Log("Expect ERC20 metadata on contract")
	info, err := deps.EvmKeeper.FindERC20Metadata(deps.Ctx, gethcommon.HexToAddress(erc20Addr))
	s.Require().NoError(err, info)
	s.Equal(
		keeper.ERC20Metadata{
			Name:     bankDenom,
			Symbol:   "TOKEN",
			Decimals: 0,
		}, *info,
	)

	// Event "EventFunTokenCreated" must present
	testutil.RequireContainsTypedEvent(
		s.T(),
		deps.Ctx,
		&evm.EventFunTokenCreated{
			BankDenom:            bankDenom,
			Erc20ContractAddress: erc20Addr,
			Creator:              deps.Sender.NibiruAddr.String(),
			IsMadeFromCoin:       true,
		},
	)

	s.T().Log("sad: CreateFunToken for the bank coin: already registered")
	// Give the sender funds for the fee
	s.Require().NoError(testapp.FundAccount(
		deps.App.BankKeeper,
		deps.Ctx,
		deps.Sender.NibiruAddr,
		deps.EvmKeeper.FeeForCreateFunToken(deps.Ctx),
	))
	_, err = deps.EvmKeeper.CreateFunToken(
		sdk.WrapSDKContext(deps.Ctx),
		&evm.MsgCreateFunToken{
			FromBankDenom: bankDenom,
			Sender:        deps.Sender.NibiruAddr.String(),
		},
	)
	s.Require().ErrorContains(err, "funtoken mapping already created")

	s.T().Log("sad: bank denom metadata not registered")
	// Give the sender funds for the fee
	s.Require().NoError(testapp.FundAccount(
		deps.App.BankKeeper,
		deps.Ctx,
		deps.Sender.NibiruAddr,
		deps.EvmKeeper.FeeForCreateFunToken(deps.Ctx),
	))
	_, err = deps.EvmKeeper.CreateFunToken(
		sdk.WrapSDKContext(deps.Ctx),
		&evm.MsgCreateFunToken{
			FromBankDenom: "some random denom",
			Sender:        deps.Sender.NibiruAddr.String(),
		},
	)
	s.Require().ErrorContains(err, "bank coin denom should have bank metadata for denom")
}

func (s *FunTokenFromCoinSuite) TestConvertCoinToEvmAndBack() {
	deps := evmtest.NewTestDeps()
	alice := evmtest.NewEthPrivAcc()
	bankDenom := evm.EVMBankDenom

	// Initial setup
	funToken := s.fundAndCreateFunToken(deps, 100)

	s.T().Log("Convert bank coin to erc-20")
	_, err := deps.EvmKeeper.ConvertCoinToEvm(
		sdk.WrapSDKContext(deps.Ctx),
		&evm.MsgConvertCoinToEvm{
			Sender:   deps.Sender.NibiruAddr.String(),
			BankCoin: sdk.NewCoin(bankDenom, sdk.NewInt(10)),
			ToEthAddr: eth.EIP55Addr{
				Address: alice.EthAddr,
			}.String(),
		},
	)
	s.Require().NoError(err)

	s.T().Log("Check typed event")
	testutil.RequireContainsTypedEvent(
		s.T(),
		deps.Ctx,
		&evm.EventConvertCoinToEvm{
			Sender:               deps.Sender.NibiruAddr.String(),
			Erc20ContractAddress: funToken.Erc20Addr,
			ToEthAddr:            alice.EthAddr.String(),
			BankCoin:             sdk.NewCoin(bankDenom, sdk.NewInt(10)),
		},
	)

	// Check 1: module balance
	moduleBalance := deps.App.BankKeeper.GetBalance(deps.Ctx, authtypes.NewModuleAddress(evm.ModuleName), bankDenom)
	s.Require().Equal(sdk.NewInt(10), moduleBalance.Amount)

	// Check 2: Sender balance
	senderBalance := deps.App.BankKeeper.GetBalance(deps.Ctx, deps.Sender.NibiruAddr, bankDenom)
	s.Require().Equal(sdk.NewInt(90), senderBalance.Amount)

	// Check 3: erc-20 balance
	balance, err := deps.EvmKeeper.ERC20().BalanceOf(gethcommon.HexToAddress(funToken.Erc20Addr), alice.EthAddr, deps.Ctx)
	s.Require().NoError(err)
	s.Require().Zero(balance.Cmp(big.NewInt(10)))

	s.T().Log("sad: Convert more bank coin to erc-20, insufficient funds")
	_, err = deps.EvmKeeper.ConvertCoinToEvm(
		sdk.WrapSDKContext(deps.Ctx),
		&evm.MsgConvertCoinToEvm{
			Sender:   deps.Sender.NibiruAddr.String(),
			BankCoin: sdk.NewCoin(bankDenom, sdk.NewInt(100)),
			ToEthAddr: eth.EIP55Addr{
				Address: alice.EthAddr,
			}.String(),
		},
	)
	s.Require().ErrorContains(err, "insufficient funds")

	deps.ResetGasMeter()

	s.T().Log("Convert erc-20 to back to bank coin")
	_, err = deps.EvmKeeper.CallContract(
		deps.Ctx,
		embeds.SmartContract_FunToken.ABI,
		alice.EthAddr,
		&precompile.PrecompileAddr_FunToken,
		true,
<<<<<<< HEAD
		precompile.FunTokenGasLimitBankSend,
		"bankSend",
		gethcommon.HexToAddress(funToken.Erc20Addr),
=======
		evmtest.FunTokenGasLimitSendToEvm,
		"sendToBank",
		funToken.Erc20Addr.Address,
>>>>>>> 39ebc443
		big.NewInt(10),
		deps.Sender.NibiruAddr.String(),
	)
	s.Require().NoError(err)

	// Check 1: module balance
	moduleBalance = deps.App.BankKeeper.GetBalance(deps.Ctx, authtypes.NewModuleAddress(evm.ModuleName), bankDenom)
	s.Require().True(moduleBalance.Amount.Equal(sdk.ZeroInt()))

	// Check 2: Sender balance
	senderBalance = deps.App.BankKeeper.GetBalance(deps.Ctx, deps.Sender.NibiruAddr, bankDenom)
	s.Require().Equal(sdk.NewInt(100), senderBalance.Amount)

	// Check 3: erc-20 balance
	balance, err = deps.EvmKeeper.ERC20().BalanceOf(gethcommon.HexToAddress(funToken.Erc20Addr), alice.EthAddr, deps.Ctx)
	s.Require().NoError(err)
	s.Require().Equal("0", balance.String())

	s.T().Log("sad: Convert more erc-20 to back to bank coin, insufficient funds")
	_, err = deps.EvmKeeper.CallContract(
		deps.Ctx,
		embeds.SmartContract_FunToken.ABI,
		alice.EthAddr,
		&precompile.PrecompileAddr_FunToken,
		true,
<<<<<<< HEAD
		precompile.FunTokenGasLimitBankSend,
		"bankSend",
		gethcommon.HexToAddress(funToken.Erc20Addr),
=======
		evmtest.FunTokenGasLimitSendToEvm,
		"sendToBank",
		funToken.Erc20Addr.Address,
>>>>>>> 39ebc443
		big.NewInt(10),
		deps.Sender.NibiruAddr.String(),
	)
	s.Require().ErrorContains(err, "transfer amount exceeds balance")
}

// TestNativeSendThenPrecompileSend tests a race condition where the state DB
// commit may overwrite the state after the precompile execution, potentially
// causing a loss of funds.
//
// The order of operations is to:
//  1. Create a funtoken mapping from NIBI, a bank coin.
//  2. Use a test Solidity contract to perform two transfers in a single call: a
//     transfer of NIBI with native send and a precompile "IFunToken.sendToBank"
//     transfer for the same asset.
//
// INITIAL STATE:
// - Test contract funds: 10 NIBI, 10 WNIBI
// CONTRACT CALL:
// - Sends 10 NIBI natively and 10 WNIBI -> NIBI to Alice using precompile
// EXPECTED:
// - Test contract funds: 0 NIBI, 0 WNIBI
// - Alice: 20 NIBI
// - Module account: 0 NIBI escrowed
func (s *FunTokenFromCoinSuite) TestNativeSendThenPrecompileSend() {
	deps := evmtest.NewTestDeps()
	bankDenom := evm.EVMBankDenom

	// Initial setup
	sendAmt := big.NewInt(10)
	funtoken := s.fundAndCreateFunToken(deps, sendAmt.Int64())

	s.T().Log("Deploy Test Contract")
	deployResp, err := evmtest.DeployContract(
		&deps,
		embeds.SmartContract_TestNativeSendThenPrecompileSendJson,
		gethcommon.HexToAddress(funtoken.Erc20Addr),
	)
	s.Require().NoError(err)

	testContractAddr := deployResp.ContractAddr
	testContractNibiAddr := eth.EthAddrToNibiruAddr(testContractAddr)

	s.T().Log("Give the test contract 10 NIBI (native)")
	s.Require().NoError(testapp.FundAccount(
		deps.App.BankKeeper,
		deps.Ctx,
		testContractNibiAddr,
		sdk.NewCoins(sdk.NewCoin(bankDenom, sdk.NewIntFromBigInt(sendAmt)))),
	)
	evmtest.AssertBankBalanceEqual(
		s.T(), deps, bankDenom, testContractAddr, sendAmt,
	)
	evmtest.AssertBankBalanceEqual(
		s.T(), deps, bankDenom, evm.EVM_MODULE_ADDRESS, big.NewInt(0),
	)

	s.T().Log("Convert bank coin to erc-20: give test contract 10 WNIBI (erc20)")
	_, err = deps.EvmKeeper.ConvertCoinToEvm(
		sdk.WrapSDKContext(deps.Ctx),
		&evm.MsgConvertCoinToEvm{
			Sender:    deps.Sender.NibiruAddr.String(),
			BankCoin:  sdk.NewCoin(bankDenom, sdk.NewIntFromBigInt(sendAmt)),
			ToEthAddr: eth.EIP55Addr{Address: testContractAddr}.String(),
		},
	)
	s.Require().NoError(err)
	evmtest.FunTokenBalanceAssert{
		FunToken:     funtoken,
		Account:      testContractAddr,
		BalanceBank:  sendAmt,
		BalanceERC20: sendAmt,
	}.Assert(s.T(), deps)
	evmtest.FunTokenBalanceAssert{
		FunToken:     funtoken,
		Account:      evm.EVM_MODULE_ADDRESS,
		BalanceBank:  sendAmt,
		BalanceERC20: big.NewInt(0),
	}.Assert(s.T(), deps)

	// Alice hex and Alice bech32 is the same address in different representation,
	// so funds are expected to be available in Alice's bank wallet
	alice := evmtest.NewEthPrivAcc()
	evmtest.FunTokenBalanceAssert{
		FunToken:     funtoken,
		Account:      alice.EthAddr,
		BalanceBank:  big.NewInt(0),
		BalanceERC20: big.NewInt(0),
	}.Assert(s.T(), deps)

	s.T().Log("call test contract")
	deps.ResetGasMeter()
	newSendAmtSendToBank := new(big.Int).Quo(sendAmt, big.NewInt(2))
	newSendAmtEvmTransfer := evm.NativeToWei(newSendAmtSendToBank)
	evmResp, err := deps.EvmKeeper.CallContract(
		deps.Ctx,
		embeds.SmartContract_TestNativeSendThenPrecompileSendJson.ABI,
		deps.Sender.EthAddr,
		&testContractAddr,
		true,
		10_000_000, // 100% sufficient gas
		"nativeSendThenPrecompileSend",
		[]any{
			alice.EthAddr,             // nativeRecipient
			newSendAmtEvmTransfer,     // nativeAmount (wei units)
			alice.NibiruAddr.String(), // precompileRecipient
			newSendAmtSendToBank,      // precompileAmount
		}...,
	)
	s.Require().NoError(err)
	s.Empty(evmResp.VmError)
	gasUsedFor2Ops := evmResp.GasUsed

	evmtest.FunTokenBalanceAssert{
		FunToken: funtoken,
		Account:  alice.EthAddr,
		BalanceBank: new(big.Int).Mul(
			newSendAmtSendToBank, big.NewInt(2)),
		BalanceERC20: big.NewInt(0),
	}.Assert(s.T(), deps)

	evmtest.FunTokenBalanceAssert{
		FunToken:     funtoken,
		Account:      testContractAddr,
		BalanceBank:  big.NewInt(5),
		BalanceERC20: big.NewInt(5),
	}.Assert(s.T(), deps)

	evmtest.FunTokenBalanceAssert{
		FunToken:     funtoken,
		Account:      evm.EVM_MODULE_ADDRESS,
		BalanceBank:  big.NewInt(5),
		BalanceERC20: big.NewInt(0),
	}.Assert(s.T(), deps)

	deps.ResetGasMeter()
	evmResp, err = deps.EvmKeeper.CallContract(
		deps.Ctx,
		embeds.SmartContract_TestNativeSendThenPrecompileSendJson.ABI,
		deps.Sender.EthAddr,
		&testContractAddr,
		true,
		10_000_000, // 100% sufficient gas
		"justPrecompileSend",
		[]any{
			alice.NibiruAddr.String(), // precompileRecipient
			newSendAmtSendToBank,      // precompileAmount
		}...,
	)
	s.Require().NoError(err)
	s.Empty(evmResp.VmError)
	gasUsedFor1Op := evmResp.GasUsed

	evmtest.FunTokenBalanceAssert{
		FunToken: funtoken,
		Account:  alice.EthAddr,
		BalanceBank: new(big.Int).Mul(
			newSendAmtSendToBank, big.NewInt(3)),
		BalanceERC20: big.NewInt(0),
	}.Assert(s.T(), deps)

	evmtest.FunTokenBalanceAssert{
		FunToken:     funtoken,
		Account:      testContractAddr,
		BalanceBank:  big.NewInt(5),
		BalanceERC20: big.NewInt(0),
	}.Assert(s.T(), deps)

	evmtest.FunTokenBalanceAssert{
		FunToken:     funtoken,
		Account:      evm.EVM_MODULE_ADDRESS,
		BalanceBank:  big.NewInt(0),
		BalanceERC20: big.NewInt(0),
	}.Assert(s.T(), deps)
	s.Require().Greater(gasUsedFor2Ops, gasUsedFor1Op, "2 operations should consume more gas")
}

// TestERC20TransferThenPrecompileSend
// 1. Creates a funtoken from coin.
// 2. Using the test contract, performs two sends in a single call: a erc20
// transfer and a precompile sendToBank.
// It tests a race condition where the state DB commit may overwrite the state after the precompile execution,
// potentially causing an infinite minting of funds.
//
// INITIAL STATE:
// - Test contract funds: 10 WNIBI
// CONTRACT CALL:
// - Sends 1 WNIBI to Alice using erc20 transfer and 9 WNIBI -> NIBI to Alice using precompile
// EXPECTED:
// - Test contract funds: 0 WNIBI
// - Alice: 1 WNIBI, 9 NIBI
// - Module account: 1 NIBI escrowed (which Alice holds as 1 WNIBI)
func (s *FunTokenFromCoinSuite) TestERC20TransferThenPrecompileSend() {
	deps := evmtest.NewTestDeps()
	bankDenom := evm.EVMBankDenom

	// Initial setup
	funToken := s.fundAndCreateFunToken(deps, 10e6)

	s.T().Log("Deploy Test Contract")
	deployResp, err := evmtest.DeployContract(
		&deps,
		embeds.SmartContract_TestERC20TransferThenPrecompileSend,
		gethcommon.HexToAddress(funToken.Erc20Addr),
	)
	s.Require().NoError(err)

	testContractAddr := deployResp.ContractAddr

	s.T().Log("Convert bank coin to erc-20: give test contract 10 WNIBI (erc20)")
	_, err = deps.EvmKeeper.ConvertCoinToEvm(
		sdk.WrapSDKContext(deps.Ctx),
		&evm.MsgConvertCoinToEvm{
			Sender:    deps.Sender.NibiruAddr.String(),
			BankCoin:  sdk.NewCoin(bankDenom, sdk.NewInt(10e6)),
			ToEthAddr: eth.EIP55Addr{Address: testContractAddr}.String(),
		},
	)
	s.Require().NoError(err)

	// Alice hex and Alice bech32 is the same address in different representation
	alice := evmtest.NewEthPrivAcc()

	s.T().Log("call test contract")
	_, err = deps.EvmKeeper.CallContract(
		deps.Ctx,
		embeds.SmartContract_TestERC20TransferThenPrecompileSend.ABI,
		deps.Sender.EthAddr,
		&testContractAddr,
		true,
		10_000_000, // 100% sufficient gas
		"erc20TransferThenPrecompileSend",
		alice.EthAddr,
		big.NewInt(1e6), // erc20 created with 6 decimals
		alice.NibiruAddr.String(),
		big.NewInt(9e6), // for precompile sendToBank: 6 decimals
	)
	s.Require().NoError(err)

	evmtest.FunTokenBalanceAssert{
		FunToken:     funToken,
		Account:      alice.EthAddr,
		BalanceBank:  big.NewInt(9e6),
		BalanceERC20: big.NewInt(1e6),
		Description:  "Alice has 9 NIBI / 1 WNIBI",
	}.Assert(s.T(), deps)

	evmtest.FunTokenBalanceAssert{
		FunToken:     funToken,
		Account:      testContractAddr,
		BalanceBank:  big.NewInt(0),
		BalanceERC20: big.NewInt(0),
		Description:  "Test contract 0 NIBI / 0 WNIBI",
	}.Assert(s.T(), deps)

	evmtest.FunTokenBalanceAssert{
		FunToken:     funToken,
		Account:      evm.EVM_MODULE_ADDRESS,
		BalanceBank:  big.NewInt(1e6),
		BalanceERC20: big.NewInt(0e6),
		Description:  "Module account has 1 NIBI escrowed",
	}.Assert(s.T(), deps)
}

// TestPrecompileSelfCallRevert
//  1. Creates a funtoken from coin.
//  2. Using the test contract, creates another instance of itself, calls the precompile method and then force reverts.
//     It tests a race condition where the state DB commit
//     may save the wrong state before the precompile execution, not revert it entirely,
//     potentially causing an infinite mint of funds.
//
// INITIAL STATE:
// - Test contract funds: 10 NIBI, 10 WNIBI
// CONTRACT CALL:
// - Sends 1 NIBI to Alice using native send and 1 WNIBI -> NIBI to Charles using precompile
// EXPECTED:
// - all changes reverted
// - Test contract funds: 10 NIBI, 10 WNIBI
// - Alice: 0 NIBI
// - Charles: 0 NIBI
// - Module account: 10 NIBI escrowed (which Test contract holds as 10 WNIBI)
func (s *FunTokenFromCoinSuite) TestPrecompileSelfCallRevert() {
	deps := evmtest.NewTestDeps()
	bankDenom := evm.EVMBankDenom

	// Initial setup
	funToken := s.fundAndCreateFunToken(deps, 10e6)

	s.T().Log("Deploy Test Contract")
	deployResp, err := evmtest.DeployContract(
		&deps,
		embeds.SmartContract_TestPrecompileSelfCallRevert,
		gethcommon.HexToAddress(funToken.Erc20Addr),
	)
	s.Require().NoError(err)

	testContractAddr := deployResp.ContractAddr

	s.T().Log("Convert bank coin to erc-20: give test contract 10 WNIBI (erc20)")
	_, err = deps.EvmKeeper.ConvertCoinToEvm(
		sdk.WrapSDKContext(deps.Ctx),
		&evm.MsgConvertCoinToEvm{
			Sender:    deps.Sender.NibiruAddr.String(),
			BankCoin:  sdk.NewCoin(bankDenom, sdk.NewInt(10e6)),
			ToEthAddr: eth.EIP55Addr{Address: testContractAddr}.String(),
		},
	)
	s.Require().NoError(err)

	s.T().Log("Give the test contract 10 NIBI (native)")
	s.Require().NoError(testapp.FundAccount(
		deps.App.BankKeeper,
		deps.Ctx,
		eth.EthAddrToNibiruAddr(testContractAddr),
		sdk.NewCoins(sdk.NewCoin(bankDenom, sdk.NewInt(10e6))),
	))

	evmtest.FunTokenBalanceAssert{
		FunToken:     funToken,
		Account:      testContractAddr,
		BalanceBank:  big.NewInt(10e6),
		BalanceERC20: big.NewInt(10e6),
		Description:  "Initial contract state sanity check: 10 NIBI / 10 WNIBI",
	}.Assert(s.T(), deps)

	// Create Alice and Charles. Contract will try to send Alice native coins and
	// send Charles tokens via sendToBank
	alice := evmtest.NewEthPrivAcc()
	charles := evmtest.NewEthPrivAcc()

	s.T().Log("call test contract")
	_, err = deps.EvmKeeper.CallContract(
		deps.Ctx,
		embeds.SmartContract_TestPrecompileSelfCallRevert.ABI,
		deps.Sender.EthAddr,
		&testContractAddr,
		true,
		evmtest.FunTokenGasLimitSendToEvm,
		"selfCallTransferFunds",
		alice.EthAddr,
		evm.NativeToWei(big.NewInt(1e6)), // native send uses wei units,
		charles.NibiruAddr.String(),
		big.NewInt(9e6), // for precompile sendToBank: 6 decimals
	)
	s.Require().NoError(err)

	evmtest.FunTokenBalanceAssert{
		FunToken:     funToken,
		Account:      alice.EthAddr,
		BalanceBank:  big.NewInt(0),
		BalanceERC20: big.NewInt(0),
		Description:  "Alice has 0 NIBI / 0 WNIBI",
	}.Assert(s.T(), deps)

	evmtest.FunTokenBalanceAssert{
		FunToken:     funToken,
		Account:      charles.EthAddr,
		BalanceBank:  big.NewInt(0),
		BalanceERC20: big.NewInt(0),
		Description:  "Charles has 0 NIBI / 0 WNIBI",
	}.Assert(s.T(), deps)

	evmtest.FunTokenBalanceAssert{
		FunToken:     funToken,
		Account:      testContractAddr,
		BalanceBank:  big.NewInt(10e6),
		BalanceERC20: big.NewInt(10e6),
		Description:  "Test contract has 10 NIBI / 10 WNIBI",
	}.Assert(s.T(), deps)

	evmtest.FunTokenBalanceAssert{
		FunToken:     funToken,
		Account:      evm.EVM_MODULE_ADDRESS,
		BalanceBank:  big.NewInt(10e6),
		BalanceERC20: big.NewInt(0),
		Description:  "Module account has 10 NIBI escrowed",
	}.Assert(s.T(), deps)
}

// fundAndCreateFunToken creates initial setup for tests
func (s *FunTokenFromCoinSuite) fundAndCreateFunToken(deps evmtest.TestDeps, unibiAmount int64) evm.FunToken {
	bankDenom := evm.EVMBankDenom

	s.T().Log("Setup: Create a coin in the bank state")
	deps.App.BankKeeper.SetDenomMetaData(deps.Ctx, bank.Metadata{
		DenomUnits: []*bank.DenomUnit{
			{
				Denom:    bankDenom,
				Exponent: 0,
			},
			{
				Denom:    "NIBI",
				Exponent: 6,
			},
		},
		Base:    bankDenom,
		Display: "NIBI",
		Name:    "NIBI",
		Symbol:  "NIBI",
	})

	s.T().Log("Give the sender funds for funtoken creation and funding test contract")
	s.Require().NoError(testapp.FundAccount(
		deps.App.BankKeeper,
		deps.Ctx,
		deps.Sender.NibiruAddr,
		deps.EvmKeeper.FeeForCreateFunToken(deps.Ctx).Add(sdk.NewCoin(bankDenom, sdk.NewInt(unibiAmount))),
	))

	s.T().Log("Create FunToken from coin")
	createFunTokenResp, err := deps.EvmKeeper.CreateFunToken(
		sdk.WrapSDKContext(deps.Ctx),
		&evm.MsgCreateFunToken{
			FromBankDenom: bankDenom,
			Sender:        deps.Sender.NibiruAddr.String(),
		},
	)
	s.Require().NoError(err)

	erc20Decimals, err := deps.EvmKeeper.LoadERC20Decimals(
		deps.Ctx,
		embeds.SmartContract_ERC20Minter.ABI,
		gethcommon.HexToAddress(createFunTokenResp.FuntokenMapping.Erc20Addr),
	)
	s.Require().NoError(err)
	s.Require().Equal(erc20Decimals, uint8(6))

	return createFunTokenResp.FuntokenMapping
}

type FunTokenFromCoinSuite struct {
	suite.Suite
}

func TestFunTokenFromCoinSuite(t *testing.T) {
	suite.Run(t, new(FunTokenFromCoinSuite))
}<|MERGE_RESOLUTION|>--- conflicted
+++ resolved
@@ -235,15 +235,9 @@
 		alice.EthAddr,
 		&precompile.PrecompileAddr_FunToken,
 		true,
-<<<<<<< HEAD
-		precompile.FunTokenGasLimitBankSend,
-		"bankSend",
-		gethcommon.HexToAddress(funToken.Erc20Addr),
-=======
 		evmtest.FunTokenGasLimitSendToEvm,
 		"sendToBank",
-		funToken.Erc20Addr.Address,
->>>>>>> 39ebc443
+		gethcommon.HexToAddress(funToken.Erc20Addr),
 		big.NewInt(10),
 		deps.Sender.NibiruAddr.String(),
 	)
@@ -269,15 +263,9 @@
 		alice.EthAddr,
 		&precompile.PrecompileAddr_FunToken,
 		true,
-<<<<<<< HEAD
-		precompile.FunTokenGasLimitBankSend,
-		"bankSend",
-		gethcommon.HexToAddress(funToken.Erc20Addr),
-=======
 		evmtest.FunTokenGasLimitSendToEvm,
 		"sendToBank",
-		funToken.Erc20Addr.Address,
->>>>>>> 39ebc443
+		gethcommon.HexToAddress(funToken.Erc20Addr),
 		big.NewInt(10),
 		deps.Sender.NibiruAddr.String(),
 	)
