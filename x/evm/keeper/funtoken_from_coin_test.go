// Copyright (c) 2023-2024 Nibi, Inc.
package keeper_test

import (
	"math/big"
	"testing"

	sdk "github.com/cosmos/cosmos-sdk/types"
	authtypes "github.com/cosmos/cosmos-sdk/x/auth/types"
	bank "github.com/cosmos/cosmos-sdk/x/bank/types"
	"github.com/ethereum/go-ethereum/crypto"
	"github.com/stretchr/testify/suite"

	"github.com/NibiruChain/nibiru/v2/eth"
	"github.com/NibiruChain/nibiru/v2/x/common/testutil"
	"github.com/NibiruChain/nibiru/v2/x/common/testutil/testapp"
	"github.com/NibiruChain/nibiru/v2/x/evm"
	"github.com/NibiruChain/nibiru/v2/x/evm/embeds"
	"github.com/NibiruChain/nibiru/v2/x/evm/evmtest"
	"github.com/NibiruChain/nibiru/v2/x/evm/keeper"
	"github.com/NibiruChain/nibiru/v2/x/evm/precompile"
)

func (s *FunTokenFromCoinSuite) TestCreateFunTokenFromCoin() {
	deps := evmtest.NewTestDeps()
<<<<<<< HEAD

	// Compute contract address. FindERC20 should fail
	nonce := deps.NewStateDB().GetNonce(deps.Sender.EthAddr)
	contractAddress := crypto.CreateAddress(deps.Sender.EthAddr, nonce)
	metadata, err := deps.EvmKeeper.FindERC20Metadata(deps.Ctx, contractAddress, nil)
	s.Require().Error(err)
	s.Require().Nil(metadata)
=======
	s.Run("Compute contract address. FindERC20 should fail", func() {
		evmObj, _ := deps.NewEVM()
		metadata, err := deps.EvmKeeper.FindERC20Metadata(
			deps.Ctx,
			evmObj,
			crypto.CreateAddress(evm.EVM_MODULE_ADDRESS, deps.EvmKeeper.GetAccNonce(deps.Ctx, evm.EVM_MODULE_ADDRESS)),
		)
		s.Require().Error(err)
		s.Require().Nil(metadata)
	})
>>>>>>> 13c71a70

	s.T().Log("Setup: Create a coin in the bank state")
	bankDenom := "sometoken"
	deps.App.BankKeeper.SetDenomMetaData(deps.Ctx, bank.Metadata{
		DenomUnits: []*bank.DenomUnit{
			{
				Denom:    bankDenom,
				Exponent: 0,
				Aliases:  nil,
			},
		},
		Base:    bankDenom,
		Display: bankDenom,
		Name:    bankDenom,
		Symbol:  "TOKEN",
	})

	s.Run("insufficient funds to create funtoken", func() {
		s.T().Log("sad: not enough funds to create fun token")
		_, err := deps.EvmKeeper.CreateFunToken(
			sdk.WrapSDKContext(deps.Ctx),
			&evm.MsgCreateFunToken{
				FromBankDenom: bankDenom,
				Sender:        deps.Sender.NibiruAddr.String(),
			},
		)
		s.Require().ErrorContains(err, "insufficient funds")
	})

<<<<<<< HEAD
	s.T().Log("Expect ERC20 metadata on contract")
	info, err := deps.EvmKeeper.FindERC20Metadata(deps.Ctx, erc20Addr.Address, nil)
	s.Require().NoError(err, info)
	s.Equal(
		keeper.ERC20Metadata{
			Name:     bankDenom,
			Symbol:   "TOKEN",
			Decimals: 0,
		}, *info,
	)

	// Event "EventFunTokenCreated" must present
	testutil.RequireContainsTypedEvent(
		s.T(),
		deps.Ctx,
		&evm.EventFunTokenCreated{
			BankDenom:            bankDenom,
			Erc20ContractAddress: erc20Addr.String(),
			Creator:              deps.Sender.NibiruAddr.String(),
			IsMadeFromCoin:       true,
		},
	)
=======
	s.Run("invalid bank denom", func() {
		s.Require().NoError(testapp.FundAccount(
			deps.App.BankKeeper,
			deps.Ctx,
			deps.Sender.NibiruAddr,
			deps.EvmKeeper.FeeForCreateFunToken(deps.Ctx),
		))
		_, err := deps.EvmKeeper.CreateFunToken(
			sdk.WrapSDKContext(deps.Ctx),
			&evm.MsgCreateFunToken{
				FromBankDenom: "doesn't exist",
				Sender:        deps.Sender.NibiruAddr.String(),
			},
		)
		s.Require().Error(err)
	})
>>>>>>> 13c71a70

	s.Run("happy: CreateFunToken for the bank coin", func() {
		s.Require().NoError(testapp.FundAccount(
			deps.App.BankKeeper,
			deps.Ctx,
			deps.Sender.NibiruAddr,
			deps.EvmKeeper.FeeForCreateFunToken(deps.Ctx),
		))
		expectedErc20Addr := crypto.CreateAddress(evm.EVM_MODULE_ADDRESS, deps.EvmKeeper.GetAccNonce(deps.Ctx, evm.EVM_MODULE_ADDRESS))
		createFuntokenResp, err := deps.EvmKeeper.CreateFunToken(
			sdk.WrapSDKContext(deps.Ctx),
			&evm.MsgCreateFunToken{
				FromBankDenom: bankDenom,
				Sender:        deps.Sender.NibiruAddr.String(),
			},
		)
		s.Require().NoError(err)

		s.Equal(
			createFuntokenResp.FuntokenMapping,
			evm.FunToken{
				Erc20Addr:      eth.EIP55Addr{Address: expectedErc20Addr},
				BankDenom:      bankDenom,
				IsMadeFromCoin: true,
			},
		)
		actualErc20Addr := createFuntokenResp.FuntokenMapping.Erc20Addr

		s.T().Log("Expect ERC20 to be deployed")
		_, err = deps.EvmKeeper.Code(deps.Ctx, &evm.QueryCodeRequest{
			Address: actualErc20Addr.String(),
		})
		s.Require().NoError(err)

		s.T().Log("Expect ERC20 metadata on contract")
		evmObj, _ := deps.NewEVM()
		info, err := deps.EvmKeeper.FindERC20Metadata(deps.Ctx, evmObj, actualErc20Addr.Address)
		s.Require().NoError(err, info)
		s.Equal(
			keeper.ERC20Metadata{
				Name:     bankDenom,
				Symbol:   "TOKEN",
				Decimals: 0,
			}, *info,
		)

		// Event "EventFunTokenCreated" must present
		testutil.RequireContainsTypedEvent(
			s.T(),
			deps.Ctx,
			&evm.EventFunTokenCreated{
				BankDenom:            bankDenom,
				Erc20ContractAddress: actualErc20Addr.String(),
				Creator:              deps.Sender.NibiruAddr.String(),
				IsMadeFromCoin:       true,
			},
		)
	})

	s.Run("sad: CreateFunToken for the bank coin: already registered", func() {
		// Give the sender funds for the fee
		s.Require().NoError(testapp.FundAccount(
			deps.App.BankKeeper,
			deps.Ctx,
			deps.Sender.NibiruAddr,
			deps.EvmKeeper.FeeForCreateFunToken(deps.Ctx),
		))
		_, err := deps.EvmKeeper.CreateFunToken(
			sdk.WrapSDKContext(deps.Ctx),
			&evm.MsgCreateFunToken{
				FromBankDenom: bankDenom,
				Sender:        deps.Sender.NibiruAddr.String(),
			},
		)
		s.Require().ErrorContains(err, "funtoken mapping already created")
	})
}

func (s *FunTokenFromCoinSuite) TestConvertCoinToEvmAndBack() {
	deps := evmtest.NewTestDeps()
	evmObj, _ := deps.NewEVM()
	alice := evmtest.NewEthPrivAcc()

	// Initial setup
	funToken := s.fundAndCreateFunToken(deps, 100)

	s.T().Log("Convert bank coin to erc-20")
	_, err := deps.EvmKeeper.ConvertCoinToEvm(
		sdk.WrapSDKContext(deps.Ctx),
		&evm.MsgConvertCoinToEvm{
			Sender:   deps.Sender.NibiruAddr.String(),
			BankCoin: sdk.NewCoin(evm.EVMBankDenom, sdk.NewInt(10)),
			ToEthAddr: eth.EIP55Addr{
				Address: alice.EthAddr,
			},
		},
	)
	s.Require().NoError(err)

	s.T().Log("Check typed event")
	testutil.RequireContainsTypedEvent(
		s.T(),
		deps.Ctx,
		&evm.EventConvertCoinToEvm{
			Sender:               deps.Sender.NibiruAddr.String(),
			Erc20ContractAddress: funToken.Erc20Addr.String(),
			ToEthAddr:            alice.EthAddr.String(),
			BankCoin:             sdk.NewCoin(evm.EVMBankDenom, sdk.NewInt(10)),
		},
	)

	// Check 1: module balance
	moduleBalance := deps.App.BankKeeper.GetBalance(deps.Ctx, authtypes.NewModuleAddress(evm.ModuleName), evm.EVMBankDenom)
	s.Require().Equal(sdk.NewInt(10), moduleBalance.Amount)

	// Check 2: Sender balance
	senderBalance := deps.App.BankKeeper.GetBalance(deps.Ctx, deps.Sender.NibiruAddr, evm.EVMBankDenom)
	s.Require().Equal(sdk.NewInt(90), senderBalance.Amount)

	// Check 3: erc-20 balance
	balance, err := deps.EvmKeeper.ERC20().BalanceOf(funToken.Erc20Addr.Address, alice.EthAddr, deps.Ctx, evmObj)
	s.Require().NoError(err)
	s.Require().Zero(balance.Cmp(big.NewInt(10)))

	s.Run("sad: Convert more bank coin to erc-20, insufficient funds", func() {
		_, err = deps.EvmKeeper.ConvertCoinToEvm(
			sdk.WrapSDKContext(deps.Ctx),
			&evm.MsgConvertCoinToEvm{
				Sender:   deps.Sender.NibiruAddr.String(),
				BankCoin: sdk.NewCoin(evm.EVMBankDenom, sdk.NewInt(100)),
				ToEthAddr: eth.EIP55Addr{
					Address: alice.EthAddr,
				},
			},
		)
		s.Require().ErrorContains(err, "insufficient funds")
	})

	s.T().Log("Convert erc-20 to back to bank coin")
	contractInput, err := embeds.SmartContract_FunToken.ABI.Pack(
		"sendToBank",
		funToken.Erc20Addr.Address,
		big.NewInt(10),
		deps.Sender.NibiruAddr.String(),
	)
	s.Require().NoError(err)
	evmObj, _ = deps.NewEVM()
	_, err = deps.EvmKeeper.CallContractWithInput(
		deps.Ctx,
		evmObj,
		alice.EthAddr,                       // from
		&precompile.PrecompileAddr_FunToken, // to
		true,                                // commit
		contractInput,
		evmtest.FunTokenGasLimitSendToEvm,
	)
	s.Require().NoError(err)

	// Check 1: module balance
	moduleBalance = deps.App.BankKeeper.GetBalance(deps.Ctx, authtypes.NewModuleAddress(evm.ModuleName), evm.EVMBankDenom)
	s.Require().True(moduleBalance.Amount.Equal(sdk.ZeroInt()))

	// Check 2: Sender balance
	senderBalance = deps.App.BankKeeper.GetBalance(deps.Ctx, deps.Sender.NibiruAddr, evm.EVMBankDenom)
	s.Require().Equal(sdk.NewInt(100), senderBalance.Amount)

	// Check 3: erc-20 balance
	balance, err = deps.EvmKeeper.ERC20().BalanceOf(funToken.Erc20Addr.Address, alice.EthAddr, deps.Ctx, evmObj)
	s.Require().NoError(err)
	s.Require().Equal("0", balance.String())

	s.T().Log("sad: Convert more erc-20 to back to bank coin, insufficient funds")
	evmObj, _ = deps.NewEVM()
	_, err = deps.EvmKeeper.CallContractWithInput(
		deps.Ctx,
		evmObj,
		alice.EthAddr,                       // from
		&precompile.PrecompileAddr_FunToken, // to
		true,                                // commit
		contractInput,
		evmtest.FunTokenGasLimitSendToEvm,
	)
	s.Require().ErrorContains(err, "transfer amount exceeds balance")
}

// TestNativeSendThenPrecompileSend tests a race condition where the state DB
// commit may overwrite the state after the precompile execution, potentially
// causing a loss of funds.
//
// The order of operations is to:
//  1. Create a funtoken mapping from NIBI, a bank coin.
//  2. Use a test Solidity contract to perform two transfers in a single call: a
//     transfer of NIBI with native send and a precompile "IFunToken.sendToBank"
//     transfer for the same asset.
//
// INITIAL STATE:
// - Test contract funds: 10 NIBI, 10 WNIBI
// CONTRACT CALL:
// - Sends 10 NIBI natively and 10 WNIBI -> NIBI to Alice using precompile
// EXPECTED:
// - Test contract funds: 0 NIBI, 0 WNIBI
// - Alice: 20 NIBI
// - Module account: 0 NIBI escrowed
func (s *FunTokenFromCoinSuite) TestNativeSendThenPrecompileSend() {
	deps := evmtest.NewTestDeps()
	evmObj, _ := deps.NewEVM()
	bankDenom := evm.EVMBankDenom

	// Initial setup
	sendAmt := big.NewInt(10)
	funtoken := s.fundAndCreateFunToken(deps, sendAmt.Int64())

	s.T().Log("Deploy Test Contract")
	deployResp, err := evmtest.DeployContract(
		&deps,
		embeds.SmartContract_TestNativeSendThenPrecompileSendJson,
		funtoken.Erc20Addr.Address,
	)
	s.Require().NoError(err)

	testContractAddr := deployResp.ContractAddr
	testContractNibiAddr := eth.EthAddrToNibiruAddr(testContractAddr)

	s.T().Log("Give the test contract 10 NIBI (native)")
	s.Require().NoError(testapp.FundAccount(
		deps.App.BankKeeper,
		deps.Ctx,
		testContractNibiAddr,
		sdk.NewCoins(sdk.NewCoin(bankDenom, sdk.NewIntFromBigInt(sendAmt)))),
	)
	evmtest.AssertBankBalanceEqualWithDescription(
		s.T(), deps, bankDenom, testContractAddr, sendAmt, "expect 10 balance",
	)
	evmtest.AssertBankBalanceEqualWithDescription(
		s.T(), deps, bankDenom, evm.EVM_MODULE_ADDRESS, big.NewInt(0), "expect 0 balance",
	)

	s.T().Log("Convert bank coin to erc-20: give test contract 10 WNIBI (erc20)")
	_, err = deps.EvmKeeper.ConvertCoinToEvm(
		sdk.WrapSDKContext(deps.Ctx),
		&evm.MsgConvertCoinToEvm{
			Sender:    deps.Sender.NibiruAddr.String(),
			BankCoin:  sdk.NewCoin(bankDenom, sdk.NewIntFromBigInt(sendAmt)),
			ToEthAddr: eth.EIP55Addr{Address: testContractAddr},
		},
	)
	s.Require().NoError(err)
	evmtest.FunTokenBalanceAssert{
		FunToken:     funtoken,
		Account:      testContractAddr,
		BalanceBank:  sendAmt,
		BalanceERC20: sendAmt,
	}.Assert(s.T(), deps, evmObj)
	evmtest.FunTokenBalanceAssert{
		FunToken:     funtoken,
		Account:      evm.EVM_MODULE_ADDRESS,
		BalanceBank:  sendAmt,
		BalanceERC20: big.NewInt(0),
	}.Assert(s.T(), deps, evmObj)

	// Alice hex and Alice bech32 is the same address in different representation,
	// so funds are expected to be available in Alice's bank wallet
	alice := evmtest.NewEthPrivAcc()
	evmtest.FunTokenBalanceAssert{
		FunToken:     funtoken,
		Account:      alice.EthAddr,
		BalanceBank:  big.NewInt(0),
		BalanceERC20: big.NewInt(0),
	}.Assert(s.T(), deps, evmObj)

	s.T().Log("call test contract")
	newSendAmtSendToBank := new(big.Int).Quo(sendAmt, big.NewInt(2))
	newSendAmtEvmTransfer := evm.NativeToWei(newSendAmtSendToBank)

	contractInput, err := embeds.SmartContract_TestNativeSendThenPrecompileSendJson.ABI.Pack(
		"nativeSendThenPrecompileSend",
		alice.EthAddr,             /*to*/
		newSendAmtEvmTransfer,     /*amount*/
		alice.NibiruAddr.String(), /*to*/
		newSendAmtSendToBank,      /*amount*/
	)
	s.Require().NoError(err)
	evmObj, _ = deps.NewEVM()
	evmResp, err := deps.EvmKeeper.CallContractWithInput(
		deps.Ctx,
		evmObj,
		deps.Sender.EthAddr,
		&testContractAddr,
		true,
		contractInput,
		evmtest.FunTokenGasLimitSendToEvm,
	)
	s.Require().NoError(err)
	s.Empty(evmResp.VmError)
	gasUsedFor2Ops := evmResp.GasUsed

	evmtest.FunTokenBalanceAssert{
		FunToken: funtoken,
		Account:  alice.EthAddr,
		BalanceBank: new(big.Int).Mul(
			newSendAmtSendToBank, big.NewInt(2)),
		BalanceERC20: big.NewInt(0),
	}.Assert(s.T(), deps, evmObj)

	evmtest.FunTokenBalanceAssert{
		FunToken:     funtoken,
		Account:      testContractAddr,
		BalanceBank:  big.NewInt(5),
		BalanceERC20: big.NewInt(5),
	}.Assert(s.T(), deps, evmObj)

	evmtest.FunTokenBalanceAssert{
		FunToken:     funtoken,
		Account:      evm.EVM_MODULE_ADDRESS,
		BalanceBank:  big.NewInt(5),
		BalanceERC20: big.NewInt(0),
	}.Assert(s.T(), deps, evmObj)

	contractInput, err = embeds.SmartContract_TestNativeSendThenPrecompileSendJson.ABI.Pack(
		"justPrecompileSend",
		alice.NibiruAddr.String(), /*to*/
		newSendAmtSendToBank,      /*amount*/
	)
	s.Require().NoError(err)
	evmObj, _ = deps.NewEVM()
	evmResp, err = deps.EvmKeeper.CallContractWithInput(
		deps.Ctx,
		evmObj,
		deps.Sender.EthAddr,
		&testContractAddr,
		true,
		contractInput,
		evmtest.DefaultEthCallGasLimit,
	)
	s.Require().NoError(err)
	s.Empty(evmResp.VmError)
	gasUsedFor1Op := evmResp.GasUsed

	evmtest.FunTokenBalanceAssert{
		FunToken: funtoken,
		Account:  alice.EthAddr,
		BalanceBank: new(big.Int).Mul(
			newSendAmtSendToBank, big.NewInt(3)),
		BalanceERC20: big.NewInt(0),
	}.Assert(s.T(), deps, evmObj)

	evmtest.FunTokenBalanceAssert{
		FunToken:     funtoken,
		Account:      testContractAddr,
		BalanceBank:  big.NewInt(5),
		BalanceERC20: big.NewInt(0),
	}.Assert(s.T(), deps, evmObj)

	evmtest.FunTokenBalanceAssert{
		FunToken:     funtoken,
		Account:      evm.EVM_MODULE_ADDRESS,
		BalanceBank:  big.NewInt(0),
		BalanceERC20: big.NewInt(0),
	}.Assert(s.T(), deps, evmObj)
	s.Require().Greater(gasUsedFor2Ops, gasUsedFor1Op, "2 operations should consume more gas")
}

// TestERC20TransferThenPrecompileSend
// 1. Creates a funtoken from coin.
// 2. Using the test contract, performs two sends in a single call: a erc20
// transfer and a precompile sendToBank.
// It tests a race condition where the state DB commit may overwrite the state after the precompile execution,
// potentially causing an infinite minting of funds.
//
// INITIAL STATE:
// - Test contract funds: 10 WNIBI
// CONTRACT CALL:
// - Sends 1 WNIBI to Alice using erc20 transfer and 9 WNIBI -> NIBI to Alice using precompile
// EXPECTED:
// - Test contract funds: 0 WNIBI
// - Alice: 1 WNIBI, 9 NIBI
// - Module account: 1 NIBI escrowed (which Alice holds as 1 WNIBI)
func (s *FunTokenFromCoinSuite) TestERC20TransferThenPrecompileSend() {
	deps := evmtest.NewTestDeps()
	evmObj, _ := deps.NewEVM()

	funToken := s.fundAndCreateFunToken(deps, 10e6)

	s.T().Log("Deploy Test Contract")
	deployResp, err := evmtest.DeployContract(
		&deps,
		embeds.SmartContract_TestERC20TransferThenPrecompileSend,
		funToken.Erc20Addr.Address,
	)
	s.Require().NoError(err)
	testContractAddr := deployResp.ContractAddr

	s.T().Log("Convert bank coin to erc-20: give test contract 10 WNIBI (erc20)")
	_, err = deps.EvmKeeper.ConvertCoinToEvm(
		sdk.WrapSDKContext(deps.Ctx),
		&evm.MsgConvertCoinToEvm{
			Sender:    deps.Sender.NibiruAddr.String(),
			BankCoin:  sdk.NewCoin(evm.EVMBankDenom, sdk.NewInt(10e6)),
			ToEthAddr: eth.EIP55Addr{Address: testContractAddr},
		},
	)
	s.Require().NoError(err)

	// check balances
	evmtest.FunTokenBalanceAssert{
		FunToken:     funToken,
		Account:      testContractAddr,
		BalanceBank:  big.NewInt(0),
		BalanceERC20: big.NewInt(10e6),
	}.Assert(s.T(), deps, evmObj)

	evmtest.FunTokenBalanceAssert{
		FunToken:     funToken,
		Account:      evm.EVM_MODULE_ADDRESS,
		BalanceBank:  big.NewInt(10e6),
		BalanceERC20: big.NewInt(0),
	}.Assert(s.T(), deps, evmObj)

	evmtest.FunTokenBalanceAssert{
		FunToken:     funToken,
		Account:      deps.Sender.EthAddr,
		BalanceBank:  big.NewInt(0),
		BalanceERC20: big.NewInt(0),
	}.Assert(s.T(), deps, evmObj)

	// Alice hex and Alice bech32 is the same address in different representation
	alice := evmtest.NewEthPrivAcc()

	s.T().Log("call test contract")
	contractInput, err := embeds.SmartContract_TestERC20TransferThenPrecompileSend.ABI.Pack(
		"erc20TransferThenPrecompileSend",
		alice.EthAddr,             /*to*/
		big.NewInt(1e6),           /*amount*/
		alice.NibiruAddr.String(), /*to*/
		big.NewInt(9e6),           /*amount*/
	)
	s.Require().NoError(err)
	evmObj, _ = deps.NewEVM()
	_, err = deps.EvmKeeper.CallContractWithInput(
		deps.Ctx,
		evmObj,
		deps.Sender.EthAddr, // from
		&testContractAddr,   // to
		true,                // commit
		contractInput,
		10_000_000, // gas limit
	)
	s.Require().NoError(err)

	evmtest.FunTokenBalanceAssert{
		FunToken:     funToken,
		Account:      alice.EthAddr,
		BalanceBank:  big.NewInt(9e6),
		BalanceERC20: big.NewInt(1e6),
		Description:  "Alice has 9 NIBI / 1 WNIBI",
	}.Assert(s.T(), deps, evmObj)

	evmtest.FunTokenBalanceAssert{
		FunToken:     funToken,
		Account:      testContractAddr,
		BalanceBank:  big.NewInt(0),
		BalanceERC20: big.NewInt(0),
		Description:  "Test contract 0 NIBI / 0 WNIBI",
	}.Assert(s.T(), deps, evmObj)

	evmtest.FunTokenBalanceAssert{
		FunToken:     funToken,
		Account:      evm.EVM_MODULE_ADDRESS,
		BalanceBank:  big.NewInt(1e6),
		BalanceERC20: big.NewInt(0e6),
		Description:  "Module account has 1 NIBI escrowed",
	}.Assert(s.T(), deps, evmObj)
}

// TestPrecompileSelfCallRevert
//  1. Creates a funtoken from coin.
//  2. Using the test contract, creates another instance of itself, calls the precompile method and then force reverts.
//     It tests a race condition where the state DB commit
//     may save the wrong state before the precompile execution, not revert it entirely,
//     potentially causing an infinite mint of funds.
//
// INITIAL STATE:
// - Test contract funds: 10 NIBI, 10 WNIBI
// CONTRACT CALL:
// - Sends 1 NIBI to Alice using native send and 1 WNIBI -> NIBI to Charles using precompile
// EXPECTED:
// - all changes reverted
// - Test contract funds: 10 NIBI, 10 WNIBI
// - Alice: 0 NIBI
// - Charles: 0 NIBI
// - Module account: 10 NIBI escrowed (which Test contract holds as 10 WNIBI)
func (s *FunTokenFromCoinSuite) TestPrecompileSelfCallRevert() {
	deps := evmtest.NewTestDeps()
	evmObj, _ := deps.NewEVM()

	// Initial setup
	funToken := s.fundAndCreateFunToken(deps, 10e6)

	s.T().Log("Deploy Test Contract")
	deployResp, err := evmtest.DeployContract(
		&deps,
		embeds.SmartContract_TestPrecompileSelfCallRevert,
		funToken.Erc20Addr.Address,
	)
	s.Require().NoError(err)
	testContractAddr := deployResp.ContractAddr

	s.T().Log("Convert bank coin to erc-20: give test contract 10 WNIBI (erc20)")
	_, err = deps.EvmKeeper.ConvertCoinToEvm(
		sdk.WrapSDKContext(deps.Ctx),
		&evm.MsgConvertCoinToEvm{
			Sender:    deps.Sender.NibiruAddr.String(),
			BankCoin:  sdk.NewCoin(evm.EVMBankDenom, sdk.NewInt(10e6)),
			ToEthAddr: eth.EIP55Addr{Address: testContractAddr},
		},
	)
	s.Require().NoError(err)

	s.T().Log("Give the test contract 10 NIBI (native)")
	s.Require().NoError(testapp.FundAccount(
		deps.App.BankKeeper,
		deps.Ctx,
		eth.EthAddrToNibiruAddr(testContractAddr),
		sdk.NewCoins(sdk.NewCoin(evm.EVMBankDenom, sdk.NewInt(10e6))),
	))

	evmtest.FunTokenBalanceAssert{
		FunToken:     funToken,
		Account:      testContractAddr,
		BalanceBank:  big.NewInt(10e6),
		BalanceERC20: big.NewInt(10e6),
		Description:  "Initial contract state sanity check: 10 NIBI / 10 WNIBI",
	}.Assert(s.T(), deps, evmObj)

	// Create Alice and Charles. Contract will try to send Alice native coins and
	// send Charles tokens via sendToBank
	alice := evmtest.NewEthPrivAcc()
	charles := evmtest.NewEthPrivAcc()

	s.T().Log("call test contract")
	contractInput, err := embeds.SmartContract_TestPrecompileSelfCallRevert.ABI.Pack(
		"selfCallTransferFunds",
		alice.EthAddr,
		evm.NativeToWei(big.NewInt(1e6)),
		charles.NibiruAddr.String(),
		big.NewInt(9e6),
	)
	s.Require().NoError(err)
	_, err = deps.EvmKeeper.CallContractWithInput(
		deps.Ctx,
		evmObj,
		deps.Sender.EthAddr,
		&testContractAddr,
		true,
		contractInput,
		evmtest.FunTokenGasLimitSendToEvm,
	)
	s.Require().NoError(err)

	evmtest.FunTokenBalanceAssert{
		FunToken:     funToken,
		Account:      alice.EthAddr,
		BalanceBank:  big.NewInt(0),
		BalanceERC20: big.NewInt(0),
		Description:  "Alice has 0 NIBI / 0 WNIBI",
	}.Assert(s.T(), deps, evmObj)

	evmtest.FunTokenBalanceAssert{
		FunToken:     funToken,
		Account:      charles.EthAddr,
		BalanceBank:  big.NewInt(0),
		BalanceERC20: big.NewInt(0),
		Description:  "Charles has 0 NIBI / 0 WNIBI",
	}.Assert(s.T(), deps, evmObj)

	evmtest.FunTokenBalanceAssert{
		FunToken:     funToken,
		Account:      testContractAddr,
		BalanceBank:  big.NewInt(10e6),
		BalanceERC20: big.NewInt(10e6),
		Description:  "Test contract has 10 NIBI / 10 WNIBI",
	}.Assert(s.T(), deps, evmObj)

	evmtest.FunTokenBalanceAssert{
		FunToken:     funToken,
		Account:      evm.EVM_MODULE_ADDRESS,
		BalanceBank:  big.NewInt(10e6),
		BalanceERC20: big.NewInt(0),
		Description:  "Module account has 10 NIBI escrowed",
	}.Assert(s.T(), deps, evmObj)
}

// fundAndCreateFunToken creates initial setup for tests
func (s *FunTokenFromCoinSuite) fundAndCreateFunToken(deps evmtest.TestDeps, unibiAmount int64) evm.FunToken {
	bankDenom := evm.EVMBankDenom

	s.T().Log("Setup: Create a coin in the bank state")
	deps.App.BankKeeper.SetDenomMetaData(deps.Ctx, bank.Metadata{
		DenomUnits: []*bank.DenomUnit{
			{
				Denom:    bankDenom,
				Exponent: 0,
			},
			{
				Denom:    "NIBI",
				Exponent: 6,
			},
		},
		Base:    bankDenom,
		Display: "NIBI",
		Name:    "NIBI",
		Symbol:  "NIBI",
	})

	s.T().Log("Give the sender funds for funtoken creation and funding test contract")
	s.Require().NoError(testapp.FundAccount(
		deps.App.BankKeeper,
		deps.Ctx,
		deps.Sender.NibiruAddr,
		deps.EvmKeeper.FeeForCreateFunToken(deps.Ctx).Add(sdk.NewCoin(bankDenom, sdk.NewInt(unibiAmount))),
	))

	s.T().Log("Create FunToken from coin")
	createFunTokenResp, err := deps.EvmKeeper.CreateFunToken(
		sdk.WrapSDKContext(deps.Ctx),
		&evm.MsgCreateFunToken{
			FromBankDenom: bankDenom,
			Sender:        deps.Sender.NibiruAddr.String(),
		},
	)
	s.Require().NoError(err)

	return createFunTokenResp.FuntokenMapping
}

type FunTokenFromCoinSuite struct {
	suite.Suite
}

func TestFunTokenFromCoinSuite(t *testing.T) {
	suite.Run(t, new(FunTokenFromCoinSuite))
}<|MERGE_RESOLUTION|>--- conflicted
+++ resolved
@@ -23,26 +23,17 @@
 
 func (s *FunTokenFromCoinSuite) TestCreateFunTokenFromCoin() {
 	deps := evmtest.NewTestDeps()
-<<<<<<< HEAD
-
-	// Compute contract address. FindERC20 should fail
-	nonce := deps.NewStateDB().GetNonce(deps.Sender.EthAddr)
-	contractAddress := crypto.CreateAddress(deps.Sender.EthAddr, nonce)
-	metadata, err := deps.EvmKeeper.FindERC20Metadata(deps.Ctx, contractAddress, nil)
-	s.Require().Error(err)
-	s.Require().Nil(metadata)
-=======
 	s.Run("Compute contract address. FindERC20 should fail", func() {
 		evmObj, _ := deps.NewEVM()
 		metadata, err := deps.EvmKeeper.FindERC20Metadata(
 			deps.Ctx,
 			evmObj,
 			crypto.CreateAddress(evm.EVM_MODULE_ADDRESS, deps.EvmKeeper.GetAccNonce(deps.Ctx, evm.EVM_MODULE_ADDRESS)),
+			nil,
 		)
 		s.Require().Error(err)
 		s.Require().Nil(metadata)
 	})
->>>>>>> 13c71a70
 
 	s.T().Log("Setup: Create a coin in the bank state")
 	bankDenom := "sometoken"
@@ -72,30 +63,6 @@
 		s.Require().ErrorContains(err, "insufficient funds")
 	})
 
-<<<<<<< HEAD
-	s.T().Log("Expect ERC20 metadata on contract")
-	info, err := deps.EvmKeeper.FindERC20Metadata(deps.Ctx, erc20Addr.Address, nil)
-	s.Require().NoError(err, info)
-	s.Equal(
-		keeper.ERC20Metadata{
-			Name:     bankDenom,
-			Symbol:   "TOKEN",
-			Decimals: 0,
-		}, *info,
-	)
-
-	// Event "EventFunTokenCreated" must present
-	testutil.RequireContainsTypedEvent(
-		s.T(),
-		deps.Ctx,
-		&evm.EventFunTokenCreated{
-			BankDenom:            bankDenom,
-			Erc20ContractAddress: erc20Addr.String(),
-			Creator:              deps.Sender.NibiruAddr.String(),
-			IsMadeFromCoin:       true,
-		},
-	)
-=======
 	s.Run("invalid bank denom", func() {
 		s.Require().NoError(testapp.FundAccount(
 			deps.App.BankKeeper,
@@ -112,7 +79,6 @@
 		)
 		s.Require().Error(err)
 	})
->>>>>>> 13c71a70
 
 	s.Run("happy: CreateFunToken for the bank coin", func() {
 		s.Require().NoError(testapp.FundAccount(
@@ -149,7 +115,7 @@
 
 		s.T().Log("Expect ERC20 metadata on contract")
 		evmObj, _ := deps.NewEVM()
-		info, err := deps.EvmKeeper.FindERC20Metadata(deps.Ctx, evmObj, actualErc20Addr.Address)
+		info, err := deps.EvmKeeper.FindERC20Metadata(deps.Ctx, evmObj, actualErc20Addr.Address, nil)
 		s.Require().NoError(err, info)
 		s.Equal(
 			keeper.ERC20Metadata{
