// Copyright (c) 2023-2024 Nibi, Inc.
package keeper_test

import (
	"math/big"
	"testing"

	sdk "github.com/cosmos/cosmos-sdk/types"
	authtypes "github.com/cosmos/cosmos-sdk/x/auth/types"
	bank "github.com/cosmos/cosmos-sdk/x/bank/types"
	"github.com/ethereum/go-ethereum/crypto"
	"github.com/stretchr/testify/suite"

	"github.com/NibiruChain/nibiru/v2/eth"
	"github.com/NibiruChain/nibiru/v2/x/common/testutil"
	"github.com/NibiruChain/nibiru/v2/x/common/testutil/testapp"
	"github.com/NibiruChain/nibiru/v2/x/evm"
	"github.com/NibiruChain/nibiru/v2/x/evm/embeds"
	"github.com/NibiruChain/nibiru/v2/x/evm/evmtest"
	"github.com/NibiruChain/nibiru/v2/x/evm/keeper"
	"github.com/NibiruChain/nibiru/v2/x/evm/precompile"
)

func (s *FunTokenFromCoinSuite) TestCreateFunTokenFromCoin() {
	deps := evmtest.NewTestDeps()

	// Compute contract address. FindERC20 should fail
	nonce := deps.NewStateDB().GetNonce(deps.Sender.EthAddr)
	contractAddress := crypto.CreateAddress(deps.Sender.EthAddr, nonce)
	evmObj, _ := deps.NewEVM()
	metadata, err := deps.EvmKeeper.FindERC20Metadata(deps.Ctx, evmObj, contractAddress)
	s.Require().Error(err)
	s.Require().Nil(metadata)

	s.T().Log("Setup: Create a coin in the bank state")
	bankDenom := "sometoken"
	deps.App.BankKeeper.SetDenomMetaData(deps.Ctx, bank.Metadata{
		DenomUnits: []*bank.DenomUnit{
			{
				Denom:    bankDenom,
				Exponent: 0,
				Aliases:  nil,
			},
		},
		Base:    bankDenom,
		Display: bankDenom,
		Name:    bankDenom,
		Symbol:  "TOKEN",
	})

	s.T().Log("sad: not enough funds to create fun token")
	_, err = deps.EvmKeeper.CreateFunToken(
		sdk.WrapSDKContext(deps.Ctx),
		&evm.MsgCreateFunToken{
			FromBankDenom: bankDenom,
			Sender:        deps.Sender.NibiruAddr.String(),
		},
	)
	s.Require().ErrorContains(err, "insufficient funds")

	// Give the sender funds for the fee
	s.Require().NoError(testapp.FundAccount(
		deps.App.BankKeeper,
		deps.Ctx,
		deps.Sender.NibiruAddr,
		deps.EvmKeeper.FeeForCreateFunToken(deps.Ctx),
	))

	s.T().Log("sad: invalid bank denom")
	_, err = deps.EvmKeeper.CreateFunToken(
		sdk.WrapSDKContext(deps.Ctx),
		&evm.MsgCreateFunToken{
			FromBankDenom: "doesn't exist",
			Sender:        deps.Sender.NibiruAddr.String(),
		},
	)
	s.Require().Error(err)

	s.T().Log("happy: CreateFunToken for the bank coin")
	s.Require().NoError(testapp.FundAccount(
		deps.App.BankKeeper,
		deps.Ctx,
		deps.Sender.NibiruAddr,
		deps.EvmKeeper.FeeForCreateFunToken(deps.Ctx),
	))
	createFuntokenResp, err := deps.EvmKeeper.CreateFunToken(
		sdk.WrapSDKContext(deps.Ctx),
		&evm.MsgCreateFunToken{
			FromBankDenom: bankDenom,
			Sender:        deps.Sender.NibiruAddr.String(),
		},
	)
	s.Require().NoError(err)

	erc20Addr := createFuntokenResp.FuntokenMapping.Erc20Addr

	s.Equal(
		createFuntokenResp.FuntokenMapping,
		evm.FunToken{
			Erc20Addr:      erc20Addr,
			BankDenom:      bankDenom,
			IsMadeFromCoin: true,
		},
	)

	s.T().Log("Expect ERC20 to be deployed")
	_, err = deps.EvmKeeper.Code(deps.Ctx, &evm.QueryCodeRequest{
		Address: erc20Addr.String(),
	})
	s.Require().NoError(err)

	s.T().Log("Expect ERC20 metadata on contract")
	info, err := deps.EvmKeeper.FindERC20Metadata(deps.Ctx, evmObj, erc20Addr.Address)
	s.Require().NoError(err, info)
	s.Equal(
		keeper.ERC20Metadata{
			Name:     bankDenom,
			Symbol:   "TOKEN",
			Decimals: 0,
		}, *info,
	)

	// Event "EventFunTokenCreated" must present
	testutil.RequireContainsTypedEvent(
		s.T(),
		deps.Ctx,
		&evm.EventFunTokenCreated{
			BankDenom:            bankDenom,
			Erc20ContractAddress: erc20Addr.String(),
			Creator:              deps.Sender.NibiruAddr.String(),
			IsMadeFromCoin:       true,
		},
	)

	s.T().Log("sad: CreateFunToken for the bank coin: already registered")
	// Give the sender funds for the fee
	s.Require().NoError(testapp.FundAccount(
		deps.App.BankKeeper,
		deps.Ctx,
		deps.Sender.NibiruAddr,
		deps.EvmKeeper.FeeForCreateFunToken(deps.Ctx),
	))
	_, err = deps.EvmKeeper.CreateFunToken(
		sdk.WrapSDKContext(deps.Ctx),
		&evm.MsgCreateFunToken{
			FromBankDenom: bankDenom,
			Sender:        deps.Sender.NibiruAddr.String(),
		},
	)
	s.Require().ErrorContains(err, "funtoken mapping already created")

	s.T().Log("sad: bank denom metadata not registered")
	// Give the sender funds for the fee
	s.Require().NoError(testapp.FundAccount(
		deps.App.BankKeeper,
		deps.Ctx,
		deps.Sender.NibiruAddr,
		deps.EvmKeeper.FeeForCreateFunToken(deps.Ctx),
	))
	_, err = deps.EvmKeeper.CreateFunToken(
		sdk.WrapSDKContext(deps.Ctx),
		&evm.MsgCreateFunToken{
			FromBankDenom: "some random denom",
			Sender:        deps.Sender.NibiruAddr.String(),
		},
	)
	s.Require().ErrorContains(err, "bank coin denom should have bank metadata for denom")
}

func (s *FunTokenFromCoinSuite) TestConvertCoinToEvmAndBack() {
	deps := evmtest.NewTestDeps()
	evmObj, _ := deps.NewEVM()
	alice := evmtest.NewEthPrivAcc()

	// Initial setup
	funToken := s.fundAndCreateFunToken(deps, 100)

	s.T().Log("Convert bank coin to erc-20")
	_, err := deps.EvmKeeper.ConvertCoinToEvm(
		sdk.WrapSDKContext(deps.Ctx),
		&evm.MsgConvertCoinToEvm{
			Sender:   deps.Sender.NibiruAddr.String(),
			BankCoin: sdk.NewCoin(evm.EVMBankDenom, sdk.NewInt(10)),
			ToEthAddr: eth.EIP55Addr{
				Address: alice.EthAddr,
			},
		},
	)
	s.Require().NoError(err)

	s.T().Log("Check typed event")
	testutil.RequireContainsTypedEvent(
		s.T(),
		deps.Ctx,
		&evm.EventConvertCoinToEvm{
			Sender:               deps.Sender.NibiruAddr.String(),
			Erc20ContractAddress: funToken.Erc20Addr.String(),
			ToEthAddr:            alice.EthAddr.String(),
			BankCoin:             sdk.NewCoin(evm.EVMBankDenom, sdk.NewInt(10)),
		},
	)

	// Check 1: module balance
	moduleBalance := deps.App.BankKeeper.GetBalance(deps.Ctx, authtypes.NewModuleAddress(evm.ModuleName), evm.EVMBankDenom)
	s.Require().Equal(sdk.NewInt(10), moduleBalance.Amount)

	// Check 2: Sender balance
	senderBalance := deps.App.BankKeeper.GetBalance(deps.Ctx, deps.Sender.NibiruAddr, evm.EVMBankDenom)
	s.Require().Equal(sdk.NewInt(90), senderBalance.Amount)

	// Check 3: erc-20 balance
	balance, err := deps.EvmKeeper.ERC20().BalanceOf(funToken.Erc20Addr.Address, alice.EthAddr, deps.Ctx, evmObj)
	s.Require().NoError(err)
	s.Require().Zero(balance.Cmp(big.NewInt(10)))

	s.Run("sad: Convert more bank coin to erc-20, insufficient funds", func() {
		_, err = deps.EvmKeeper.ConvertCoinToEvm(
			sdk.WrapSDKContext(deps.Ctx),
			&evm.MsgConvertCoinToEvm{
				Sender:   deps.Sender.NibiruAddr.String(),
				BankCoin: sdk.NewCoin(evm.EVMBankDenom, sdk.NewInt(100)),
				ToEthAddr: eth.EIP55Addr{
					Address: alice.EthAddr,
				},
			},
<<<<<<< HEAD
		)
		s.Require().ErrorContains(err, "insufficient funds")
	})
=======
		},
	)
	s.Require().ErrorContains(err, "insufficient funds")
>>>>>>> f3ca671d

	s.T().Log("Convert erc-20 to back to bank coin")
	deps.ResetGasMeter()
	contractInput, err := embeds.SmartContract_FunToken.ABI.Pack(
		"sendToBank",
		funToken.Erc20Addr.Address,
		big.NewInt(10),
		deps.Sender.NibiruAddr.String(),
	)
	s.Require().NoError(err)
	evmObj, _ = deps.NewEVM()
	_, err = deps.EvmKeeper.CallContractWithInput(
		deps.Ctx,
		evmObj,
		alice.EthAddr,                       // from
		&precompile.PrecompileAddr_FunToken, // to
		true,                                // commit
		contractInput,
		evmtest.FunTokenGasLimitSendToEvm,
	)
	s.Require().NoError(err)

	// Check 1: module balance
	moduleBalance = deps.App.BankKeeper.GetBalance(deps.Ctx, authtypes.NewModuleAddress(evm.ModuleName), evm.EVMBankDenom)
	s.Require().True(moduleBalance.Amount.Equal(sdk.ZeroInt()))

	// Check 2: Sender balance
	senderBalance = deps.App.BankKeeper.GetBalance(deps.Ctx, deps.Sender.NibiruAddr, evm.EVMBankDenom)
	s.Require().Equal(sdk.NewInt(100), senderBalance.Amount)

	// Check 3: erc-20 balance
	balance, err = deps.EvmKeeper.ERC20().BalanceOf(funToken.Erc20Addr.Address, alice.EthAddr, deps.Ctx, evmObj)
	s.Require().NoError(err)
	s.Require().Equal("0", balance.String())

	s.T().Log("sad: Convert more erc-20 to back to bank coin, insufficient funds")
	evmObj, _ = deps.NewEVM()
	_, err = deps.EvmKeeper.CallContractWithInput(
		deps.Ctx,
		evmObj,
		alice.EthAddr,                       // from
		&precompile.PrecompileAddr_FunToken, // to
		true,                                // commit
		contractInput,
		evmtest.FunTokenGasLimitSendToEvm,
	)
	s.Require().ErrorContains(err, "transfer amount exceeds balance")
}

// TestNativeSendThenPrecompileSend tests a race condition where the state DB
// commit may overwrite the state after the precompile execution, potentially
// causing a loss of funds.
//
// The order of operations is to:
//  1. Create a funtoken mapping from NIBI, a bank coin.
//  2. Use a test Solidity contract to perform two transfers in a single call: a
//     transfer of NIBI with native send and a precompile "IFunToken.sendToBank"
//     transfer for the same asset.
//
// INITIAL STATE:
// - Test contract funds: 10 NIBI, 10 WNIBI
// CONTRACT CALL:
// - Sends 10 NIBI natively and 10 WNIBI -> NIBI to Alice using precompile
// EXPECTED:
// - Test contract funds: 0 NIBI, 0 WNIBI
// - Alice: 20 NIBI
// - Module account: 0 NIBI escrowed
func (s *FunTokenFromCoinSuite) TestNativeSendThenPrecompileSend() {
	deps := evmtest.NewTestDeps()
	evmObj, _ := deps.NewEVM()
	bankDenom := evm.EVMBankDenom

	// Initial setup
	sendAmt := big.NewInt(10)
	funtoken := s.fundAndCreateFunToken(deps, sendAmt.Int64())

	s.T().Log("Deploy Test Contract")
	deployResp, err := evmtest.DeployContract(
		&deps,
		embeds.SmartContract_TestNativeSendThenPrecompileSendJson,
		funtoken.Erc20Addr.Address,
	)
	s.Require().NoError(err)

	testContractAddr := deployResp.ContractAddr
	testContractNibiAddr := eth.EthAddrToNibiruAddr(testContractAddr)

	s.T().Log("Give the test contract 10 NIBI (native)")
	s.Require().NoError(testapp.FundAccount(
		deps.App.BankKeeper,
		deps.Ctx,
		testContractNibiAddr,
		sdk.NewCoins(sdk.NewCoin(bankDenom, sdk.NewIntFromBigInt(sendAmt)))),
	)
	evmtest.AssertBankBalanceEqualWithDescription(
		s.T(), deps, bankDenom, testContractAddr, sendAmt, "expect 10 balance",
	)
	evmtest.AssertBankBalanceEqualWithDescription(
		s.T(), deps, bankDenom, evm.EVM_MODULE_ADDRESS, big.NewInt(0), "expect 0 balance",
	)

	s.T().Log("Convert bank coin to erc-20: give test contract 10 WNIBI (erc20)")
	_, err = deps.EvmKeeper.ConvertCoinToEvm(
		sdk.WrapSDKContext(deps.Ctx),
		&evm.MsgConvertCoinToEvm{
			Sender:    deps.Sender.NibiruAddr.String(),
			BankCoin:  sdk.NewCoin(bankDenom, sdk.NewIntFromBigInt(sendAmt)),
			ToEthAddr: eth.EIP55Addr{Address: testContractAddr},
		},
	)
	s.Require().NoError(err)
	evmtest.FunTokenBalanceAssert{
		FunToken:     funtoken,
		Account:      testContractAddr,
		BalanceBank:  sendAmt,
		BalanceERC20: sendAmt,
	}.Assert(s.T(), deps, evmObj)
	evmtest.FunTokenBalanceAssert{
		FunToken:     funtoken,
		Account:      evm.EVM_MODULE_ADDRESS,
		BalanceBank:  sendAmt,
		BalanceERC20: big.NewInt(0),
	}.Assert(s.T(), deps, evmObj)

	// Alice hex and Alice bech32 is the same address in different representation,
	// so funds are expected to be available in Alice's bank wallet
	alice := evmtest.NewEthPrivAcc()
	evmtest.FunTokenBalanceAssert{
		FunToken:     funtoken,
		Account:      alice.EthAddr,
		BalanceBank:  big.NewInt(0),
		BalanceERC20: big.NewInt(0),
	}.Assert(s.T(), deps, evmObj)

	s.T().Log("call test contract")
	newSendAmtSendToBank := new(big.Int).Quo(sendAmt, big.NewInt(2))
	newSendAmtEvmTransfer := evm.NativeToWei(newSendAmtSendToBank)

	contractInput, err := embeds.SmartContract_TestNativeSendThenPrecompileSendJson.ABI.Pack(
		"nativeSendThenPrecompileSend",
		alice.EthAddr,             /*to*/
		newSendAmtEvmTransfer,     /*amount*/
		alice.NibiruAddr.String(), /*to*/
		newSendAmtSendToBank,      /*amount*/
	)
	s.Require().NoError(err)
	evmObj, _ = deps.NewEVM()
	evmResp, err := deps.EvmKeeper.CallContractWithInput(
		deps.Ctx,
		evmObj,
		deps.Sender.EthAddr,
		&testContractAddr,
		true,
		contractInput,
		evmtest.FunTokenGasLimitSendToEvm,
	)
	s.Require().NoError(err)
	s.Empty(evmResp.VmError)
	gasUsedFor2Ops := evmResp.GasUsed

	evmtest.FunTokenBalanceAssert{
		FunToken: funtoken,
		Account:  alice.EthAddr,
		BalanceBank: new(big.Int).Mul(
			newSendAmtSendToBank, big.NewInt(2)),
		BalanceERC20: big.NewInt(0),
	}.Assert(s.T(), deps, evmObj)

	evmtest.FunTokenBalanceAssert{
		FunToken:     funtoken,
		Account:      testContractAddr,
		BalanceBank:  big.NewInt(5),
		BalanceERC20: big.NewInt(5),
	}.Assert(s.T(), deps, evmObj)

	evmtest.FunTokenBalanceAssert{
		FunToken:     funtoken,
		Account:      evm.EVM_MODULE_ADDRESS,
		BalanceBank:  big.NewInt(5),
		BalanceERC20: big.NewInt(0),
	}.Assert(s.T(), deps, evmObj)

<<<<<<< HEAD
	deps.ResetGasMeter()
	contractInput, err = embeds.SmartContract_TestNativeSendThenPrecompileSendJson.ABI.Pack(
		"justPrecompileSend",
		alice.NibiruAddr.String(), /*to*/
		newSendAmtSendToBank,      /*amount*/
	)
	s.Require().NoError(err)
	evmObj, _ = deps.NewEVM()
	evmResp, err = deps.EvmKeeper.CallContractWithInput(
=======
	evmResp, err = deps.EvmKeeper.CallContract(
>>>>>>> f3ca671d
		deps.Ctx,
		evmObj,
		deps.Sender.EthAddr,
		&testContractAddr,
		true,
		contractInput,
		evmtest.DefaultEthCallGasLimit,
	)
	s.Require().NoError(err)
	s.Empty(evmResp.VmError)
	gasUsedFor1Op := evmResp.GasUsed

	evmtest.FunTokenBalanceAssert{
		FunToken: funtoken,
		Account:  alice.EthAddr,
		BalanceBank: new(big.Int).Mul(
			newSendAmtSendToBank, big.NewInt(3)),
		BalanceERC20: big.NewInt(0),
	}.Assert(s.T(), deps, evmObj)

	evmtest.FunTokenBalanceAssert{
		FunToken:     funtoken,
		Account:      testContractAddr,
		BalanceBank:  big.NewInt(5),
		BalanceERC20: big.NewInt(0),
	}.Assert(s.T(), deps, evmObj)

	evmtest.FunTokenBalanceAssert{
		FunToken:     funtoken,
		Account:      evm.EVM_MODULE_ADDRESS,
		BalanceBank:  big.NewInt(0),
		BalanceERC20: big.NewInt(0),
	}.Assert(s.T(), deps, evmObj)
	s.Require().Greater(gasUsedFor2Ops, gasUsedFor1Op, "2 operations should consume more gas")
}

// TestERC20TransferThenPrecompileSend
// 1. Creates a funtoken from coin.
// 2. Using the test contract, performs two sends in a single call: a erc20
// transfer and a precompile sendToBank.
// It tests a race condition where the state DB commit may overwrite the state after the precompile execution,
// potentially causing an infinite minting of funds.
//
// INITIAL STATE:
// - Test contract funds: 10 WNIBI
// CONTRACT CALL:
// - Sends 1 WNIBI to Alice using erc20 transfer and 9 WNIBI -> NIBI to Alice using precompile
// EXPECTED:
// - Test contract funds: 0 WNIBI
// - Alice: 1 WNIBI, 9 NIBI
// - Module account: 1 NIBI escrowed (which Alice holds as 1 WNIBI)
func (s *FunTokenFromCoinSuite) TestERC20TransferThenPrecompileSend() {
	deps := evmtest.NewTestDeps()
	evmObj, _ := deps.NewEVM()

	funToken := s.fundAndCreateFunToken(deps, 10e6)

	s.T().Log("Deploy Test Contract")
	deployResp, err := evmtest.DeployContract(
		&deps,
		embeds.SmartContract_TestERC20TransferThenPrecompileSend,
		funToken.Erc20Addr.Address,
	)
	s.Require().NoError(err)
	testContractAddr := deployResp.ContractAddr

	s.T().Log("Convert bank coin to erc-20: give test contract 10 WNIBI (erc20)")
	_, err = deps.EvmKeeper.ConvertCoinToEvm(
		sdk.WrapSDKContext(deps.Ctx),
		&evm.MsgConvertCoinToEvm{
			Sender:    deps.Sender.NibiruAddr.String(),
			BankCoin:  sdk.NewCoin(evm.EVMBankDenom, sdk.NewInt(10e6)),
			ToEthAddr: eth.EIP55Addr{Address: testContractAddr},
		},
	)
	s.Require().NoError(err)

	// check balances
	evmtest.FunTokenBalanceAssert{
		FunToken:     funToken,
		Account:      testContractAddr,
		BalanceBank:  big.NewInt(0),
		BalanceERC20: big.NewInt(10e6),
	}.Assert(s.T(), deps, evmObj)

	evmtest.FunTokenBalanceAssert{
		FunToken:     funToken,
		Account:      evm.EVM_MODULE_ADDRESS,
		BalanceBank:  big.NewInt(10e6),
		BalanceERC20: big.NewInt(0),
	}.Assert(s.T(), deps, evmObj)

	evmtest.FunTokenBalanceAssert{
		FunToken:     funToken,
		Account:      deps.Sender.EthAddr,
		BalanceBank:  big.NewInt(0),
		BalanceERC20: big.NewInt(0),
	}.Assert(s.T(), deps, evmObj)

	// Alice hex and Alice bech32 is the same address in different representation
	alice := evmtest.NewEthPrivAcc()

	s.T().Log("call test contract")
	contractInput, err := embeds.SmartContract_TestERC20TransferThenPrecompileSend.ABI.Pack(
		"erc20TransferThenPrecompileSend",
		alice.EthAddr,             /*to*/
		big.NewInt(1e6),           /*amount*/
		alice.NibiruAddr.String(), /*to*/
		big.NewInt(9e6),           /*amount*/
	)
	s.Require().NoError(err)
	evmObj, _ = deps.NewEVM()
	_, err = deps.EvmKeeper.CallContractWithInput(
		deps.Ctx,
		evmObj,
		deps.Sender.EthAddr, // from
		&testContractAddr,   // to
		true,                // commit
		contractInput,
		10_000_000, // gas limit
	)
	s.Require().NoError(err)

	evmtest.FunTokenBalanceAssert{
		FunToken:     funToken,
		Account:      alice.EthAddr,
		BalanceBank:  big.NewInt(9e6),
		BalanceERC20: big.NewInt(1e6),
		Description:  "Alice has 9 NIBI / 1 WNIBI",
	}.Assert(s.T(), deps, evmObj)

	evmtest.FunTokenBalanceAssert{
		FunToken:     funToken,
		Account:      testContractAddr,
		BalanceBank:  big.NewInt(0),
		BalanceERC20: big.NewInt(0),
		Description:  "Test contract 0 NIBI / 0 WNIBI",
	}.Assert(s.T(), deps, evmObj)

	evmtest.FunTokenBalanceAssert{
		FunToken:     funToken,
		Account:      evm.EVM_MODULE_ADDRESS,
		BalanceBank:  big.NewInt(1e6),
		BalanceERC20: big.NewInt(0e6),
		Description:  "Module account has 1 NIBI escrowed",
	}.Assert(s.T(), deps, evmObj)
}

// TestPrecompileSelfCallRevert
//  1. Creates a funtoken from coin.
//  2. Using the test contract, creates another instance of itself, calls the precompile method and then force reverts.
//     It tests a race condition where the state DB commit
//     may save the wrong state before the precompile execution, not revert it entirely,
//     potentially causing an infinite mint of funds.
//
// INITIAL STATE:
// - Test contract funds: 10 NIBI, 10 WNIBI
// CONTRACT CALL:
// - Sends 1 NIBI to Alice using native send and 1 WNIBI -> NIBI to Charles using precompile
// EXPECTED:
// - all changes reverted
// - Test contract funds: 10 NIBI, 10 WNIBI
// - Alice: 0 NIBI
// - Charles: 0 NIBI
// - Module account: 10 NIBI escrowed (which Test contract holds as 10 WNIBI)
func (s *FunTokenFromCoinSuite) TestPrecompileSelfCallRevert() {
	deps := evmtest.NewTestDeps()
	evmObj, _ := deps.NewEVM()

	// Initial setup
	funToken := s.fundAndCreateFunToken(deps, 10e6)

	s.T().Log("Deploy Test Contract")
	deployResp, err := evmtest.DeployContract(
		&deps,
		embeds.SmartContract_TestPrecompileSelfCallRevert,
		funToken.Erc20Addr.Address,
	)
	s.Require().NoError(err)
	testContractAddr := deployResp.ContractAddr

	s.T().Log("Convert bank coin to erc-20: give test contract 10 WNIBI (erc20)")
	_, err = deps.EvmKeeper.ConvertCoinToEvm(
		sdk.WrapSDKContext(deps.Ctx),
		&evm.MsgConvertCoinToEvm{
			Sender:    deps.Sender.NibiruAddr.String(),
			BankCoin:  sdk.NewCoin(evm.EVMBankDenom, sdk.NewInt(10e6)),
			ToEthAddr: eth.EIP55Addr{Address: testContractAddr},
		},
	)
	s.Require().NoError(err)

	s.T().Log("Give the test contract 10 NIBI (native)")
	s.Require().NoError(testapp.FundAccount(
		deps.App.BankKeeper,
		deps.Ctx,
		eth.EthAddrToNibiruAddr(testContractAddr),
		sdk.NewCoins(sdk.NewCoin(evm.EVMBankDenom, sdk.NewInt(10e6))),
	))

	evmtest.FunTokenBalanceAssert{
		FunToken:     funToken,
		Account:      testContractAddr,
		BalanceBank:  big.NewInt(10e6),
		BalanceERC20: big.NewInt(10e6),
		Description:  "Initial contract state sanity check: 10 NIBI / 10 WNIBI",
	}.Assert(s.T(), deps, evmObj)

	// Create Alice and Charles. Contract will try to send Alice native coins and
	// send Charles tokens via sendToBank
	alice := evmtest.NewEthPrivAcc()
	charles := evmtest.NewEthPrivAcc()

	s.T().Log("call test contract")
	contractInput, err := embeds.SmartContract_TestPrecompileSelfCallRevert.ABI.Pack(
		"selfCallTransferFunds",
		alice.EthAddr,
		evm.NativeToWei(big.NewInt(1e6)),
		charles.NibiruAddr.String(),
		big.NewInt(9e6),
	)
	s.Require().NoError(err)
	_, err = deps.EvmKeeper.CallContractWithInput(
		deps.Ctx,
		evmObj,
		deps.Sender.EthAddr,
		&testContractAddr,
		true,
		contractInput,
		evmtest.FunTokenGasLimitSendToEvm,
	)
	s.Require().NoError(err)

	evmtest.FunTokenBalanceAssert{
		FunToken:     funToken,
		Account:      alice.EthAddr,
		BalanceBank:  big.NewInt(0),
		BalanceERC20: big.NewInt(0),
		Description:  "Alice has 0 NIBI / 0 WNIBI",
	}.Assert(s.T(), deps, evmObj)

	evmtest.FunTokenBalanceAssert{
		FunToken:     funToken,
		Account:      charles.EthAddr,
		BalanceBank:  big.NewInt(0),
		BalanceERC20: big.NewInt(0),
		Description:  "Charles has 0 NIBI / 0 WNIBI",
	}.Assert(s.T(), deps, evmObj)

	evmtest.FunTokenBalanceAssert{
		FunToken:     funToken,
		Account:      testContractAddr,
		BalanceBank:  big.NewInt(10e6),
		BalanceERC20: big.NewInt(10e6),
		Description:  "Test contract has 10 NIBI / 10 WNIBI",
	}.Assert(s.T(), deps, evmObj)

	evmtest.FunTokenBalanceAssert{
		FunToken:     funToken,
		Account:      evm.EVM_MODULE_ADDRESS,
		BalanceBank:  big.NewInt(10e6),
		BalanceERC20: big.NewInt(0),
		Description:  "Module account has 10 NIBI escrowed",
	}.Assert(s.T(), deps, evmObj)
}

// fundAndCreateFunToken creates initial setup for tests
func (s *FunTokenFromCoinSuite) fundAndCreateFunToken(deps evmtest.TestDeps, unibiAmount int64) evm.FunToken {
	bankDenom := evm.EVMBankDenom

	s.T().Log("Setup: Create a coin in the bank state")
	deps.App.BankKeeper.SetDenomMetaData(deps.Ctx, bank.Metadata{
		DenomUnits: []*bank.DenomUnit{
			{
				Denom:    bankDenom,
				Exponent: 0,
			},
			{
				Denom:    "NIBI",
				Exponent: 6,
			},
		},
		Base:    bankDenom,
		Display: "NIBI",
		Name:    "NIBI",
		Symbol:  "NIBI",
	})

	s.T().Log("Give the sender funds for funtoken creation and funding test contract")
	s.Require().NoError(testapp.FundAccount(
		deps.App.BankKeeper,
		deps.Ctx,
		deps.Sender.NibiruAddr,
		deps.EvmKeeper.FeeForCreateFunToken(deps.Ctx).Add(sdk.NewCoin(bankDenom, sdk.NewInt(unibiAmount))),
	))

	s.T().Log("Create FunToken from coin")
	createFunTokenResp, err := deps.EvmKeeper.CreateFunToken(
		sdk.WrapSDKContext(deps.Ctx),
		&evm.MsgCreateFunToken{
			FromBankDenom: bankDenom,
			Sender:        deps.Sender.NibiruAddr.String(),
		},
	)
	s.Require().NoError(err)

	return createFunTokenResp.FuntokenMapping
}

type FunTokenFromCoinSuite struct {
	suite.Suite
}

func TestFunTokenFromCoinSuite(t *testing.T) {
	suite.Run(t, new(FunTokenFromCoinSuite))
}<|MERGE_RESOLUTION|>--- conflicted
+++ resolved
@@ -223,18 +223,11 @@
 					Address: alice.EthAddr,
 				},
 			},
-<<<<<<< HEAD
 		)
 		s.Require().ErrorContains(err, "insufficient funds")
 	})
-=======
-		},
-	)
-	s.Require().ErrorContains(err, "insufficient funds")
->>>>>>> f3ca671d
 
 	s.T().Log("Convert erc-20 to back to bank coin")
-	deps.ResetGasMeter()
 	contractInput, err := embeds.SmartContract_FunToken.ABI.Pack(
 		"sendToBank",
 		funToken.Erc20Addr.Address,
@@ -414,8 +407,6 @@
 		BalanceERC20: big.NewInt(0),
 	}.Assert(s.T(), deps, evmObj)
 
-<<<<<<< HEAD
-	deps.ResetGasMeter()
 	contractInput, err = embeds.SmartContract_TestNativeSendThenPrecompileSendJson.ABI.Pack(
 		"justPrecompileSend",
 		alice.NibiruAddr.String(), /*to*/
@@ -424,9 +415,6 @@
 	s.Require().NoError(err)
 	evmObj, _ = deps.NewEVM()
 	evmResp, err = deps.EvmKeeper.CallContractWithInput(
-=======
-	evmResp, err = deps.EvmKeeper.CallContract(
->>>>>>> f3ca671d
 		deps.Ctx,
 		evmObj,
 		deps.Sender.EthAddr,
