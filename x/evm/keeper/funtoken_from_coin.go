package keeper

import (
	"fmt"
	"math/big"

	"cosmossdk.io/errors"
	sdk "github.com/cosmos/cosmos-sdk/types"
	bank "github.com/cosmos/cosmos-sdk/x/bank/types"
	gethcommon "github.com/ethereum/go-ethereum/common"
	gethcore "github.com/ethereum/go-ethereum/core/types"
	"github.com/ethereum/go-ethereum/crypto"

	"github.com/NibiruChain/nibiru/v2/eth"
	"github.com/NibiruChain/nibiru/v2/x/evm"
	"github.com/NibiruChain/nibiru/v2/x/evm/embeds"
)

func (k *Keeper) createFunTokenFromCoin(
	ctx sdk.Context, bankDenom string,
) (funtoken *evm.FunToken, err error) {
	// 1 | Coin already registered with FunToken?
	if funtokens := k.FunTokens.Collect(ctx, k.FunTokens.Indexes.BankDenom.ExactMatch(ctx, bankDenom)); len(funtokens) > 0 {
		return nil, fmt.Errorf("funtoken mapping already created for bank denom \"%s\"", bankDenom)
	}

	// 2 | Check for denom metadata in bank state
	bankMetadata, isFound := k.Bank.GetDenomMetaData(ctx, bankDenom)
	if !isFound {
		return nil, fmt.Errorf("bank coin denom should have bank metadata for denom \"%s\"", bankDenom)
	}

	// 3 | deploy ERC20 for metadata
	erc20Addr, err := k.deployERC20ForBankCoin(ctx, bankMetadata)
	if err != nil {
		return nil, errors.Wrap(err, "failed to deploy ERC20 for bank coin")
	}

	// 4 | ERC20 already registered with FunToken?
	if funtokens := k.FunTokens.Collect(ctx, k.FunTokens.Indexes.ERC20Addr.ExactMatch(ctx, erc20Addr)); len(funtokens) > 0 {
		return nil, fmt.Errorf("funtoken mapping already created for ERC20 \"%s\"", erc20Addr.Hex())
	}

	// 5 | Officially create the funtoken mapping
	funtoken = &evm.FunToken{
		Erc20Addr: eth.EIP55Addr{
			Address: erc20Addr,
		},
		BankDenom:      bankDenom,
		IsMadeFromCoin: true,
	}

	return funtoken, k.FunTokens.SafeInsert(
		ctx, erc20Addr,
		funtoken.BankDenom,
		funtoken.IsMadeFromCoin,
	)
}

func (k *Keeper) deployERC20ForBankCoin(
	ctx sdk.Context, bankCoin bank.Metadata,
) (erc20Addr gethcommon.Address, err error) {
	erc20Addr = crypto.CreateAddress(evm.EVM_MODULE_ADDRESS, k.GetAccNonce(ctx, evm.EVM_MODULE_ADDRESS))

	// bank.Metadata validation guarantees that both "Base" and "Display" denoms
	// pass "sdk.ValidateDenom" and that the "DenomUnits" slice has exponents in
	// ascending order with at least one element, which must be the base
	// denomination and have exponent 0.
	decimals := uint8(0)
	if len(bankCoin.DenomUnits) > 0 {
		decimalsIdx := len(bankCoin.DenomUnits) - 1
		decimals = uint8(bankCoin.DenomUnits[decimalsIdx].Exponent)
	}

	// pass empty method name to deploy the contract
	packedArgs, err := embeds.SmartContract_ERC20Minter.ABI.Pack("", bankCoin.Name, bankCoin.Symbol, decimals)
	if err != nil {
		return gethcommon.Address{}, errors.Wrap(err, "failed to pack ABI args")
	}
	input := append(embeds.SmartContract_ERC20Minter.Bytecode, packedArgs...)

<<<<<<< HEAD
	evmMsg := gethcore.NewMessage(
		evm.EVM_MODULE_ADDRESS,
		nil, /*contract*/
		k.GetAccNonce(ctx, evm.EVM_MODULE_ADDRESS),
		big.NewInt(0), /*amount*/
		Erc20GasLimitDeploy,
		big.NewInt(0), /*gasFeeCap*/
		big.NewInt(0), /*gasTipCap*/
		big.NewInt(0), /*gasPrice*/
		input,
		gethcore.AccessList{},
		false, /*isFake*/
	)
	evmCfg := k.GetEVMConfig(ctx)
	txConfig := k.TxConfig(ctx, gethcommon.BigToHash(big.NewInt(0)))
	stateDB := k.Bank.StateDB
	if stateDB == nil {
		stateDB = k.NewStateDB(ctx, txConfig)
	}
	evmObj := k.NewEVM(ctx, evmMsg, evmCfg, nil /*tracer*/, stateDB)

	_, err = k.CallContractWithInput(
		ctx, evmObj, evm.EVM_MODULE_ADDRESS, nil, true /*commit*/, input, Erc20GasLimitDeploy,
=======
	// nil address for contract creation
	evmResp, _, err := k.CallContractWithInput(
		ctx, evm.EVM_MODULE_ADDRESS, nil, true, bytecodeForCall, Erc20GasLimitDeploy,
>>>>>>> 04bd7c2c
	)
	if err != nil {
		k.ResetGasMeterAndConsumeGas(ctx, ctx.GasMeter().Limit())
		return gethcommon.Address{}, errors.Wrap(err, "failed to deploy ERC20 contract")
	}
	blockGasUsed, errBlockGasUsed := k.AddToBlockGasUsed(ctx, evmResp.GasUsed)
	if errBlockGasUsed != nil {
		return gethcommon.Address{}, errors.Wrap(errBlockGasUsed, "error adding transient gas used")
	}
	k.ResetGasMeterAndConsumeGas(ctx, blockGasUsed)

	return erc20Addr, nil
}<|MERGE_RESOLUTION|>--- conflicted
+++ resolved
@@ -79,7 +79,6 @@
 	}
 	input := append(embeds.SmartContract_ERC20Minter.Bytecode, packedArgs...)
 
-<<<<<<< HEAD
 	evmMsg := gethcore.NewMessage(
 		evm.EVM_MODULE_ADDRESS,
 		nil, /*contract*/
@@ -101,13 +100,8 @@
 	}
 	evmObj := k.NewEVM(ctx, evmMsg, evmCfg, nil /*tracer*/, stateDB)
 
-	_, err = k.CallContractWithInput(
+	evmResp, err := k.CallContractWithInput(
 		ctx, evmObj, evm.EVM_MODULE_ADDRESS, nil, true /*commit*/, input, Erc20GasLimitDeploy,
-=======
-	// nil address for contract creation
-	evmResp, _, err := k.CallContractWithInput(
-		ctx, evm.EVM_MODULE_ADDRESS, nil, true, bytecodeForCall, Erc20GasLimitDeploy,
->>>>>>> 04bd7c2c
 	)
 	if err != nil {
 		k.ResetGasMeterAndConsumeGas(ctx, ctx.GasMeter().Limit())
