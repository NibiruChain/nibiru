package precompile_test

import (
	"fmt"
	"math/big"
	"testing"

	sdk "github.com/cosmos/cosmos-sdk/types"
	gethcommon "github.com/ethereum/go-ethereum/common"
	"github.com/stretchr/testify/require"
	"github.com/stretchr/testify/suite"

	"github.com/NibiruChain/nibiru/v2/eth"
	"github.com/NibiruChain/nibiru/v2/x/common/testutil"
	"github.com/NibiruChain/nibiru/v2/x/common/testutil/testapp"
	"github.com/NibiruChain/nibiru/v2/x/evm"
	"github.com/NibiruChain/nibiru/v2/x/evm/embeds"
	"github.com/NibiruChain/nibiru/v2/x/evm/evmtest"
	"github.com/NibiruChain/nibiru/v2/x/evm/keeper"
	"github.com/NibiruChain/nibiru/v2/x/evm/precompile"
)

// TestSuite: Runs all the tests in the suite.
type FuntokenSuite struct {
	suite.Suite
}

func TestFuntokenSuite(t *testing.T) {
	suite.Run(t, new(FuntokenSuite))
}

func TestFailToPackABI(t *testing.T) {
	testcases := []struct {
		name       string
		methodName string
		callArgs   []any
		wantError  string
	}{
		{
			name:       "wrong amount of call args",
			methodName: string(precompile.FunTokenMethod_sendToBank),
			callArgs:   []any{"nonsense", "args here", "to see if", "precompile is", "called"},
			wantError:  "argument count mismatch: got 5 for 3",
		},
		{
			name:       "wrong type for address",
			methodName: string(precompile.FunTokenMethod_sendToBank),
			callArgs:   []any{"nonsense", "foo", "bar"},
			wantError:  "abi: cannot use string as type array as argument",
		},
		{
			name:       "wrong type for amount",
			methodName: string(precompile.FunTokenMethod_sendToBank),
			callArgs:   []any{gethcommon.HexToAddress("0x7D4B7B8CA7E1a24928Bb96D59249c7a5bd1DfBe6"), "foo", testutil.AccAddress().String()},
			wantError:  "abi: cannot use string as type ptr as argument",
		},
		{
			name:       "wrong type for recipient",
			methodName: string(precompile.FunTokenMethod_sendToBank),
			callArgs:   []any{gethcommon.HexToAddress("0x7D4B7B8CA7E1a24928Bb96D59249c7a5bd1DfBe6"), big.NewInt(1), 111},
			wantError:  "abi: cannot use int as type string as argument",
		},
		{
			name:       "invalid method name",
			methodName: "foo",
			callArgs:   []any{gethcommon.HexToAddress("0x7D4B7B8CA7E1a24928Bb96D59249c7a5bd1DfBe6"), big.NewInt(1), testutil.AccAddress().String()},
			wantError:  "method 'foo' not found",
		},
	}

	for _, tc := range testcases {
		t.Run(tc.name, func(t *testing.T) {
			input, err := embeds.SmartContract_FunToken.ABI.Pack(tc.methodName, tc.callArgs...)
			require.ErrorContains(t, err, tc.wantError)
			require.Nil(t, input)
		})
	}
}

func TestWhoAmI(t *testing.T) {
	deps := evmtest.NewTestDeps()

	callWhoAmI := func(arg string) (evmResp *evm.MsgEthereumTxResponse, err error) {
		fmt.Printf("arg: %s", arg)
		contractInput, err := embeds.SmartContract_FunToken.ABI.Pack("whoAmI", arg)
		require.NoError(t, err)
		evmObj, _ := deps.NewEVM()
		return deps.EvmKeeper.CallContractWithInput(
			deps.Ctx,
			evmObj,
			deps.Sender.EthAddr,
			&precompile.PrecompileAddr_FunToken,
			false,
			contractInput,
			evmtest.FunTokenGasLimitSendToEvm,
		)
	}

	for accIdx, acc := range []evmtest.EthPrivKeyAcc{
		deps.Sender, evmtest.NewEthPrivAcc(),
	} {
		t.Logf("test account %d, use both address formats", accIdx)

		for _, arg := range []string{acc.NibiruAddr.String(), acc.EthAddr.Hex()} {
			evmResp, err := callWhoAmI(arg)
			require.NoError(t, err)
			gotAddrEth, gotAddrBech32, err := new(FunTokenWhoAmIReturn).ParseFromResp(evmResp)
			require.NoError(t, err)
			require.Equal(t, acc.EthAddr.Hex(), gotAddrEth.Hex())
			require.Equal(t, acc.NibiruAddr.String(), gotAddrBech32)
		}
		// Sad path check
		_, err := callWhoAmI("not_an_address")
		require.ErrorContains(t, err, "could not parse address as Nibiru Bech32 or Ethereum hexadecimal")
	}
}

func (s *FuntokenSuite) TestHappyPath() {
	deps := evmtest.NewTestDeps()

	s.T().Log("Create FunToken mapping and ERC20")
	bankDenom := "unibi"
	funtoken := evmtest.CreateFunTokenForBankCoin(deps, bankDenom, &s.Suite)
	erc20 := funtoken.Erc20Addr.Address

	s.Require().NoError(testapp.FundAccount(
		deps.App.BankKeeper,
		deps.Ctx,
		deps.Sender.NibiruAddr,
		sdk.NewCoins(sdk.NewCoin(bankDenom, sdk.NewInt(69_420))),
	))

<<<<<<< HEAD
	s.Run("IFunToken.bankBalance()", func() {
		contractInput, err := embeds.SmartContract_FunToken.ABI.Pack("bankBalance", deps.Sender.EthAddr, funtoken.BankDenom)
		s.Require().NoError(err)
		evmObj, _ := deps.NewEVM()
		evmResp, err := deps.EvmKeeper.CallContractWithInput(
=======
	s.Run("IFunToken.bankBalance", func() {
		s.Require().NotEmpty(funtoken.BankDenom)
		evmResp, err := deps.EvmKeeper.CallContract(
>>>>>>> f3ca671d
			deps.Ctx,
			evmObj,
			deps.Sender.EthAddr,
			&precompile.PrecompileAddr_FunToken,
			false,
			contractInput,
			evmtest.FunTokenGasLimitSendToEvm,
		)
		s.Require().NoError(err, evmResp)

		bal, ethAddr, bech32Addr, err := new(FunTokenBankBalanceReturn).ParseFromResp(evmResp)
		s.NoError(err)
		s.Require().Zero(bal.Cmp(big.NewInt(69_420)))
		s.Equal(deps.Sender.EthAddr.Hex(), ethAddr.Hex())
		s.Equal(deps.Sender.NibiruAddr.String(), bech32Addr)
	})

	_, err := deps.EvmKeeper.ConvertCoinToEvm(
		sdk.WrapSDKContext(deps.Ctx),
		&evm.MsgConvertCoinToEvm{
			Sender:   deps.Sender.NibiruAddr.String(),
			BankCoin: sdk.NewCoin(bankDenom, sdk.NewInt(69_420)),
			ToEthAddr: eth.EIP55Addr{
				Address: deps.Sender.EthAddr,
			},
		},
	)
	s.Require().NoError(err)

<<<<<<< HEAD
	s.Run("Mint tokens - Fail from non-owner", func() {
		deps.ResetGasMeter()
		contractInput, err := embeds.SmartContract_ERC20Minter.ABI.Pack("mint", deps.Sender.EthAddr, big.NewInt(69_420))
		evmObj, _ := deps.NewEVM()
		s.Require().NoError(err)
		_, err = deps.EvmKeeper.CallContractWithInput(
			deps.Ctx,
			evmObj,
			deps.Sender.EthAddr,
			&erc20,
			false,
			contractInput,
			evmtest.FunTokenGasLimitSendToEvm,
		)
		s.ErrorContains(err, "Ownable: caller is not the owner")
	})
=======
	s.T().Log("Mint tokens - Fail from non-owner")
	{
		_, err = deps.EvmKeeper.CallContract(deps.Ctx, embeds.SmartContract_ERC20Minter.ABI, deps.Sender.EthAddr, &erc20, true, keeper.Erc20GasLimitExecute, "mint", deps.Sender.EthAddr, big.NewInt(69_420))
		s.ErrorContains(err, "Ownable: caller is not the owner")
	}

	randomAcc := testutil.AccAddress()

	s.T().Log("Send NIBI (FunToken) using precompile")
	amtToSend := int64(420)
	callArgs := []any{erc20, big.NewInt(amtToSend), randomAcc.String()}
	input, err := embeds.SmartContract_FunToken.ABI.Pack(string(precompile.FunTokenMethod_sendToBank), callArgs...)
	s.NoError(err)

	s.Require().NoError(testapp.FundFeeCollector(deps.App.BankKeeper, deps.Ctx, sdkmath.NewInt(20)))
	_, ethTxResp, err := evmtest.CallContractTx(
		&deps,
		precompile.PrecompileAddr_FunToken,
		input,
		deps.Sender,
	)
	s.Require().NoError(err)
	s.Require().Empty(ethTxResp.VmError)
	s.True(deps.App.BankKeeper == deps.App.EvmKeeper.Bank)
>>>>>>> f3ca671d

	s.Run("IFunToken.sendToBank()", func() {
		deps.ResetGasMeter()
		randomAcc := testutil.AccAddress()

		input, err := embeds.SmartContract_FunToken.ABI.Pack(string(precompile.FunTokenMethod_sendToBank), erc20, big.NewInt(420), randomAcc.String())
		s.NoError(err)

<<<<<<< HEAD
		evmObj, _ := deps.NewEVM()

		ethTxResp, err := deps.EvmKeeper.CallContractWithInput(
=======
	s.Run("IFuntoken.balance", func() {
		evmResp, err := deps.EvmKeeper.CallContract(
>>>>>>> f3ca671d
			deps.Ctx,
			evmObj,
			deps.Sender.EthAddr,
			&precompile.PrecompileAddr_FunToken,
			true, /*commit*/
			input,
			keeper.Erc20GasLimitExecute,
		)
		s.Require().NoError(err)
		s.Require().Empty(ethTxResp.VmError)
		s.True(deps.App.BankKeeper == deps.App.EvmKeeper.Bank)

		evmtest.AssertERC20BalanceEqualWithDescription(
			s.T(), deps, evmObj, erc20, deps.Sender.EthAddr, big.NewInt(69_000), "expect 69000 balance",
		)
		evmtest.AssertERC20BalanceEqualWithDescription(
			s.T(), deps, evmObj, erc20, evm.EVM_MODULE_ADDRESS, big.NewInt(0), "expect 0 balance",
		)
		s.Require().True(deps.App.BankKeeper.GetBalance(deps.Ctx, randomAcc, funtoken.BankDenom).Amount.Equal(sdk.NewInt(420)))

		s.T().Log("Parse the response contract addr and response bytes")
		var sentAmt *big.Int
		s.NoError(embeds.SmartContract_FunToken.ABI.UnpackIntoInterface(
			&sentAmt,
			string(precompile.FunTokenMethod_sendToBank),
			ethTxResp.Ret,
		))
		s.Require().Zero(sentAmt.Cmp(big.NewInt(420)))
	})

	s.Run("IFuntoken.balance", func() {
		contractInput, err := embeds.SmartContract_FunToken.ABI.Pack("balance", deps.Sender.EthAddr, erc20)
		s.Require().NoError(err)
		evmObj, _ := deps.NewEVM()
		evmResp, err := deps.EvmKeeper.CallContractWithInput(
			deps.Ctx,
			evmObj,
			deps.Sender.EthAddr,                 // from
			&precompile.PrecompileAddr_FunToken, // to
			false,                               // commit
			contractInput,
			keeper.Erc20GasLimitQuery,
		)
		s.Require().NoError(err, evmResp)

		bals, err := new(FunTokenBalanceReturn).ParseFromResp(evmResp)
		s.NoError(err)
		s.Equal(funtoken.Erc20Addr, bals.FunToken.Erc20Addr)
		s.Equal(funtoken.BankDenom, bals.FunToken.BankDenom)
		s.Equal(deps.Sender.EthAddr, bals.Account)
		s.Zero(bals.BalanceBank.Cmp(big.NewInt(0)))
		s.Zero(bals.BalanceERC20.Cmp(big.NewInt(69_000)))
	})
}

func (s *FuntokenSuite) TestPrecompileLocalGas() {
	deps := evmtest.NewTestDeps()
	funtoken := evmtest.CreateFunTokenForBankCoin(deps, evm.EVMBankDenom, &s.Suite)
	randomAcc := testutil.AccAddress()

	deployResp, err := evmtest.DeployContract(
		&deps, embeds.SmartContract_TestFunTokenPrecompileLocalGas,
		funtoken.Erc20Addr.Address,
	)
	s.Require().NoError(err)
	contractAddr := deployResp.ContractAddr

	s.T().Log("Fund sender's wallet")
	s.Require().NoError(testapp.FundAccount(
		deps.App.BankKeeper,
		deps.Ctx,
		deps.Sender.NibiruAddr,
		sdk.NewCoins(sdk.NewCoin(funtoken.BankDenom, sdk.NewInt(1000))),
	))

	s.Run("Fund contract with erc20 coins", func() {
		_, err = deps.EvmKeeper.ConvertCoinToEvm(
			sdk.WrapSDKContext(deps.Ctx),
			&evm.MsgConvertCoinToEvm{
				Sender:   deps.Sender.NibiruAddr.String(),
				BankCoin: sdk.NewCoin(funtoken.BankDenom, sdk.NewInt(1000)),
				ToEthAddr: eth.EIP55Addr{
					Address: contractAddr,
				},
			},
		)
		s.Require().NoError(err)
	})

<<<<<<< HEAD
	s.Run("Happy: callBankSend with default gas", func() {
		deps.ResetGasMeter()
		contractInput, err := embeds.SmartContract_TestFunTokenPrecompileLocalGas.ABI.Pack(
			"callBankSend",
			big.NewInt(1),
			randomAcc.String(),
		)
		s.Require().NoError(err)
		evmObj, _ := deps.NewEVM()
		_, err = deps.EvmKeeper.CallContractWithInput(
			deps.Ctx,
			evmObj,
			deps.Sender.EthAddr,
			&contractAddr,
			true,
			contractInput,
			evmtest.FunTokenGasLimitSendToEvm,
		)
		s.Require().NoError(err)
	})

	s.Run("Happy: callBankSend with local gas - sufficient gas amount", func() {
		deps.ResetGasMeter()
		contractInput, err := embeds.SmartContract_TestFunTokenPrecompileLocalGas.ABI.Pack(
			"callBankSendLocalGas",
			big.NewInt(1),
			randomAcc.String(),
			big.NewInt(int64(evmtest.FunTokenGasLimitSendToEvm)),
		)
		s.Require().NoError(err)
		evmObj, _ := deps.NewEVM()
		_, err = deps.EvmKeeper.CallContractWithInput(
			deps.Ctx,
			evmObj,
			deps.Sender.EthAddr,
			&contractAddr,
			true,
			contractInput,
			evmtest.FunTokenGasLimitSendToEvm, // gasLimit for the entire call
		)
		s.Require().NoError(err)
	})

	s.Run("Sad: callBankSend with local gas - insufficient gas amount", func() {
		deps.ResetGasMeter()
		contractInput, err := embeds.SmartContract_TestFunTokenPrecompileLocalGas.ABI.Pack(
			"callBankSendLocalGas",
			big.NewInt(1),
			randomAcc.String(),
			big.NewInt(50_000), // customGas - too small
		)
		s.Require().NoError(err)
		evmObj, _ := deps.NewEVM()
		_, err = deps.EvmKeeper.CallContractWithInput(
			deps.Ctx,
			evmObj,
			deps.Sender.EthAddr,
			&contractAddr,
			true,
			contractInput,
			evmtest.FunTokenGasLimitSendToEvm, // gasLimit for the entire call
		)
		s.Require().ErrorContains(err, "execution reverted")
	})
=======
	s.T().Log("Happy: callBankSend with default gas")
	_, err = deps.EvmKeeper.CallContract(
		deps.Ctx,
		embeds.SmartContract_TestFunTokenPrecompileLocalGas.ABI,
		deps.Sender.EthAddr,
		&contractAddr,
		true,
		evmtest.FunTokenGasLimitSendToEvm,
		"callBankSend",
		big.NewInt(1),
		randomAcc.String(),
	)
	s.Require().NoError(err)

	s.T().Log("Happy: callBankSend with local gas - sufficient gas amount")
	_, err = deps.EvmKeeper.CallContract(
		deps.Ctx,
		embeds.SmartContract_TestFunTokenPrecompileLocalGas.ABI,
		deps.Sender.EthAddr,
		&contractAddr,
		true,
		evmtest.FunTokenGasLimitSendToEvm, // gasLimit for the entire call
		"callBankSendLocalGas",
		big.NewInt(1),      // erc20 amount
		randomAcc.String(), // to
		big.NewInt(int64(evmtest.FunTokenGasLimitSendToEvm)), // customGas
	)
	s.Require().NoError(err)

	s.T().Log("Sad: callBankSend with local gas - insufficient gas amount")
	_, err = deps.EvmKeeper.CallContract(
		deps.Ctx,
		embeds.SmartContract_TestFunTokenPrecompileLocalGas.ABI,
		deps.Sender.EthAddr,
		&contractAddr,
		true,
		evmtest.FunTokenGasLimitSendToEvm, // gasLimit for the entire call
		"callBankSendLocalGas",
		big.NewInt(1),      // erc20 amount
		randomAcc.String(), // to
		big.NewInt(50_000), // customGas - too small
	)
	s.Require().ErrorContains(err, "execution reverted")
>>>>>>> f3ca671d
}

func (s *FuntokenSuite) TestSendToEvm_MadeFromCoin() {
	deps := evmtest.NewTestDeps()

	s.T().Log("create evmObj")
	evmObj, _ := deps.NewEVM()

	s.T().Log("1) Create a new FunToken from coin 'ulibi'")
	bankDenom := "ulibi"
	funtoken := evmtest.CreateFunTokenForBankCoin(deps, bankDenom, &s.Suite)
	erc20Addr := funtoken.Erc20Addr.Address

	s.T().Log("2) Fund the sender with some ulibi on the bank side")
	err := testapp.FundAccount(
		deps.App.BankKeeper,
		deps.Ctx,
		deps.Sender.NibiruAddr,
		sdk.NewCoins(sdk.NewCoin(bankDenom, sdk.NewInt(1234))),
	)
	s.Require().NoError(err)

<<<<<<< HEAD
	s.Run("Call sendToEvm(string bankDenom, uint256 amount, string to)", func() {
		deps.ResetGasMeter()
		contractInput, err := embeds.SmartContract_FunToken.ABI.Pack(
			"sendToEvm",
			bankDenom,
			big.NewInt(1000),
			deps.Sender.EthAddr.Hex(),
		)
		s.Require().NoError(err)
=======
	s.T().Log("Check the user starts with 0 ERC20 tokens")
	evmtest.AssertERC20BalanceEqual(s.T(), deps, erc20Addr, deps.Sender.EthAddr, big.NewInt(0))

	s.T().Log("3) Call the new method: sendToEvm(string bankDenom, uint256 amount, string to)")
	callArgs := []any{
		bankDenom,
		big.NewInt(1000),          // amount
		deps.Sender.EthAddr.Hex(), // 'to' can be bech32 or hex
	}

	input, err := embeds.SmartContract_FunToken.ABI.Pack(
		"sendToEvm",
		callArgs...,
	)
	s.Require().NoError(err)

	_, ethTxResp, err := evmtest.CallContractTx(
		&deps,
		precompile.PrecompileAddr_FunToken,
		input,
		deps.Sender,
	)
	s.Require().NoError(err)
	s.Require().Empty(ethTxResp.VmError, "sendToEvm VMError")
>>>>>>> f3ca671d

		ethTxResp, err := deps.EvmKeeper.CallContractWithInput(
			deps.Ctx,
			evmObj,
			deps.Sender.EthAddr,
			&precompile.PrecompileAddr_FunToken,
			true,
			contractInput,
			evmtest.FunTokenGasLimitSendToEvm,
		)
		s.Require().NoError(err)
		s.Require().Empty(ethTxResp.VmError, "sendToEvm VMError")

		s.T().Log("4) The response returns the actual minted/unescrowed amount")
		var amountSent *big.Int
		err = embeds.SmartContract_FunToken.ABI.UnpackIntoInterface(
			&amountSent, "sendToEvm", ethTxResp.Ret,
		)
		s.Require().NoError(err)
		s.Require().EqualValues(1000, amountSent.Int64(), "expect 1000 minted to EVM")

		s.T().Log("Check the user lost 1000 ulibi in bank")
		bankBal := deps.App.BankKeeper.GetBalance(deps.Ctx, deps.Sender.NibiruAddr, bankDenom).Amount.BigInt()
		s.EqualValues(big.NewInt(234), bankBal, "did user lose 1000 ulibi from bank?")

		// check the evm module account balance
		s.EqualValues(big.NewInt(1000), deps.App.BankKeeper.GetBalance(deps.Ctx, evm.EVM_MODULE_ADDRESS_NIBI, bankDenom).Amount.BigInt())

		s.T().Log("Check the user gained 1000 in ERC20 representation")
		evmtest.AssertERC20BalanceEqualWithDescription(s.T(), deps, evmObj, erc20Addr, deps.Sender.EthAddr, big.NewInt(1000), "expect 1000 balance")
	})

	//-----------------------------------------------------------------------
	// 5) Now send some tokens *back* to the bank via `sendToBank`.
	//-----------------------------------------------------------------------
	// We'll pick a brand new random account to receive them.

<<<<<<< HEAD
	s.Run("Sending 400 tokens back from EVM to Cosmos bank => recipient:", func() {
		deps.ResetGasMeter()
		recipient := testutil.AccAddress()
		contractInput, err := embeds.SmartContract_FunToken.ABI.Pack(
			string(precompile.FunTokenMethod_sendToBank),
			erc20Addr,
			big.NewInt(400),
			recipient.String(),
		)
		s.Require().NoError(err)
=======
	sendBackArgs := []any{
		erc20Addr,          // address erc20
		big.NewInt(400),    // amount
		recipient.String(), // to
	}

	inputSendBack, err := embeds.SmartContract_FunToken.ABI.Pack(
		string(precompile.FunTokenMethod_sendToBank),
		sendBackArgs...,
	)
	s.Require().NoError(err)

	_, ethTxResp2, err := evmtest.CallContractTx(
		&deps,
		precompile.PrecompileAddr_FunToken,
		inputSendBack,
		deps.Sender,
	)
	s.Require().NoError(err)
	s.Require().Empty(ethTxResp2.VmError, "sendToBank VMError")

	s.T().Log("Parse the returned amount from `sendToBank`")
	var actualSentBack *big.Int
	err = embeds.SmartContract_FunToken.ABI.UnpackIntoInterface(
		&actualSentBack, string(precompile.FunTokenMethod_sendToBank),
		ethTxResp2.Ret,
	)
	s.Require().NoError(err)
	s.Require().EqualValues(400, actualSentBack.Int64(), "expect 400 minted back to bank")

	s.T().Log("Check sender's EVM balance has decreased by 400")
	// The sender started with 1000 after the first sendToEvm
	evmtest.AssertERC20BalanceEqual(
		s.T(),
		deps,
		erc20Addr,
		deps.Sender.EthAddr,
		big.NewInt(600), // 1000 - 400
	)
>>>>>>> f3ca671d

		ethExResp, err := deps.EvmKeeper.CallContractWithInput(
			deps.Ctx,
			evmObj,
			deps.Sender.EthAddr,
			&precompile.PrecompileAddr_FunToken,
			true,
			contractInput,
			evmtest.FunTokenGasLimitSendToEvm,
		)
		s.Require().NoError(err)
		s.Require().Empty(ethExResp.VmError, "sendToBank VMError")

		s.T().Log("Parse the returned amount from `sendToBank`")
		var actualSent *big.Int
		err = embeds.SmartContract_FunToken.ABI.UnpackIntoInterface(
			&actualSent, string(precompile.FunTokenMethod_sendToBank),
			ethExResp.Ret,
		)
		s.Require().NoError(err)
		s.Require().EqualValues(big.NewInt(400), actualSent, "expect 400 minted back to bank")

		s.T().Log("Check sender's EVM balance has decreased by 400")
		// The sender started with 1000 after the first sendToEvm
		evmtest.AssertERC20BalanceEqualWithDescription(
			s.T(),
			deps,
			evmObj,
			erc20Addr,
			deps.Sender.EthAddr,
			big.NewInt(600), // 1000 - 400
			"expect 600 balance",
		)

		s.T().Log("Check the bank side got 400 more")
		s.Require().EqualValues(big.NewInt(400), deps.App.BankKeeper.GetBalance(deps.Ctx, recipient, bankDenom).Amount.BigInt(), "did the recipient get 400?")

		s.T().Log("Confirm module account doesn't keep them (burn or escrow) for bank-based tokens")
		s.Require().EqualValues(big.NewInt(600), deps.App.BankKeeper.GetBalance(deps.Ctx, evm.EVM_MODULE_ADDRESS[:], bankDenom).Amount.BigInt(), "module should now have 600 left escrowed")
	})
}

func bigTokens(n int64) *big.Int {
	e18 := big.NewInt(1e18) // 1e18
	return new(big.Int).Mul(big.NewInt(n), e18)
}

func (s *FuntokenSuite) TestSendToEvm_MadeFromERC20() {
	// Create ERC20 token

	// EVM Transfer - Send 500 tokens to Bob (EVM)

	// sendToBank -  Send 100 tokens from bob to alice's bank balance (EVM -> Cosmos)
	// 	- escrow erc20 token
	// 	- mint cosmos token

	// sendToEVM - Send 100 tokens from alice to bob's EVM address (Cosmos -> EVM)
	// 	- burn cosmos token
	// 	- unescrow erc20 token

	deps := evmtest.NewTestDeps()
	evmObj, _ := deps.NewEVM()

	alice := evmtest.NewEthPrivAcc()
	bob := evmtest.NewEthPrivAcc()

	// Fund user so they can create funtoken from an ERC20
	s.Require().NoError(testapp.FundAccount(
		deps.App.BankKeeper, deps.Ctx, deps.Sender.NibiruAddr,
		deps.EvmKeeper.FeeForCreateFunToken(deps.Ctx),
	))

	// Deploy an ERC20 with 18 decimals
	erc20Resp, err := evmtest.DeployContract(&deps, embeds.SmartContract_TestERC20)
	s.Require().NoError(err, "failed to deploy test ERC20")
	erc20Addr := erc20Resp.ContractAddr

	// the initial supply was sent to the deployer
	evmtest.AssertERC20BalanceEqualWithDescription(s.T(), deps, evmObj, erc20Addr, deps.Sender.EthAddr, bigTokens(1_000_000), "expect nonzero balance")

	// create fun token from that erc20
	_, err = deps.EvmKeeper.CreateFunToken(
		sdk.WrapSDKContext(deps.Ctx),
		&evm.MsgCreateFunToken{
			Sender:    deps.Sender.NibiruAddr.String(),
			FromErc20: &eth.EIP55Addr{Address: erc20Addr},
		},
	)
	s.Require().NoError(err)

	// Transfer 500 tokens to bob => 500 * 10^18 raw
	contractInput, err := embeds.SmartContract_TestERC20.ABI.Pack(
		"transfer",
		bob.EthAddr,
		bigTokens(500), // 500 in human sense
	)
	s.Require().NoError(err)
	_, err = deps.EvmKeeper.CallContractWithInput(
		deps.Ctx,
		evmObj,
		deps.Sender.EthAddr,
		&erc20Addr,
		true,
		contractInput,
		keeper.Erc20GasLimitExecute,
	)
	s.Require().NoError(err)

	// Now user should have 500 tokens => raw is 500 * 10^18
	evmtest.AssertERC20BalanceEqualWithDescription(s.T(), deps, evmObj, erc20Addr, bob.EthAddr, bigTokens(500), "expect nonzero balance")

	// sendToBank: e.g. 100 tokens => 100 * 1e18 raw
	// expects to escrow on EVM side and mint on cosmos side
	contractInput, err = embeds.SmartContract_FunToken.ABI.Pack(
		string(precompile.FunTokenMethod_sendToBank),
		erc20Addr, // address
		bigTokens(100),
		alice.NibiruAddr.String(),
	)
	s.Require().NoError(err)
	resp, err := deps.EvmKeeper.CallContractWithInput(
		deps.Ctx,
		evmObj,
		bob.EthAddr,                         /* from */
		&precompile.PrecompileAddr_FunToken, /* to */
		true,                                /* commit */
		contractInput,
		evmtest.FunTokenGasLimitSendToEvm, /* gasLimit */
	)
	s.Require().NoError(err)
	s.Require().Empty(resp.VmError)

	// Bank side should see 100
	bankBal := deps.App.BankKeeper.GetBalance(deps.Ctx, alice.NibiruAddr, "erc20/"+erc20Addr.Hex())
	s.Require().EqualValues(bigTokens(100), bankBal.Amount.BigInt())

	// Expect user to have 400 tokens => 400 * 10^18
	evmtest.AssertERC20BalanceEqualWithDescription(s.T(), deps, evmObj, erc20Addr, bob.EthAddr, bigTokens(400), "expect Bob's balance to be 400")

	// 100 tokens are escrowed
	evmtest.AssertERC20BalanceEqualWithDescription(s.T(), deps, evmObj, erc20Addr, evm.EVM_MODULE_ADDRESS, bigTokens(100), "expect EVM module to escrow 100 tokens")

	// Finally sendToEvm(100) -> (expects to burn on cosmos side and unescrow in the EVM side)
	s.Run("send 100 tokens back to Bob", func() {
		contractInput, err := embeds.SmartContract_FunToken.ABI.Pack(
			"sendToEvm",
			bankBal.Denom,
			bigTokens(100),
			bob.EthAddr.Hex(),
		)
		s.Require().NoError(err)
		resp, err = deps.EvmKeeper.CallContractWithInput(
			deps.Ctx,
			evmObj,
			alice.EthAddr,
			&precompile.PrecompileAddr_FunToken,
			true,
			contractInput,
			evmtest.FunTokenGasLimitSendToEvm,
		)
		s.Require().NoError(err)
		s.Require().Empty(resp.VmError)
	})

	// no bank side left for alice
	balAfter := deps.App.BankKeeper.GetBalance(deps.Ctx, alice.NibiruAddr, bankBal.Denom).Amount.BigInt()
	s.Require().EqualValues(bigTokens(0), balAfter)

	// check bob has 500 tokens again => 500 * 1e18
	evmtest.AssertERC20BalanceEqualWithDescription(s.T(), deps, evmObj, erc20Addr, bob.EthAddr, bigTokens(500), "expect nonzero balance")

	// check evm module account's balance, it should have escrowed some tokens
	// unescrow the tokens
	evmtest.AssertERC20BalanceEqualWithDescription(s.T(), deps, evmObj, erc20Addr, evm.EVM_MODULE_ADDRESS, bigTokens(0), "expect zero balance")

	// burns the bank tokens
	evmBal2 := deps.App.BankKeeper.GetBalance(deps.Ctx, evm.EVM_MODULE_ADDRESS[:], bankBal.Denom).Amount.BigInt()
	s.Require().EqualValues(bigTokens(0), evmBal2)

	// user has 500 tokens again => 500 * 1e18
	evmtest.AssertERC20BalanceEqualWithDescription(s.T(), deps, evmObj, erc20Addr, bob.EthAddr, bigTokens(500), "expect nonzero balance")
}

// FunTokenWhoAmIReturn holds the return values from the "IFuntoken.whoAmI"
// method. The return bytes from successful calls of that method can be ABI
// unpacked into this struct.
type FunTokenWhoAmIReturn struct {
	NibiruAcc struct {
		EthAddr    gethcommon.Address `abi:"ethAddr"`
		Bech32Addr string             `abi:"bech32Addr"`
	} `abi:"whoAddrs"`
}

func (out FunTokenWhoAmIReturn) ParseFromResp(
	evmResp *evm.MsgEthereumTxResponse,
) (ethAddr gethcommon.Address, bech32Addr string, err error) {
	err = embeds.SmartContract_FunToken.ABI.UnpackIntoInterface(
		&out,
		"whoAmI",
		evmResp.Ret,
	)
	if err != nil {
		return
	}
	return out.NibiruAcc.EthAddr, out.NibiruAcc.Bech32Addr, nil
}

// FunTokenBalanceReturn holds the return values from the "IFuntoken.balance"
// method. The return bytes from successful calls of that method can be ABI
// unpacked into this struct.
type FunTokenBalanceReturn struct {
	Erc20Bal *big.Int `abi:"erc20Balance"`
	BankBal  *big.Int `abi:"bankBalance"`
	Token    struct {
		Erc20     gethcommon.Address `abi:"erc20"`
		BankDenom string             `abi:"bankDenom"`
	} `abi:"token"`
	NibiruAcc struct {
		EthAddr    gethcommon.Address `abi:"ethAddr"`
		Bech32Addr string             `abi:"bech32Addr"`
	} `abi:"whoAddrs"`
}

func (out FunTokenBalanceReturn) ParseFromResp(
	evmResp *evm.MsgEthereumTxResponse,
) (bals evmtest.FunTokenBalanceAssert, err error) {
	err = embeds.SmartContract_FunToken.ABI.UnpackIntoInterface(
		&out,
		"balance",
		evmResp.Ret,
	)
	if err != nil {
		return
	}
	return evmtest.FunTokenBalanceAssert{
		FunToken: evm.FunToken{
			Erc20Addr: eth.EIP55Addr{Address: out.Token.Erc20},
			BankDenom: out.Token.BankDenom,
		},
		Account:      out.NibiruAcc.EthAddr,
		BalanceBank:  out.BankBal,
		BalanceERC20: out.Erc20Bal,
	}, nil
}

// FunTokenBankBalanceReturn holds the return values from the
// "IFuntoken.bankBalance" method. The return bytes from successful calls of that
// method can be ABI unpacked into this struct.
type FunTokenBankBalanceReturn struct {
	BankBal   *big.Int `abi:"bankBalance"`
	NibiruAcc struct {
		EthAddr    gethcommon.Address `abi:"ethAddr"`
		Bech32Addr string             `abi:"bech32Addr"`
	} `abi:"whoAddrs"`
}

func (out FunTokenBankBalanceReturn) ParseFromResp(
	evmResp *evm.MsgEthereumTxResponse,
) (bal *big.Int, ethAddr gethcommon.Address, bech32Addr string, err error) {
	err = embeds.SmartContract_FunToken.ABI.UnpackIntoInterface(
		&out,
		"bankBalance",
		evmResp.Ret,
	)
	if err != nil {
		return
	}
	return out.BankBal, out.NibiruAcc.EthAddr, out.NibiruAcc.Bech32Addr, nil
}<|MERGE_RESOLUTION|>--- conflicted
+++ resolved
@@ -130,17 +130,11 @@
 		sdk.NewCoins(sdk.NewCoin(bankDenom, sdk.NewInt(69_420))),
 	))
 
-<<<<<<< HEAD
 	s.Run("IFunToken.bankBalance()", func() {
 		contractInput, err := embeds.SmartContract_FunToken.ABI.Pack("bankBalance", deps.Sender.EthAddr, funtoken.BankDenom)
 		s.Require().NoError(err)
 		evmObj, _ := deps.NewEVM()
 		evmResp, err := deps.EvmKeeper.CallContractWithInput(
-=======
-	s.Run("IFunToken.bankBalance", func() {
-		s.Require().NotEmpty(funtoken.BankDenom)
-		evmResp, err := deps.EvmKeeper.CallContract(
->>>>>>> f3ca671d
 			deps.Ctx,
 			evmObj,
 			deps.Sender.EthAddr,
@@ -170,9 +164,7 @@
 	)
 	s.Require().NoError(err)
 
-<<<<<<< HEAD
 	s.Run("Mint tokens - Fail from non-owner", func() {
-		deps.ResetGasMeter()
 		contractInput, err := embeds.SmartContract_ERC20Minter.ABI.Pack("mint", deps.Sender.EthAddr, big.NewInt(69_420))
 		evmObj, _ := deps.NewEVM()
 		s.Require().NoError(err)
@@ -187,48 +179,16 @@
 		)
 		s.ErrorContains(err, "Ownable: caller is not the owner")
 	})
-=======
-	s.T().Log("Mint tokens - Fail from non-owner")
-	{
-		_, err = deps.EvmKeeper.CallContract(deps.Ctx, embeds.SmartContract_ERC20Minter.ABI, deps.Sender.EthAddr, &erc20, true, keeper.Erc20GasLimitExecute, "mint", deps.Sender.EthAddr, big.NewInt(69_420))
-		s.ErrorContains(err, "Ownable: caller is not the owner")
-	}
-
-	randomAcc := testutil.AccAddress()
-
-	s.T().Log("Send NIBI (FunToken) using precompile")
-	amtToSend := int64(420)
-	callArgs := []any{erc20, big.NewInt(amtToSend), randomAcc.String()}
-	input, err := embeds.SmartContract_FunToken.ABI.Pack(string(precompile.FunTokenMethod_sendToBank), callArgs...)
-	s.NoError(err)
-
-	s.Require().NoError(testapp.FundFeeCollector(deps.App.BankKeeper, deps.Ctx, sdkmath.NewInt(20)))
-	_, ethTxResp, err := evmtest.CallContractTx(
-		&deps,
-		precompile.PrecompileAddr_FunToken,
-		input,
-		deps.Sender,
-	)
-	s.Require().NoError(err)
-	s.Require().Empty(ethTxResp.VmError)
-	s.True(deps.App.BankKeeper == deps.App.EvmKeeper.Bank)
->>>>>>> f3ca671d
 
 	s.Run("IFunToken.sendToBank()", func() {
-		deps.ResetGasMeter()
 		randomAcc := testutil.AccAddress()
 
 		input, err := embeds.SmartContract_FunToken.ABI.Pack(string(precompile.FunTokenMethod_sendToBank), erc20, big.NewInt(420), randomAcc.String())
 		s.NoError(err)
 
-<<<<<<< HEAD
 		evmObj, _ := deps.NewEVM()
 
 		ethTxResp, err := deps.EvmKeeper.CallContractWithInput(
-=======
-	s.Run("IFuntoken.balance", func() {
-		evmResp, err := deps.EvmKeeper.CallContract(
->>>>>>> f3ca671d
 			deps.Ctx,
 			evmObj,
 			deps.Sender.EthAddr,
@@ -318,9 +278,7 @@
 		s.Require().NoError(err)
 	})
 
-<<<<<<< HEAD
 	s.Run("Happy: callBankSend with default gas", func() {
-		deps.ResetGasMeter()
 		contractInput, err := embeds.SmartContract_TestFunTokenPrecompileLocalGas.ABI.Pack(
 			"callBankSend",
 			big.NewInt(1),
@@ -341,7 +299,6 @@
 	})
 
 	s.Run("Happy: callBankSend with local gas - sufficient gas amount", func() {
-		deps.ResetGasMeter()
 		contractInput, err := embeds.SmartContract_TestFunTokenPrecompileLocalGas.ABI.Pack(
 			"callBankSendLocalGas",
 			big.NewInt(1),
@@ -363,7 +320,6 @@
 	})
 
 	s.Run("Sad: callBankSend with local gas - insufficient gas amount", func() {
-		deps.ResetGasMeter()
 		contractInput, err := embeds.SmartContract_TestFunTokenPrecompileLocalGas.ABI.Pack(
 			"callBankSendLocalGas",
 			big.NewInt(1),
@@ -383,51 +339,6 @@
 		)
 		s.Require().ErrorContains(err, "execution reverted")
 	})
-=======
-	s.T().Log("Happy: callBankSend with default gas")
-	_, err = deps.EvmKeeper.CallContract(
-		deps.Ctx,
-		embeds.SmartContract_TestFunTokenPrecompileLocalGas.ABI,
-		deps.Sender.EthAddr,
-		&contractAddr,
-		true,
-		evmtest.FunTokenGasLimitSendToEvm,
-		"callBankSend",
-		big.NewInt(1),
-		randomAcc.String(),
-	)
-	s.Require().NoError(err)
-
-	s.T().Log("Happy: callBankSend with local gas - sufficient gas amount")
-	_, err = deps.EvmKeeper.CallContract(
-		deps.Ctx,
-		embeds.SmartContract_TestFunTokenPrecompileLocalGas.ABI,
-		deps.Sender.EthAddr,
-		&contractAddr,
-		true,
-		evmtest.FunTokenGasLimitSendToEvm, // gasLimit for the entire call
-		"callBankSendLocalGas",
-		big.NewInt(1),      // erc20 amount
-		randomAcc.String(), // to
-		big.NewInt(int64(evmtest.FunTokenGasLimitSendToEvm)), // customGas
-	)
-	s.Require().NoError(err)
-
-	s.T().Log("Sad: callBankSend with local gas - insufficient gas amount")
-	_, err = deps.EvmKeeper.CallContract(
-		deps.Ctx,
-		embeds.SmartContract_TestFunTokenPrecompileLocalGas.ABI,
-		deps.Sender.EthAddr,
-		&contractAddr,
-		true,
-		evmtest.FunTokenGasLimitSendToEvm, // gasLimit for the entire call
-		"callBankSendLocalGas",
-		big.NewInt(1),      // erc20 amount
-		randomAcc.String(), // to
-		big.NewInt(50_000), // customGas - too small
-	)
-	s.Require().ErrorContains(err, "execution reverted")
->>>>>>> f3ca671d
 }
 
 func (s *FuntokenSuite) TestSendToEvm_MadeFromCoin() {
@@ -450,9 +361,7 @@
 	)
 	s.Require().NoError(err)
 
-<<<<<<< HEAD
 	s.Run("Call sendToEvm(string bankDenom, uint256 amount, string to)", func() {
-		deps.ResetGasMeter()
 		contractInput, err := embeds.SmartContract_FunToken.ABI.Pack(
 			"sendToEvm",
 			bankDenom,
@@ -460,32 +369,6 @@
 			deps.Sender.EthAddr.Hex(),
 		)
 		s.Require().NoError(err)
-=======
-	s.T().Log("Check the user starts with 0 ERC20 tokens")
-	evmtest.AssertERC20BalanceEqual(s.T(), deps, erc20Addr, deps.Sender.EthAddr, big.NewInt(0))
-
-	s.T().Log("3) Call the new method: sendToEvm(string bankDenom, uint256 amount, string to)")
-	callArgs := []any{
-		bankDenom,
-		big.NewInt(1000),          // amount
-		deps.Sender.EthAddr.Hex(), // 'to' can be bech32 or hex
-	}
-
-	input, err := embeds.SmartContract_FunToken.ABI.Pack(
-		"sendToEvm",
-		callArgs...,
-	)
-	s.Require().NoError(err)
-
-	_, ethTxResp, err := evmtest.CallContractTx(
-		&deps,
-		precompile.PrecompileAddr_FunToken,
-		input,
-		deps.Sender,
-	)
-	s.Require().NoError(err)
-	s.Require().Empty(ethTxResp.VmError, "sendToEvm VMError")
->>>>>>> f3ca671d
 
 		ethTxResp, err := deps.EvmKeeper.CallContractWithInput(
 			deps.Ctx,
@@ -523,9 +406,7 @@
 	//-----------------------------------------------------------------------
 	// We'll pick a brand new random account to receive them.
 
-<<<<<<< HEAD
 	s.Run("Sending 400 tokens back from EVM to Cosmos bank => recipient:", func() {
-		deps.ResetGasMeter()
 		recipient := testutil.AccAddress()
 		contractInput, err := embeds.SmartContract_FunToken.ABI.Pack(
 			string(precompile.FunTokenMethod_sendToBank),
@@ -534,47 +415,6 @@
 			recipient.String(),
 		)
 		s.Require().NoError(err)
-=======
-	sendBackArgs := []any{
-		erc20Addr,          // address erc20
-		big.NewInt(400),    // amount
-		recipient.String(), // to
-	}
-
-	inputSendBack, err := embeds.SmartContract_FunToken.ABI.Pack(
-		string(precompile.FunTokenMethod_sendToBank),
-		sendBackArgs...,
-	)
-	s.Require().NoError(err)
-
-	_, ethTxResp2, err := evmtest.CallContractTx(
-		&deps,
-		precompile.PrecompileAddr_FunToken,
-		inputSendBack,
-		deps.Sender,
-	)
-	s.Require().NoError(err)
-	s.Require().Empty(ethTxResp2.VmError, "sendToBank VMError")
-
-	s.T().Log("Parse the returned amount from `sendToBank`")
-	var actualSentBack *big.Int
-	err = embeds.SmartContract_FunToken.ABI.UnpackIntoInterface(
-		&actualSentBack, string(precompile.FunTokenMethod_sendToBank),
-		ethTxResp2.Ret,
-	)
-	s.Require().NoError(err)
-	s.Require().EqualValues(400, actualSentBack.Int64(), "expect 400 minted back to bank")
-
-	s.T().Log("Check sender's EVM balance has decreased by 400")
-	// The sender started with 1000 after the first sendToEvm
-	evmtest.AssertERC20BalanceEqual(
-		s.T(),
-		deps,
-		erc20Addr,
-		deps.Sender.EthAddr,
-		big.NewInt(600), // 1000 - 400
-	)
->>>>>>> f3ca671d
 
 		ethExResp, err := deps.EvmKeeper.CallContractWithInput(
 			deps.Ctx,
