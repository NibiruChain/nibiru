--- conflicted
+++ resolved
@@ -90,8 +90,12 @@
 }
 
 func (s *FuntokenSuite) TestHappyPath() {
-	deps := s.deps
-	erc20 := s.funtoken.Erc20Addr.Address
+	deps := evmtest.NewTestDeps()
+
+	s.T().Log("Create FunToken mapping and ERC20")
+	bankDenom := "unibi"
+	funtoken := evmtest.CreateFunTokenForBankCoin(&deps, bankDenom, &s.Suite)
+	erc20 := funtoken.Erc20Addr.Address
 
 	s.T().Log("Balances of the ERC20 should start empty")
 	evmtest.AssertERC20BalanceEqual(s.T(), deps, erc20, deps.Sender.EthAddr, big.NewInt(0))
@@ -129,28 +133,40 @@
 	randomAcc := testutil.AccAddress()
 
 	s.T().Log("Send using precompile")
-<<<<<<< HEAD
-	{
-		amtToSend := int64(420)
-		callArgs := []any{erc20, big.NewInt(amtToSend), randomAcc.String()}
-		input, err := embeds.SmartContract_FunToken.ABI.Pack(string(precompile.FunTokenMethod_BankSend), callArgs...)
-		s.NoError(err)
-
-		_, resp, err := evmtest.CallContractTx(
-			&deps,
-			precompile.PrecompileAddr_FunToken,
-			input,
-			deps.Sender,
-		)
-		s.Require().NoError(err)
-		s.Require().Empty(resp.VmError)
-
-		evmtest.AssertERC20BalanceEqual(s.T(), deps, erc20, deps.Sender.EthAddr, big.NewInt(69_000))
-		evmtest.AssertERC20BalanceEqual(s.T(), deps, erc20, evm.EVM_MODULE_ADDRESS, big.NewInt(0))
-		s.Equal(sdk.NewInt(420).String(),
-			deps.App.BankKeeper.GetBalance(deps.Ctx, randomAcc, s.funtoken.BankDenom).Amount.String(),
-		)
-	}
+	amtToSend := int64(420)
+	callArgs := []any{erc20, big.NewInt(amtToSend), randomAcc.String()}
+	input, err := embeds.SmartContract_FunToken.ABI.Pack(string(precompile.FunTokenMethod_BankSend), callArgs...)
+	s.NoError(err)
+
+	_, ethTxResp, err := evmtest.CallContractTx(
+		&deps,
+		precompile.PrecompileAddr_FunToken,
+		input,
+		deps.Sender,
+	)
+	s.Require().NoError(err)
+	s.Require().Empty(ethTxResp.VmError)
+
+	evmtest.AssertERC20BalanceEqual(
+		s.T(), deps, erc20, deps.Sender.EthAddr, big.NewInt(69_000),
+	)
+	evmtest.AssertERC20BalanceEqual(
+		s.T(), deps, erc20, evm.EVM_MODULE_ADDRESS, big.NewInt(0),
+	)
+	s.Equal(sdk.NewInt(420).String(),
+		deps.App.BankKeeper.GetBalance(deps.Ctx, randomAcc, funtoken.BankDenom).Amount.String(),
+	)
+	s.deps.ResetGasMeter()
+
+	s.T().Log("Parse the response contract addr and response bytes")
+	var sentAmt *big.Int
+	err = embeds.SmartContract_FunToken.ABI.UnpackIntoInterface(
+		&sentAmt,
+		string(precompile.FunTokenMethod_BankSend),
+		ethTxResp.Ret,
+	)
+	s.NoError(err)
+	s.Require().Equal("420", sentAmt.String())
 }
 
 func (s *FuntokenSuite) TestPrecompileLocalGas() {
@@ -217,39 +233,4 @@
 		big.NewInt(int64(precompile.FunTokenGasLimitBankSend)), // customGas
 	)
 	s.Require().NoError(err)
-=======
-	amtToSend := int64(420)
-	callArgs := []any{erc20, big.NewInt(amtToSend), randomAcc.String()}
-	input, err := embeds.SmartContract_FunToken.ABI.Pack(string(precompile.FunTokenMethod_BankSend), callArgs...)
-	s.NoError(err)
-
-	_, ethTxResp, err := evmtest.CallContractTx(
-		&deps,
-		precompile.PrecompileAddr_FunToken,
-		input,
-		deps.Sender,
-	)
-	s.Require().NoError(err)
-	s.Require().Empty(ethTxResp.VmError)
-
-	evmtest.AssertERC20BalanceEqual(
-		s.T(), deps, erc20, deps.Sender.EthAddr, big.NewInt(69_000),
-	)
-	evmtest.AssertERC20BalanceEqual(
-		s.T(), deps, erc20, evm.EVM_MODULE_ADDRESS, big.NewInt(0),
-	)
-	s.Equal(sdk.NewInt(420).String(),
-		deps.App.BankKeeper.GetBalance(deps.Ctx, randomAcc, funtoken.BankDenom).Amount.String(),
-	)
-
-	s.T().Log("Parse the response contract addr and response bytes")
-	var sentAmt *big.Int
-	err = embeds.SmartContract_FunToken.ABI.UnpackIntoInterface(
-		&sentAmt,
-		string(precompile.FunTokenMethod_BankSend),
-		ethTxResp.Ret,
-	)
-	s.NoError(err)
-	s.Require().Equal("420", sentAmt.String())
->>>>>>> 0afb08f4
 }