--- conflicted
+++ resolved
@@ -54,11 +54,7 @@
 	defer func() {
 		if err != nil {
 			precompileType := reflect.TypeOf(p).Name()
-<<<<<<< HEAD
-			err = fmt.Errorf("Precompile error: %s: %w", precompileType, err)
-=======
 			err = fmt.Errorf("precompile error: failed to run %s: %w", precompileType, err)
->>>>>>> 8970a6c7
 		}
 	}()
 
