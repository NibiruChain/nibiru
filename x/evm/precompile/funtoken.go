package precompile

import (
	"fmt"
	"math/big"

	"cosmossdk.io/math"
	sdk "github.com/cosmos/cosmos-sdk/types"
	auth "github.com/cosmos/cosmos-sdk/x/auth/types"
	bankkeeper "github.com/cosmos/cosmos-sdk/x/bank/keeper"
	gethabi "github.com/ethereum/go-ethereum/accounts/abi"
	gethcommon "github.com/ethereum/go-ethereum/common"
	"github.com/ethereum/go-ethereum/core/vm"

	"github.com/NibiruChain/nibiru/v2/app/keepers"
	"github.com/NibiruChain/nibiru/v2/eth"
	"github.com/NibiruChain/nibiru/v2/x/evm"
	"github.com/NibiruChain/nibiru/v2/x/evm/embeds"
	evmkeeper "github.com/NibiruChain/nibiru/v2/x/evm/keeper"
	"github.com/NibiruChain/nibiru/v2/x/evm/statedb"
)

var _ vm.PrecompiledContract = (*precompileFunToken)(nil)

// Precompile address for "IFunToken.sol", the contract that
// enables transfers of ERC20 tokens to "nibi" addresses as bank coins
// using the ERC20's `FunToken` mapping.
var PrecompileAddr_FunToken = gethcommon.HexToAddress("0x0000000000000000000000000000000000000800")

const (
	// FunTokenGasLimitBankSend consists of gas for 3 calls:
	// 1. transfer erc20 from sender to module
	//    ~60_000 gas for regular erc20 transfer (our own ERC20Minter contract)
	//    could be higher for user created contracts, let's cap with 200_000
	// 2. mint native coin (made from erc20) or burn erc20 token (made from coin)
	//	  ~60_000 gas for either mint or burn
	// 3. send from module to account:
	//	  ~65_000 gas (bank send)
	FunTokenGasLimitBankSend uint64 = 400_000
)

func (p precompileFunToken) Address() gethcommon.Address {
	return PrecompileAddr_FunToken
}

// RequiredGas calculates the cost of calling the precompile in gas units.
func (p precompileFunToken) RequiredGas(input []byte) (gasCost uint64) {
	return requiredGas(input, p.ABI())
}

func (p precompileFunToken) ABI() *gethabi.ABI {
	return embeds.SmartContract_FunToken.ABI
}

const (
	FunTokenMethod_BankSend PrecompileMethod = "bankSend"
)

// Run runs the precompiled contract
func (p precompileFunToken) Run(
	evm *vm.EVM, contract *vm.Contract, readonly bool,
) (bz []byte, err error) {
	defer func() {
		err = ErrPrecompileRun(err, p)
	}()
	start, err := OnRunStart(evm, contract.Input, p.ABI())
	if err != nil {
		return nil, err
	}

	// Resets the gas meter to parent one after precompile execution and gracefully handles "out of gas"
	defer ReturnToParentGasMeter(start.Ctx, contract, start.parentGasMeter, &err)()

	method := start.Method
	switch PrecompileMethod(method.Name) {
	case FunTokenMethod_BankSend:
		bz, err = p.bankSend(start, contract.CallerAddress, readonly)
	default:
		// Note that this code path should be impossible to reach since
		// "DecomposeInput" parses methods directly from the ABI.
		err = fmt.Errorf("invalid method called with name \"%s\"", method.Name)
		return
	}
	if err != nil {
		return nil, err
	}
<<<<<<< HEAD

	// Gas consumed by a local gas meter
	gasUsed := start.Ctx.GasMeter().GasConsumed()
	if !contract.UseGas(gasUsed) {
		return nil, vm.ErrOutOfGas
	}

	// Dirty journal entries in `StateDB` must be committed
	return bz, start.StateDB.Commit()
=======
	return bz, err
>>>>>>> 0afb08f4
}

func PrecompileFunToken(keepers keepers.PublicKeepers) vm.PrecompiledContract {
	return precompileFunToken{
		bankKeeper: keepers.BankKeeper,
		evmKeeper:  keepers.EvmKeeper,
	}
}

type precompileFunToken struct {
	bankKeeper bankkeeper.Keeper
	evmKeeper  evmkeeper.Keeper
}

// bankSend: Implements "IFunToken.bankSend"
//
// The "args" populate the following function signature in Solidity:
//
//	```solidity
//	/// @dev bankSend sends ERC20 tokens as coins to a Nibiru base account
//	/// @param erc20 the address of the ERC20 token contract
//	/// @param amount the amount of tokens to send
//	/// @param to the receiving Nibiru base account address as a string
//	function bankSend(address erc20, uint256 amount, string memory to) external;
//	```
func (p precompileFunToken) bankSend(
	start OnRunStartResult,
	caller gethcommon.Address,
	readOnly bool,
) (bz []byte, err error) {
	ctx, method, args := start.CacheCtx, start.Method, start.Args
	if err := assertNotReadonlyTx(readOnly, method); err != nil {
		return nil, err
	}

	erc20, amount, to, err := p.decomposeBankSendArgs(args)
	if err != nil {
		return
	}

	// ERC20 must have FunToken mapping
	funtokens := p.evmKeeper.FunTokens.Collect(
		ctx, p.evmKeeper.FunTokens.Indexes.ERC20Addr.ExactMatch(ctx, erc20),
	)
	if len(funtokens) != 1 {
		err = fmt.Errorf("no FunToken mapping exists for ERC20 \"%s\"", erc20.Hex())
		return
	}
	funtoken := funtokens[0]

	// Amount should be positive
	if amount == nil || amount.Cmp(big.NewInt(0)) != 1 {
		return nil, fmt.Errorf("transfer amount must be positive")
	}

	// The "to" argument must be a valid Nibiru address
	toAddr, err := sdk.AccAddressFromBech32(to)
	if err != nil {
		return nil, fmt.Errorf("\"to\" is not a valid address (%s): %w", to, err)
	}

	// Caller transfers ERC20 to the EVM account
	transferTo := evm.EVM_MODULE_ADDRESS
	gotAmount, err := p.evmKeeper.ERC20().Transfer(erc20, caller, transferTo, amount, ctx)
	if err != nil {
		return nil, fmt.Errorf("error in ERC20.transfer from caller to EVM account: %w", err)
	}

	// EVM account mints FunToken.BankDenom to module account
	coinToSend := sdk.NewCoin(funtoken.BankDenom, math.NewIntFromBigInt(gotAmount))
	if funtoken.IsMadeFromCoin {
		// If the FunToken mapping was created from a bank coin, then the EVM account
		// owns the ERC20 contract and was the original minter of the ERC20 tokens.
		// Since we're sending them away and want accurate total supply tracking, the
		// tokens need to be burned.
		_, err = p.evmKeeper.ERC20().Burn(erc20, evm.EVM_MODULE_ADDRESS, gotAmount, ctx)
		if err != nil {
			err = fmt.Errorf("ERC20.Burn: %w", err)
			return
		}
	} else {
		err = SafeMintCoins(ctx, evm.ModuleName, coinToSend, p.bankKeeper, start.StateDB)
		if err != nil {
			return nil, fmt.Errorf("mint failed for module \"%s\" (%s): contract caller %s: %w",
				evm.ModuleName, evm.EVM_MODULE_ADDRESS.Hex(), caller.Hex(), err,
			)
		}
	}

	// Transfer the bank coin
	err = SafeSendCoinFromModuleToAccount(
		ctx,
		evm.ModuleName,
		toAddr,
		coinToSend,
		p.bankKeeper,
		start.StateDB,
	)
	if err != nil {
		return nil, fmt.Errorf("send failed for module \"%s\" (%s): contract caller %s: %w",
			evm.ModuleName, evm.EVM_MODULE_ADDRESS.Hex(), caller.Hex(), err,
		)
	}

	// TODO: UD-DEBUG: feat: Emit EVM events

	return method.Outputs.Pack(gotAmount)
}

func SafeMintCoins(
	ctx sdk.Context,
	moduleName string,
	amt sdk.Coin,
	bk bankkeeper.Keeper,
	db *statedb.StateDB,
) error {
	err := bk.MintCoins(ctx, evm.ModuleName, sdk.NewCoins(amt))
	if err != nil {
		return err
	}
	if amt.Denom == evm.EVMBankDenom {
		evmBech32Addr := auth.NewModuleAddress(evm.ModuleName)
		balAfter := bk.GetBalance(ctx, evmBech32Addr, amt.Denom).Amount.BigInt()
		db.SetBalanceWei(
			evm.EVM_MODULE_ADDRESS,
			evm.NativeToWei(balAfter),
		)
	}

	return nil
}

func SafeSendCoinFromModuleToAccount(
	ctx sdk.Context,
	senderModule string,
	recipientAddr sdk.AccAddress,
	amt sdk.Coin,
	bk bankkeeper.Keeper,
	db *statedb.StateDB,
) error {
	err := bk.SendCoinsFromModuleToAccount(ctx, senderModule, recipientAddr, sdk.NewCoins(amt))
	if err != nil {
		return err
	}
	if amt.Denom == evm.EVMBankDenom {
		evmBech32Addr := auth.NewModuleAddress(evm.ModuleName)
		balAfterFrom := bk.GetBalance(ctx, evmBech32Addr, amt.Denom).Amount.BigInt()
		db.SetBalanceWei(
			evm.EVM_MODULE_ADDRESS,
			evm.NativeToWei(balAfterFrom),
		)

		balAfterTo := bk.GetBalance(ctx, recipientAddr, amt.Denom).Amount.BigInt()
		db.SetBalanceWei(
			eth.NibiruAddrToEthAddr(recipientAddr),
			evm.NativeToWei(balAfterTo),
		)
	}
	return nil
}

func (p precompileFunToken) decomposeBankSendArgs(args []any) (
	erc20 gethcommon.Address,
	amount *big.Int,
	to string,
	err error,
) {
	if e := assertNumArgs(len(args), 3); e != nil {
		err = e
		return
	}

	erc20, ok := args[0].(gethcommon.Address)
	if !ok {
		err = fmt.Errorf("type validation for failed for (address erc20) argument")
		return
	}

	amount, ok = args[1].(*big.Int)
	if !ok {
		err = fmt.Errorf("type validation for failed for (uint256 amount) argument")
		return
	}

	to, ok = args[2].(string)
	if !ok {
		err = fmt.Errorf("type validation for failed for (string to) argument")
		return
	}

	return
}<|MERGE_RESOLUTION|>--- conflicted
+++ resolved
@@ -63,18 +63,18 @@
 	defer func() {
 		err = ErrPrecompileRun(err, p)
 	}()
-	start, err := OnRunStart(evm, contract.Input, p.ABI())
+	startResult, err := OnRunStart(evm, contract.Input, p.ABI(), contract.Gas)
 	if err != nil {
 		return nil, err
 	}
 
 	// Resets the gas meter to parent one after precompile execution and gracefully handles "out of gas"
-	defer ReturnToParentGasMeter(start.Ctx, contract, start.parentGasMeter, &err)()
-
-	method := start.Method
+	defer ReturnToParentGasMeter(startResult.CacheCtx, contract, startResult.parentGasMeter, &err)()
+
+	method := startResult.Method
 	switch PrecompileMethod(method.Name) {
 	case FunTokenMethod_BankSend:
-		bz, err = p.bankSend(start, contract.CallerAddress, readonly)
+		bz, err = p.bankSend(startResult, contract.CallerAddress, readonly)
 	default:
 		// Note that this code path should be impossible to reach since
 		// "DecomposeInput" parses methods directly from the ABI.
@@ -84,19 +84,13 @@
 	if err != nil {
 		return nil, err
 	}
-<<<<<<< HEAD
 
 	// Gas consumed by a local gas meter
-	gasUsed := start.Ctx.GasMeter().GasConsumed()
+	gasUsed := startResult.CacheCtx.GasMeter().GasConsumed()
 	if !contract.UseGas(gasUsed) {
 		return nil, vm.ErrOutOfGas
 	}
-
-	// Dirty journal entries in `StateDB` must be committed
-	return bz, start.StateDB.Commit()
-=======
 	return bz, err
->>>>>>> 0afb08f4
 }
 
 func PrecompileFunToken(keepers keepers.PublicKeepers) vm.PrecompiledContract {
