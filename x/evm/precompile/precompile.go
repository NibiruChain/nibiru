--- conflicted
+++ resolved
@@ -238,20 +238,4 @@
 	FunTokenMethod_bankMsgSend: true,
 
 	OracleMethod_queryExchangeRate: false,
-<<<<<<< HEAD
-}
-
-func HandleOutOfGasPanic(err *error) func() {
-	return func() {
-		if r := recover(); r != nil {
-			switch r.(type) {
-			case store.ErrorOutOfGas:
-				*err = vm.ErrOutOfGas
-			default:
-				panic(r)
-			}
-		}
-	}
-=======
->>>>>>> c1229d05
 }