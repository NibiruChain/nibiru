--- conflicted
+++ resolved
@@ -150,11 +150,9 @@
 
 	StateDB *statedb.StateDB
 
-<<<<<<< HEAD
 	parentGasMeter sdk.GasMeter
-=======
+
 	PrecompileJournalEntry statedb.PrecompileCalled
->>>>>>> 0afb08f4
 }
 
 // OnRunStart prepares the execution environment for a precompiled contract call.
@@ -184,7 +182,7 @@
 //	}
 //	```
 func OnRunStart(
-	evm *vm.EVM, contractInput []byte, abi *gethabi.ABI,
+	evm *vm.EVM, contractInput []byte, abi *gethabi.ABI, gasLimit uint64,
 ) (res OnRunStartResult, err error) {
 	method, args, err := decomposeInput(abi, contractInput)
 	if err != nil {
@@ -210,24 +208,17 @@
 
 	// Temporarily switching to a local gas meter to enforce gas limit check for a precompile
 	// returning parent gas meter after execution or failure
-	parentGasMeter := ctx.GasMeter()
-	ctx = ctx.WithGasMeter(storetypes.NewGasMeter(contract.Gas)).
+	parentGasMeter := cacheCtx.GasMeter()
+	cacheCtx = cacheCtx.WithGasMeter(storetypes.NewGasMeter(gasLimit)).
 		WithKVGasConfig(storetypes.GasConfig{}).
 		WithTransientKVGasConfig(storetypes.GasConfig{})
 
 	return OnRunStartResult{
-<<<<<<< HEAD
 		Args:           args,
-		Ctx:            ctx,
+		CacheCtx:       cacheCtx,
 		Method:         method,
 		StateDB:        stateDB,
 		parentGasMeter: parentGasMeter,
-=======
-		Args:     args,
-		CacheCtx: cacheCtx,
-		Method:   method,
-		StateDB:  stateDB,
->>>>>>> 0afb08f4
 	}, nil
 }
 
