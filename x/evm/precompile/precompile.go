--- conflicted
+++ resolved
@@ -195,13 +195,8 @@
 	// journalEntry captures the state before precompile execution to enable
 	// proper state reversal if the call fails or if [statedb.JournalChange]
 	// is reverted in general.
-<<<<<<< HEAD
 	cacheCtx, journalEntry := stateDB.CacheCtxForPrecompile()
 	if err = stateDB.SavePrecompileCalledJournalChange(journalEntry); err != nil {
-=======
-	cacheCtx, journalEntry := stateDB.CacheCtxForPrecompile(contract.Address())
-	if err = stateDB.SavePrecompileCalledJournalChange(contract.Address(), journalEntry); err != nil {
->>>>>>> f3cbcaec
 		return res, err
 	}
 	if err = stateDB.CommitCacheCtx(); err != nil {
@@ -209,17 +204,10 @@
 	}
 
 	return OnRunStartResult{
-<<<<<<< HEAD
 		Args:     args,
 		CacheCtx: cacheCtx,
 		Method:   method,
 		StateDB:  stateDB,
-=======
-		Args:    args,
-		Ctx:     cacheCtx,
-		Method:  method,
-		StateDB: stateDB,
->>>>>>> f3cbcaec
 	}, nil
 }
 
