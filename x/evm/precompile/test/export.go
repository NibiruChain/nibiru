package test

import (
	"encoding/json"
	"math/big"
	"os"
	"os/exec"
	"path"
	"strings"

	serverconfig "github.com/NibiruChain/nibiru/v2/app/server/config"

	wasmkeeper "github.com/CosmWasm/wasmd/x/wasm/keeper"
	wasm "github.com/CosmWasm/wasmd/x/wasm/types"
	sdk "github.com/cosmos/cosmos-sdk/types"
	"github.com/ethereum/go-ethereum/core/vm"
	"github.com/stretchr/testify/suite"

	"github.com/NibiruChain/nibiru/v2/app"
	serverconfig "github.com/NibiruChain/nibiru/v2/app/server/config"
	"github.com/NibiruChain/nibiru/v2/x/evm/embeds"
	"github.com/NibiruChain/nibiru/v2/x/evm/evmtest"
	"github.com/NibiruChain/nibiru/v2/x/evm/precompile"
)

// SetupWasmContracts stores all Wasm bytecode and has the "deps.Sender"
// instantiate each Wasm contract using the precompile.
func SetupWasmContracts(deps *evmtest.TestDeps, s *suite.Suite) (
	contracts []sdk.AccAddress,
) {
	wasmCodes := DeployWasmBytecode(s, deps.Ctx, deps.Sender.NibiruAddr, deps.App)

	instantiateArgs := []struct {
		InstantiateMsg []byte
		Label          string
	}{
		{
			InstantiateMsg: []byte("{}"),
			Label:          "https://github.com/NibiruChain/nibiru-wasm/blob/main/contracts/nibi-stargate/src/contract.rs",
		},
		{
			InstantiateMsg: []byte(`{"count": 0}`),
			Label:          "https://github.com/NibiruChain/nibiru-wasm/tree/ec3ab9f09587a11fbdfbd4021c7617eca3912044/contracts/00-hello-world-counter",
		},
	}

	for i, wasmCode := range wasmCodes {
		s.T().Logf("Instantiate using Wasm precompile: %s", wasmCode.binPath)
		codeId := wasmCode.codeId

		m := wasm.MsgInstantiateContract{
			Admin:  "",
			CodeID: codeId,
			Label:  instantiateArgs[i].Label,
			Msg:    instantiateArgs[i].InstantiateMsg,
		}

		msgArgsBz, err := json.Marshal(m.Msg)
		s.NoError(err)

		callArgs := []interface{}{m.Admin, m.CodeID, msgArgsBz, m.Label, []precompile.WasmBankCoin{}}
		input, err := embeds.SmartContract_Wasm.ABI.Pack(
			string(precompile.WasmMethod_instantiate),
			callArgs...,
		)
		s.Require().NoError(err)

		ethTxResp, _, err := deps.EvmKeeper.CallContractWithInput(
			deps.Ctx, deps.Sender.EthAddr, &precompile.PrecompileAddr_Wasm, true, input,
		)
		s.Require().NoError(err)
		s.Require().NotEmpty(ethTxResp.Ret)

		s.T().Log("Parse the response contract addr and response bytes")
		vals, err := embeds.SmartContract_Wasm.ABI.Unpack(string(precompile.WasmMethod_instantiate), ethTxResp.Ret)
		s.Require().NoError(err)

		contractAddr, err := sdk.AccAddressFromBech32(vals[0].(string))
		s.NoError(err)
		contracts = append(contracts, contractAddr)
	}

	return contracts
}

// DeployWasmBytecode is a setup function that stores all Wasm bytecode used in
// the test suite.
func DeployWasmBytecode(
	s *suite.Suite,
	ctx sdk.Context,
	sender sdk.AccAddress,
	nibiru *app.NibiruApp,
) (codeIds []struct {
	codeId  uint64
	binPath string
},
) {
	// rootPath, _ := exec.Command("go list -m -f {{.Dir}}").Output()
	// Run: go list -m -f {{.Dir}}
	// This returns the path to the root of the project.
	rootPathBz, err := exec.Command("go", "list", "-m", "-f", "{{.Dir}}").Output()
	s.Require().NoError(err)
	rootPath := strings.Trim(string(rootPathBz), "\n")
	for _, wasmFile := range []string{
		// nibi_stargate.wasm is a compiled version of:
		// https://github.com/NibiruChain/nibiru-wasm/blob/main/contracts/nibi-stargate/src/contract.rs
		"x/tokenfactory/fixture/nibi_stargate.wasm",

		// hello_world_counter.wasm is a compiled version of:
		// https://github.com/NibiruChain/nibiru-wasm/tree/ec3ab9f09587a11fbdfbd4021c7617eca3912044/contracts/00-hello-world-counter
		"x/evm/precompile/hello_world_counter.wasm",

		// Add other wasm bytecode here if needed...
	} {
		binPath := path.Join(rootPath, wasmFile)
		wasmBytecode, err := os.ReadFile(binPath)
		s.Require().NoErrorf(
			err,
			"path %s, pathToWasmBin %s", binPath,
		)

		// The "Create" fn is private on the nibiru.WasmKeeper. By placing it as the
		// decorated keeper in PermissionedKeeper type, we can access "Create" as a
		// public fn.
		wasmPermissionedKeeper := wasmkeeper.NewDefaultPermissionKeeper(nibiru.WasmKeeper)
		instantiateAccess := &wasm.AccessConfig{
			Permission: wasm.AccessTypeEverybody,
		}
		codeId, _, err := wasmPermissionedKeeper.Create(
			ctx, sender, wasmBytecode, instantiateAccess,
		)
		s.Require().NoError(err)
		codeIds = append(codeIds, struct {
			codeId  uint64
			binPath string
		}{codeId, binPath})
	}

	return codeIds
}

// From IWasm.query of Wasm.sol:
//
//	```solidity
//	function query(
//	  string memory contractAddr,
//	  bytes memory req
//	) external view returns (bytes memory response);
//	```
func AssertWasmCounterState(
	s *suite.Suite,
	deps evmtest.TestDeps,
	wasmContract sdk.AccAddress,
	wantCount int64,
) (evmObj *vm.EVM) {
	msgArgsBz := []byte(`
		{ 
		  "count": {}
		}
		`)

	callArgs := []interface{}{
		// string memory contractAddr
		wasmContract.String(),
		// bytes memory req
		msgArgsBz,
	}
	input, err := embeds.SmartContract_Wasm.ABI.Pack(
		string(precompile.WasmMethod_query),
		callArgs...,
	)
	s.Require().NoError(err)

	ethTxResp, evmObj, err := deps.EvmKeeper.CallContractWithInput(
		deps.Ctx, deps.Sender.EthAddr, &precompile.PrecompileAddr_Wasm, true, input,
	)
	s.Require().NoError(err)
	s.Require().NotEmpty(ethTxResp.Ret)

	s.T().Log("Parse the response contract addr and response bytes")
	s.T().Logf("ethTxResp.Ret: %s", ethTxResp.Ret)
	var queryResp []byte
	err = embeds.SmartContract_Wasm.ABI.UnpackIntoInterface(
		// Since there's only one return value, don't unpack as a slice.
		// If there were two or more return values, we'd use
		// &[]interface{}{...}
		&queryResp,
		string(precompile.WasmMethod_query),
		ethTxResp.Ret,
	)
	s.Require().NoError(err)
	s.T().Logf("queryResp: %s", queryResp)

	s.T().Log("Response is a JSON-encoded struct from the Wasm contract")
	var wasmMsg wasm.RawContractMessage
	err = json.Unmarshal(queryResp, &wasmMsg)
	s.NoError(err)
	s.NoError(wasmMsg.ValidateBasic())
	var typedResp QueryMsgCountResp
	err = json.Unmarshal(wasmMsg, &typedResp)
	s.NoError(err)

	s.EqualValues(wantCount, typedResp.Count)
	s.EqualValues(deps.Sender.NibiruAddr.String(), typedResp.Owner)
	return evmObj
}

// Result of QueryMsg::Count from the [hello_world_counter] Wasm contract:
//
//	```rust
//	#[cw_serde]
//	pub struct State {
//	    pub count: i64,
//	    pub owner: Addr,
//	}
//	```
//
// [hello_world_counter]: https://github.com/NibiruChain/nibiru-wasm/tree/ec3ab9f09587a11fbdfbd4021c7617eca3912044/contracts/00-hello-world-counter
type QueryMsgCountResp struct {
	Count int64  `json:"count"`
	Owner string `json:"owner"`
}

// From evm/embeds/contracts/Wasm.sol:
//
//	```solidity
//	struct WasmExecuteMsg {
//	  string contractAddr;
//	  bytes msgArgs;
//	  BankCoin[] funds;
//	}
//
//	/// @notice Identical to "execute", except for multiple contract calls.
//	function executeMulti(
//	  WasmExecuteMsg[] memory executeMsgs
//	) payable external returns (bytes[] memory responses);
//	```
//
// The increment call corresponds to the ExecuteMsg from
// the [hello_world_counter] Wasm contract:
//
//	```rust
//	#[cw_serde]
//	pub enum ExecuteMsg {
//	    Increment {},         // Increase count by 1
//	    Reset { count: i64 }, // Reset to any i64 value
//	}
//	```
//
// [hello_world_counter]: https://github.com/NibiruChain/nibiru-wasm/tree/ec3ab9f09587a11fbdfbd4021c7617eca3912044/contracts/00-hello-world-counter
func IncrementWasmCounterWithExecuteMulti(
	s *suite.Suite,
	deps *evmtest.TestDeps,
	wasmContract sdk.AccAddress,
	times uint,
	finalizeTx bool,
) (evmObj *vm.EVM) {
	msgArgsBz := []byte(`
	{ 
	  "increment": {}
	}
	`)

	// Parse funds argument.
	var funds []precompile.WasmBankCoin // blank funds
	fundsJson, err := json.Marshal(funds)
	s.NoErrorf(err, "fundsJson: %s", fundsJson)
	err = json.Unmarshal(fundsJson, &funds)
	s.Require().NoError(err, "fundsJson %s, funds %s", fundsJson, funds)

	// The "times" arg determines the number of messages in the executeMsgs slice
	executeMsgs := []struct {
		ContractAddr string                    `json:"contractAddr"`
		MsgArgs      []byte                    `json:"msgArgs"`
		Funds        []precompile.WasmBankCoin `json:"funds"`
	}{
		{wasmContract.String(), msgArgsBz, funds},
	}
	if times == 0 {
		executeMsgs = executeMsgs[:0] // force empty
	} else {
		for i := uint(1); i < times; i++ {
			executeMsgs = append(executeMsgs, executeMsgs[0])
		}
	}
	s.Require().Len(executeMsgs, int(times)) // sanity check assertion

	callArgs := []interface{}{
		executeMsgs,
	}
	input, err := embeds.SmartContract_Wasm.ABI.Pack(
		string(precompile.WasmMethod_executeMulti),
		callArgs...,
	)
	s.Require().NoError(err)

	ethTxResp, evmObj, err := deps.EvmKeeper.CallContractWithInput(
		deps.Ctx, deps.Sender.EthAddr, &precompile.PrecompileAddr_Wasm, finalizeTx, input,
	)
	s.Require().NoError(err)
	s.Require().NotEmpty(ethTxResp.Ret)
	return evmObj
}

func IncrementWasmCounterWithExecuteMultiViaVMCall(
	s *suite.Suite,
	deps *evmtest.TestDeps,
	wasmContract sdk.AccAddress,
	times uint,
	finalizeTx bool,
	evmObj *vm.EVM,
) error {
	msgArgsBz := []byte(`
	{ 
	  "increment": {}
	}
	`)

	// Parse funds argument.
	var funds []precompile.WasmBankCoin // blank funds
	fundsJson, err := json.Marshal(funds)
	s.NoErrorf(err, "fundsJson: %s", fundsJson)
	err = json.Unmarshal(fundsJson, &funds)
	s.Require().NoError(err, "fundsJson %s, funds %s", fundsJson, funds)

	// The "times" arg determines the number of messages in the executeMsgs slice
	executeMsgs := []struct {
		ContractAddr string                    `json:"contractAddr"`
		MsgArgs      []byte                    `json:"msgArgs"`
		Funds        []precompile.WasmBankCoin `json:"funds"`
	}{
		{wasmContract.String(), msgArgsBz, funds},
	}
	if times == 0 {
		executeMsgs = executeMsgs[:0] // force empty
	} else {
		for i := uint(1); i < times; i++ {
			executeMsgs = append(executeMsgs, executeMsgs[0])
		}
	}
	s.Require().Len(executeMsgs, int(times)) // sanity check assertion

<<<<<<< HEAD
	callArgs := []interface{}{
=======
	callArgs := []any{
>>>>>>> f3cbcaec
		executeMsgs,
	}
	input, err := embeds.SmartContract_Wasm.ABI.Pack(
		string(precompile.WasmMethod_executeMulti),
		callArgs...,
	)
	s.Require().NoError(err)

	contract := precompile.PrecompileAddr_Wasm
	leftoverGas := serverconfig.DefaultEthCallGasLimit
	_, _, err = evmObj.Call(
		vm.AccountRef(deps.Sender.EthAddr),
		contract,
		input,
		leftoverGas,
		big.NewInt(0),
	)
	return err
}<|MERGE_RESOLUTION|>--- conflicted
+++ resolved
@@ -340,11 +340,7 @@
 	}
 	s.Require().Len(executeMsgs, int(times)) // sanity check assertion
 
-<<<<<<< HEAD
 	callArgs := []interface{}{
-=======
-	callArgs := []any{
->>>>>>> f3cbcaec
 		executeMsgs,
 	}
 	input, err := embeds.SmartContract_Wasm.ABI.Pack(
