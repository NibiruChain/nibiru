--- conflicted
+++ resolved
@@ -37,19 +37,15 @@
 	defer func() {
 		err = ErrPrecompileRun(err, p)
 	}()
-	startResult, err := OnRunStart(evm, contract.Input, p.ABI())
-	if err != nil {
-		return nil, err
-	}
-
-<<<<<<< HEAD
+	startResult, err := OnRunStart(evm, contract.Input, p.ABI(), contract.Gas)
+	if err != nil {
+		return nil, err
+	}
+
 	// Resets the gas meter to parent one after precompile execution and gracefully handles "out of gas"
-	defer ReturnToParentGasMeter(start.Ctx, contract, start.parentGasMeter, &err)()
-
-	switch PrecompileMethod(method.Name) {
-=======
+	defer ReturnToParentGasMeter(startResult.CacheCtx, contract, startResult.parentGasMeter, &err)()
+
 	switch PrecompileMethod(startResult.Method.Name) {
->>>>>>> 0afb08f4
 	case WasmMethod_execute:
 		bz, err = p.execute(startResult, contract.CallerAddress, readonly)
 	case WasmMethod_query:
@@ -69,19 +65,13 @@
 	if err != nil {
 		return nil, err
 	}
-<<<<<<< HEAD
 
 	// Gas consumed by a local gas meter
-	gasUsed := start.Ctx.GasMeter().GasConsumed()
+	gasUsed := startResult.CacheCtx.GasMeter().GasConsumed()
 	if !contract.UseGas(gasUsed) {
 		return nil, vm.ErrOutOfGas
 	}
-
-	// Dirty journal entries in `StateDB` must be committed
-	return bz, start.StateDB.Commit()
-=======
 	return bz, err
->>>>>>> 0afb08f4
 }
 
 type precompileWasm struct {
