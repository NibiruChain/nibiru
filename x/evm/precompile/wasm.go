package precompile

import (
	"fmt"

	sdk "github.com/cosmos/cosmos-sdk/types"

	"github.com/NibiruChain/nibiru/v2/app/keepers"
	"github.com/NibiruChain/nibiru/v2/eth"
	"github.com/NibiruChain/nibiru/v2/x/evm/embeds"
	evmkeeper "github.com/NibiruChain/nibiru/v2/x/evm/keeper"

	wasmkeeper "github.com/CosmWasm/wasmd/x/wasm/keeper"
	wasm "github.com/CosmWasm/wasmd/x/wasm/types"
	gethabi "github.com/ethereum/go-ethereum/accounts/abi"
	gethcommon "github.com/ethereum/go-ethereum/common"
	"github.com/ethereum/go-ethereum/core/vm"
)

var _ vm.PrecompiledContract = (*precompileWasm)(nil)

// Precompile address for "Wasm.sol",
var PrecompileAddr_Wasm = gethcommon.HexToAddress("0x0000000000000000000000000000000000000802")

// Contract methods from Wasm.sol
const (
	WasmMethod_execute      PrecompileMethod = "execute"
	WasmMethod_query        PrecompileMethod = "query"
	WasmMethod_instantiate  PrecompileMethod = "instantiate"
	WasmMethod_executeMulti PrecompileMethod = "executeMulti"
	WasmMethod_queryRaw     PrecompileMethod = "queryRaw"
)

// Run runs the precompiled contract
func (p precompileWasm) Run(
	evm *vm.EVM, contract *vm.Contract, readonly bool,
) (bz []byte, err error) {
	defer func() {
		err = ErrPrecompileRun(err, p)
	}()
	startResult, err := OnRunStart(evm, contract.Input, p.ABI())
	if err != nil {
		return nil, err
	}

<<<<<<< HEAD
	// The NibiruBankKeeper needs to reference the current [vm.StateDB] before
	// any operation that has the potential to use Bank send methods. This will
	// guarantee that [evmkeeper.Keeper.SetAccBalance] journal changes are
	// recorded if wei (NIBI) is transferred.
	p.Bank.StateDB = start.StateDB
	switch PrecompileMethod(method.Name) {
=======
	switch PrecompileMethod(startResult.Method.Name) {
>>>>>>> 0afb08f4
	case WasmMethod_execute:
		bz, err = p.execute(startResult, contract.CallerAddress, readonly)
	case WasmMethod_query:
		bz, err = p.query(startResult, contract)
	case WasmMethod_instantiate:
		bz, err = p.instantiate(startResult, contract.CallerAddress, readonly)
	case WasmMethod_executeMulti:
		bz, err = p.executeMulti(startResult, contract.CallerAddress, readonly)
	case WasmMethod_queryRaw:
		bz, err = p.queryRaw(startResult, contract)
	default:
		// Note that this code path should be impossible to reach since
		// "DecomposeInput" parses methods directly from the ABI.
		err = fmt.Errorf("invalid method called with name \"%s\"", startResult.Method.Name)
		return
	}
	if err != nil {
		return nil, err
	}
	return bz, err
}

type precompileWasm struct {
	*evmkeeper.Keeper
	Wasm Wasm
}

func (p precompileWasm) Address() gethcommon.Address {
	return PrecompileAddr_Wasm
}

// RequiredGas calculates the cost of calling the precompile in gas units.
func (p precompileWasm) RequiredGas(input []byte) (gasCost uint64) {
	return requiredGas(input, p.ABI())
}

func (p precompileWasm) ABI() *gethabi.ABI {
	return embeds.SmartContract_Wasm.ABI
}

// Wasm: A struct embedding keepers for read and write operations in Wasm, such
// as execute, query, and instantiate.
type Wasm struct {
	*wasmkeeper.PermissionedKeeper
	wasmkeeper.Keeper
}

func PrecompileWasm(keepers keepers.PublicKeepers) vm.PrecompiledContract {
	return precompileWasm{
		Keeper: keepers.EvmKeeper,
		Wasm: Wasm{
			wasmkeeper.NewDefaultPermissionKeeper(keepers.WasmKeeper),
			keepers.WasmKeeper,
		},
	}
}

// execute invokes a Wasm contract's "ExecuteMsg", which corresponds to
// "wasm/types/MsgExecuteContract". This enables arbitrary smart contract
// execution using the Wasm VM from the EVM.
//
// Implements "execute" from evm/embeds/contracts/Wasm.sol:
//
//	```solidity
//	 function execute(
//	   string memory contractAddr,
//	   bytes memory msgArgs,
//	   BankCoin[] memory funds
//	 ) payable external returns (bytes memory response);
//	```
//
// Contract Args:
//   - contractAddr: nibi-prefixed Bech32 address of the wasm contract
//   - msgArgs: JSON encoded wasm execute invocation
//   - funds: Optional funds to supply during the execute call. It's
//     uncommon to use this field, so you'll pass an empty array most of the time.
func (p precompileWasm) execute(
	start OnRunStartResult,
	caller gethcommon.Address,
	readOnly bool,
) (bz []byte, err error) {
	method, args, ctx := start.Method, start.Args, start.CacheCtx
	defer func() {
		if err != nil {
			err = ErrMethodCalled(method, err)
		}
	}()
	if err := assertNotReadonlyTx(readOnly, method); err != nil {
		return nil, err
	}

	wasmContract, msgArgsBz, funds, err := p.parseExecuteArgs(args)
	if err != nil {
		err = ErrInvalidArgs(err)
		return
	}
	data, err := p.Wasm.Execute(ctx, wasmContract, eth.EthAddrToNibiruAddr(caller), msgArgsBz, funds)
	if err != nil {
		return
	}
	return method.Outputs.Pack(data)
}

// query runs a smart query. In Rust, this is the "WasmQuery::Smart" variant.
// In protobuf/gRPC, it's type URL is
// "/cosmwasm.wasm.v1.Query/SmartContractState".
//
// Implements "query" from evm/embeds/contracts/Wasm.sol:
//
//	```solidity
//	function query(
//	  string memory contractAddr,
//	  bytes memory req
//	) external view returns (bytes memory response);
//	```
func (p precompileWasm) query(
	start OnRunStartResult,
	contract *vm.Contract,
) (bz []byte, err error) {
	method, args, ctx := start.Method, start.Args, start.CacheCtx
	defer func() {
		if err != nil {
			err = ErrMethodCalled(method, err)
		}
	}()
	if err := assertContractQuery(contract); err != nil {
		return bz, err
	}

	wasmContract, req, err := p.parseQueryArgs(args)
	if err != nil {
		err = ErrInvalidArgs(err)
		return
	}
	respBz, err := p.Wasm.QuerySmart(ctx, wasmContract, req)
	if err != nil {
		return
	}
	return method.Outputs.Pack(respBz)
}

// instantiate creates a new instance of a Wasm smart contract for some code id.
//
// Implements "instantiate" from evm/embeds/contracts/Wasm.sol:
//
//	```solidity
//	/// @notice InstantiateContract creates a new smart contract instance for the given code id.
//	/// @param admin The address of the contract admin (optional, can be empty string)
//	/// @param codeID The ID of the code to instantiate
//	/// @param msgArgs JSON encoded instantiation message
//	/// @param label A human-readable label for the contract
//	/// @param funds Optional funds to send to the contract upon instantiation
//	function instantiate(
//	  string memory admin,
//	  uint64 codeID,
//	  bytes memory msgArgs,
//	  string memory label,
//	  BankCoin[] memory funds
//	) payable external returns (string memory contractAddr, bytes memory data);
//	```
func (p precompileWasm) instantiate(
	start OnRunStartResult,
	caller gethcommon.Address,
	readOnly bool,
) (bz []byte, err error) {
	method, args, ctx := start.Method, start.Args, start.CacheCtx
	defer func() {
		if err != nil {
			err = ErrMethodCalled(method, err)
		}
	}()
	if err := assertNotReadonlyTx(readOnly, method); err != nil {
		return nil, err
	}

	callerBech32 := eth.EthAddrToNibiruAddr(caller)
	txMsg, err := p.parseInstantiateArgs(args, callerBech32.String())
	if err != nil {
		err = ErrInvalidArgs(err)
		return
	}

	var adminAddr sdk.AccAddress
	if len(txMsg.Admin) > 0 {
		adminAddr = sdk.MustAccAddressFromBech32(txMsg.Admin) // validated in parse
	}
	contractAddr, data, err := p.Wasm.Instantiate(
		ctx, txMsg.CodeID, callerBech32, adminAddr, txMsg.Msg, txMsg.Label, txMsg.Funds,
	)
	if err != nil {
		return
	}

	return method.Outputs.Pack(contractAddr.String(), data)
}

// executeMulti allows executing multiple Wasm contract calls in a single transaction.
// It corresponds to the "executeMulti" method in the IWasm interface.
//
// Implements "executeMulti" from evm/embeds/contracts/Wasm.sol:
//
//	```solidity
//	/// @notice Identical to "execute", except for multiple contract calls.
//	/// @param executeMsgs An array of WasmExecuteMsg structs, each containing:
//	///   - contractAddr: nibi-prefixed Bech32 address of the wasm contract
//	///   - msgArgs: JSON encoded wasm execute invocation
//	///   - funds: Optional funds to supply during the execute call
//	function executeMulti(
//	  WasmExecuteMsg[] memory executeMsgs
//	) payable external returns (bytes[] memory responses);
//	```
func (p precompileWasm) executeMulti(
	start OnRunStartResult,
	caller gethcommon.Address,
	readOnly bool,
) (bz []byte, err error) {
	method, args, ctx := start.Method, start.Args, start.CacheCtx
	defer func() {
		if err != nil {
			err = ErrMethodCalled(method, err)
		}
	}()
	if err := assertNotReadonlyTx(readOnly, method); err != nil {
		return nil, err
	}

	wasmExecMsgs, err := p.parseExecuteMultiArgs(args)
	if err != nil {
		err = ErrInvalidArgs(err)
		return
	}
	callerBech32 := eth.EthAddrToNibiruAddr(caller)

	var responses [][]byte
	for i, m := range wasmExecMsgs {
		wasmContract, e := sdk.AccAddressFromBech32(m.ContractAddr)
		if e != nil {
			err = fmt.Errorf("Execute failed at index %d: %w", i, e)
			return
		}
		msgArgsCopy := wasm.RawContractMessage(m.MsgArgs)
		if e := msgArgsCopy.ValidateBasic(); e != nil {
			err = fmt.Errorf("Execute failed at index %d: error parsing msg args: %w", i, e)
			return
		}
		var funds sdk.Coins
		for _, fund := range m.Funds {
			funds = append(funds, sdk.Coin{
				Denom:  fund.Denom,
				Amount: sdk.NewIntFromBigInt(fund.Amount),
			})
		}
		respBz, e := p.Wasm.Execute(ctx, wasmContract, callerBech32, m.MsgArgs, funds)
		if e != nil {
			err = fmt.Errorf("Execute failed at index %d: %w", i, e)
			return
		}
		responses = append(responses, respBz)
	}
	return method.Outputs.Pack(responses)
}

// queryRaw queries the raw key-value store of a Wasm contract. This implements
// the 'queryRaw' method of Wasm.sol:
//
//	```solidity
//	function queryRaw(
//	  string memory contractAddr,
//	  bytes memory key
//	) external view returns (bytes memory response);
//	```
//
// Parameters:
//   - ctx: The SDK context for the query
//   - method: The ABI method being called
//   - args: The arguments passed to the method
//   - contract: The EVM contract context
//
// Returns:
//   - bz: The encoded raw data stored at the queried key
//   - err: Any error that occurred during the query
func (p precompileWasm) queryRaw(
	start OnRunStartResult,
	contract *vm.Contract,
) (bz []byte, err error) {
	method, args, ctx := start.Method, start.Args, start.CacheCtx
	defer func() {
		if err != nil {
			err = ErrMethodCalled(method, err)
		}
	}()
	if err := assertContractQuery(contract); err != nil {
		return bz, err
	}

	if e := assertNumArgs(len(args), 2); e != nil {
		err = e
		return
	}

	argIdx := 0
	wasmContract, e := parseContractAddrArg(args[argIdx])
	if e != nil {
		err = e
		return
	}

	argIdx++
	key, ok := args[argIdx].([]byte)
	if !ok {
		err = ErrArgTypeValidation("bytes req", args[argIdx])
		return
	}

	respBz := p.Wasm.QueryRaw(ctx, wasmContract, []byte(key))
	return method.Outputs.Pack(respBz)
}<|MERGE_RESOLUTION|>--- conflicted
+++ resolved
@@ -43,16 +43,12 @@
 		return nil, err
 	}
 
-<<<<<<< HEAD
-	// The NibiruBankKeeper needs to reference the current [vm.StateDB] before
+	// NOTE: The NibiruBankKeeper needs to reference the current [vm.StateDB] before
 	// any operation that has the potential to use Bank send methods. This will
 	// guarantee that [evmkeeper.Keeper.SetAccBalance] journal changes are
 	// recorded if wei (NIBI) is transferred.
-	p.Bank.StateDB = start.StateDB
-	switch PrecompileMethod(method.Name) {
-=======
+	p.Bank.StateDB = startResult.StateDB
 	switch PrecompileMethod(startResult.Method.Name) {
->>>>>>> 0afb08f4
 	case WasmMethod_execute:
 		bz, err = p.execute(startResult, contract.CallerAddress, readonly)
 	case WasmMethod_query:
