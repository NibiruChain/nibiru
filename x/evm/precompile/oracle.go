package precompile

import (
	"fmt"

	sdk "github.com/cosmos/cosmos-sdk/types"
	gethabi "github.com/ethereum/go-ethereum/accounts/abi"
	gethcommon "github.com/ethereum/go-ethereum/common"
	"github.com/ethereum/go-ethereum/core/vm"

	"github.com/NibiruChain/nibiru/v2/app/keepers"
	"github.com/NibiruChain/nibiru/v2/x/common/asset"
	"github.com/NibiruChain/nibiru/v2/x/evm/embeds"
	oraclekeeper "github.com/NibiruChain/nibiru/v2/x/oracle/keeper"
)

var _ vm.PrecompiledContract = (*precompileOracle)(nil)

// Precompile address for "Oracle.sol", the contract that enables queries for exchange rates
var PrecompileAddr_Oracle = gethcommon.HexToAddress("0x0000000000000000000000000000000000000801")

func (p precompileOracle) Address() gethcommon.Address {
	return PrecompileAddr_Oracle
}

func (p precompileOracle) RequiredGas(input []byte) (gasPrice uint64) {
	return requiredGas(input, p.ABI())
}

func (p precompileOracle) ABI() *gethabi.ABI {
	return embeds.SmartContract_Oracle.ABI
}

const (
	OracleMethod_queryExchangeRate PrecompileMethod = "queryExchangeRate"
)

// Run runs the precompiled contract
func (p precompileOracle) Run(
	evm *vm.EVM, contract *vm.Contract, readonly bool,
) (bz []byte, err error) {
	defer func() {
		err = ErrPrecompileRun(err, p)
	}()
<<<<<<< HEAD
	start, err := OnRunStart(evm, contract, embeds.SmartContract_Oracle.ABI)
	if err != nil {
		return nil, err
	}
	method, args, ctx := start.Method, start.Args, start.Ctx

	// Resets the gas meter to parent one after precompile execution and gracefully handles "out of gas"
	defer ReturnToParentGasMeter(start.Ctx, contract, start.parentGasMeter, &err)()
=======
	startResult, err := OnRunStart(evm, contract.Input, p.ABI())
	if err != nil {
		return nil, err
	}
	method, args, ctx := startResult.Method, startResult.Args, startResult.CacheCtx
>>>>>>> 0afb08f4

	switch PrecompileMethod(method.Name) {
	case OracleMethod_queryExchangeRate:
		return p.queryExchangeRate(ctx, method, args)
	default:
		err = fmt.Errorf("invalid method called with name \"%s\"", method.Name)
		return
	}
<<<<<<< HEAD

	// Gas consumed by a local gas meter
	gasUsed := start.Ctx.GasMeter().GasConsumed()
	if !contract.UseGas(gasUsed) {
		return nil, vm.ErrOutOfGas
	}

	return
=======
>>>>>>> 0afb08f4
}

func PrecompileOracle(keepers keepers.PublicKeepers) vm.PrecompiledContract {
	return precompileOracle{
		oracleKeeper: keepers.OracleKeeper,
	}
}

type precompileOracle struct {
	oracleKeeper oraclekeeper.Keeper
}

func (p precompileOracle) queryExchangeRate(
	ctx sdk.Context,
	method *gethabi.Method,
	args []any,
) (bz []byte, err error) {
	pair, err := p.parseQueryExchangeRateArgs(args)
	if err != nil {
		return nil, err
	}
	assetPair, err := asset.TryNewPair(pair)
	if err != nil {
		return nil, err
	}

	price, err := p.oracleKeeper.GetExchangeRate(ctx, assetPair)
	if err != nil {
		return nil, err
	}

	return method.Outputs.Pack(price.String())
}

func (p precompileOracle) parseQueryExchangeRateArgs(args []any) (
	pair string,
	err error,
) {
	if e := assertNumArgs(len(args), 1); e != nil {
		err = e
		return
	}

	pair, ok := args[0].(string)
	if !ok {
		err = ErrArgTypeValidation("string pair", args[0])
		return
	}

	return pair, nil
}<|MERGE_RESOLUTION|>--- conflicted
+++ resolved
@@ -42,22 +42,14 @@
 	defer func() {
 		err = ErrPrecompileRun(err, p)
 	}()
-<<<<<<< HEAD
-	start, err := OnRunStart(evm, contract, embeds.SmartContract_Oracle.ABI)
-	if err != nil {
-		return nil, err
-	}
-	method, args, ctx := start.Method, start.Args, start.Ctx
-
-	// Resets the gas meter to parent one after precompile execution and gracefully handles "out of gas"
-	defer ReturnToParentGasMeter(start.Ctx, contract, start.parentGasMeter, &err)()
-=======
-	startResult, err := OnRunStart(evm, contract.Input, p.ABI())
+	startResult, err := OnRunStart(evm, contract.Input, p.ABI(), contract.Gas)
 	if err != nil {
 		return nil, err
 	}
 	method, args, ctx := startResult.Method, startResult.Args, startResult.CacheCtx
->>>>>>> 0afb08f4
+
+	// Resets the gas meter to parent one after precompile execution and gracefully handles "out of gas"
+	defer ReturnToParentGasMeter(startResult.CacheCtx, contract, startResult.parentGasMeter, &err)()
 
 	switch PrecompileMethod(method.Name) {
 	case OracleMethod_queryExchangeRate:
@@ -66,17 +58,6 @@
 		err = fmt.Errorf("invalid method called with name \"%s\"", method.Name)
 		return
 	}
-<<<<<<< HEAD
-
-	// Gas consumed by a local gas meter
-	gasUsed := start.Ctx.GasMeter().GasConsumed()
-	if !contract.UseGas(gasUsed) {
-		return nil, vm.ErrOutOfGas
-	}
-
-	return
-=======
->>>>>>> 0afb08f4
 }
 
 func PrecompileOracle(keepers keepers.PublicKeepers) vm.PrecompiledContract {
