--- conflicted
+++ resolved
@@ -259,11 +259,8 @@
 	}
 }
 
-<<<<<<< HEAD
-=======
 // GethTxType represents different Ethereum transaction types as defined in
 // go-ethereum, such as Legacy, AccessList, and DynamicFee transactions.
->>>>>>> 4e3bf3c4
 type GethTxType = uint8
 
 func TxTemplateAccessListTx() *gethcore.AccessListTx {
@@ -297,8 +294,6 @@
 	}
 }
 
-<<<<<<< HEAD
-=======
 // NewEthTxMsgFromTxData creates an Ethereum transaction message based on
 // the specified txType (Legacy, AccessList, or DynamicFee). This function
 // populates transaction fields like nonce, recipient, value, and gas, with
@@ -318,7 +313,6 @@
 // Returns:
 //   - *evm.MsgEthereumTx: Ethereum transaction message ready for submission.
 //   - error: Any error encountered during creation or signing.
->>>>>>> 4e3bf3c4
 func NewEthTxMsgFromTxData(
 	deps *TestDeps,
 	txType GethTxType,
