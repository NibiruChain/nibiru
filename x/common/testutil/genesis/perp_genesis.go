package genesis

import (
	"time"

	sdk "github.com/cosmos/cosmos-sdk/types"

	"github.com/NibiruChain/nibiru/app"
	"github.com/NibiruChain/nibiru/x/common"
	"github.com/NibiruChain/nibiru/x/common/asset"
	"github.com/NibiruChain/nibiru/x/common/denoms"
	epochstypes "github.com/NibiruChain/nibiru/x/epochs/types"
	perpv2types "github.com/NibiruChain/nibiru/x/perp/v2/types"
	tftypes "github.com/NibiruChain/nibiru/x/tokenfactory/types"
)

func AddPerpV2Genesis(gen app.GenesisState) app.GenesisState {
	extraMarketAmms := map[asset.Pair]perpv2types.AmmMarket{
		asset.Registry.Pair(denoms.BTC, denoms.NUSD): {
			Market: perpv2types.Market{
				Pair:                            asset.NewPair(denoms.BTC, denoms.NUSD),
				Version:                         1,
				Enabled:                         true,
				MaintenanceMarginRatio:          sdk.MustNewDecFromStr("0.04"),
				MaxLeverage:                     sdk.MustNewDecFromStr("20"),
				LatestCumulativePremiumFraction: sdk.ZeroDec(),
				ExchangeFeeRatio:                sdk.MustNewDecFromStr("0.0010"),
				EcosystemFundFeeRatio:           sdk.MustNewDecFromStr("0.0010"),
				LiquidationFeeRatio:             sdk.MustNewDecFromStr("0.0500"),
				PartialLiquidationRatio:         sdk.MustNewDecFromStr("0.5"),
				FundingRateEpochId:              "30 min",
				MaxFundingRate:                  sdk.NewDec(1),
				TwapLookbackWindow:              time.Minute * 30,
				PrepaidBadDebt:                  sdk.NewInt64Coin(denoms.NUSD, 0),
			},
			Amm: perpv2types.AMM{
				Pair:            asset.Registry.Pair(denoms.BTC, denoms.NUSD),
				Version:         1,
				BaseReserve:     sdk.NewDec(10e6),
				QuoteReserve:    sdk.NewDec(10e6),
				SqrtDepth:       sdk.NewDec(10e6),
				PriceMultiplier: sdk.NewDec(6_000),
				TotalLong:       sdk.ZeroDec(),
				TotalShort:      sdk.ZeroDec(),
			},
		},
		asset.Registry.Pair(denoms.ATOM, denoms.NUSD): {
			Market: perpv2types.Market{
				Pair:                            asset.NewPair(denoms.ATOM, denoms.NUSD),
				Enabled:                         true,
				Version:                         1,
				MaintenanceMarginRatio:          sdk.MustNewDecFromStr("0.0625"),
				MaxLeverage:                     sdk.MustNewDecFromStr("15"),
				ExchangeFeeRatio:                sdk.MustNewDecFromStr("0.0010"),
				EcosystemFundFeeRatio:           sdk.MustNewDecFromStr("0.0010"),
				LiquidationFeeRatio:             sdk.MustNewDecFromStr("0.0500"),
				PartialLiquidationRatio:         sdk.MustNewDecFromStr("0.5"),
				LatestCumulativePremiumFraction: sdk.ZeroDec(),
				FundingRateEpochId:              epochstypes.ThirtyMinuteEpochID,
				MaxFundingRate:                  sdk.NewDec(1),
				TwapLookbackWindow:              time.Minute * 30,
				PrepaidBadDebt:                  sdk.NewInt64Coin(denoms.NUSD, 0),
			},
			Amm: perpv2types.AMM{
				Pair:            asset.Registry.Pair(denoms.ATOM, denoms.NUSD),
				Version:         1,
				BaseReserve:     sdk.NewDec(10e6),
				QuoteReserve:    sdk.NewDec(10e6),
				SqrtDepth:       sdk.NewDec(10e6),
				PriceMultiplier: sdk.NewDec(6_000),
				TotalLong:       sdk.ZeroDec(),
				TotalShort:      sdk.ZeroDec(),
			},
		},
		asset.Registry.Pair(denoms.OSMO, denoms.NUSD): {
			Market: perpv2types.Market{
				Pair:                            asset.NewPair(denoms.OSMO, denoms.NUSD),
				Enabled:                         true,
				Version:                         1,
				MaintenanceMarginRatio:          sdk.MustNewDecFromStr("0.0625"),
				MaxLeverage:                     sdk.MustNewDecFromStr("15"),
				ExchangeFeeRatio:                sdk.MustNewDecFromStr("0.0010"),
				EcosystemFundFeeRatio:           sdk.MustNewDecFromStr("0.0010"),
				LiquidationFeeRatio:             sdk.MustNewDecFromStr("0.0500"),
				PartialLiquidationRatio:         sdk.MustNewDecFromStr("0.5"),
				FundingRateEpochId:              epochstypes.ThirtyMinuteEpochID,
				MaxFundingRate:                  sdk.NewDec(1),
				TwapLookbackWindow:              time.Minute * 30,
				PrepaidBadDebt:                  sdk.NewInt64Coin(denoms.NUSD, 0),
				LatestCumulativePremiumFraction: sdk.ZeroDec(),
			},
			Amm: perpv2types.AMM{
				Pair:            asset.Registry.Pair(denoms.OSMO, denoms.NUSD),
				Version:         1,
				BaseReserve:     sdk.NewDec(10e6),
				QuoteReserve:    sdk.NewDec(10e6),
				SqrtDepth:       sdk.NewDec(10e6),
				PriceMultiplier: sdk.NewDec(6_000),
				TotalLong:       sdk.ZeroDec(),
				TotalShort:      sdk.ZeroDec(),
			},
		},
	}
	for pair, market := range START_MARKETS {
		extraMarketAmms[pair] = market
	}

	var marketsv2 []perpv2types.Market
	var ammsv2 []perpv2types.AMM
	var marketLastVersions []perpv2types.GenesisMarketLastVersion
	for _, marketAmm := range extraMarketAmms {
		marketsv2 = append(marketsv2, marketAmm.Market)
		ammsv2 = append(ammsv2, marketAmm.Amm)
		marketLastVersions = append(marketLastVersions, perpv2types.GenesisMarketLastVersion{
			Pair:    marketAmm.Market.Pair,
			Version: marketAmm.Market.Version,
		})
	}

	var collateral tftypes.TFDenom
	if sdk.GetConfig().GetBech32AccountAddrPrefix() == "nibi" {
		collateral = perpv2types.NibiTestingCollateralNotForProd
	} else {
		collateral = perpv2types.DefaultTestingCollateralNotForProd
	}

	perpV2Gen := &perpv2types.GenesisState{
		Markets:            marketsv2,
		MarketLastVersions: marketLastVersions,
		Amms:               ammsv2,
		Positions:          []perpv2types.GenesisPosition{},
		ReserveSnapshots:   []perpv2types.ReserveSnapshot{},
<<<<<<< HEAD
		CollateralCreator:  collateral.Creator,
		CollateralSubdenom: collateral.Subdenom,
=======
		CollateralDenom:    perpv2types.TestingCollateralDenomNUSD,
>>>>>>> 5c98a89e
	}

	gen[perpv2types.ModuleName] = app.MakeEncodingConfig().Marshaler.
		MustMarshalJSON(perpV2Gen)
	return gen
}

var START_MARKETS = map[asset.Pair]perpv2types.AmmMarket{
	asset.Registry.Pair(denoms.ETH, denoms.NUSD): {
		Market: perpv2types.Market{
			Pair:                            asset.Registry.Pair(denoms.ETH, denoms.NUSD),
			Enabled:                         true,
			Version:                         1,
			MaintenanceMarginRatio:          sdk.MustNewDecFromStr("0.0625"),
			MaxLeverage:                     sdk.MustNewDecFromStr("15"),
			LatestCumulativePremiumFraction: sdk.ZeroDec(),
			ExchangeFeeRatio:                sdk.MustNewDecFromStr("0.0010"),
			EcosystemFundFeeRatio:           sdk.MustNewDecFromStr("0.0010"),
			LiquidationFeeRatio:             sdk.MustNewDecFromStr("0.0500"),
			PartialLiquidationRatio:         sdk.MustNewDecFromStr("0.5"),
			FundingRateEpochId:              epochstypes.ThirtyMinuteEpochID,
			MaxFundingRate:                  sdk.NewDec(1),
			TwapLookbackWindow:              time.Minute * 30,
			PrepaidBadDebt:                  sdk.NewCoin(denoms.NUSD, sdk.ZeroInt()),
		},
		Amm: perpv2types.AMM{
			Pair:            asset.Registry.Pair(denoms.ETH, denoms.NUSD),
			Version:         1,
			BaseReserve:     sdk.NewDec(10e6),
			QuoteReserve:    sdk.NewDec(10e6),
			SqrtDepth:       sdk.NewDec(10e6),
			PriceMultiplier: sdk.NewDec(6_000),
			TotalLong:       sdk.ZeroDec(),
			TotalShort:      sdk.ZeroDec(),
		},
	},
	asset.Registry.Pair(denoms.NIBI, denoms.NUSD): {
		Market: perpv2types.Market{
			Pair:                            asset.Registry.Pair(denoms.NIBI, denoms.NUSD),
			Enabled:                         true,
			Version:                         1,
			MaintenanceMarginRatio:          sdk.MustNewDecFromStr("0.04"),
			MaxLeverage:                     sdk.MustNewDecFromStr("20"),
			LatestCumulativePremiumFraction: sdk.ZeroDec(),
			ExchangeFeeRatio:                sdk.MustNewDecFromStr("0.0010"),
			EcosystemFundFeeRatio:           sdk.MustNewDecFromStr("0.0010"),
			LiquidationFeeRatio:             sdk.MustNewDecFromStr("0.0500"),
			PartialLiquidationRatio:         sdk.MustNewDecFromStr("0.5"),
			FundingRateEpochId:              epochstypes.ThirtyMinuteEpochID,
			MaxFundingRate:                  sdk.NewDec(1),
			TwapLookbackWindow:              time.Minute * 30,
			PrepaidBadDebt:                  sdk.NewCoin(denoms.NUSD, sdk.ZeroInt()),
		},
		Amm: perpv2types.AMM{
			Pair:            asset.Registry.Pair(denoms.NIBI, denoms.NUSD),
			Version:         1,
			BaseReserve:     sdk.NewDec(10 * common.TO_MICRO),
			QuoteReserve:    sdk.NewDec(10 * common.TO_MICRO),
			SqrtDepth:       common.MustSqrtDec(sdk.NewDec(10 * common.TO_MICRO * 10 * common.TO_MICRO)),
			PriceMultiplier: sdk.NewDec(10),
			TotalLong:       sdk.ZeroDec(),
			TotalShort:      sdk.ZeroDec(),
		},
	},
}

func PerpV2Genesis() *perpv2types.GenesisState {
	return &perpv2types.GenesisState{
		Markets: []perpv2types.Market{
			{
				Pair:                            asset.Registry.Pair(denoms.BTC, denoms.NUSD),
				Enabled:                         true,
				MaintenanceMarginRatio:          sdk.MustNewDecFromStr("0.04"),
				MaxLeverage:                     sdk.MustNewDecFromStr("20"),
				LatestCumulativePremiumFraction: sdk.ZeroDec(),
				ExchangeFeeRatio:                sdk.MustNewDecFromStr("0.0010"),
				EcosystemFundFeeRatio:           sdk.MustNewDecFromStr("0.0010"),
				LiquidationFeeRatio:             sdk.MustNewDecFromStr("0.0500"),
				PartialLiquidationRatio:         sdk.MustNewDecFromStr("0.5"),
				FundingRateEpochId:              epochstypes.ThirtyMinuteEpochID,
				MaxFundingRate:                  sdk.NewDec(1),
				TwapLookbackWindow:              time.Minute * 30,
				PrepaidBadDebt:                  sdk.NewCoin(denoms.NUSD, sdk.ZeroInt()),
			},
		},
		MarketLastVersions: []perpv2types.GenesisMarketLastVersion{
			{
				Pair:    asset.Registry.Pair(denoms.BTC, denoms.NUSD),
				Version: 1,
			},
		},
		Amms: []perpv2types.AMM{
			{
				Pair:            asset.Registry.Pair(denoms.BTC, denoms.NUSD),
				BaseReserve:     sdk.NewDec(10 * common.TO_MICRO),
				QuoteReserve:    sdk.NewDec(10 * common.TO_MICRO),
				SqrtDepth:       common.MustSqrtDec(sdk.NewDec(10 * common.TO_MICRO * 10 * common.TO_MICRO)),
				PriceMultiplier: sdk.NewDec(10),
				TotalLong:       sdk.ZeroDec(),
				TotalShort:      sdk.ZeroDec(),
			},
		},
		Positions:        []perpv2types.GenesisPosition{},
		ReserveSnapshots: []perpv2types.ReserveSnapshot{},
	}
}<|MERGE_RESOLUTION|>--- conflicted
+++ resolved
@@ -11,7 +11,6 @@
 	"github.com/NibiruChain/nibiru/x/common/denoms"
 	epochstypes "github.com/NibiruChain/nibiru/x/epochs/types"
 	perpv2types "github.com/NibiruChain/nibiru/x/perp/v2/types"
-	tftypes "github.com/NibiruChain/nibiru/x/tokenfactory/types"
 )
 
 func AddPerpV2Genesis(gen app.GenesisState) app.GenesisState {
@@ -117,25 +116,13 @@
 		})
 	}
 
-	var collateral tftypes.TFDenom
-	if sdk.GetConfig().GetBech32AccountAddrPrefix() == "nibi" {
-		collateral = perpv2types.NibiTestingCollateralNotForProd
-	} else {
-		collateral = perpv2types.DefaultTestingCollateralNotForProd
-	}
-
 	perpV2Gen := &perpv2types.GenesisState{
 		Markets:            marketsv2,
 		MarketLastVersions: marketLastVersions,
 		Amms:               ammsv2,
 		Positions:          []perpv2types.GenesisPosition{},
 		ReserveSnapshots:   []perpv2types.ReserveSnapshot{},
-<<<<<<< HEAD
-		CollateralCreator:  collateral.Creator,
-		CollateralSubdenom: collateral.Subdenom,
-=======
 		CollateralDenom:    perpv2types.TestingCollateralDenomNUSD,
->>>>>>> 5c98a89e
 	}
 
 	gen[perpv2types.ModuleName] = app.MakeEncodingConfig().Marshaler.
