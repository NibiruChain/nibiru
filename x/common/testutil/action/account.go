package action

import (
	sdk "github.com/cosmos/cosmos-sdk/types"

<<<<<<< HEAD
	"github.com/NibiruChain/nibiru/app"
	tokenfactorytypes "github.com/NibiruChain/nibiru/x/tokenfactory/types"
=======
	"github.com/NibiruChain/nibiru/v2/app"
	inflationtypes "github.com/NibiruChain/nibiru/v2/x/inflation/types"
>>>>>>> ba151df2
)

type fundAccount struct {
	Account sdk.AccAddress
	Amount  sdk.Coins
}

func FundAccount(account sdk.AccAddress, amount sdk.Coins) Action {
	return &fundAccount{Account: account, Amount: amount}
}

<<<<<<< HEAD
func (c fundAccount) Do(app *app.NibiruApp, ctx sdk.Context) (sdk.Context, error, bool) {
	err := app.BankKeeper.MintCoins(ctx, tokenfactorytypes.ModuleName, c.Amount)
=======
func (c fundAccount) Do(app *app.NibiruApp, ctx sdk.Context) (sdk.Context, error) {
	err := app.BankKeeper.MintCoins(ctx, inflationtypes.ModuleName, c.Amount)
>>>>>>> ba151df2
	if err != nil {
		return ctx, err
	}

	err = app.BankKeeper.SendCoinsFromModuleToAccount(ctx, tokenfactorytypes.ModuleName, c.Account, c.Amount)
	if err != nil {
		return ctx, err
	}

	return ctx, nil
}

type fundModule struct {
	Module string
	Amount sdk.Coins
}

func FundModule(module string, amount sdk.Coins) Action {
	return fundModule{Module: module, Amount: amount}
}

<<<<<<< HEAD
func (c fundModule) Do(app *app.NibiruApp, ctx sdk.Context) (sdk.Context, error, bool) {
	err := app.BankKeeper.MintCoins(ctx, tokenfactorytypes.ModuleName, c.Amount)
=======
func (c fundModule) Do(app *app.NibiruApp, ctx sdk.Context) (sdk.Context, error) {
	err := app.BankKeeper.MintCoins(ctx, inflationtypes.ModuleName, c.Amount)
>>>>>>> ba151df2
	if err != nil {
		return ctx, err
	}

	err = app.BankKeeper.SendCoinsFromModuleToModule(ctx, tokenfactorytypes.ModuleName, c.Module, c.Amount)
	if err != nil {
		return ctx, err
	}

	return ctx, nil
}<|MERGE_RESOLUTION|>--- conflicted
+++ resolved
@@ -3,13 +3,8 @@
 import (
 	sdk "github.com/cosmos/cosmos-sdk/types"
 
-<<<<<<< HEAD
-	"github.com/NibiruChain/nibiru/app"
-	tokenfactorytypes "github.com/NibiruChain/nibiru/x/tokenfactory/types"
-=======
 	"github.com/NibiruChain/nibiru/v2/app"
 	inflationtypes "github.com/NibiruChain/nibiru/v2/x/inflation/types"
->>>>>>> ba151df2
 )
 
 type fundAccount struct {
@@ -21,18 +16,13 @@
 	return &fundAccount{Account: account, Amount: amount}
 }
 
-<<<<<<< HEAD
-func (c fundAccount) Do(app *app.NibiruApp, ctx sdk.Context) (sdk.Context, error, bool) {
-	err := app.BankKeeper.MintCoins(ctx, tokenfactorytypes.ModuleName, c.Amount)
-=======
 func (c fundAccount) Do(app *app.NibiruApp, ctx sdk.Context) (sdk.Context, error) {
 	err := app.BankKeeper.MintCoins(ctx, inflationtypes.ModuleName, c.Amount)
->>>>>>> ba151df2
 	if err != nil {
 		return ctx, err
 	}
 
-	err = app.BankKeeper.SendCoinsFromModuleToAccount(ctx, tokenfactorytypes.ModuleName, c.Account, c.Amount)
+	err = app.BankKeeper.SendCoinsFromModuleToAccount(ctx, inflationtypes.ModuleName, c.Account, c.Amount)
 	if err != nil {
 		return ctx, err
 	}
@@ -49,18 +39,13 @@
 	return fundModule{Module: module, Amount: amount}
 }
 
-<<<<<<< HEAD
-func (c fundModule) Do(app *app.NibiruApp, ctx sdk.Context) (sdk.Context, error, bool) {
-	err := app.BankKeeper.MintCoins(ctx, tokenfactorytypes.ModuleName, c.Amount)
-=======
 func (c fundModule) Do(app *app.NibiruApp, ctx sdk.Context) (sdk.Context, error) {
 	err := app.BankKeeper.MintCoins(ctx, inflationtypes.ModuleName, c.Amount)
->>>>>>> ba151df2
 	if err != nil {
 		return ctx, err
 	}
 
-	err = app.BankKeeper.SendCoinsFromModuleToModule(ctx, tokenfactorytypes.ModuleName, c.Module, c.Amount)
+	err = app.BankKeeper.SendCoinsFromModuleToModule(ctx, inflationtypes.ModuleName, c.Module, c.Amount)
 	if err != nil {
 		return ctx, err
 	}
