--- conflicted
+++ resolved
@@ -119,11 +119,7 @@
 		// Any blocked "Accept" operations will be unblocked and return errors.
 		err := v.api.Close()
 		if err != nil {
-<<<<<<< HEAD
-			v.Logger.Logf("❌ Error closing the API server server: %w", err)
-=======
 			v.Logger.Logf("❌ Error closing the API server: %w", err)
->>>>>>> 187ad820
 		}
 	}
 
