--- conflicted
+++ resolved
@@ -14,15 +14,6 @@
 	sdk "github.com/cosmos/cosmos-sdk/types"
 	bankkeeper "github.com/cosmos/cosmos-sdk/x/bank/keeper"
 
-<<<<<<< HEAD
-	"github.com/NibiruChain/nibiru/app"
-	"github.com/NibiruChain/nibiru/x/common/asset"
-	"github.com/NibiruChain/nibiru/x/common/denoms"
-	"github.com/NibiruChain/nibiru/x/common/testutil"
-	epochstypes "github.com/NibiruChain/nibiru/x/epochs/types"
-	sudotypes "github.com/NibiruChain/nibiru/x/sudo/types"
-	tokenfactorytypes "github.com/NibiruChain/nibiru/x/tokenfactory/types"
-=======
 	"github.com/NibiruChain/nibiru/v2/app"
 	"github.com/NibiruChain/nibiru/v2/app/appconst"
 	"github.com/NibiruChain/nibiru/v2/x/common/asset"
@@ -31,7 +22,6 @@
 	epochstypes "github.com/NibiruChain/nibiru/v2/x/epochs/types"
 	inflationtypes "github.com/NibiruChain/nibiru/v2/x/inflation/types"
 	sudotypes "github.com/NibiruChain/nibiru/v2/x/sudo/types"
->>>>>>> ba151df2
 )
 
 func init() {
@@ -46,30 +36,18 @@
 
 	// Set up base app
 	encoding := app.MakeEncodingConfig()
-<<<<<<< HEAD
-	appGenesis := app.NewDefaultGenesisState(encoding.Marshaler)
-	genModEpochs := epochstypes.DefaultGenesisFromTime(time.Now().UTC())
-
-	// Set happy genesis: epochs
-	appGenesis[epochstypes.ModuleName] = encoding.Marshaler.MustMarshalJSON(
-=======
 	var appGenesis app.GenesisState = app.NewDefaultGenesisState(encoding.Codec)
 	genModEpochs := epochstypes.DefaultGenesisFromTime(time.Now().UTC())
 
 	// Set happy genesis: epochs
 	appGenesis[epochstypes.ModuleName] = encoding.Codec.MustMarshalJSON(
->>>>>>> ba151df2
 		genModEpochs,
 	)
 
 	// Set happy genesis: sudo
 	sudoGenesis := new(sudotypes.GenesisState)
 	sudoGenesis.Sudoers = DefaultSudoers()
-<<<<<<< HEAD
-	appGenesis[sudotypes.ModuleName] = encoding.Marshaler.MustMarshalJSON(sudoGenesis)
-=======
 	appGenesis[sudotypes.ModuleName] = encoding.Codec.MustMarshalJSON(sudoGenesis)
->>>>>>> ba151df2
 
 	app := NewNibiruTestApp(appGenesis)
 	ctx := NewContext(app)
@@ -131,31 +109,6 @@
 	}
 }
 
-// DefaultSudoers: State for the x/sudo module for the default test app.
-func DefaultSudoers() sudotypes.Sudoers {
-	addr := DefaultSudoRoot().String()
-	return sudotypes.Sudoers{
-		Root:      addr,
-		Contracts: []string{addr},
-	}
-}
-
-func DefaultSudoRoot() sdk.AccAddress {
-	return sdk.MustAccAddressFromBech32(testutil.ADDR_SUDO_ROOT)
-}
-
-// SetDefaultSudoGenesis: Sets the sudo module genesis state to a valid
-// default. See "DefaultSudoers".
-func SetDefaultSudoGenesis(gen app.GenesisState) {
-	sudoGen := new(sudotypes.GenesisState)
-	encoding := app.MakeEncodingConfig()
-	encoding.Marshaler.MustUnmarshalJSON(gen[sudotypes.ModuleName], sudoGen)
-	if err := sudoGen.Validate(); err != nil {
-		sudoGen.Sudoers = DefaultSudoers()
-		gen[sudotypes.ModuleName] = encoding.Marshaler.MustMarshalJSON(sudoGen)
-	}
-}
-
 // NewNibiruTestAppAndZeroTimeCtx: Runs NewNibiruTestAppAndZeroTimeCtx with the
 // block time set to time zero.
 func NewNibiruTestAppAndContextAtTime(startTime time.Time) (*app.NibiruApp, sdk.Context) {
@@ -209,11 +162,11 @@
 	bankKeeper bankkeeper.Keeper, ctx sdk.Context, addr sdk.AccAddress,
 	amounts sdk.Coins,
 ) error {
-	if err := bankKeeper.MintCoins(ctx, tokenfactorytypes.ModuleName, amounts); err != nil {
+	if err := bankKeeper.MintCoins(ctx, inflationtypes.ModuleName, amounts); err != nil {
 		return err
 	}
 
-	return bankKeeper.SendCoinsFromModuleToAccount(ctx, tokenfactorytypes.ModuleName, addr, amounts)
+	return bankKeeper.SendCoinsFromModuleToAccount(ctx, inflationtypes.ModuleName, addr, amounts)
 }
 
 // FundModuleAccount is a utility function that funds a module account by
@@ -223,11 +176,11 @@
 	bankKeeper bankkeeper.Keeper, ctx sdk.Context,
 	recipientMod string, amounts sdk.Coins,
 ) error {
-	if err := bankKeeper.MintCoins(ctx, tokenfactorytypes.ModuleName, amounts); err != nil {
+	if err := bankKeeper.MintCoins(ctx, inflationtypes.ModuleName, amounts); err != nil {
 		return err
 	}
 
-	return bankKeeper.SendCoinsFromModuleToModule(ctx, tokenfactorytypes.ModuleName, recipientMod, amounts)
+	return bankKeeper.SendCoinsFromModuleToModule(ctx, inflationtypes.ModuleName, recipientMod, amounts)
 }
 
 // EnsureNibiruPrefix sets the account address prefix to Nibiru's rather than
