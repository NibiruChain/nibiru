package common

import (
	"encoding/json"
	"fmt"
<<<<<<< HEAD
	"github.com/NibiruChain/nibiru/collections/keys"
	"sort"
=======
>>>>>>> 8f769370
	"strings"

	sdk "github.com/cosmos/cosmos-sdk/types"
	sdkerrors "github.com/cosmos/cosmos-sdk/types/errors"
)

const (
	DenomNIBI = "unibi"
	DenomUSDC = "uusdc"
	DenomNUSD = "unusd"
	DenomBTC  = "ubtc"
	DenomETH  = "ueth"

	ModuleName = "common"

	TreasuryPoolModuleAccount = "treasury_pool"

	PairSeparator = ":"
)

var (
	Pair_NIBI_NUSD = AssetPair{Token0: DenomNIBI, Token1: DenomNUSD}
	Pair_USDC_NUSD = AssetPair{Token0: DenomUSDC, Token1: DenomNUSD}
	Pair_BTC_NUSD  = AssetPair{Token0: DenomBTC, Token1: DenomNUSD}
	Pair_ETH_NUSD  = AssetPair{Token0: DenomETH, Token1: DenomNUSD}

	ErrInvalidTokenPair = sdkerrors.Register(ModuleName, 1, "invalid token pair")
)

//-----------------------------------------------------------------------------
// AssetPair

// NewAssetPair returns a new asset pair instance if the pair is valid.
// The form, "token0:token1", is expected for 'pair'.
// Use this function to return an error instead of panicking.
func NewAssetPair(pair string) (AssetPair, error) {
	split := strings.Split(pair, PairSeparator)
	splitLen := len(split)
	if splitLen != 2 {
		if splitLen == 1 {
			return AssetPair{}, sdkerrors.Wrapf(ErrInvalidTokenPair,
				"pair separator missing for pair name, %v", pair)
		} else {
			return AssetPair{}, sdkerrors.Wrapf(ErrInvalidTokenPair,
				"pair name %v must have exactly two assets, not %v", pair, splitLen)
		}
	}

	if split[0] == "" || split[1] == "" {
		return AssetPair{}, sdkerrors.Wrapf(ErrInvalidTokenPair,
			"empty token identifiers are not allowed. token0: %v, token1: %v.",
			split[0], split[1])
	}

	return AssetPair{Token0: split[0], Token1: split[1]}, nil
}

// MustNewAssetPair returns a new asset pair. It will panic if 'pair' is invalid.
// The form, "token0:token1", is expected for 'pair'.
func MustNewAssetPair(pair string) AssetPair {
	assetPair, err := NewAssetPair(pair)
	if err != nil {
		panic(err)
	}
	return assetPair
}

/*
String returns the string representation of the asset pair.

Note that this differs from the output of the proto-generated 'String' method.
*/
func (pair AssetPair) String() string {
	return fmt.Sprintf("%s%s%s", pair.Token0, PairSeparator, pair.Token1)
}

func (pair AssetPair) Inverse() AssetPair {
	return AssetPair{pair.Token1, pair.Token0}
}

func (pair AssetPair) BaseDenom() string {
	return pair.Token0
}

func (pair AssetPair) QuoteDenom() string {
	return pair.Token1
}

// Validate performs a basic validation of the market params
func (pair AssetPair) Validate() error {
	if err := sdk.ValidateDenom(pair.Token1); err != nil {
		return ErrInvalidTokenPair.Wrapf("invalid token1 asset: %s", err)
	}
	if err := sdk.ValidateDenom(pair.Token0); err != nil {
		return ErrInvalidTokenPair.Wrapf("invalid token0 asset: %s", err)
	}
	return nil
}

var (
	_ keys.Key = (*AssetPair)(nil)
)

func (m AssetPair) KeyBytes() []byte {
	return keys.String(m.String()).KeyBytes()
}

func (m AssetPair) FromKeyBytes(b []byte) (int, keys.Key) {
	i, s := keys.String("").FromKeyBytes(b)
	return i, MustNewAssetPair(string(s.(keys.StringKey)))
}

//-----------------------------------------------------------------------------
// AssetPairs

// AssetPairs is a set of AssetPair, one per pair.
type AssetPairs []AssetPair

// NewAssetPairs constructs a new asset pair set. A panic will occur if one of
// the provided pair names is invalid.
func NewAssetPairs(pairStrings ...string) (pairs AssetPairs) {
	for _, pairString := range pairStrings {
		pairs = append(pairs, MustNewAssetPair(pairString))
	}
	return pairs
}

// Contains checks if a token pair is contained within 'Pairs'
func (haystack AssetPairs) Contains(needle AssetPair) bool {
	for _, p := range haystack {
		if p.Equal(needle) {
			return true
		}
	}
	return false
}

func (pairs AssetPairs) Strings() []string {
	pairsStrings := []string{}
	for _, pair := range pairs {
		pairsStrings = append(pairsStrings, pair.String())
	}
	return pairsStrings
}

func (pairs AssetPairs) Validate() error {
	seenPairs := make(map[string]bool)
	for _, pair := range pairs {
		pairID := pair.String()
		if seenPairs[pairID] {
			return fmt.Errorf("duplicate pair %s", pairID)
		}
		if err := pair.Validate(); err != nil {
			return err
		}
		seenPairs[pairID] = true
	}
	return nil
}

type assetPairsJSON AssetPairs

// MarshalJSON implements a custom JSON marshaller for the AssetPairs type to allow
// nil AssetPairs to be encoded as empty
func (pairs AssetPairs) MarshalJSON() ([]byte, error) {
	if pairs == nil {
		return json.Marshal(assetPairsJSON(AssetPairs{}))
	}
	return json.Marshal(assetPairsJSON(pairs))
}

func ToSdkPointer(num interface{}) interface{} {
	switch sdkType := num.(type) {
	case sdk.Int:
		pointer := new(sdk.Int)
		*pointer = num.(sdk.Int)
		return pointer
	case sdk.Dec:
		pointer := new(sdk.Dec)
		*pointer = num.(sdk.Dec)
		return pointer
	default:
		errMsg := fmt.Errorf("type passed must be sdk.Int or sdk.Dec, not %s", sdkType)
		panic(errMsg)
	}
}<|MERGE_RESOLUTION|>--- conflicted
+++ resolved
@@ -3,11 +3,7 @@
 import (
 	"encoding/json"
 	"fmt"
-<<<<<<< HEAD
 	"github.com/NibiruChain/nibiru/collections/keys"
-	"sort"
-=======
->>>>>>> 8f769370
 	"strings"
 
 	sdk "github.com/cosmos/cosmos-sdk/types"
