--- conflicted
+++ resolved
@@ -1,21 +1,16 @@
 package ewma
 
 import (
-<<<<<<< HEAD
 	sdkmath "cosmossdk.io/math"
-	sdk "github.com/cosmos/cosmos-sdk/types"
-=======
-	"cosmossdk.io/math"
->>>>>>> d4233c81
 )
 
 type MovingAverage interface {
-	Add(math.LegacyDec)
-	Value() math.LegacyDec
-	Set(math.LegacyDec)
+	Add(sdkmath.LegacyDec)
+	Value() sdkmath.LegacyDec
+	Set(sdkmath.LegacyDec)
 }
 
-func NewMovingAverage(span math.LegacyDec) MovingAverage {
+func NewMovingAverage(span sdkmath.LegacyDec) MovingAverage {
 	return &variableEWMA{
 		value: sdkmath.LegacyZeroDec(),
 		decay: sdkmath.LegacyMustNewDecFromStr("2").Quo(span.Add(sdkmath.LegacyOneDec())),
@@ -23,11 +18,11 @@
 }
 
 type variableEWMA struct {
-	decay math.LegacyDec
-	value math.LegacyDec
+	decay sdkmath.LegacyDec
+	value sdkmath.LegacyDec
 }
 
-func (v *variableEWMA) Add(dec math.LegacyDec) {
+func (v *variableEWMA) Add(dec sdkmath.LegacyDec) {
 	if v.value.IsZero() {
 		v.value = dec
 
@@ -38,10 +33,10 @@
 	v.value = v.value.Mul(sdkmath.LegacyOneDec().Sub(v.decay)).Add(dec.Mul(v.decay))
 }
 
-func (v *variableEWMA) Value() math.LegacyDec {
+func (v *variableEWMA) Value() sdkmath.LegacyDec {
 	return v.value
 }
 
-func (v *variableEWMA) Set(dec math.LegacyDec) {
+func (v *variableEWMA) Set(dec sdkmath.LegacyDec) {
 	v.value = dec
 }