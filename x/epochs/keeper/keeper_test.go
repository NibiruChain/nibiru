--- conflicted
+++ resolved
@@ -4,7 +4,6 @@
 	"testing"
 	"time"
 
-	"github.com/stretchr/testify/assert"
 	"github.com/stretchr/testify/require"
 
 	"github.com/NibiruChain/nibiru/v2/x/common/testutil/testapp"
@@ -15,9 +14,9 @@
 	nibiruApp, ctx := testapp.NewNibiruTestAppAndContext()
 
 	epochInfo := types.EpochInfo{
-		Identifier:              "year",
+		Identifier:              "monthly",
 		StartTime:               time.Time{},
-		Duration:                time.Hour * 24 * 365,
+		Duration:                time.Hour * 24 * 30,
 		CurrentEpoch:            0,
 		CurrentEpochStartHeight: 0,
 		CurrentEpochStartTime:   time.Time{},
@@ -26,23 +25,18 @@
 
 	nibiruApp.EpochsKeeper.Epochs.Insert(ctx, epochInfo.Identifier, epochInfo)
 
-	epochInfoSaved, err := nibiruApp.EpochsKeeper.GetEpochInfo(ctx, "year")
+	epochInfoSaved, err := nibiruApp.EpochsKeeper.GetEpochInfo(ctx, "monthly")
 	require.NoError(t, err)
-	assert.EqualValues(t, epochInfo, epochInfoSaved)
+	require.Equal(t, epochInfo, epochInfoSaved)
 
 	allEpochs := nibiruApp.EpochsKeeper.AllEpochInfos(ctx)
 
-	require.Len(t, allEpochs, 5)
+	require.Len(t, allEpochs, 4)
 	// Epochs are ordered in alphabetical order
 	require.Equal(t, "30 min", allEpochs[0].Identifier)
 	require.Equal(t, "day", allEpochs[1].Identifier)
-<<<<<<< HEAD
-	require.Equal(t, "month", allEpochs[2].Identifier)
-=======
 	require.Equal(t, "monthly", allEpochs[2].Identifier)
->>>>>>> ba151df2
 	require.Equal(t, "week", allEpochs[3].Identifier)
-	require.Equal(t, "year", allEpochs[4].Identifier)
 }
 
 func TestEpochExists(t *testing.T) {
