package keeper_test

import (
	"github.com/NibiruChain/collections"
	sdk "github.com/cosmos/cosmos-sdk/types"

	"cosmossdk.io/math"
	authtypes "github.com/cosmos/cosmos-sdk/x/auth/types"
	banktypes "github.com/cosmos/cosmos-sdk/x/bank/types"

	"github.com/NibiruChain/nibiru/v2/app"
	"github.com/NibiruChain/nibiru/v2/x/common/testutil"
	oracletypes "github.com/NibiruChain/nibiru/v2/x/oracle/types"
	"github.com/NibiruChain/nibiru/v2/x/tokenfactory/types"
)

func (s *TestSuite) TestCreateDenom() {
	_, addrs := testutil.PrivKeyAddressPairs(4)

	testCases := []struct {
		name     string
		txMsg    *types.MsgCreateDenom
		wantErr  string
		preHook  func(ctx sdk.Context, bapp *app.NibiruApp)
		postHook func(ctx sdk.Context, bapp *app.NibiruApp)
	}{
		{
			name:    "happy path",
			txMsg:   &types.MsgCreateDenom{Sender: addrs[0].String(), Subdenom: "nusd"},
			wantErr: "",
			preHook: func(ctx sdk.Context, bapp *app.NibiruApp) {
				allDenoms := bapp.TokenFactoryKeeper.Store.Denoms.
					Iterate(ctx, collections.Range[string]{}).Values()
				s.Len(allDenoms, 0)
			},
			postHook: func(ctx sdk.Context, bapp *app.NibiruApp) {
				allDenoms := bapp.TokenFactoryKeeper.Store.Denoms.
					Iterate(ctx, collections.Range[string]{}).Values()
				s.Len(allDenoms, 1)
				s.Equal(allDenoms[0].Subdenom, "nusd")
			},
		},
		{
			name:    "creating the same denom a second time should fail",
			txMsg:   &types.MsgCreateDenom{Sender: addrs[0].String(), Subdenom: "nusd"},
			wantErr: "attempting to create denom that is already registered",
			preHook: func(ctx sdk.Context, bapp *app.NibiruApp) {
				allDenoms := bapp.TokenFactoryKeeper.Store.Denoms.
					Iterate(ctx, collections.Range[string]{}).Values()
				s.Len(allDenoms, 0)
				_, err := bapp.TokenFactoryKeeper.CreateDenom(
					sdk.WrapSDKContext(s.ctx), &types.MsgCreateDenom{
						Sender:   addrs[0].String(),
						Subdenom: "nusd",
					},
				)
				s.NoError(err)
			},
			postHook: func(ctx sdk.Context, bapp *app.NibiruApp) {},
		},

		{
			name:    "sad: nil msg",
			txMsg:   nil,
			wantErr: "nil msg",
		},

		{
			name:    "sad: sender",
			txMsg:   &types.MsgCreateDenom{Sender: "sender", Subdenom: "nusd"},
			wantErr: "invalid creator",
		},

		{
			name:    "sad: denom",
			txMsg:   &types.MsgCreateDenom{Sender: addrs[0].String(), Subdenom: ""},
			wantErr: "denom format error",
		},
	}

	for _, tc := range testCases {
		s.Run(tc.name, func() {
			s.SetupTest()
			if tc.preHook != nil {
				tc.preHook(s.ctx, s.app)
			}

			resp, err := s.app.TokenFactoryKeeper.CreateDenom(
				sdk.WrapSDKContext(s.ctx), tc.txMsg,
			)

			if tc.wantErr != "" {
				s.Error(err)
				s.ErrorContains(err, tc.wantErr)
				return
			}

			s.NoError(err)
			want := types.TFDenom{
				Creator:  tc.txMsg.Sender,
				Subdenom: tc.txMsg.Subdenom,
			}.Denom()
			s.Equal(want.String(), resp.NewTokenDenom)

			if tc.postHook != nil {
				tc.postHook(s.ctx, s.app)
			}
		})
	}
}

func (s *TestSuite) TestChangeAdmin() {
	sbf := testutil.AccAddress().String()

	testCases := []struct {
		Name     string
		txMsg    *types.MsgChangeAdmin
		wantErr  string
		preHook  func(ctx sdk.Context, bapp *app.NibiruApp)
		postHook func(ctx sdk.Context, bapp *app.NibiruApp)
	}{
		{
			Name:    "sad: nil msg",
			txMsg:   nil,
			wantErr: "nil msg",
		},

		{
			Name: "sad: fail validate basic",
			txMsg: &types.MsgChangeAdmin{
				Sender: "sender", Denom: "tf/creator/nusd", NewAdmin: "new admin",
			},
			wantErr: "invalid sender",
		},

		{
			Name: "sad: non-admin tries to change admin",
			txMsg: &types.MsgChangeAdmin{
				Sender:   testutil.AccAddress().String(),
				Denom:    types.TFDenom{Creator: sbf, Subdenom: "ftt"}.Denom().String(),
				NewAdmin: testutil.AccAddress().String(),
			},
			wantErr: "only the current admin can set a new admin",
			preHook: func(ctx sdk.Context, bapp *app.NibiruApp) {
				_, err := bapp.TokenFactoryKeeper.CreateDenom(
					sdk.WrapSDKContext(ctx), &types.MsgCreateDenom{
						Sender:   sbf,
						Subdenom: "ftt",
					},
				)
				s.NoError(err)
			},
		},

		{
			Name: "happy: SBF changes FTT admin",
			txMsg: &types.MsgChangeAdmin{
				Sender:   sbf,
				Denom:    types.TFDenom{Creator: sbf, Subdenom: "ftt"}.Denom().String(),
				NewAdmin: testutil.AccAddress().String(),
			},
			wantErr: "",
			preHook: func(ctx sdk.Context, bapp *app.NibiruApp) {
				_, err := bapp.TokenFactoryKeeper.CreateDenom(
					sdk.WrapSDKContext(ctx), &types.MsgCreateDenom{
						Sender:   sbf,
						Subdenom: "ftt",
					},
				)
				s.NoError(err)
			},
		},

		{
			Name: "sad: change admin for denom that doesn't exist ",
			txMsg: &types.MsgChangeAdmin{
				Sender:   sbf,
				Denom:    types.TFDenom{Creator: sbf, Subdenom: "ftt"}.Denom().String(),
				NewAdmin: testutil.AccAddress().String(),
			},
			wantErr: collections.ErrNotFound.Error(),
		},
	}

	for _, tc := range testCases {
		s.Run(tc.Name, func() {
			s.SetupTest()
			if tc.preHook != nil {
				tc.preHook(s.ctx, s.app)
			}

			_, err := s.app.TokenFactoryKeeper.ChangeAdmin(
				sdk.WrapSDKContext(s.ctx), tc.txMsg,
			)

			if tc.wantErr != "" {
				s.Error(err)
				s.ErrorContains(err, tc.wantErr)
				return
			}

			s.T().Log("expect new admin to be set in state.")
			s.NoError(err)
			authData, err := s.app.TokenFactoryKeeper.Store.GetDenomAuthorityMetadata(
				s.ctx, tc.txMsg.Denom)
			s.NoError(err)
			s.Equal(authData.Admin, tc.txMsg.NewAdmin)

			if tc.postHook != nil {
				tc.postHook(s.ctx, s.app)
			}
		})
	}
}

func (s *TestSuite) TestUpdateModuleParams() {
	testCases := []struct {
		name    string
		txMsg   *types.MsgUpdateModuleParams
		wantErr string
	}{
		{
			name:    "sad: nil msg",
			txMsg:   nil,
			wantErr: "nil msg",
		},

		{
			name: "sad: fail validate basic",
			txMsg: &types.MsgUpdateModuleParams{
				Authority: "authority",
				Params:    types.DefaultModuleParams(),
			},
			wantErr: "invalid authority",
		},

		{
			name: "sad: must be gov proposal form x/gov module account",
			txMsg: &types.MsgUpdateModuleParams{
				Authority: testutil.AccAddress().String(),
				Params:    types.DefaultModuleParams(),
			},
			wantErr: "expected gov account as only signer for proposal message",
		},

		{
			name: "happy: new params",
			txMsg: &types.MsgUpdateModuleParams{
				Authority: testutil.GovModuleAddr().String(),
				Params: types.ModuleParams{
					DenomCreationGasConsume: 69_420,
				},
			},
			wantErr: "",
		},
	}

	for _, tc := range testCases {
		s.Run(tc.name, func() {
			s.SetupTest()
			_, err := s.app.TokenFactoryKeeper.UpdateModuleParams(
				sdk.WrapSDKContext(s.ctx), tc.txMsg,
			)

			if tc.wantErr != "" {
				s.Error(err)
				s.ErrorContains(err, tc.wantErr)
				return
			}
			s.NoError(err)

			params, err := s.app.TokenFactoryKeeper.Store.ModuleParams.Get(s.ctx)
			s.Require().NoError(err)
			s.Equal(params, tc.txMsg.Params)
		})
	}
}

type TestCaseTx struct {
	// Name: identifier for the test case.
	Name string

	// SetupMsgs: a list of messages to broadcast in order that should execute
	// without error. These can be used to create complex scenarios.
	SetupMsgs []sdk.Msg

	// PreHook: an optional hook that runs before TestMsgs
	PreHook func(ctx sdk.Context, bapp *app.NibiruApp)

	TestMsgs []TestMsgElem

	// PostHook: an optional hook that runs after TestMsgs
	PostHook func(ctx sdk.Context, bapp *app.NibiruApp)
}

func (tc TestCaseTx) RunTest(s *TestSuite) {
	for _, txMsg := range tc.SetupMsgs {
		err := s.HandleMsg(txMsg)
		s.Require().NoError(err)
	}

	if tc.PreHook != nil {
		tc.PreHook(s.ctx, s.app)
	}

	for _, msgTc := range tc.TestMsgs {
		err := s.HandleMsg(msgTc.TestMsg)
		if msgTc.WantErr != "" {
			s.ErrorContains(err, msgTc.WantErr)
			continue
		}
		s.NoError(err)
	}

	if tc.PostHook != nil {
		tc.PostHook(s.ctx, s.app)
	}
}

type TestMsgElem struct {
	TestMsg sdk.Msg
	WantErr string
}

func (s *TestSuite) TestMintBurn() {
	_, addrs := testutil.PrivKeyAddressPairs(4)
	tfModuleAddr := authtypes.NewModuleAddress(types.ModuleName)
	tfdenom := types.TFDenom{
		Creator:  addrs[0].String(),
		Subdenom: "nusd",
	}
	nusd69420 := sdk.Coin{
		Denom:  tfdenom.Denom().String(),
		Amount: math.NewInt(69_420),
	}

	testCases := []TestCaseTx{
		{
			Name: "happy: mint and burn",
			SetupMsgs: []sdk.Msg{
				&types.MsgCreateDenom{
					Sender:   addrs[0].String(),
					Subdenom: "nusd",
				},

				&types.MsgMint{
					Sender: addrs[0].String(),
					Coin: sdk.Coin{
						Denom: types.TFDenom{
							Creator:  addrs[0].String(),
							Subdenom: "nusd",
						}.Denom().String(),
						Amount: math.NewInt(69_420),
					},
					MintTo: "",
				},
			},
			TestMsgs: []TestMsgElem{
				{
					TestMsg: &types.MsgBurn{
						Sender: addrs[0].String(),
						Coin: sdk.Coin{
							Denom: types.TFDenom{
								Creator:  addrs[0].String(),
								Subdenom: "nusd",
							}.Denom().String(),
							Amount: math.NewInt(1),
						},
						BurnFrom: "",
					},
					WantErr: "",
				},
			},
			PreHook: func(ctx sdk.Context, bapp *app.NibiruApp) {
				allDenoms := bapp.TokenFactoryKeeper.Store.Denoms.
					Iterate(ctx, collections.Range[string]{}).Values()
				s.Len(allDenoms, 1)
			},
			PostHook: func(ctx sdk.Context, bapp *app.NibiruApp) {
				allDenoms := bapp.TokenFactoryKeeper.Store.Denoms.
					Iterate(ctx, collections.Range[string]{}).Values()

				s.T().Log("Total supply should decrease by burned amount.")
				denom := allDenoms[0]
				s.Equal(
					math.NewInt(69_419), s.app.BankKeeper.GetSupply(s.ctx, denom.Denom().String()).Amount,
				)

				s.T().Log("Module account should be empty.")
				coin := s.app.BankKeeper.GetBalance(
					s.ctx, tfModuleAddr, denom.Denom().String())
				s.Equal(
					math.NewInt(0),
					coin.Amount,
				)
			},
		},

		{
			Name:      "sad: denom does not exist",
			SetupMsgs: []sdk.Msg{},
			TestMsgs: []TestMsgElem{
				{
					TestMsg: &types.MsgMint{
						Sender: addrs[0].String(),
						Coin:   nusd69420,
						MintTo: "",
					},
					WantErr: collections.ErrNotFound.Error(),
				},
				{
					TestMsg: &types.MsgBurn{
						Sender:   addrs[0].String(),
						Coin:     nusd69420,
						BurnFrom: "",
					},
					WantErr: collections.ErrNotFound.Error(),
				},
			},
		},

		{
			Name: "sad: sender is not admin",
			SetupMsgs: []sdk.Msg{
				&types.MsgCreateDenom{
					Sender:   addrs[0].String(),
					Subdenom: "nusd",
				},

				&types.MsgMint{
					Sender: addrs[0].String(),
					Coin:   nusd69420,
					MintTo: "",
				},

				&types.MsgChangeAdmin{
					Sender:   addrs[0].String(),
					Denom:    tfdenom.Denom().String(),
					NewAdmin: addrs[1].String(),
				},
			},
			TestMsgs: []TestMsgElem{
				{
					TestMsg: &types.MsgMint{
						Sender: addrs[0].String(),
						Coin:   nusd69420,
						MintTo: "",
					},
					WantErr: types.ErrUnauthorized.Error(),
				},
				{
					TestMsg: &types.MsgBurn{
						Sender:   addrs[0].String(),
						Coin:     nusd69420,
						BurnFrom: "",
					},
					WantErr: types.ErrUnauthorized.Error(),
				},
			},
		},

		{
			Name: "sad: blocked addrs",
			SetupMsgs: []sdk.Msg{
				&types.MsgCreateDenom{
					Sender:   addrs[0].String(),
					Subdenom: "nusd",
				},

				&types.MsgMint{
					Sender: addrs[0].String(),
					Coin:   nusd69420,
					MintTo: "",
				},
			},
			TestMsgs: []TestMsgElem{
				{
					TestMsg: &types.MsgMint{
						Sender: addrs[0].String(),
						Coin:   nusd69420,
						MintTo: authtypes.NewModuleAddress(oracletypes.ModuleName).String(),
					},
					WantErr: types.ErrBlockedAddress.Error(),
				},
				{
					TestMsg: &types.MsgBurn{
						Sender:   addrs[0].String(),
						Coin:     nusd69420,
						BurnFrom: authtypes.NewModuleAddress(oracletypes.ModuleName).String(),
					},
					WantErr: types.ErrBlockedAddress.Error(),
				},
			},
		},
	}

	for _, tc := range testCases {
		s.Run(tc.Name, func() {
			s.SetupTest()
			tc.RunTest(s)
		})
	}
}

func (s *TestSuite) TestSetDenomMetadata() {
	_, addrs := testutil.PrivKeyAddressPairs(4)
	tfdenom := types.TFDenom{
		Creator:  addrs[0].String(),
		Subdenom: "nusd",
	}

	testCases := []TestCaseTx{
		{
			Name: "happy: set metadata",
			SetupMsgs: []sdk.Msg{
				&types.MsgCreateDenom{
					Sender:   addrs[0].String(),
					Subdenom: "nusd",
				},
			},
			TestMsgs: []TestMsgElem{
				{
					TestMsg: &types.MsgSetDenomMetadata{
						Sender:   addrs[0].String(),
						Metadata: tfdenom.DefaultBankMetadata(),
					},
					WantErr: "",
				},
				{
					TestMsg: &types.MsgSetDenomMetadata{
						Sender: addrs[0].String(),
						Metadata: banktypes.Metadata{
							Description: "US Dollar",
							DenomUnits: []*banktypes.DenomUnit{
								{
									Denom:    tfdenom.Denom().String(),
									Exponent: 0,
									Aliases:  []string{"unusd"},
								},
								{Denom: "USD", Exponent: 6},
							},
							Base:    tfdenom.Denom().String(),
							Display: "USD",
							Name:    "USD",
							Symbol:  "USD",
							URI:     "https://www.federalreserve.gov/aboutthefed/currency.htm",
						},
					},
					WantErr: "",
				},
			},
		}, // end case

		{
			Name: "sad: sender not admin",
			SetupMsgs: []sdk.Msg{
				&types.MsgCreateDenom{
					Sender:   addrs[0].String(),
					Subdenom: "nusd",
				},
			},
			TestMsgs: []TestMsgElem{
				{
					TestMsg: &types.MsgSetDenomMetadata{
						Sender:   addrs[1].String(),
						Metadata: tfdenom.DefaultBankMetadata(),
					},
					WantErr: types.ErrUnauthorized.Error(),
				},
			},
		}, // end case

		{
			Name: "sad: invalid sender",
			SetupMsgs: []sdk.Msg{
				&types.MsgCreateDenom{
					Sender:   addrs[0].String(),
					Subdenom: "nusd",
				},
			},
			TestMsgs: []TestMsgElem{
				{
					TestMsg: &types.MsgSetDenomMetadata{
						Sender:   "sender",
						Metadata: tfdenom.DefaultBankMetadata(),
					},
					WantErr: "invalid sender",
				},
			},
		}, // end case

		{
			Name: "sad: nil msg",
			TestMsgs: []TestMsgElem{
				{
					TestMsg: (*types.MsgSetDenomMetadata)(nil),
					WantErr: "nil msg",
				},
			},
		},

		{
			Name: "sad: metadata.base is not registered",
			SetupMsgs: []sdk.Msg{
				&types.MsgCreateDenom{
					Sender:   addrs[0].String(),
					Subdenom: "nusd",
				},
			},
			TestMsgs: []TestMsgElem{
				{
					TestMsg: &types.MsgSetDenomMetadata{
						Sender: addrs[0].String(),
						Metadata: banktypes.Metadata{
							DenomUnits: []*banktypes.DenomUnit{{
								Denom:    "ust",
								Exponent: 0,
							}},
							Base: "ust",
							// The following is necessary for x/bank denom validation
							Display: "ust",
							Name:    "ust",
							Symbol:  "ust",
						},
					},
					WantErr: collections.ErrNotFound.Error(),
				},
			},
		}, // end case

	}

	for _, tc := range testCases {
		s.Run(tc.Name, func() {
			s.SetupTest()
			tc.RunTest(s)
		})
	}
}

func (s *TestSuite) TestBurnNative() {
	_, addrs := testutil.PrivKeyAddressPairs(4)
	tfModuleAddr := authtypes.NewModuleAddress(types.ModuleName)

	testCases := []TestCaseTx{
		{
			Name:      "happy: burn",
			SetupMsgs: []sdk.Msg{},
			PreHook: func(ctx sdk.Context, bapp *app.NibiruApp) {
<<<<<<< HEAD
				coins := sdk.NewCoins(sdk.NewCoin("unibi", sdk.NewInt(123)))
=======
				coins := sdk.NewCoins(sdk.NewCoin("unibi", math.NewInt(123)))
>>>>>>> ba151df2
				s.NoError(bapp.BankKeeper.MintCoins(ctx, types.ModuleName, coins))
				s.NoError(bapp.BankKeeper.SendCoinsFromModuleToAccount(ctx, types.ModuleName, addrs[0], coins))
			},
			TestMsgs: []TestMsgElem{
				{
					TestMsg: &types.MsgBurnNative{
						Sender: addrs[0].String(),
<<<<<<< HEAD
						Coin:   sdk.NewCoin("unibi", sdk.NewInt(123)),
=======
						Coin:   sdk.NewCoin("unibi", math.NewInt(123)),
>>>>>>> ba151df2
					},
					WantErr: "",
				},
			},
			PostHook: func(ctx sdk.Context, bapp *app.NibiruApp) {
				s.Equal(
<<<<<<< HEAD
					sdk.NewInt(0), s.app.BankKeeper.GetSupply(s.ctx, "unibi").Amount,
				)

				s.Equal(
					sdk.NewInt(0),
=======
					math.NewInt(0), s.app.BankKeeper.GetSupply(s.ctx, "unibi").Amount,
				)

				s.Equal(
					math.NewInt(0),
>>>>>>> ba151df2
					s.app.BankKeeper.GetBalance(s.ctx, tfModuleAddr, "unibi").Amount,
				)

				s.Equal(
<<<<<<< HEAD
					sdk.NewInt(0),
=======
					math.NewInt(0),
>>>>>>> ba151df2
					s.app.BankKeeper.GetBalance(s.ctx, addrs[0], "unibi").Amount,
				)
			},
		},

		{
			Name:      "sad: not enough funds",
			SetupMsgs: []sdk.Msg{},
			PreHook: func(ctx sdk.Context, bapp *app.NibiruApp) {
<<<<<<< HEAD
				coins := sdk.NewCoins(sdk.NewCoin("unibi", sdk.NewInt(123)))
=======
				coins := sdk.NewCoins(sdk.NewCoin("unibi", math.NewInt(123)))
>>>>>>> ba151df2
				s.NoError(bapp.BankKeeper.MintCoins(ctx, types.ModuleName, coins))
				s.NoError(bapp.BankKeeper.SendCoinsFromModuleToAccount(ctx, types.ModuleName, addrs[0], coins))
			},
			TestMsgs: []TestMsgElem{
				{
					TestMsg: &types.MsgBurnNative{
						Sender: addrs[0].String(),
<<<<<<< HEAD
						Coin:   sdk.NewCoin("unibi", sdk.NewInt(124)),
=======
						Coin:   sdk.NewCoin("unibi", math.NewInt(124)),
>>>>>>> ba151df2
					},
					WantErr: "spendable balance 123unibi is smaller than 124unibi: insufficient funds",
				},
			},
			PostHook: func(ctx sdk.Context, bapp *app.NibiruApp) {
				s.Equal(
<<<<<<< HEAD
					sdk.NewInt(123), s.app.BankKeeper.GetSupply(s.ctx, "unibi").Amount,
				)

				s.Equal(
					sdk.NewInt(123),
=======
					math.NewInt(123), s.app.BankKeeper.GetSupply(s.ctx, "unibi").Amount,
				)

				s.Equal(
					math.NewInt(123),
>>>>>>> ba151df2
					s.app.BankKeeper.GetBalance(s.ctx, addrs[0], "unibi").Amount,
				)
			},
		},

		{
			Name: "sad: nil msg",
			TestMsgs: []TestMsgElem{
				{
					TestMsg: (*types.MsgSetDenomMetadata)(nil),
					WantErr: "nil msg",
				},
			},
		},
	}

	for _, tc := range testCases {
		s.Run(tc.Name, func() {
			s.SetupTest()
			tc.RunTest(s)
		})
	}
}<|MERGE_RESOLUTION|>--- conflicted
+++ resolved
@@ -647,11 +647,7 @@
 			Name:      "happy: burn",
 			SetupMsgs: []sdk.Msg{},
 			PreHook: func(ctx sdk.Context, bapp *app.NibiruApp) {
-<<<<<<< HEAD
-				coins := sdk.NewCoins(sdk.NewCoin("unibi", sdk.NewInt(123)))
-=======
 				coins := sdk.NewCoins(sdk.NewCoin("unibi", math.NewInt(123)))
->>>>>>> ba151df2
 				s.NoError(bapp.BankKeeper.MintCoins(ctx, types.ModuleName, coins))
 				s.NoError(bapp.BankKeeper.SendCoinsFromModuleToAccount(ctx, types.ModuleName, addrs[0], coins))
 			},
@@ -659,39 +655,23 @@
 				{
 					TestMsg: &types.MsgBurnNative{
 						Sender: addrs[0].String(),
-<<<<<<< HEAD
-						Coin:   sdk.NewCoin("unibi", sdk.NewInt(123)),
-=======
 						Coin:   sdk.NewCoin("unibi", math.NewInt(123)),
->>>>>>> ba151df2
 					},
 					WantErr: "",
 				},
 			},
 			PostHook: func(ctx sdk.Context, bapp *app.NibiruApp) {
 				s.Equal(
-<<<<<<< HEAD
-					sdk.NewInt(0), s.app.BankKeeper.GetSupply(s.ctx, "unibi").Amount,
-				)
-
-				s.Equal(
-					sdk.NewInt(0),
-=======
 					math.NewInt(0), s.app.BankKeeper.GetSupply(s.ctx, "unibi").Amount,
 				)
 
 				s.Equal(
 					math.NewInt(0),
->>>>>>> ba151df2
 					s.app.BankKeeper.GetBalance(s.ctx, tfModuleAddr, "unibi").Amount,
 				)
 
 				s.Equal(
-<<<<<<< HEAD
-					sdk.NewInt(0),
-=======
 					math.NewInt(0),
->>>>>>> ba151df2
 					s.app.BankKeeper.GetBalance(s.ctx, addrs[0], "unibi").Amount,
 				)
 			},
@@ -701,11 +681,7 @@
 			Name:      "sad: not enough funds",
 			SetupMsgs: []sdk.Msg{},
 			PreHook: func(ctx sdk.Context, bapp *app.NibiruApp) {
-<<<<<<< HEAD
-				coins := sdk.NewCoins(sdk.NewCoin("unibi", sdk.NewInt(123)))
-=======
 				coins := sdk.NewCoins(sdk.NewCoin("unibi", math.NewInt(123)))
->>>>>>> ba151df2
 				s.NoError(bapp.BankKeeper.MintCoins(ctx, types.ModuleName, coins))
 				s.NoError(bapp.BankKeeper.SendCoinsFromModuleToAccount(ctx, types.ModuleName, addrs[0], coins))
 			},
@@ -713,30 +689,18 @@
 				{
 					TestMsg: &types.MsgBurnNative{
 						Sender: addrs[0].String(),
-<<<<<<< HEAD
-						Coin:   sdk.NewCoin("unibi", sdk.NewInt(124)),
-=======
 						Coin:   sdk.NewCoin("unibi", math.NewInt(124)),
->>>>>>> ba151df2
 					},
 					WantErr: "spendable balance 123unibi is smaller than 124unibi: insufficient funds",
 				},
 			},
 			PostHook: func(ctx sdk.Context, bapp *app.NibiruApp) {
 				s.Equal(
-<<<<<<< HEAD
-					sdk.NewInt(123), s.app.BankKeeper.GetSupply(s.ctx, "unibi").Amount,
-				)
-
-				s.Equal(
-					sdk.NewInt(123),
-=======
 					math.NewInt(123), s.app.BankKeeper.GetSupply(s.ctx, "unibi").Amount,
 				)
 
 				s.Equal(
 					math.NewInt(123),
->>>>>>> ba151df2
 					s.app.BankKeeper.GetBalance(s.ctx, addrs[0], "unibi").Amount,
 				)
 			},
