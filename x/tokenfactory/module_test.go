--- conflicted
+++ resolved
@@ -17,13 +17,8 @@
 	suite.Run(t, new(Suite))
 }
 
-<<<<<<< HEAD
-func (s *ModuleTestSuite) TestAppModule() {
+func (s *Suite) TestAppModule() {
 	bapp, ctx := testapp.NewNibiruTestAppAndContext(s.T().TempDir())
-=======
-func (s *Suite) TestAppModule() {
-	bapp, ctx := testapp.NewNibiruTestAppAndContext()
->>>>>>> c1229d05
 	appModule := module.NewAppModule(
 		bapp.TokenFactoryKeeper,
 		bapp.AccountKeeper,
