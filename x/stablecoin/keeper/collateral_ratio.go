package keeper

import (
	"context"
	"fmt"

	"github.com/NibiruChain/nibiru/x/common"
	"github.com/NibiruChain/nibiru/x/stablecoin/events"
	"github.com/NibiruChain/nibiru/x/stablecoin/types"
	sdk "github.com/cosmos/cosmos-sdk/types"
)

/*
The collateral ratio, or 'collRatio' (sdk.Dec), is a value beteween 0 and 1 that determines
what proportion of collateral and governance token is used during stablecoin mints
and burns.
*/

// GetCollRatio queries the 'collRatio'.
func (k *Keeper) GetCollRatio(ctx sdk.Context) (collRatio sdk.Dec) {
	return sdk.NewDec(k.GetParams(ctx).CollRatio).QuoInt64(1_000_000)
}

/*
SetCollRatio manually sets the 'collRatio'. This method is mainly used for
testing. When the chain is live, the collateral ratio cannot be manually set, only
adjusted by a fixed amount (e.g. 0.25%).
*/
func (k *Keeper) SetCollRatio(ctx sdk.Context, collRatio sdk.Dec) (err error) {
	collRatioTooHigh := collRatio.GT(sdk.OneDec())
	collRatioTooLow := collRatio.IsNegative()
	if collRatioTooHigh {
		return fmt.Errorf("input 'collRatio', %d, is higher than 1", collRatio)
	} else if collRatioTooLow {
		return fmt.Errorf("input 'collRatio', %d, is negative", collRatio)
	}

<<<<<<< HEAD
	params := types.NewParams(collRatio, collRatio, collRatio, "15 min") // TODO this should be rethought for production
	k.ParamSubspace.SetParamSet(ctx, &params)
=======
	params := k.GetParams(ctx)
	// TODO this should be rethought for production
	newParams := types.NewParams(
		collRatio,
		params.GetFeeRatioAsDec(),
		params.GetEfFeeRatioAsDec(),
		params.GetBonusRateRecollAsDec(),
	)
	k.ParamSubspace.SetParamSet(ctx, &newParams)
>>>>>>> 3adcb7c3

	return err
}

/*
<<<<<<< HEAD
UpdateCollRatio updaet the value of the current collateral ratio knowing the price is either up or down the peg
*/
func (k *Keeper) UpdateCollRatio(ctx sdk.Context, isPriceUp bool) (err error) {

	matrixStep := sdk.MustNewDecFromStr("0.0025")
	var adjustment sdk.Dec

	if isPriceUp {
		adjustment = matrixStep
	} else {
		adjustment = matrixStep.Mul(sdk.MustNewDecFromStr("-1"))
	}
	currCollRatio := k.GetCollRatio(ctx)
	k.SetCollRatio(ctx, currCollRatio.Add(adjustment))

	return err
}

/*
Evaluate Coll ratio updates the collateral ratio if the price is out of the bounds.
*/
func (k *Keeper) EvaluateCollRatio(ctx sdk.Context) (err error) {

	upperBound := sdk.MustNewDecFromStr("1.0001")
	lowerBound := sdk.MustNewDecFromStr("0.9999")

	// Should take TWAP price
	stablePrice, err := k.PriceKeeper.GetCurrentTWAPPrice(ctx, common.CollStablePool)
	if err != nil {
		return err
	}

	if stablePrice.Price.GTE(upperBound) {
		err = k.UpdateCollRatio(ctx, true)
	} else if stablePrice.Price.LTE(lowerBound) {
		err = k.UpdateCollRatio(ctx, false)
	}
	if err != nil {
		return err
	}
	return nil
}

/*
GetNeededCollUSD is the collateral value in USD needed to reach a target
=======
GetCollUSDForTargetCollRatio is the collateral value in USD needed to reach a target
>>>>>>> 3adcb7c3
collateral ratio.
*/
func (k *Keeper) GetCollUSDForTargetCollRatio(ctx sdk.Context) (neededCollUSD sdk.Dec, err error) {
	stableSupply := k.GetSupplyNUSD(ctx)
	targetCollRatio := k.GetCollRatio(ctx)
	moduleAddr := k.AccountKeeper.GetModuleAddress(types.ModuleName)
	moduleCoins := k.BankKeeper.SpendableCoins(ctx, moduleAddr)
	collDenoms := []string{common.CollDenom}

	currentTotalCollUSD := sdk.ZeroDec()
	pricePools := map[string]string{
		common.CollDenom: common.CollStablePool,
	}
	for _, collDenom := range collDenoms {
		amtColl := moduleCoins.AmountOf(collDenom)
		priceColl, err := k.PriceKeeper.GetCurrentPrice(ctx, pricePools[collDenom])
		if err != nil {
			return sdk.ZeroDec(), err
		}
		collUSD := priceColl.Price.MulInt(amtColl)
		currentTotalCollUSD = currentTotalCollUSD.Add(collUSD)
	}

	targetCollUSD := targetCollRatio.MulInt(stableSupply.Amount)
	neededCollUSD = targetCollUSD.Sub(currentTotalCollUSD)
	return neededCollUSD, err
}

func (k *Keeper) GetCollAmtForTargetCollRatio(
	ctx sdk.Context,
) (neededCollAmount sdk.Int, err error) {
	neededUSD, _ := k.GetCollUSDForTargetCollRatio(ctx)
	priceCollStable, err := k.PriceKeeper.GetCurrentPrice(ctx, common.CollStablePool)
	if err != nil {
		return sdk.Int{}, err
	}

	neededCollAmountDec := neededUSD.Quo(priceCollStable.Price)
	return neededCollAmountDec.Ceil().TruncateInt(), err
}

/*
GovAmtFromRecollateralize computes the GOV token given as a reward for calling
recollateralize.
Args:
  ctx (sdk.Context): Carries information about the current state of the application.
  collDenom (string): 'Denom' of the collateral to be used for recollateralization.
Returns:
  govOut (sdk.Int): Amount of GOV token rewarded for 'Recollateralize'.
*/
func (k *Keeper) GovAmtFromRecollateralize(
	ctx sdk.Context, collUSD sdk.Dec,
) (govOut sdk.Int, err error) {

	params := k.GetParams(ctx)
	bonusRate := params.GetBonusRateRecollAsDec()

	priceGovStable, err := k.PriceKeeper.GetCurrentPrice(ctx, common.GovStablePool)
	if err != nil {
		return sdk.Int{}, err
	}
	govOut = collUSD.Mul(sdk.OneDec().Add(bonusRate)).
		Quo(priceGovStable.Price).TruncateInt()
	return govOut, err
}

func (k *Keeper) GovAmtFromFullRecollateralize(
	ctx sdk.Context,
) (govOut sdk.Int, err error) {

	neededCollUSD, err := k.GetCollUSDForTargetCollRatio(ctx)
	if err != nil {
		return sdk.Int{}, err
	}
	return k.GovAmtFromRecollateralize(ctx, neededCollUSD)
}

/*
Recollateralize
*/
func (k Keeper) Recollateralize(
	goCtx context.Context, msg *types.MsgRecollateralize,
) (response *types.MsgRecollateralizeResponse, err error) {

	ctx := sdk.UnwrapSDKContext(goCtx)
	caller, err := sdk.AccAddressFromBech32(msg.Creator)
	if err != nil {
		return response, err
	}

	params := k.GetParams(ctx)
	targetCollRatio := params.GetCollRatioAsDec()

	neededCollAmt, err := k.GetCollAmtForTargetCollRatio(ctx)
	if err != nil {
		return response, err
	} else if neededCollAmt.LTE(sdk.ZeroInt()) {
		return response, fmt.Errorf(
			"protocol has sufficient COLL, so 'Recollateralize' is not needed")
	}

	// The caller doesn't need to be put in the full amount,
	// just a positive amount that is at most the 'neededCollAmount'.
	inColl := sdk.NewCoin(msg.Coll.Denom, sdk.ZeroInt())
	if msg.Coll.Amount.GT(neededCollAmt) {
		inColl.Amount = neededCollAmt
	} else if msg.Coll.Amount.LTE(sdk.ZeroInt()) {
		return response, fmt.Errorf(
			"collateral input, %v, must be positive", msg.Coll.String())
	} else {
		inColl.Amount = msg.Coll.Amount
	}

	// Send collateral from the caller to the module
	err = k.checkEnoughBalance(ctx, inColl, caller)
	if err != nil {
		return response, err
	}
	err = k.BankKeeper.SendCoinsFromAccountToModule(
		ctx, caller, types.ModuleName, sdk.NewCoins(inColl),
	)
	if err != nil {
		return response, err
	}
	events.EmitTransfer(
		ctx, inColl,
		/* from */ k.AccountKeeper.GetModuleAddress(types.ModuleName).String(),
		/* to   */ caller.String(),
	)

	// Compute GOV rewarded to user
	priceCollStable, err := k.PriceKeeper.GetCurrentPrice(ctx, common.CollStablePool)
	if err != nil {
		return response, err
	}
	inCollUSD := priceCollStable.Price.MulInt(inColl.Amount)
	outGovAmount, err := k.GovAmtFromRecollateralize(ctx, inCollUSD)
	if err != nil {
		return response, err
	}
	outGov := sdk.NewCoin(common.GovDenom, outGovAmount)

	// Mint and send GOV reward from the module to the caller
	err = k.BankKeeper.MintCoins(ctx, types.ModuleName, sdk.NewCoins(outGov))
	if err != nil {
		return response, err
	}
	events.EmitMintNIBI(ctx, outGov)

	err = k.BankKeeper.SendCoinsFromModuleToAccount(
		ctx, types.ModuleName, caller, sdk.NewCoins(outGov),
	)
	if err != nil {
		return response, err
	}
	events.EmitTransfer(
		ctx, outGov,
		/* from */ k.AccountKeeper.GetModuleAddress(types.ModuleName).String(),
		/* to   */ caller.String(),
	)

	events.EmitRecollateralize(
		ctx,
		/* inCoin    */ inColl,
		/* outCoin   */ outGov,
		/* caller    */ caller.String(),
		/* collRatio */ targetCollRatio,
	)
	return &types.MsgRecollateralizeResponse{
		Gov: outGov,
	}, err
}<|MERGE_RESOLUTION|>--- conflicted
+++ resolved
@@ -35,10 +35,6 @@
 		return fmt.Errorf("input 'collRatio', %d, is negative", collRatio)
 	}
 
-<<<<<<< HEAD
-	params := types.NewParams(collRatio, collRatio, collRatio, "15 min") // TODO this should be rethought for production
-	k.ParamSubspace.SetParamSet(ctx, &params)
-=======
 	params := k.GetParams(ctx)
 	// TODO this should be rethought for production
 	newParams := types.NewParams(
@@ -46,26 +42,25 @@
 		params.GetFeeRatioAsDec(),
 		params.GetEfFeeRatioAsDec(),
 		params.GetBonusRateRecollAsDec(),
+		"15 min",
 	)
 	k.ParamSubspace.SetParamSet(ctx, &newParams)
->>>>>>> 3adcb7c3
 
 	return err
 }
 
 /*
-<<<<<<< HEAD
 UpdateCollRatio updaet the value of the current collateral ratio knowing the price is either up or down the peg
 */
 func (k *Keeper) UpdateCollRatio(ctx sdk.Context, isPriceUp bool) (err error) {
 
-	matrixStep := sdk.MustNewDecFromStr("0.0025")
+	nibiruStep := sdk.MustNewDecFromStr("0.0025")
 	var adjustment sdk.Dec
 
 	if isPriceUp {
-		adjustment = matrixStep
+		adjustment = nibiruStep
 	} else {
-		adjustment = matrixStep.Mul(sdk.MustNewDecFromStr("-1"))
+		adjustment = nibiruStep.Mul(sdk.MustNewDecFromStr("-1"))
 	}
 	currCollRatio := k.GetCollRatio(ctx)
 	k.SetCollRatio(ctx, currCollRatio.Add(adjustment))
@@ -100,9 +95,6 @@
 
 /*
 GetNeededCollUSD is the collateral value in USD needed to reach a target
-=======
-GetCollUSDForTargetCollRatio is the collateral value in USD needed to reach a target
->>>>>>> 3adcb7c3
 collateral ratio.
 */
 func (k *Keeper) GetCollUSDForTargetCollRatio(ctx sdk.Context) (neededCollUSD sdk.Dec, err error) {
