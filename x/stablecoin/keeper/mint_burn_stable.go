--- conflicted
+++ resolved
@@ -7,6 +7,7 @@
 
 import (
 	"context"
+
 	"github.com/MatrixDao/matrix/x/common"
 	"github.com/MatrixDao/matrix/x/stablecoin/events"
 	"github.com/MatrixDao/matrix/x/stablecoin/types"
@@ -270,45 +271,28 @@
 		return nil, sdkerrors.Wrap(types.NoCoinFound, msg.Stable.Denom)
 	}
 
-<<<<<<< HEAD
 	params := k.GetParams(ctx)
 	feeRatio := params.GetFeeRatioAsDec()
 	collRatio := params.GetCollRatioAsDec()
 	govRatio := sdk.OneDec().Sub(collRatio)
 
 	redeemGovCoin, govFees, err := k.calcNeededGovAndFees(ctx, msg.Stable, govRatio, feeRatio)
-=======
-	// priceGov: Price of the governance token in USD
-	priceGov, err := k.PriceKeeper.GetCurrentPrice(ctx, common.GovStablePool)
->>>>>>> ea1fcc45
-	if err != nil {
-		return nil, err
-	}
-
+	if err != nil {
+		return nil, err
+	}
 	redeemCollCoin, collFees, err := k.calcNeededCollateralAndFees(ctx, msg.Stable, collRatio, feeRatio)
 	if err != nil {
 		return nil, err
 	}
 
-<<<<<<< HEAD
 	err = k.mintGov(ctx, redeemGovCoin)
-=======
 	// The user receives a mixure of collateral (COLL) and governance (GOV) tokens
 	// based on the collateral ratio.
-	params := k.GetParams(ctx)
-	collRatio := params.GetCollRatioAsDec()
-	govRatio := sdk.NewDec(1).Sub(collRatio)
-
-	redeemColl := collRatio.MulInt(msg.Stable.Amount).Quo(
-		priceColl.Price).TruncateInt()
-	redeemGov := govRatio.MulInt(msg.Stable.Amount).Quo(
-		priceGov.Price).TruncateInt()
 
 	// Send USDM from account to module
 	stablesToBurn := sdk.NewCoins(msg.Stable)
 	err = k.BankKeeper.SendCoinsFromAccountToModule(
 		ctx, msgCreator, types.ModuleName, stablesToBurn)
->>>>>>> ea1fcc45
 	if err != nil {
 		return nil, err
 	}
