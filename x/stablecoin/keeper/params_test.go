package keeper_test

import (
	"fmt"
	"testing"

	sdk "github.com/cosmos/cosmos-sdk/types"
	"github.com/stretchr/testify/require"

	"github.com/NibiruChain/nibiru/x/stablecoin/types"
	"github.com/NibiruChain/nibiru/x/testutil"
)

func TestGetParams(t *testing.T) {
	nibiruApp, ctx := testutil.NewNibiruApp(true)
	stableKeeper := &nibiruApp.StablecoinKeeper

	params := types.DefaultParams()

	stableKeeper.SetParams(ctx, params)

	require.EqualValues(t, params, stableKeeper.GetParams(ctx))
}

func TestNewParams_Errors(t *testing.T) {
	tests := []struct {
		name          string
		params        types.Params
		expectedError error
	}{
		{
			"collateral ratio bigger than 1",
			types.NewParams(
				sdk.MustNewDecFromStr("2"),
				sdk.MustNewDecFromStr("1"),
				sdk.MustNewDecFromStr("1"),
<<<<<<< HEAD
				"15 min",
=======
				sdk.MustNewDecFromStr("0.002"),
>>>>>>> 3adcb7c3
			),
			fmt.Errorf(
				"collateral ratio is above max value(1e6): %s",
				sdk.MustNewDecFromStr("2").Mul(sdk.NewDec(1_000_000)).TruncateInt()),
		},
		{
			"fee ratio bigger than 1",
			types.NewParams(
				sdk.MustNewDecFromStr("1"),
				sdk.MustNewDecFromStr("2"),
				sdk.MustNewDecFromStr("1"),
<<<<<<< HEAD
				"15 min",
=======
				sdk.MustNewDecFromStr("0.002"),
>>>>>>> 3adcb7c3
			),
			fmt.Errorf(
				"fee ratio is above max value(1e6): %s",
				sdk.MustNewDecFromStr("2").Mul(sdk.NewDec(1_000_000)).TruncateInt()),
		},
		{
			"stable EF fee ratio bigger than 1",
			types.NewParams(
				sdk.MustNewDecFromStr("1"),
				sdk.MustNewDecFromStr("1"),
				sdk.MustNewDecFromStr("2"),
<<<<<<< HEAD
				"15 min",
=======
				sdk.MustNewDecFromStr("0.002"),
>>>>>>> 3adcb7c3
			),
			fmt.Errorf(
				"stable EF fee ratio is above max value(1e6): %s",
				sdk.MustNewDecFromStr("2").Mul(sdk.NewDec(1_000_000)).TruncateInt()),
		},
	}

	for _, tc := range tests {
		tc := tc
		t.Run(tc.name, func(t *testing.T) {
			err := tc.params.Validate()
			require.EqualError(t, err, tc.expectedError.Error())
		})
	}
}<|MERGE_RESOLUTION|>--- conflicted
+++ resolved
@@ -34,11 +34,8 @@
 				sdk.MustNewDecFromStr("2"),
 				sdk.MustNewDecFromStr("1"),
 				sdk.MustNewDecFromStr("1"),
-<<<<<<< HEAD
+				sdk.MustNewDecFromStr("0.002"),
 				"15 min",
-=======
-				sdk.MustNewDecFromStr("0.002"),
->>>>>>> 3adcb7c3
 			),
 			fmt.Errorf(
 				"collateral ratio is above max value(1e6): %s",
@@ -50,11 +47,8 @@
 				sdk.MustNewDecFromStr("1"),
 				sdk.MustNewDecFromStr("2"),
 				sdk.MustNewDecFromStr("1"),
-<<<<<<< HEAD
+				sdk.MustNewDecFromStr("0.002"),
 				"15 min",
-=======
-				sdk.MustNewDecFromStr("0.002"),
->>>>>>> 3adcb7c3
 			),
 			fmt.Errorf(
 				"fee ratio is above max value(1e6): %s",
@@ -66,11 +60,8 @@
 				sdk.MustNewDecFromStr("1"),
 				sdk.MustNewDecFromStr("1"),
 				sdk.MustNewDecFromStr("2"),
-<<<<<<< HEAD
+				sdk.MustNewDecFromStr("0.002"),
 				"15 min",
-=======
-				sdk.MustNewDecFromStr("0.002"),
->>>>>>> 3adcb7c3
 			),
 			fmt.Errorf(
 				"stable EF fee ratio is above max value(1e6): %s",
