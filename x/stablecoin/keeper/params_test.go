--- conflicted
+++ resolved
@@ -35,10 +35,6 @@
 				sdk.MustNewDecFromStr("1"),
 				sdk.MustNewDecFromStr("1"),
 				sdk.MustNewDecFromStr("0.002"),
-<<<<<<< HEAD
-				"15 min",
-=======
->>>>>>> 3adcb7c3
 			),
 			fmt.Errorf(
 				"collateral ratio is above max value(1e6): %s",
@@ -51,10 +47,6 @@
 				sdk.MustNewDecFromStr("2"),
 				sdk.MustNewDecFromStr("1"),
 				sdk.MustNewDecFromStr("0.002"),
-<<<<<<< HEAD
-				"15 min",
-=======
->>>>>>> 3adcb7c3
 			),
 			fmt.Errorf(
 				"fee ratio is above max value(1e6): %s",
@@ -67,10 +59,6 @@
 				sdk.MustNewDecFromStr("1"),
 				sdk.MustNewDecFromStr("2"),
 				sdk.MustNewDecFromStr("0.002"),
-<<<<<<< HEAD
-				"15 min",
-=======
->>>>>>> 3adcb7c3
 			),
 			fmt.Errorf(
 				"stable EF fee ratio is above max value(1e6): %s",
