// Module for minting USDM  Minting USDM
// See Example B of https://docs.frax.finance/minting-and-redeeming
package keeper

import (
	"context"

	"github.com/MatrixDao/matrix/x/stablecoin/types"
	sdk "github.com/cosmos/cosmos-sdk/types"
)

var (
	// stableDenom string = "usdm"
	govDenom  string = "umtrx"
	collDenom string = "uust"
)

func AsInt(dec sdk.Dec) sdk.Int {
	return sdk.NewIntFromBigInt(dec.BigInt())
}

// govDeposited: Units of GOV burned
// govDeposited = (1 - collRatio) * (collDeposited * 1) / (collRatio * priceGOV)
func (k msgServer) Mint(goCtx context.Context, msg *types.MsgMint) (*types.MsgMintResponse, error) {
	ctx := sdk.UnwrapSDKContext(goCtx)

	fromAddr, err := sdk.AccAddressFromBech32(msg.Creator)
	if err != nil {
		return nil, err
	}

	// priceGov: Price of the governance token in USD
	priceGov, err := k.priceKeeper.GetCurrentPrice(ctx, govDenom)
	if err != nil {
		return nil, err
	}

	// priceColl: Price of the collateral token in USD
	priceColl, err := k.priceKeeper.GetCurrentPrice(ctx, collDenom)
	if err != nil {
		return nil, err
	}

	// The user deposits a mixure of collateral and GOV tokens based on the collateral ratio.
	// TODO: Initialize these two vars based on the collateral ratio of the protocol.
	collRatio, _ := sdk.NewDecFromStr("0.9")
	govRatio := sdk.NewDec(1).Sub(collRatio)

	neededCollUSD := sdk.NewDecFromInt(msg.Stable.Amount).Mul(collRatio)
	neededCollAmt := AsInt(neededCollUSD.Quo(priceColl.Price))
	neededColl := sdk.NewCoin(collDenom, neededCollAmt)

	neededGovUSD := sdk.NewDecFromInt(msg.Stable.Amount).Mul(govRatio)
	neededGovAmt := AsInt(neededGovUSD.Quo(priceGov.Price))
	neededGov := sdk.NewCoin(govDenom, neededGovAmt)

	coinsNeededToMint := sdk.NewCoins(neededColl, neededGov)

	err = k.CheckEnoughBalances(ctx, coinsNeededToMint, fromAddr)
	if err != nil {
		panic(err)
	}

	// Take assets out of the user account.
	err = k.bankKeeper.SendCoinsFromAccountToModule(
		ctx, fromAddr, types.ModuleName, coinsNeededToMint)
	if err != nil {
		panic(err)
		// return nil, err
		// Q: Ask about panic vs. return nil and reverting an entire method.
	}

	// Mint the USDM
	stableToMint := msg.Stable
	stablesToMint := sdk.NewCoins(stableToMint)
	err = k.bankKeeper.MintCoins(ctx, types.ModuleName, stablesToMint)
	if err != nil {
		panic(err)
	}
	// TODO: Burn the GOV that the user gave to the protocol.

	// Send the minted tokens to the user.
	err = k.bankKeeper.SendCoinsFromModuleToAccount(
		ctx, types.ModuleName, fromAddr, stablesToMint)
	if err != nil {
		panic(err)
	}

	return &types.MsgMintResponse{Stable: stableToMint}, nil
<<<<<<< HEAD
}

// Computes the amount of MTRX needed to mint USDM given some COLL amount.
// Args:
//   collAmt sdk.Int: Amount of COLL given.
// Returns:
//   neededGovAmt sdk.Int: Amount of MTRX needed.
//   mintableStableAmt sdk.Int: Amount of USDM that can be minted.
func NeededGovAmtGivenColl(
	collAmt sdk.Int, priceGov sdk.Dec, priceColl sdk.Dec,
	collRatio sdk.Dec) (sdk.Int, sdk.Int) {

	collUSD := sdk.NewDecFromInt(collAmt).Mul(priceColl)
	neededGovUSD := (collUSD.Quo(collRatio)).Sub(collUSD)

	neededGovAmt := AsInt(neededGovUSD.Quo(priceGov))
	mintableStableAmt := AsInt(collUSD.Add(neededGovUSD))
	return neededGovAmt, mintableStableAmt
}

// Computes the amount of COLL needed to mint USDM given some MTRX amount.
// Args:
//   govAmt sdk.Int: Amount of  MTRX given.
// Returns:
//   neededCollAmt sdk.Int: Amount of COLL needed.
//   mintableStableAmt sdk.Int: Amount of USDM that can be minted.
func NeededCollAmtGivenGov(
	govAmt sdk.Int, priceGov sdk.Dec, priceColl sdk.Dec,
	collRatio sdk.Dec) (sdk.Int, sdk.Int) {

	govUSD := sdk.NewDecFromInt(govAmt).Mul(priceGov)
	govRatio := sdk.NewDec(1).Sub(collRatio)
	neededCollUSD := collRatio.Quo(govRatio).Mul(govUSD)

	neededCollAmt := AsInt(neededCollUSD.Quo(priceColl))
	mintableStableAmt := AsInt(govUSD.Add(neededCollUSD))
	return neededCollAmt, mintableStableAmt
=======
>>>>>>> 6d1949c8
}<|MERGE_RESOLUTION|>--- conflicted
+++ resolved
@@ -14,10 +14,6 @@
 	govDenom  string = "umtrx"
 	collDenom string = "uust"
 )
-
-func AsInt(dec sdk.Dec) sdk.Int {
-	return sdk.NewIntFromBigInt(dec.BigInt())
-}
 
 // govDeposited: Units of GOV burned
 // govDeposited = (1 - collRatio) * (collDeposited * 1) / (collRatio * priceGOV)
@@ -87,44 +83,4 @@
 	}
 
 	return &types.MsgMintResponse{Stable: stableToMint}, nil
-<<<<<<< HEAD
-}
-
-// Computes the amount of MTRX needed to mint USDM given some COLL amount.
-// Args:
-//   collAmt sdk.Int: Amount of COLL given.
-// Returns:
-//   neededGovAmt sdk.Int: Amount of MTRX needed.
-//   mintableStableAmt sdk.Int: Amount of USDM that can be minted.
-func NeededGovAmtGivenColl(
-	collAmt sdk.Int, priceGov sdk.Dec, priceColl sdk.Dec,
-	collRatio sdk.Dec) (sdk.Int, sdk.Int) {
-
-	collUSD := sdk.NewDecFromInt(collAmt).Mul(priceColl)
-	neededGovUSD := (collUSD.Quo(collRatio)).Sub(collUSD)
-
-	neededGovAmt := AsInt(neededGovUSD.Quo(priceGov))
-	mintableStableAmt := AsInt(collUSD.Add(neededGovUSD))
-	return neededGovAmt, mintableStableAmt
-}
-
-// Computes the amount of COLL needed to mint USDM given some MTRX amount.
-// Args:
-//   govAmt sdk.Int: Amount of  MTRX given.
-// Returns:
-//   neededCollAmt sdk.Int: Amount of COLL needed.
-//   mintableStableAmt sdk.Int: Amount of USDM that can be minted.
-func NeededCollAmtGivenGov(
-	govAmt sdk.Int, priceGov sdk.Dec, priceColl sdk.Dec,
-	collRatio sdk.Dec) (sdk.Int, sdk.Int) {
-
-	govUSD := sdk.NewDecFromInt(govAmt).Mul(priceGov)
-	govRatio := sdk.NewDec(1).Sub(collRatio)
-	neededCollUSD := collRatio.Quo(govRatio).Mul(govUSD)
-
-	neededCollAmt := AsInt(neededCollUSD.Quo(priceColl))
-	mintableStableAmt := AsInt(govUSD.Add(neededCollUSD))
-	return neededCollAmt, mintableStableAmt
-=======
->>>>>>> 6d1949c8
 }