--- conflicted
+++ resolved
@@ -6,21 +6,13 @@
 	"github.com/NibiruChain/nibiru/x/common"
 )
 
-<<<<<<< HEAD
-func (k Keeper) GetStableSupply(
-=======
 func (k Keeper) GetSupplyNUSD(
->>>>>>> 3adcb7c3
 	ctx sdk.Context,
 ) sdk.Coin {
 	return k.BankKeeper.GetSupply(ctx, common.StableDenom)
 }
 
-<<<<<<< HEAD
-func (k Keeper) GetGovSupply(
-=======
 func (k Keeper) GetSupplyNIBI(
->>>>>>> 3adcb7c3
 	ctx sdk.Context,
 ) sdk.Coin {
 	return k.BankKeeper.GetSupply(ctx, common.GovDenom)
