package keeper_test

import (
	"testing"

<<<<<<< HEAD
	"github.com/MatrixDao/matrix/x/stablecoin/types"
	"github.com/MatrixDao/matrix/x/testutil"
=======
	"github.com/NibiruChain/nibiru/app"
	"github.com/NibiruChain/nibiru/x/stablecoin/types"
	"github.com/NibiruChain/nibiru/x/testutil"
	"github.com/cosmos/cosmos-sdk/baseapp"
	"github.com/cosmos/cosmos-sdk/client"
>>>>>>> 3adcb7c3
	sdk "github.com/cosmos/cosmos-sdk/types"

	"github.com/stretchr/testify/require"
)

<<<<<<< HEAD
=======
// TODO: Move to CLI for integrations
type KeeperTestSuite struct {
	suite.Suite

	ctx sdk.Context
	app *app.NibiruApp

	clientCtx   client.Context
	queryClient types.QueryClient
}

func TestKeeperTestSuite(t *testing.T) {
	var keeperTestSuite *KeeperTestSuite = new(KeeperTestSuite)
	suite.Run(t, keeperTestSuite)

	// Connects Ginkgo to Gomega. When a matcher fails, the fail handler passed
	// to RegisterFailHandler is called.
	gomega.RegisterFailHandler(ginkgo.Fail)
	ginkgo.RunSpecs(t, "Keeper Suite")
}

func (suite *KeeperTestSuite) SetupTest() {
	suite._doSetupTest()
}

func (suite *KeeperTestSuite) _doSetupTest() {
	nibiruApp, ctx := testutil.NewNibiruApp(true)
	suite.app = nibiruApp
	suite.ctx = ctx

	queryGrpcClientConn := baseapp.NewQueryServerTestHelper(
		suite.ctx, suite.app.InterfaceRegistry(),
	)
	types.RegisterQueryServer(queryGrpcClientConn, suite.app.StablecoinKeeper)
	suite.queryClient = types.NewQueryClient(queryGrpcClientConn)
}

>>>>>>> 3adcb7c3
// Params
func TestGetAndSetParams(t *testing.T) {
	tests := []struct {
		name           string
		requiredParams func() types.Params
	}{
		{
			"get default params",
			func() types.Params {
				return types.DefaultParams()
			},
		},
		{
			"Get non-default params",
			func() types.Params {
				collRatio := sdk.MustNewDecFromStr("0.5")
				feeRatio := collRatio
				feeRatioEF := collRatio
				bonusRateRecoll := sdk.MustNewDecFromStr("0.002")
				params := types.NewParams(
					collRatio, feeRatio, feeRatioEF, bonusRateRecoll)

				return params
			},
		},
	}

	for _, tc := range tests {
		tc := tc
		t.Run(tc.name, func(t *testing.T) {
			matrixApp, ctx := testutil.NewMatrixApp(true)
			stableKeeper := matrixApp.StablecoinKeeper

			params := tc.requiredParams()
			stableKeeper.SetParams(ctx, params)

			require.EqualValues(t, params, stableKeeper.GetParams(ctx))
		})
	}
}

<<<<<<< HEAD
func TestGetAndSetParams_Errors(t *testing.T) {
	t.Run("Calling Get without setting causes a panic", func(t *testing.T) {
		matrixApp, ctx := testutil.NewMatrixApp(false)
		stableKeeper := matrixApp.StablecoinKeeper
=======
	var testName string

	testName = "Get default Params"
	t.Run(testName, func(t *testing.T) {
		nibiruApp, ctx := testutil.NewNibiruApp(true)
		stableKeeper := &nibiruApp.StablecoinKeeper

		params := types.DefaultParams()
		stableKeeper.SetParams(ctx, params)

		require.EqualValues(t, params, stableKeeper.GetParams(ctx))
	})

	testName = "Get non-default params"
	t.Run(testName, func(t *testing.T) {
		nibiruApp, ctx := testutil.NewNibiruApp(true)
		stableKeeper := &nibiruApp.StablecoinKeeper

		collRatio := sdk.MustNewDecFromStr("0.5")
		feeRatio := collRatio
		feeRatioEF := collRatio
		bonusRateRecoll := sdk.MustNewDecFromStr("0.002")
		params := types.NewParams(
			collRatio, feeRatio, feeRatioEF, bonusRateRecoll)
		stableKeeper.SetParams(ctx, params)

		require.EqualValues(t, params, stableKeeper.GetParams(ctx))
	})

	testName = "Calling Get without setting causes a panic"
	t.Run(testName, func(t *testing.T) {
		nibiruApp, ctx := testutil.NewNibiruApp(false)
		stableKeeper := &nibiruApp.StablecoinKeeper
>>>>>>> 3adcb7c3

		require.Panics(
			t,
			func() { stableKeeper.GetParams(ctx) },
		)
	})
}<|MERGE_RESOLUTION|>--- conflicted
+++ resolved
@@ -3,61 +3,18 @@
 import (
 	"testing"
 
-<<<<<<< HEAD
-	"github.com/MatrixDao/matrix/x/stablecoin/types"
-	"github.com/MatrixDao/matrix/x/testutil"
-=======
 	"github.com/NibiruChain/nibiru/app"
 	"github.com/NibiruChain/nibiru/x/stablecoin/types"
 	"github.com/NibiruChain/nibiru/x/testutil"
 	"github.com/cosmos/cosmos-sdk/baseapp"
 	"github.com/cosmos/cosmos-sdk/client"
->>>>>>> 3adcb7c3
+	"github.com/MatrixDao/matrix/x/stablecoin/types"
+	"github.com/MatrixDao/matrix/x/testutil"
 	sdk "github.com/cosmos/cosmos-sdk/types"
 
 	"github.com/stretchr/testify/require"
 )
 
-<<<<<<< HEAD
-=======
-// TODO: Move to CLI for integrations
-type KeeperTestSuite struct {
-	suite.Suite
-
-	ctx sdk.Context
-	app *app.NibiruApp
-
-	clientCtx   client.Context
-	queryClient types.QueryClient
-}
-
-func TestKeeperTestSuite(t *testing.T) {
-	var keeperTestSuite *KeeperTestSuite = new(KeeperTestSuite)
-	suite.Run(t, keeperTestSuite)
-
-	// Connects Ginkgo to Gomega. When a matcher fails, the fail handler passed
-	// to RegisterFailHandler is called.
-	gomega.RegisterFailHandler(ginkgo.Fail)
-	ginkgo.RunSpecs(t, "Keeper Suite")
-}
-
-func (suite *KeeperTestSuite) SetupTest() {
-	suite._doSetupTest()
-}
-
-func (suite *KeeperTestSuite) _doSetupTest() {
-	nibiruApp, ctx := testutil.NewNibiruApp(true)
-	suite.app = nibiruApp
-	suite.ctx = ctx
-
-	queryGrpcClientConn := baseapp.NewQueryServerTestHelper(
-		suite.ctx, suite.app.InterfaceRegistry(),
-	)
-	types.RegisterQueryServer(queryGrpcClientConn, suite.app.StablecoinKeeper)
-	suite.queryClient = types.NewQueryClient(queryGrpcClientConn)
-}
-
->>>>>>> 3adcb7c3
 // Params
 func TestGetAndSetParams(t *testing.T) {
 	tests := []struct {
@@ -99,46 +56,10 @@
 	}
 }
 
-<<<<<<< HEAD
 func TestGetAndSetParams_Errors(t *testing.T) {
 	t.Run("Calling Get without setting causes a panic", func(t *testing.T) {
 		matrixApp, ctx := testutil.NewMatrixApp(false)
 		stableKeeper := matrixApp.StablecoinKeeper
-=======
-	var testName string
-
-	testName = "Get default Params"
-	t.Run(testName, func(t *testing.T) {
-		nibiruApp, ctx := testutil.NewNibiruApp(true)
-		stableKeeper := &nibiruApp.StablecoinKeeper
-
-		params := types.DefaultParams()
-		stableKeeper.SetParams(ctx, params)
-
-		require.EqualValues(t, params, stableKeeper.GetParams(ctx))
-	})
-
-	testName = "Get non-default params"
-	t.Run(testName, func(t *testing.T) {
-		nibiruApp, ctx := testutil.NewNibiruApp(true)
-		stableKeeper := &nibiruApp.StablecoinKeeper
-
-		collRatio := sdk.MustNewDecFromStr("0.5")
-		feeRatio := collRatio
-		feeRatioEF := collRatio
-		bonusRateRecoll := sdk.MustNewDecFromStr("0.002")
-		params := types.NewParams(
-			collRatio, feeRatio, feeRatioEF, bonusRateRecoll)
-		stableKeeper.SetParams(ctx, params)
-
-		require.EqualValues(t, params, stableKeeper.GetParams(ctx))
-	})
-
-	testName = "Calling Get without setting causes a panic"
-	t.Run(testName, func(t *testing.T) {
-		nibiruApp, ctx := testutil.NewNibiruApp(false)
-		stableKeeper := &nibiruApp.StablecoinKeeper
->>>>>>> 3adcb7c3
 
 		require.Panics(
 			t,
