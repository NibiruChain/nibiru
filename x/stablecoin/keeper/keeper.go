--- conflicted
+++ resolved
@@ -33,20 +33,6 @@
 	bankKeeper types.BankKeeper,
 	priceKeeper types.PriceKeeper,
 ) Keeper {
-<<<<<<< HEAD
-	// set KeyTable if it has not already been set
-	if !paramSubspace.HasKeyTable() {
-		paramSubspace = paramSubspace.WithKeyTable(types.ParamKeyTable())
-	}
-
-	return Keeper{
-
-		cdc:           cdc,
-		storeKey:      storeKey,
-		memKey:        memKey,
-		ParamSubspace: paramSubspace,
-		accountKeeper: accountKeeper, bankKeeper: bankKeeper, priceKeeper: priceKeeper,
-=======
 
 	// Ensure that the module account is set.
 	if moduleAcc := accountKeeper.GetModuleAddress(types.ModuleName); moduleAcc == nil {
@@ -54,20 +40,19 @@
 	}
 
 	// Set param.types.'KeyTable' if it has not already been set
-	if !ps.HasKeyTable() {
-		ps = ps.WithKeyTable(types.ParamKeyTable())
+	if !paramSubspace.HasKeyTable() {
+		paramSubspace = paramSubspace.WithKeyTable(types.ParamKeyTable())
 	}
 
 	return Keeper{
-		cdc:        cdc,
-		storeKey:   storeKey,
-		memKey:     memKey,
-		paramstore: ps,
+		cdc:           cdc,
+		storeKey:      storeKey,
+		memKey:        memKey,
+		ParamSubspace: paramSubspace,
 
 		accountKeeper: accountKeeper,
 		bankKeeper:    bankKeeper,
 		priceKeeper:   priceKeeper,
->>>>>>> 0496dcdb
 	}
 }
 
