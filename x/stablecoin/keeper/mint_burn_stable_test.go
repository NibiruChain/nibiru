--- conflicted
+++ resolved
@@ -106,13 +106,8 @@
 			// We get module account, to create it.
 			nibiruApp.AccountKeeper.GetModuleAccount(ctx, types.StableEFModuleAccount)
 
-<<<<<<< HEAD
-			// Set up markets for the pricefeed keeper.
-			priceKeeper := nibiruApp.PriceKeeper
-=======
 			// Set up pairs for the pricefeed keeper.
 			priceKeeper := &nibiruApp.PriceKeeper
->>>>>>> 22928fb1
 			pfParams := pricefeedTypes.Params{
 				Pairs: []pricefeedTypes.Pair{
 					{Token0: common.GovDenom,
