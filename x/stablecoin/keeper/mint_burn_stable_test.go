package keeper_test

import (
	"testing"
	"time"

	"github.com/NibiruChain/nibiru/x/common"
	pricefeedTypes "github.com/NibiruChain/nibiru/x/pricefeed/types"
	"github.com/NibiruChain/nibiru/x/stablecoin/types"
	"github.com/NibiruChain/nibiru/x/testutil"

	"github.com/NibiruChain/nibiru/x/testutil/sample"

	"github.com/cosmos/cosmos-sdk/simapp"
	sdk "github.com/cosmos/cosmos-sdk/types"
	sdkerrors "github.com/cosmos/cosmos-sdk/types/errors"
	"github.com/stretchr/testify/require"
)

// ------------------------------------------------------------------
// MintStable
// ------------------------------------------------------------------

func TestMsgMint_ValidateBasic(t *testing.T) {
	testCases := []struct {
		name string
		msg  types.MsgMintStable
		err  error
	}{
		{
			name: "invalid address",
			msg: types.MsgMintStable{
				Creator: "invalid_address",
			},
			err: sdkerrors.ErrInvalidAddress,
		}, {
			name: "valid address",
			msg: types.MsgMintStable{
				Creator: sample.AccAddress().String(),
			},
		},
	}
	for _, testCase := range testCases {
		tc := testCase
		t.Run(tc.name, func(t *testing.T) {
			err := tc.msg.ValidateBasic()
			if tc.err != nil {
				require.ErrorIs(t, err, tc.err)
				return
			}
			require.NoError(t, err)
		})
	}
}

func TestMsgMintStableResponse_HappyPath(t *testing.T) {
	accFundsGovAmount := sdk.NewCoin(common.GovDenom, sdk.NewInt(10_000))
	accFundsCollAmount := sdk.NewCoin(common.CollDenom, sdk.NewInt(900_000))
	neededGovFees := sdk.NewCoin(common.GovDenom, sdk.NewInt(20))      // 0.002 fee
	neededCollFees := sdk.NewCoin(common.CollDenom, sdk.NewInt(1_800)) // 0.002 fee

	accFundsAmt := sdk.NewCoins(
		accFundsGovAmount.Add(neededGovFees),
		accFundsCollAmount.Add(neededCollFees),
	)

	tests := []struct {
		name        string
		accFunds    sdk.Coins
		msgMint     types.MsgMintStable
		msgResponse types.MsgMintStableResponse
		govPrice    sdk.Dec
		collPrice   sdk.Dec
		supplyNIBI  sdk.Coin
		supplyNUSD  sdk.Coin
		err         error
	}{
		{
			name:     "Successful mint",
			accFunds: accFundsAmt,
			msgMint: types.MsgMintStable{
				Creator: sample.AccAddress().String(),
				Stable:  sdk.NewCoin(common.StableDenom, sdk.NewInt(1_000_000)),
			},
			msgResponse: types.MsgMintStableResponse{
				Stable:    sdk.NewCoin(common.StableDenom, sdk.NewInt(1_000_000)),
				UsedCoins: sdk.NewCoins(accFundsCollAmount, accFundsGovAmount),
				FeesPayed: sdk.NewCoins(neededCollFees, neededGovFees),
			},
			govPrice:   sdk.MustNewDecFromStr("10"),
			collPrice:  sdk.MustNewDecFromStr("1"),
			supplyNIBI: sdk.NewCoin(common.GovDenom, sdk.NewInt(10)),
			// 10_000 - 20 (neededAmt - fees) - 10 (0.5 of fees from EFund are burned)
			supplyNUSD: sdk.NewCoin(common.StableDenom, sdk.NewInt(1_000_000)),
			err:        nil,
		},
	}

	for _, tc := range tests {
		tc := tc
		t.Run(tc.name, func(t *testing.T) {

			nibiruApp, ctx := testutil.NewNibiruApp(true)
			acc, _ := sdk.AccAddressFromBech32(tc.msgMint.Creator)
			oracle := sample.AccAddress()

			// We get module account, to create it.
			nibiruApp.AccountKeeper.GetModuleAccount(ctx, types.StableEFModuleAccount)

			// Set up markets for the pricefeed keeper.
<<<<<<< HEAD
			priceKeeper := matrixApp.PriceKeeper
=======
			priceKeeper := &nibiruApp.PriceKeeper
>>>>>>> 3adcb7c3
			pfParams := pricefeedTypes.Params{
				Markets: []pricefeedTypes.Market{
					{MarketID: common.GovStablePool, BaseAsset: common.GovDenom,
						QuoteAsset: common.StableDenom,
						Oracles:    []sdk.AccAddress{oracle}, Active: true},
					{MarketID: common.CollStablePool, BaseAsset: common.CollDenom,
						QuoteAsset: common.StableDenom,
						Oracles:    []sdk.AccAddress{oracle}, Active: true},
				}}
			priceKeeper.SetParams(ctx, pfParams)

			collRatio := sdk.MustNewDecFromStr("0.9")
			feeRatio := sdk.MustNewDecFromStr("0.002")
			feeRatioEF := sdk.MustNewDecFromStr("0.5")
			bonusRateRecoll := sdk.MustNewDecFromStr("0.002")
			nibiruApp.StablecoinKeeper.SetParams(
				ctx, types.NewParams(collRatio, feeRatio, feeRatioEF, bonusRateRecoll))

			// Post prices to each market with the oracle.
			priceExpiry := ctx.BlockTime().Add(time.Hour)
			_, err := priceKeeper.SetPrice(
				ctx, oracle, common.GovStablePool, tc.govPrice, priceExpiry,
			)
			require.NoError(t, err)
			_, err = priceKeeper.SetPrice(
				ctx, oracle, common.CollStablePool, tc.collPrice, priceExpiry,
			)
			require.NoError(t, err)

			// Update the 'CurrentPrice' posted by the oracles.
			for _, market := range pfParams.Markets {
				err = priceKeeper.SetCurrentPrices(ctx, market.MarketID)
				require.NoError(t, err, "Error posting price for market: %d", market)
			}

			// Fund account
			err = simapp.FundAccount(nibiruApp.BankKeeper, ctx, acc, tc.accFunds)
			require.NoError(t, err)

			// Mint NUSD -> Response contains Stable (sdk.Coin)
			goCtx := sdk.WrapSDKContext(ctx)
			mintStableResponse, err := nibiruApp.StablecoinKeeper.MintStable(
				goCtx, &tc.msgMint)

			if tc.err != nil {
				require.ErrorIs(t, err, tc.err)
				return
			}

			require.NoError(t, err)
			testutil.RequireEqualWithMessage(
				t, *mintStableResponse, tc.msgResponse, "mintStableResponse")

<<<<<<< HEAD
			require.Equal(t, matrixApp.StablecoinKeeper.GetGovSupply(ctx), tc.supplyMtrx)
			require.Equal(t, matrixApp.StablecoinKeeper.GetStableSupply(ctx), tc.supplyUsdm)
=======
			require.Equal(t, nibiruApp.StablecoinKeeper.GetSupplyNIBI(ctx), tc.supplyNIBI)
			require.Equal(t, nibiruApp.StablecoinKeeper.GetSupplyNUSD(ctx), tc.supplyNUSD)
>>>>>>> 3adcb7c3

			// Check balances in EF
			efModuleBalance := nibiruApp.BankKeeper.GetAllBalances(ctx, nibiruApp.AccountKeeper.GetModuleAddress(types.StableEFModuleAccount))
			collFeesInEf := neededCollFees.Amount.ToDec().Mul(sdk.MustNewDecFromStr("0.5")).TruncateInt()
			require.Equal(t, sdk.NewCoins(sdk.NewCoin(common.CollDenom, collFeesInEf)), efModuleBalance)

			// Check balances in Treasury
			treasuryModuleBalance := nibiruApp.BankKeeper.
				GetAllBalances(ctx, nibiruApp.AccountKeeper.GetModuleAddress(common.TreasuryPoolModuleAccount))
			collFeesInTreasury := neededCollFees.Amount.ToDec().Mul(sdk.MustNewDecFromStr("0.5")).TruncateInt()
			govFeesInTreasury := neededGovFees.Amount.ToDec().Mul(sdk.MustNewDecFromStr("0.5")).TruncateInt()
			require.Equal(
				t,
				sdk.NewCoins(
					sdk.NewCoin(common.CollDenom, collFeesInTreasury),
					sdk.NewCoin(common.GovDenom, govFeesInTreasury),
				),
				treasuryModuleBalance,
			)
		})
	}

}

func TestMsgMintStableResponse_NotEnoughFunds(t *testing.T) {
	testCases := []struct {
		name        string
		accFunds    sdk.Coins
		msgMint     types.MsgMintStable
		msgResponse types.MsgMintStableResponse
		govPrice    sdk.Dec
		collPrice   sdk.Dec
		err         error
	}{
		{
			name: "User has no GOV",
			accFunds: sdk.NewCoins(
				sdk.NewCoin(common.CollDenom, sdk.NewInt(9001)),
				sdk.NewCoin(common.GovDenom, sdk.NewInt(0)),
			),
			msgMint: types.MsgMintStable{
				Creator: sample.AccAddress().String(),
				Stable:  sdk.NewCoin(common.StableDenom, sdk.NewInt(100)),
			},
			msgResponse: types.MsgMintStableResponse{
				Stable: sdk.NewCoin(common.StableDenom, sdk.NewInt(0)),
			},
			govPrice:  sdk.MustNewDecFromStr("10"),
			collPrice: sdk.MustNewDecFromStr("1"),
			err:       types.NotEnoughBalance.Wrap(common.GovDenom),
		}, {
			name: "User has no COLL",
			accFunds: sdk.NewCoins(
				sdk.NewCoin(common.CollDenom, sdk.NewInt(0)),
				sdk.NewCoin(common.GovDenom, sdk.NewInt(9001)),
			),
			msgMint: types.MsgMintStable{
				Creator: sample.AccAddress().String(),
				Stable:  sdk.NewCoin(common.StableDenom, sdk.NewInt(100)),
			},
			msgResponse: types.MsgMintStableResponse{
				Stable: sdk.NewCoin(common.StableDenom, sdk.NewInt(0)),
			},
			govPrice:  sdk.MustNewDecFromStr("10"),
			collPrice: sdk.MustNewDecFromStr("1"),
			err:       types.NotEnoughBalance.Wrap(common.CollDenom),
		},
		{
			name: "Not enough GOV",
			accFunds: sdk.NewCoins(
				sdk.NewCoin(common.CollDenom, sdk.NewInt(9001)),
				sdk.NewCoin(common.GovDenom, sdk.NewInt(1)),
			),
			msgMint: types.MsgMintStable{
				Creator: sample.AccAddress().String(),
				Stable:  sdk.NewCoin(common.StableDenom, sdk.NewInt(1000)),
			},
			msgResponse: types.MsgMintStableResponse{
				Stable: sdk.NewCoin(common.StableDenom, sdk.NewInt(0)),
			},
			govPrice:  sdk.MustNewDecFromStr("10"),
			collPrice: sdk.MustNewDecFromStr("1"),
			err: types.NotEnoughBalance.Wrap(
				sdk.NewCoin(common.GovDenom, sdk.NewInt(1)).String()),
		}, {
			name: "Not enough COLL",
			accFunds: sdk.NewCoins(
				sdk.NewCoin(common.CollDenom, sdk.NewInt(1)),
				sdk.NewCoin(common.GovDenom, sdk.NewInt(9001)),
			),
			msgMint: types.MsgMintStable{
				Creator: sample.AccAddress().String(),
				Stable:  sdk.NewCoin(common.StableDenom, sdk.NewInt(100)),
			},
			msgResponse: types.MsgMintStableResponse{
				Stable: sdk.NewCoin(common.StableDenom, sdk.NewInt(0)),
			},
			govPrice:  sdk.MustNewDecFromStr("10"),
			collPrice: sdk.MustNewDecFromStr("1"),
			err: types.NotEnoughBalance.Wrap(
				sdk.NewCoin(common.CollDenom, sdk.NewInt(1)).String()),
		},
	}

	for _, testCase := range testCases {
		tc := testCase
		t.Run(tc.name, func(t *testing.T) {
			nibiruApp, ctx := testutil.NewNibiruApp(true)
			acc, _ := sdk.AccAddressFromBech32(tc.msgMint.Creator)
			oracle := sample.AccAddress()

			// We get module account, to create it.
			nibiruApp.AccountKeeper.GetModuleAccount(ctx, types.StableEFModuleAccount)

			// Set up markets for the pricefeed keeper.
			priceKeeper := &nibiruApp.PriceKeeper
			pfParams := pricefeedTypes.Params{
				Markets: []pricefeedTypes.Market{
					{MarketID: common.GovStablePool,
						BaseAsset:  common.GovDenom,
						QuoteAsset: common.StableDenom,
						Oracles:    []sdk.AccAddress{oracle}, Active: true},
					{MarketID: common.CollStablePool,
						BaseAsset:  common.CollDenom,
						QuoteAsset: common.StableDenom,
						Oracles:    []sdk.AccAddress{oracle}, Active: true},
				}}
			priceKeeper.SetParams(ctx, pfParams)

			collRatio := sdk.MustNewDecFromStr("0.9")
			feeRatio := sdk.ZeroDec()
			feeRatioEF := sdk.MustNewDecFromStr("0.5")
			bonusRateRecoll := sdk.MustNewDecFromStr("0.002")
			nibiruApp.StablecoinKeeper.SetParams(
				ctx, types.NewParams(collRatio, feeRatio, feeRatioEF, bonusRateRecoll))

			// Post prices to each market with the oracle.
			priceExpiry := ctx.BlockTime().Add(time.Hour)
			_, err := priceKeeper.SetPrice(
				ctx, oracle, common.GovStablePool, tc.govPrice, priceExpiry,
			)
			require.NoError(t, err)
			_, err = priceKeeper.SetPrice(
				ctx, oracle, common.CollStablePool, tc.collPrice, priceExpiry,
			)
			require.NoError(t, err)

			// Update the 'CurrentPrice' posted by the oracles.
			for _, market := range pfParams.Markets {
				err = priceKeeper.SetCurrentPrices(ctx, market.MarketID)
				require.NoError(t, err, "Error posting price for market: %d", market)
			}

			// Fund account
			err = simapp.FundAccount(nibiruApp.BankKeeper, ctx, acc, tc.accFunds)
			require.NoError(t, err)

			// Mint NUSD -> Response contains Stable (sdk.Coin)
			goCtx := sdk.WrapSDKContext(ctx)
			mintStableResponse, err := nibiruApp.StablecoinKeeper.MintStable(
				goCtx, &tc.msgMint)

			if tc.err != nil {
				require.ErrorIs(t, err, tc.err)
				return
			}

			require.NoError(t, err)
			testutil.RequireEqualWithMessage(
				t, *mintStableResponse, tc.msgResponse, "mintStableResponse")

			balances := nibiruApp.BankKeeper.GetAllBalances(ctx, nibiruApp.AccountKeeper.GetModuleAddress(types.StableEFModuleAccount))
			require.Equal(t, mintStableResponse.FeesPayed, balances)
		})
	}
}

// ------------------------------------------------------------------
// BurnStable / Redeem
// ------------------------------------------------------------------

func TestMsgBurn_ValidateBasic(t *testing.T) {
	testCases := []struct {
		name string
		msg  types.MsgBurnStable
		err  error
	}{
		{
			name: "invalid address",
			msg: types.MsgBurnStable{
				Creator: "invalid_address",
			},
			err: sdkerrors.ErrInvalidAddress,
		}, {
			name: "valid address",
			msg: types.MsgBurnStable{
				Creator: sample.AccAddress().String(),
			},
		},
	}
	for _, testCase := range testCases {
		tc := testCase
		t.Run(tc.name, func(t *testing.T) {
			err := tc.msg.ValidateBasic()
			if tc.err != nil {
				require.ErrorIs(t, err, tc.err)
				return
			}
			require.NoError(t, err)
		})
	}
}

func TestMsgBurnResponse_NotEnoughFunds(t *testing.T) {
	tests := []struct {
		name         string
		accFunds     sdk.Coins
		moduleFunds  sdk.Coins
		msgBurn      types.MsgBurnStable
		msgResponse  *types.MsgBurnStableResponse
		govPrice     sdk.Dec
		collPrice    sdk.Dec
		expectedPass bool
		err          string
	}{
		{
			name:     "Not enough stable",
			accFunds: sdk.NewCoins(sdk.NewInt64Coin(common.StableDenom, 10)),
			msgBurn: types.MsgBurnStable{
				Creator: sample.AccAddress().String(),
				Stable:  sdk.NewInt64Coin(common.StableDenom, 9001),
			},
			msgResponse: &types.MsgBurnStableResponse{
				Collateral: sdk.NewCoin(common.GovDenom, sdk.ZeroInt()),
				Gov:        sdk.NewCoin(common.CollDenom, sdk.ZeroInt()),
			},
			govPrice:     sdk.MustNewDecFromStr("10"),
			collPrice:    sdk.MustNewDecFromStr("1"),
			expectedPass: false,
			err:          "insufficient funds",
		},
		{
			name:      "Stable is zero",
			govPrice:  sdk.MustNewDecFromStr("10"),
			collPrice: sdk.MustNewDecFromStr("1"),
			accFunds: sdk.NewCoins(
				sdk.NewInt64Coin(common.StableDenom, 1000000000),
			),
			moduleFunds: sdk.NewCoins(
				sdk.NewInt64Coin(common.CollDenom, 100000000),
			),
			msgBurn: types.MsgBurnStable{
				Creator: sample.AccAddress().String(),
				Stable:  sdk.NewCoin(common.StableDenom, sdk.ZeroInt()),
			},
			msgResponse: &types.MsgBurnStableResponse{
				Gov:        sdk.NewCoin(common.GovDenom, sdk.ZeroInt()),
				Collateral: sdk.NewCoin(common.CollDenom, sdk.ZeroInt()),
				FeesPayed:  sdk.NewCoins(),
			},
			expectedPass: true,
			err:          types.NoCoinFound.Wrap(common.StableDenom).Error(),
		},
	}

	for _, tc := range tests {
		tc := tc
		t.Run(tc.name, func(t *testing.T) {

			nibiruApp, ctx := testutil.NewNibiruApp(true)
			acc, _ := sdk.AccAddressFromBech32(tc.msgBurn.Creator)
			oracle := sample.AccAddress()

			// Set stablecoin params
			collRatio := sdk.MustNewDecFromStr("0.9")
			feeRatio := sdk.MustNewDecFromStr("0.002")
			feeRatioEF := sdk.MustNewDecFromStr("0.5")
			bonusRateRecoll := sdk.MustNewDecFromStr("0.002")
			nibiruApp.StablecoinKeeper.SetParams(
				ctx, types.NewParams(collRatio, feeRatio, feeRatioEF, bonusRateRecoll))

			// Set up markets for the pricefeed keeper.
			priceKeeper := nibiruApp.PriceKeeper
			pfParams := pricefeedTypes.Params{
				Markets: []pricefeedTypes.Market{
					{MarketID: common.GovStablePool, BaseAsset: common.CollDenom, QuoteAsset: common.GovDenom,
						Oracles: []sdk.AccAddress{oracle}, Active: true},
					{MarketID: common.CollStablePool, BaseAsset: common.CollDenom, QuoteAsset: common.StableDenom,
						Oracles: []sdk.AccAddress{oracle}, Active: true},
				}}
			priceKeeper.SetParams(ctx, pfParams)

			nibiruApp.StablecoinKeeper.SetParams(ctx, types.DefaultParams())

			// Post prices to each market with the oracle.
			priceExpiry := ctx.BlockTime().Add(time.Hour)
			_, err := priceKeeper.SetPrice(
				ctx, oracle, common.GovStablePool, tc.govPrice, priceExpiry,
			)
			require.NoError(t, err)
			_, err = priceKeeper.SetPrice(
				ctx, oracle, common.CollStablePool, tc.collPrice, priceExpiry,
			)
			require.NoError(t, err)

			// Update the 'CurrentPrice' posted by the oracles.
			for _, market := range pfParams.Markets {
				err = priceKeeper.SetCurrentPrices(ctx, market.MarketID)
				require.NoError(t, err, "Error posting price for market: %d", market)
			}

			// Add collaterals to the module
			err = nibiruApp.BankKeeper.MintCoins(ctx, types.ModuleName, tc.moduleFunds)
			if err != nil {
				panic(err)
			}

			err = simapp.FundAccount(nibiruApp.BankKeeper, ctx, acc, tc.accFunds)
			require.NoError(t, err)

			// Burn NUSD -> Response contains GOV and COLL
			goCtx := sdk.WrapSDKContext(ctx)
			burnStableResponse, err := nibiruApp.StablecoinKeeper.BurnStable(
				goCtx, &tc.msgBurn)

			if !tc.expectedPass {
				require.Error(t, err)
				require.Contains(t, err.Error(), tc.err)

				return
			}
			require.NoError(t, err)
			testutil.RequireEqualWithMessage(
				t, burnStableResponse, tc.msgResponse, "burnStableResponse")
		})
	}
}

func TestMsgBurnResponse_HappyPath(t *testing.T) {
	tests := []struct {
		name          string
		accFunds      sdk.Coins
		moduleFunds   sdk.Coins
		msgBurn       types.MsgBurnStable
		msgResponse   types.MsgBurnStableResponse
		govPrice      sdk.Dec
		collPrice     sdk.Dec
		supplyNIBI    sdk.Coin
		supplyNUSD    sdk.Coin
		ecosystemFund sdk.Coins
		treasuryFund  sdk.Coins
		expectedPass  bool
		err           string
	}{
		{
			name:      "Happy path",
			govPrice:  sdk.MustNewDecFromStr("10"),
			collPrice: sdk.MustNewDecFromStr("1"),
			accFunds: sdk.NewCoins(
				sdk.NewInt64Coin(common.StableDenom, 1_000_000_000),
			),
			moduleFunds: sdk.NewCoins(
				sdk.NewInt64Coin(common.CollDenom, 100_000_000),
			),
			msgBurn: types.MsgBurnStable{
				Creator: sample.AccAddress().String(),
				Stable:  sdk.NewInt64Coin(common.StableDenom, 10_000_000),
			},
			msgResponse: types.MsgBurnStableResponse{
				Gov:        sdk.NewInt64Coin(common.GovDenom, 100_000-200),       // amount - fees 0,02%
				Collateral: sdk.NewInt64Coin(common.CollDenom, 9_000_000-18_000), // amount - fees 0,02%
				FeesPayed: sdk.NewCoins(
					sdk.NewInt64Coin(common.GovDenom, 200),
					sdk.NewInt64Coin(common.CollDenom, 18_000),
				),
			},
			supplyNIBI:    sdk.NewCoin(common.GovDenom, sdk.NewInt(100_000-100)), // nibiru minus 0.5 of fees burned (the part that goes to EF)
			supplyNUSD:    sdk.NewCoin(common.StableDenom, sdk.NewInt(1_000_000_000-10_000_000)),
			ecosystemFund: sdk.NewCoins(sdk.NewInt64Coin(common.CollDenom, 9000)),
			treasuryFund:  sdk.NewCoins(sdk.NewInt64Coin(common.CollDenom, 9000), sdk.NewInt64Coin(common.GovDenom, 100)),
			expectedPass:  true,
		},
	}

	for _, tc := range tests {
		tc := tc
		t.Run(tc.name, func(t *testing.T) {
			nibiruApp, ctx := testutil.NewNibiruApp(true)
			acc, _ := sdk.AccAddressFromBech32(tc.msgBurn.Creator)
			oracle := sample.AccAddress()

			// Set stablecoin params
			collRatio := sdk.MustNewDecFromStr("0.9")
			feeRatio := sdk.MustNewDecFromStr("0.002")
			feeRatioEF := sdk.MustNewDecFromStr("0.5")
			bonusRateRecoll := sdk.MustNewDecFromStr("0.002")
			nibiruApp.StablecoinKeeper.SetParams(
				ctx, types.NewParams(collRatio, feeRatio, feeRatioEF, bonusRateRecoll))

			// Set up markets for the pricefeed keeper.
			priceKeeper := nibiruApp.PriceKeeper
			pfParams := pricefeedTypes.Params{
				Markets: []pricefeedTypes.Market{
					{MarketID: common.GovStablePool, BaseAsset: common.CollDenom, QuoteAsset: common.GovDenom,
						Oracles: []sdk.AccAddress{oracle}, Active: true},
					{MarketID: common.CollStablePool, BaseAsset: common.CollDenom, QuoteAsset: common.StableDenom,
						Oracles: []sdk.AccAddress{oracle}, Active: true},
				}}
			priceKeeper.SetParams(ctx, pfParams)

			// Post prices to each market with the oracle.
			priceExpiry := ctx.BlockTime().Add(time.Hour)
			_, err := priceKeeper.SetPrice(
				ctx, oracle, common.GovStablePool, tc.govPrice, priceExpiry,
			)
			require.NoError(t, err)
			_, err = priceKeeper.SetPrice(
				ctx, oracle, common.CollStablePool, tc.collPrice, priceExpiry,
			)
			require.NoError(t, err)

			// Update the 'CurrentPrice' posted by the oracles.
			for _, market := range pfParams.Markets {
				err = priceKeeper.SetCurrentPrices(ctx, market.MarketID)
				require.NoError(t, err, "Error posting price for market: %d", market)
			}

			// Add collaterals to the module
			err = nibiruApp.BankKeeper.MintCoins(ctx, types.ModuleName, tc.moduleFunds)
			if err != nil {
				panic(err)
			}

			err = simapp.FundAccount(nibiruApp.BankKeeper, ctx, acc, tc.accFunds)
			require.NoError(t, err)

			// Burn NUSD -> Response contains GOV and COLL
			goCtx := sdk.WrapSDKContext(ctx)
			burnStableResponse, err := nibiruApp.StablecoinKeeper.BurnStable(
				goCtx, &tc.msgBurn)

			if !tc.expectedPass {
				require.Error(t, err)
				require.Contains(t, err.Error(), tc.err)

				return
			}
			require.NoError(t, err)
			testutil.RequireEqualWithMessage(
				t, burnStableResponse, &tc.msgResponse, "burnStableResponse")

<<<<<<< HEAD
			require.Equal(t, tc.supplyMtrx, matrixApp.StablecoinKeeper.GetGovSupply(ctx))
			require.Equal(t, tc.supplyUsdm, matrixApp.StablecoinKeeper.GetStableSupply(ctx))
=======
			require.Equal(t, tc.supplyNIBI, nibiruApp.StablecoinKeeper.GetSupplyNIBI(ctx))
			require.Equal(t, tc.supplyNUSD, nibiruApp.StablecoinKeeper.GetSupplyNUSD(ctx))
>>>>>>> 3adcb7c3

			// Funds sypplies
			require.Equal(t, tc.ecosystemFund, nibiruApp.BankKeeper.GetAllBalances(ctx, nibiruApp.AccountKeeper.GetModuleAddress(types.StableEFModuleAccount)))
			require.Equal(t, tc.treasuryFund, nibiruApp.BankKeeper.GetAllBalances(ctx, nibiruApp.AccountKeeper.GetModuleAddress(common.TreasuryPoolModuleAccount)))
		})
	}
}<|MERGE_RESOLUTION|>--- conflicted
+++ resolved
@@ -108,11 +108,7 @@
 			nibiruApp.AccountKeeper.GetModuleAccount(ctx, types.StableEFModuleAccount)
 
 			// Set up markets for the pricefeed keeper.
-<<<<<<< HEAD
-			priceKeeper := matrixApp.PriceKeeper
-=======
-			priceKeeper := &nibiruApp.PriceKeeper
->>>>>>> 3adcb7c3
+			priceKeeper := nibiruApp.PriceKeeper
 			pfParams := pricefeedTypes.Params{
 				Markets: []pricefeedTypes.Market{
 					{MarketID: common.GovStablePool, BaseAsset: common.GovDenom,
@@ -166,13 +162,8 @@
 			testutil.RequireEqualWithMessage(
 				t, *mintStableResponse, tc.msgResponse, "mintStableResponse")
 
-<<<<<<< HEAD
-			require.Equal(t, matrixApp.StablecoinKeeper.GetGovSupply(ctx), tc.supplyMtrx)
-			require.Equal(t, matrixApp.StablecoinKeeper.GetStableSupply(ctx), tc.supplyUsdm)
-=======
 			require.Equal(t, nibiruApp.StablecoinKeeper.GetSupplyNIBI(ctx), tc.supplyNIBI)
 			require.Equal(t, nibiruApp.StablecoinKeeper.GetSupplyNUSD(ctx), tc.supplyNUSD)
->>>>>>> 3adcb7c3
 
 			// Check balances in EF
 			efModuleBalance := nibiruApp.BankKeeper.GetAllBalances(ctx, nibiruApp.AccountKeeper.GetModuleAddress(types.StableEFModuleAccount))
@@ -624,13 +615,8 @@
 			testutil.RequireEqualWithMessage(
 				t, burnStableResponse, &tc.msgResponse, "burnStableResponse")
 
-<<<<<<< HEAD
-			require.Equal(t, tc.supplyMtrx, matrixApp.StablecoinKeeper.GetGovSupply(ctx))
-			require.Equal(t, tc.supplyUsdm, matrixApp.StablecoinKeeper.GetStableSupply(ctx))
-=======
 			require.Equal(t, tc.supplyNIBI, nibiruApp.StablecoinKeeper.GetSupplyNIBI(ctx))
 			require.Equal(t, tc.supplyNUSD, nibiruApp.StablecoinKeeper.GetSupplyNUSD(ctx))
->>>>>>> 3adcb7c3
 
 			// Funds sypplies
 			require.Equal(t, tc.ecosystemFund, nibiruApp.BankKeeper.GetAllBalances(ctx, nibiruApp.AccountKeeper.GetModuleAddress(types.StableEFModuleAccount)))
