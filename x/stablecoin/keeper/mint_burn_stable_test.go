--- conflicted
+++ resolved
@@ -99,12 +99,7 @@
 	for _, tc := range tests {
 		tc := tc
 		t.Run(tc.name, func(t *testing.T) {
-<<<<<<< HEAD
-			matrixApp, ctx := testutil.NewMatrixApp(true)
-=======
-
 			nibiruApp, ctx := testutil.NewNibiruApp(true)
->>>>>>> 3adcb7c3
 			acc, _ := sdk.AccAddressFromBech32(tc.msgMint.Creator)
 			oracle := sample.AccAddress()
 
@@ -435,12 +430,7 @@
 	for _, tc := range tests {
 		tc := tc
 		t.Run(tc.name, func(t *testing.T) {
-<<<<<<< HEAD
-			matrixApp, ctx := testutil.NewMatrixApp(true)
-=======
-
 			nibiruApp, ctx := testutil.NewNibiruApp(true)
->>>>>>> 3adcb7c3
 			acc, _ := sdk.AccAddressFromBech32(tc.msgBurn.Creator)
 			oracle := sample.AccAddress()
 
