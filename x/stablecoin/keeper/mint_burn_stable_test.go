--- conflicted
+++ resolved
@@ -124,13 +124,8 @@
 			feeRatio := sdk.MustNewDecFromStr("0.002")
 			feeRatioEF := sdk.MustNewDecFromStr("0.5")
 			bonusRateRecoll := sdk.MustNewDecFromStr("0.002")
-<<<<<<< HEAD
-			matrixApp.StablecoinKeeper.SetParams(
-				ctx, types.NewParams(collRatio, feeRatio, feeRatioEF, bonusRateRecoll, "15 min"))
-=======
 			nibiruApp.StablecoinKeeper.SetParams(
 				ctx, types.NewParams(collRatio, feeRatio, feeRatioEF, bonusRateRecoll))
->>>>>>> 3adcb7c3
 
 			// Post prices to each market with the oracle.
 			priceExpiry := ctx.BlockTime().Add(time.Hour)
@@ -302,13 +297,8 @@
 			feeRatio := sdk.ZeroDec()
 			feeRatioEF := sdk.MustNewDecFromStr("0.5")
 			bonusRateRecoll := sdk.MustNewDecFromStr("0.002")
-<<<<<<< HEAD
-			matrixApp.StablecoinKeeper.SetParams(
-				ctx, types.NewParams(collRatio, feeRatio, feeRatioEF, bonusRateRecoll, "15 min"))
-=======
 			nibiruApp.StablecoinKeeper.SetParams(
 				ctx, types.NewParams(collRatio, feeRatio, feeRatioEF, bonusRateRecoll))
->>>>>>> 3adcb7c3
 
 			// Post prices to each market with the oracle.
 			priceExpiry := ctx.BlockTime().Add(time.Hour)
@@ -452,19 +442,11 @@
 			feeRatio := sdk.MustNewDecFromStr("0.002")
 			feeRatioEF := sdk.MustNewDecFromStr("0.5")
 			bonusRateRecoll := sdk.MustNewDecFromStr("0.002")
-<<<<<<< HEAD
-			matrixApp.StablecoinKeeper.SetParams(
-				ctx, types.NewParams(collRatio, feeRatio, feeRatioEF, bonusRateRecoll, "15 min"))
-
-			// Set up markets for the pricefeed keeper.
-			priceKeeper := matrixApp.PriceKeeper
-=======
 			nibiruApp.StablecoinKeeper.SetParams(
 				ctx, types.NewParams(collRatio, feeRatio, feeRatioEF, bonusRateRecoll))
 
 			// Set up markets for the pricefeed keeper.
 			priceKeeper := nibiruApp.PriceKeeper
->>>>>>> 3adcb7c3
 			pfParams := pricefeedTypes.Params{
 				Markets: []pricefeedTypes.Market{
 					{MarketID: common.GovStablePool, BaseAsset: common.CollDenom, QuoteAsset: common.GovDenom,
@@ -474,11 +456,7 @@
 				}}
 			priceKeeper.SetParams(ctx, pfParams)
 
-<<<<<<< HEAD
-			matrixApp.StablecoinKeeper.SetParams(ctx, types.DefaultParams())
-=======
 			nibiruApp.StablecoinKeeper.SetParams(ctx, types.DefaultParams())
->>>>>>> 3adcb7c3
 
 			// Post prices to each market with the oracle.
 			priceExpiry := ctx.BlockTime().Add(time.Hour)
@@ -533,13 +511,8 @@
 		msgResponse   types.MsgBurnStableResponse
 		govPrice      sdk.Dec
 		collPrice     sdk.Dec
-<<<<<<< HEAD
-		supplyMtrx    sdk.Coin
-		supplyUsdm    sdk.Coin
-=======
 		supplyNIBI    sdk.Coin
 		supplyNUSD    sdk.Coin
->>>>>>> 3adcb7c3
 		ecosystemFund sdk.Coins
 		treasuryFund  sdk.Coins
 		expectedPass  bool
@@ -567,13 +540,8 @@
 					sdk.NewInt64Coin(common.CollDenom, 18_000),
 				),
 			},
-<<<<<<< HEAD
-			supplyMtrx:    sdk.NewCoin(common.GovDenom, sdk.NewInt(100_000-100)), // matrix minus 0.5 of fees burned (the part that goes to EF)
-			supplyUsdm:    sdk.NewCoin(common.StableDenom, sdk.NewInt(1_000_000_000-10_000_000)),
-=======
 			supplyNIBI:    sdk.NewCoin(common.GovDenom, sdk.NewInt(100_000-100)), // nibiru minus 0.5 of fees burned (the part that goes to EF)
 			supplyNUSD:    sdk.NewCoin(common.StableDenom, sdk.NewInt(1_000_000_000-10_000_000)),
->>>>>>> 3adcb7c3
 			ecosystemFund: sdk.NewCoins(sdk.NewInt64Coin(common.CollDenom, 9000)),
 			treasuryFund:  sdk.NewCoins(sdk.NewInt64Coin(common.CollDenom, 9000), sdk.NewInt64Coin(common.GovDenom, 100)),
 			expectedPass:  true,
@@ -583,11 +551,7 @@
 	for _, tc := range tests {
 		tc := tc
 		t.Run(tc.name, func(t *testing.T) {
-<<<<<<< HEAD
-			matrixApp, ctx := testutil.NewMatrixApp(true)
-=======
 			nibiruApp, ctx := testutil.NewNibiruApp(true)
->>>>>>> 3adcb7c3
 			acc, _ := sdk.AccAddressFromBech32(tc.msgBurn.Creator)
 			oracle := sample.AccAddress()
 
@@ -596,19 +560,11 @@
 			feeRatio := sdk.MustNewDecFromStr("0.002")
 			feeRatioEF := sdk.MustNewDecFromStr("0.5")
 			bonusRateRecoll := sdk.MustNewDecFromStr("0.002")
-<<<<<<< HEAD
-			matrixApp.StablecoinKeeper.SetParams(
-				ctx, types.NewParams(collRatio, feeRatio, feeRatioEF, bonusRateRecoll, "15 min"))
-
-			// Set up markets for the pricefeed keeper.
-			priceKeeper := matrixApp.PriceKeeper
-=======
 			nibiruApp.StablecoinKeeper.SetParams(
 				ctx, types.NewParams(collRatio, feeRatio, feeRatioEF, bonusRateRecoll))
 
 			// Set up markets for the pricefeed keeper.
 			priceKeeper := nibiruApp.PriceKeeper
->>>>>>> 3adcb7c3
 			pfParams := pricefeedTypes.Params{
 				Markets: []pricefeedTypes.Market{
 					{MarketID: common.GovStablePool, BaseAsset: common.CollDenom, QuoteAsset: common.GovDenom,
@@ -659,21 +615,12 @@
 			testutil.RequireEqualWithMessage(
 				t, burnStableResponse, &tc.msgResponse, "burnStableResponse")
 
-<<<<<<< HEAD
-			require.Equal(t, tc.supplyMtrx, matrixApp.StablecoinKeeper.GetSupplyMTRX(ctx))
-			require.Equal(t, tc.supplyUsdm, matrixApp.StablecoinKeeper.GetSupplyUSDM(ctx))
-
-			// Funds sypplies
-			require.Equal(t, tc.ecosystemFund, matrixApp.BankKeeper.GetAllBalances(ctx, matrixApp.AccountKeeper.GetModuleAddress(types.StableEFModuleAccount)))
-			require.Equal(t, tc.treasuryFund, matrixApp.BankKeeper.GetAllBalances(ctx, matrixApp.AccountKeeper.GetModuleAddress(common.TreasuryPoolModuleAccount)))
-=======
 			require.Equal(t, tc.supplyNIBI, nibiruApp.StablecoinKeeper.GetSupplyNIBI(ctx))
 			require.Equal(t, tc.supplyNUSD, nibiruApp.StablecoinKeeper.GetSupplyNUSD(ctx))
 
 			// Funds sypplies
 			require.Equal(t, tc.ecosystemFund, nibiruApp.BankKeeper.GetAllBalances(ctx, nibiruApp.AccountKeeper.GetModuleAddress(types.StableEFModuleAccount)))
 			require.Equal(t, tc.treasuryFund, nibiruApp.BankKeeper.GetAllBalances(ctx, nibiruApp.AccountKeeper.GetModuleAddress(common.TreasuryPoolModuleAccount)))
->>>>>>> 3adcb7c3
 		})
 	}
 }