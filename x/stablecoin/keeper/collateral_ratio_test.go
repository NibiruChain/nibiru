package keeper_test

import (
	"fmt"
	"testing"
	"time"

	"github.com/NibiruChain/nibiru/x/common"
	pricefeedTypes "github.com/NibiruChain/nibiru/x/pricefeed/types"
	ptypes "github.com/NibiruChain/nibiru/x/pricefeed/types"
	"github.com/NibiruChain/nibiru/x/stablecoin/types"
	"github.com/NibiruChain/nibiru/x/testutil"
	"github.com/NibiruChain/nibiru/x/testutil/sample"

	"github.com/cosmos/cosmos-sdk/simapp"
	sdk "github.com/cosmos/cosmos-sdk/types"
	"github.com/stretchr/testify/require"
)

func TestSetCollRatio_Input(t *testing.T) {
	type TestCase struct {
		name         string
		inCollRatio  sdk.Dec
		expectedPass bool
	}

	executeTest := func(t *testing.T, testCase TestCase) {
		tc := testCase
		t.Run(tc.name, func(t *testing.T) {
			nibiruApp, ctx := testutil.NewNibiruApp(true)
			stablecoinKeeper := &nibiruApp.StablecoinKeeper

			err := stablecoinKeeper.SetCollRatio(ctx, tc.inCollRatio)
			if tc.expectedPass {
				require.NoError(
					t, err, "Error setting the CollRatio: %d", tc.inCollRatio)
				return
			}
			require.Error(t, err)
		})
	}

	testCases := []TestCase{
		{
			name:         "Upper bound of CollRatio",
			inCollRatio:  sdk.OneDec(),
			expectedPass: true,
		}, {
			name:         "Lower bound of CollRatio",
			inCollRatio:  sdk.ZeroDec(),
			expectedPass: true,
		}, {
			name:         "CollRatio above 100",
			inCollRatio:  sdk.MustNewDecFromStr("1.5"),
			expectedPass: false,
		}, {
			name:         "Negative CollRatio not allowed",
			inCollRatio:  sdk.OneDec().Neg(),
			expectedPass: false,
		},
	}
	for _, testCase := range testCases {
		executeTest(t, testCase)
	}
}

func TestSetCollRatioUpdate(t *testing.T) {
	type TestCase struct {
		name              string
		inCollRatio       sdk.Dec
		price             sdk.Dec
		expectedCollRatio sdk.Dec
		expectedPass      bool
	}

	executeTest := func(t *testing.T, testCase TestCase) {
		tc := testCase
		t.Run(tc.name, func(t *testing.T) {
			nibiruApp, ctx := testutil.NewNibiruApp(true)

			stablecoinKeeper := &nibiruApp.StablecoinKeeper
			priceKeeper := &nibiruApp.PriceKeeper

			oracle := sample.AccAddress()
			pairs := ptypes.NewParams([]ptypes.Pair{
				{
					Token0:  common.StableDenom,
					Token1:  common.CollDenom,
					Oracles: []sdk.AccAddress{oracle},
					Active:  true,
				},
			})

			priceKeeper.SetParams(ctx, pairs)

			err := stablecoinKeeper.SetCollRatio(ctx, tc.inCollRatio)
			require.NoError(t, err)

			_, err = priceKeeper.SimSetPrice(ctx, common.StableDenom, common.CollDenom, tc.price)
			require.NoError(t, err)

			err = priceKeeper.SetCurrentPrices(ctx, common.StableDenom, common.CollDenom)
			require.NoError(t, err)

			err = stablecoinKeeper.EvaluateCollRatio(ctx)
			if tc.expectedPass {
				require.NoError(
					t, err, "Error setting the CollRatio: %d", tc.inCollRatio)

				currCollRatio := stablecoinKeeper.GetCollRatio(ctx)
				require.Equal(t, tc.expectedCollRatio, currCollRatio)
				return
			}
			require.Error(t, err)
		})
	}

	testCases := []TestCase{
		{
			name:              "Price is higher than peg",
			inCollRatio:       sdk.MustNewDecFromStr("0.8"),
			price:             sdk.MustNewDecFromStr("1.1"),
			expectedCollRatio: sdk.MustNewDecFromStr("0.7975"),
			expectedPass:      true,
		},
		{
			name:              "Price is slightly higher than peg",
			inCollRatio:       sdk.MustNewDecFromStr("0.8"),
			price:             sdk.MustNewDecFromStr("1.00000001"),
			expectedCollRatio: sdk.MustNewDecFromStr("0.8"),
			expectedPass:      true,
		},
		{
			name:              "Price is slightly lower than peg",
			inCollRatio:       sdk.MustNewDecFromStr("0.8"),
			price:             sdk.MustNewDecFromStr("0.99999999991"),
			expectedCollRatio: sdk.MustNewDecFromStr("0.8"),
			expectedPass:      true,
		},
		{
			name:              "Price is lower than peg",
			inCollRatio:       sdk.MustNewDecFromStr("0.8"),
			price:             sdk.MustNewDecFromStr("0.9"),
			expectedCollRatio: sdk.MustNewDecFromStr("0.8025"),
			expectedPass:      true,
		},
	}
	for _, testCase := range testCases {
		executeTest(t, testCase)
	}
}

func TestGetCollRatio_Input(t *testing.T) {
	testName := "GetCollRatio after setting default params returns expected value"
	t.Run(testName, func(t *testing.T) {
		nibiruApp, ctx := testutil.NewNibiruApp(true)
		stablecoinKeeper := &nibiruApp.StablecoinKeeper

		stablecoinKeeper.SetParams(ctx, types.DefaultParams())
		expectedCollRatioInt := sdk.NewInt(types.DefaultParams().CollRatio)

		outCollRatio := stablecoinKeeper.GetCollRatio(ctx)
		outCollRatioInt := outCollRatio.Mul(sdk.MustNewDecFromStr("1000000")).RoundInt()
		require.EqualValues(t, expectedCollRatioInt, outCollRatioInt)
	})

	testName = "Setting to non-default value returns expected value"
	t.Run(testName, func(t *testing.T) {
		nibiruApp, ctx := testutil.NewNibiruApp(true)
		stablecoinKeeper := &nibiruApp.StablecoinKeeper

		expectedCollRatio := sdk.MustNewDecFromStr("0.5")
		expectedCollRatioInt := expectedCollRatio.Mul(sdk.MustNewDecFromStr("1000000")).RoundInt()
		require.NoError(t, stablecoinKeeper.SetCollRatio(ctx, expectedCollRatio))

		outCollRatio := stablecoinKeeper.GetCollRatio(ctx)
		outCollRatioInt := outCollRatio.Mul(sdk.MustNewDecFromStr("1000000")).RoundInt()
		require.EqualValues(t, expectedCollRatioInt, outCollRatioInt)
	})
}

<<<<<<< HEAD
func TestGetUSDValForTargetCollRatio(t *testing.T) {
=======
func TestStableRequiredForTargetCollRatio(t *testing.T) {
>>>>>>> 6e3ded03
	testCases := []struct {
		name             string
		protocolColl     sdk.Int
		priceCollStable  sdk.Dec
		postedAssetPairs []common.AssetPair
		stableSupply     sdk.Int
		targetCollRatio  sdk.Dec
		neededUSD        sdk.Dec

		expectedPass bool
	}{
		{
			name:            "Too little collateral gives correct positive value",
			protocolColl:    sdk.NewInt(500),
			priceCollStable: sdk.OneDec(), // startCollUSD = 500 * 1 -> 500
			postedAssetPairs: []common.AssetPair{
				common.CollStablePool,
			},
			stableSupply:    sdk.NewInt(1000),
			targetCollRatio: sdk.MustNewDecFromStr("0.6"), // 0.6 * 1000 = 600
			neededUSD:       sdk.MustNewDecFromStr("100"), // = 600 - 500
			expectedPass:    true,
		}, {
			name:            "Too much collateral gives correct negative value",
			protocolColl:    sdk.NewInt(600),
			priceCollStable: sdk.OneDec(), // startCollUSD = 600 * 1 = 600
			postedAssetPairs: []common.AssetPair{
				common.CollStablePool,
			},
			stableSupply:    sdk.NewInt(1000),
			targetCollRatio: sdk.MustNewDecFromStr("0.5"),  // 0.5 * 1000 = 500
			neededUSD:       sdk.MustNewDecFromStr("-100"), // = 500 - 600
			expectedPass:    true,
		}, {
			name:             "No price availabale for the collateral",
			protocolColl:     sdk.NewInt(500),
			priceCollStable:  sdk.OneDec(), // startCollUSD = 500 * 1 -> 500
			postedAssetPairs: []common.AssetPair{},
			stableSupply:     sdk.NewInt(1_000),
			targetCollRatio:  sdk.MustNewDecFromStr("0.6"), // 0.6 * 1000 = 600
			neededUSD:        sdk.MustNewDecFromStr("100"), // = 600 - 500
			expectedPass:     false,
		},
	}

	for _, testCase := range testCases {
		tc := testCase
		t.Run(tc.name, func(t *testing.T) {
			nibiruApp, ctx := testutil.NewNibiruApp(true)
			stablecoinKeeper := &nibiruApp.StablecoinKeeper
			require.NoError(t, stablecoinKeeper.SetCollRatio(ctx, tc.targetCollRatio))
			require.NoError(t, nibiruApp.BankKeeper.MintCoins(
				ctx, types.ModuleName, sdk.NewCoins(
					sdk.NewCoin(common.CollDenom, tc.protocolColl),
					sdk.NewCoin(common.StableDenom, tc.stableSupply),
				),
			))

			// Set up markets for the pricefeed keeper.
			oracle := sample.AccAddress()
			priceExpiry := ctx.BlockTime().Add(time.Hour)
			pricefeedParams := pricefeedTypes.Params{
				Pairs: []pricefeedTypes.Pair{
					{Token0: common.CollDenom,
						Token1:  common.StableDenom,
						Oracles: []sdk.AccAddress{oracle}, Active: true},
					{Token0: common.GovDenom,
						Token1:  common.StableDenom,
						Oracles: []sdk.AccAddress{oracle}, Active: true},
				}}
			nibiruApp.PriceKeeper.SetParams(ctx, pricefeedParams)

			// Post prices to each specified market with the oracle.
			prices := map[common.AssetPair]sdk.Dec{
				common.CollStablePool: tc.priceCollStable,
			}
			for _, pair := range tc.postedAssetPairs {
				_, err := nibiruApp.PriceKeeper.SetPrice(
					ctx, oracle, pair.Token0, pair.Token1, prices[pair], priceExpiry)
				require.NoError(t, err)

				// Update the 'CurrentPrice' posted by the oracles.
				err = nibiruApp.PriceKeeper.SetCurrentPrices(ctx, pair.Token0, pair.Token1)
				require.NoError(t, err, "Error posting price for pair: %d", pair.String())
			}

<<<<<<< HEAD
			neededUSD, err := stablecoinKeeper.GetUSDValForTargetCollRatio(ctx)
=======
			neededUSD, err := stablecoinKeeper.StableRequiredForTargetCollRatio(ctx)
>>>>>>> 6e3ded03
			if tc.expectedPass {
				require.NoError(t, err)
				require.EqualValues(t, tc.neededUSD, neededUSD)
			} else {
				require.Error(t, err)
			}
		})
	}
}

func TestRecollateralizeCollAmtForTargetCollRatio(t *testing.T) {
	type TestCaseRecollateralizeCollAmtForTargetCollRatio struct {
		name            string
		protocolColl    sdk.Int
		priceCollStable sdk.Dec
		stableSupply    sdk.Int
		targetCollRatio sdk.Dec
		neededCollAmt   sdk.Int
		expectedPass    bool
	}

	expectedPasses := []TestCaseRecollateralizeCollAmtForTargetCollRatio{
		{
			name:            "under-collateralized; untruncated integer amount",
			protocolColl:    sdk.NewInt(500),
			priceCollStable: sdk.OneDec(), // startCollUSD = 500 * 1 -> 500
			stableSupply:    sdk.NewInt(1000),
			targetCollRatio: sdk.MustNewDecFromStr("0.6"), // 0.6 * 1000 = 600
			neededCollAmt:   sdk.NewInt(100),              // = 600 - 500
			expectedPass:    true,
		},
		{
			name:            "under-collateralized; truncated integer amount",
			protocolColl:    sdk.NewInt(500),
			priceCollStable: sdk.OneDec(), // startCollUSD = 500 * 1 -> 500
			stableSupply:    sdk.NewInt(1000),
			targetCollRatio: sdk.MustNewDecFromStr("0.6025"), // 0.6025 * 1000 = 602.5
			neededCollAmt:   sdk.NewInt(103),                 //  602.5 - 500 -> 103 required
			expectedPass:    true,
		},
		{
			name:            "under-collateralized; truncated integer amount; non-unit price",
			protocolColl:    sdk.NewInt(500),
			priceCollStable: sdk.MustNewDecFromStr("0.999"), // startCollUSD = 500 * 0.999 -> 499.5
			stableSupply:    sdk.NewInt(1000),
			targetCollRatio: sdk.MustNewDecFromStr("0.603"), // 0.603 * 1000 = 603
			//  603 - 499.5 = 103.5 -> 104 required
			neededCollAmt: sdk.NewInt(104),
			expectedPass:  true,
		},
	}

	for _, testCase := range expectedPasses {
		tc := testCase
		t.Run(tc.name, func(t *testing.T) {
			nibiruApp, ctx := testutil.NewNibiruApp(true)
			stablecoinKeeper := &nibiruApp.StablecoinKeeper
			require.NoError(t, stablecoinKeeper.SetCollRatio(ctx, tc.targetCollRatio))
			require.NoError(t, nibiruApp.BankKeeper.MintCoins(
				ctx, types.ModuleName, sdk.NewCoins(
					sdk.NewCoin(common.CollDenom, tc.protocolColl),
					sdk.NewCoin(common.StableDenom, tc.stableSupply),
				),
			))

			// Set up markets for the pricefeed keeper.
			pair := common.CollStablePool
			oracle := sample.AccAddress()
			priceExpiry := ctx.BlockTime().Add(time.Hour)
			pricefeedParams := pricefeedTypes.Params{
				Pairs: []pricefeedTypes.Pair{
					{Token1: common.CollDenom,
						Token0:  common.StableDenom,
						Oracles: []sdk.AccAddress{oracle}, Active: true},
				}}
			nibiruApp.PriceKeeper.SetParams(ctx, pricefeedParams)

			// Post prices to each market with the oracle.
			_, err := nibiruApp.PriceKeeper.SetPrice(
				ctx, oracle, pair.Token0, pair.Token1, tc.priceCollStable, priceExpiry)
			require.NoError(t, err)

			// Update the 'CurrentPrice' posted by the oracles.
			for _, pfPair := range pricefeedParams.Pairs {
				err = nibiruApp.PriceKeeper.SetCurrentPrices(ctx, pfPair.Token0, pfPair.Token1)
				require.NoError(t, err, "Error posting price for market: %d", pfPair.AsString())
			}

			neededCollAmount, err := stablecoinKeeper.RecollateralizeCollAmtForTargetCollRatio(ctx)
			if tc.expectedPass {
				require.NoError(t, err)
				require.EqualValues(t, tc.neededCollAmt, neededCollAmount)
			} else {
				require.Error(t, err)
			}
		})
	}

	expectedFails := []TestCaseRecollateralizeCollAmtForTargetCollRatio{
		{
			name:            "error from price not being posted",
			protocolColl:    sdk.NewInt(500),
			priceCollStable: sdk.OneDec(), // startCollUSD = 500 * 1 -> 500
			stableSupply:    sdk.NewInt(1000),
			targetCollRatio: sdk.MustNewDecFromStr("0.6"), // 0.6 * 1000 = 600
			neededCollAmt:   sdk.NewInt(100),              // = 600 - 500
			expectedPass:    false,
		},
	}

	for _, testCase := range expectedFails {
		tc := testCase
		t.Run(tc.name, func(t *testing.T) {
			nibiruApp, ctx := testutil.NewNibiruApp(true)
			stablecoinKeeper := &nibiruApp.StablecoinKeeper
			require.NoError(t, stablecoinKeeper.SetCollRatio(ctx, tc.targetCollRatio))
			require.NoError(t, nibiruApp.BankKeeper.MintCoins(
				ctx, types.ModuleName, sdk.NewCoins(
					sdk.NewCoin(common.CollDenom, tc.protocolColl),
					sdk.NewCoin(common.StableDenom, tc.stableSupply),
				),
			))

			// Set up markets for the pricefeed keeper.
			oracle := sample.AccAddress()
			pricefeedParams := pricefeedTypes.Params{
				Pairs: []pricefeedTypes.Pair{
					{Token1: common.CollDenom,
						Token0:  common.StableDenom,
						Oracles: []sdk.AccAddress{oracle}, Active: true},
				}}
			nibiruApp.PriceKeeper.SetParams(ctx, pricefeedParams)

			neededCollAmount, err := stablecoinKeeper.RecollateralizeCollAmtForTargetCollRatio(ctx)
			if tc.expectedPass {
				require.NoError(t, err)
				require.EqualValues(t, tc.neededCollAmt, neededCollAmount)
			} else {
				require.Error(t, err)
			}
		})
	}
}

func TestGovAmtFromFullRecollateralize(t *testing.T) {
	testCases := []struct {
		name             string
		protocolColl     sdk.Int
		priceCollStable  sdk.Dec
		priceGovStable   sdk.Dec
		stableSupply     sdk.Int
		targetCollRatio  sdk.Dec
		postedAssetPairs []common.AssetPair

		govOut       sdk.Int
		expectedPass bool
	}{
		{
			name:             "no prices posted",
			protocolColl:     sdk.NewInt(500),
			stableSupply:     sdk.NewInt(1000),
			targetCollRatio:  sdk.MustNewDecFromStr("0.6"),
			postedAssetPairs: []common.AssetPair{},
			govOut:           sdk.Int{},
			expectedPass:     false,
		},
		{
			name:            "only post collateral price",
			protocolColl:    sdk.NewInt(500),
			stableSupply:    sdk.NewInt(1000),
			targetCollRatio: sdk.MustNewDecFromStr("0.6"), // 0.6 * 1000 = 600
			priceCollStable: sdk.OneDec(),
			postedAssetPairs: []common.AssetPair{
				common.CollStablePool},
			govOut:       sdk.Int{},
			expectedPass: false,
		},
		{
			name:            "only post gov price",
			protocolColl:    sdk.NewInt(500),
			stableSupply:    sdk.NewInt(1000),
			targetCollRatio: sdk.MustNewDecFromStr("0.6"), // 0.6 * 1000 = 600
			priceGovStable:  sdk.OneDec(),
			postedAssetPairs: []common.AssetPair{
				common.GovStablePool},
			govOut:       sdk.Int{},
			expectedPass: false,
		},
		{
			name:            "correct computation - positive",
			protocolColl:    sdk.NewInt(5_000),
			stableSupply:    sdk.NewInt(10_000),
			targetCollRatio: sdk.MustNewDecFromStr("0.7"), // 0.7 * 10_000 = 7_000
			postedAssetPairs: []common.AssetPair{
				common.GovStablePool,
				common.CollStablePool,
			},
			priceCollStable: sdk.OneDec(),
			priceGovStable:  sdk.NewDec(2),
			// govOut = neededUSD * (1 + bonusRate) / priceGov
			//        = 2000 * (1.002) / 2 = 1002
			govOut:       sdk.NewInt(1002),
			expectedPass: true,
		},
		{
			name:            "correct computation - positive, new price",
			protocolColl:    sdk.NewInt(50_000),
			stableSupply:    sdk.NewInt(100_000),
			targetCollRatio: sdk.MustNewDecFromStr("0.7"), // 0.7 * 100_000 = 70_000
			postedAssetPairs: []common.AssetPair{
				common.GovStablePool,
				common.CollStablePool,
			},
			priceCollStable: sdk.OneDec(),
			priceGovStable:  sdk.NewDec(10),
			// govOut = neededUSD * (1 + bonusRate) / priceGov
			//        = 20000 * (1.002) / 10 = 2004
			govOut:       sdk.NewInt(2004),
			expectedPass: true,
		},
		{
			name:            "correct computation - negative",
			protocolColl:    sdk.NewInt(70_000),
			stableSupply:    sdk.NewInt(100_000),
			targetCollRatio: sdk.MustNewDecFromStr("0.5"), // 0.5 * 100_000 = 50_000
			postedAssetPairs: []common.AssetPair{
				common.GovStablePool,
				common.CollStablePool,
			},
			priceCollStable: sdk.OneDec(),
			priceGovStable:  sdk.NewDec(10),
			// govOut = neededUSD * (1 + bonusRate) / priceGov
			//        = -20000 * (1.002) / 10 = 2004
			govOut:       sdk.NewInt(-2004),
			expectedPass: true,
		},
	}

	for _, testCase := range testCases {
		tc := testCase
		t.Run(tc.name, func(t *testing.T) {
			nibiruApp, ctx := testutil.NewNibiruApp(true)
			stablecoinKeeper := &nibiruApp.StablecoinKeeper
			require.NoError(t, stablecoinKeeper.SetCollRatio(ctx, tc.targetCollRatio))
			require.NoError(t, nibiruApp.BankKeeper.MintCoins(
				ctx, types.ModuleName, sdk.NewCoins(
					sdk.NewCoin(common.CollDenom, tc.protocolColl),
					sdk.NewCoin(common.StableDenom, tc.stableSupply),
				),
			))

			// Set up markets for the pricefeed keeper.
			oracle := sample.AccAddress()
			priceExpiry := ctx.BlockTime().Add(time.Hour)
			pricefeedParams := pricefeedTypes.Params{
				Pairs: []pricefeedTypes.Pair{
					{Token1: common.CollDenom,
						Token0:  common.StableDenom,
						Oracles: []sdk.AccAddress{oracle}, Active: true},
					{Token1: common.GovDenom,
						Token0:  common.StableDenom,
						Oracles: []sdk.AccAddress{oracle}, Active: true},
				}}
			nibiruApp.PriceKeeper.SetParams(ctx, pricefeedParams)

			prices := map[common.AssetPair]sdk.Dec{
				common.GovStablePool:  tc.priceGovStable,
				common.CollStablePool: tc.priceCollStable,
			}
			for _, pair := range tc.postedAssetPairs {
				_, err := nibiruApp.PriceKeeper.SetPrice(
					ctx, oracle, pair.Token0, pair.Token1, prices[pair], priceExpiry)
				require.NoError(t, err)

				// Update the 'CurrentPrice' posted by the oracles.
				err = nibiruApp.PriceKeeper.SetCurrentPrices(ctx, pair.Token0, pair.Token1)
				require.NoError(t, err, "Error posting price for pair: %d", pair.String())
			}

			// Post prices to each specified market with the oracle.
			prices = map[common.AssetPair]sdk.Dec{
				common.CollStablePool: tc.priceCollStable,
				common.GovStablePool:  tc.priceGovStable,
			}
			for _, assetPair := range tc.postedAssetPairs {
				_, err := nibiruApp.PriceKeeper.SetPrice(
					ctx, oracle, assetPair.Token0, assetPair.Token1,
					prices[assetPair], priceExpiry)
				require.NoError(t, err)

				// Update the 'CurrentPrice' posted by the oracles.
				err = nibiruApp.PriceKeeper.SetCurrentPrices(
					ctx, assetPair.Token0, assetPair.Token1)
				require.NoError(
					t, err, "Error posting price for pair: %d", assetPair.String())
			}

			govOut, err := stablecoinKeeper.GovAmtFromFullRecollateralize(ctx)
			if tc.expectedPass {
				require.NoError(t, err)
				require.EqualValues(t, tc.govOut, govOut)
			} else {
				require.Error(t, err)
			}
		})
	}
}

// ---------------------------------------------------------------------------
// Buyback and Recollateralize Tests
// ---------------------------------------------------------------------------

type NeededCollScenario struct {
	protocolColl    sdk.Int
	priceCollStable sdk.Dec
	stableSupply    sdk.Int
	collRatio       sdk.Dec
}

func (scenario NeededCollScenario) CalcNeededUSD() (neededUSD sdk.Dec) {
	stableUSD := scenario.collRatio.MulInt(scenario.stableSupply)
	collUSD := scenario.priceCollStable.MulInt(scenario.protocolColl)
	return stableUSD.Sub(collUSD)
}

func TestRecollateralize(t *testing.T) {
	testCases := []struct {
		name         string
		expectedPass bool

		postedAssetPairs  []common.AssetPair
		scenario          NeededCollScenario
		priceGovStable    sdk.Dec
		expectedNeededUSD sdk.Dec
		accFunds          sdk.Coins

		msg      types.MsgRecollateralize
		response *types.MsgRecollateralizeResponse
	}{
		{
			name: "both prices are $1",
			postedAssetPairs: []common.AssetPair{
				common.GovStablePool,
				common.CollStablePool,
			},
			scenario: NeededCollScenario{
				protocolColl:    sdk.NewInt(500_000),
				priceCollStable: sdk.OneDec(),
				stableSupply:    sdk.NewInt(1_000_000),
				collRatio:       sdk.MustNewDecFromStr("0.6"),
				// neededUSD =  (0.6 * 1000e3) - (500e3 *1) = 100_000
			},
			priceGovStable: sdk.OneDec(),
			accFunds: sdk.NewCoins(
				sdk.NewInt64Coin(common.CollDenom, 1_000_000_000),
			),

			expectedNeededUSD: sdk.NewDec(100_000),
			msg: types.MsgRecollateralize{
				Creator: sample.AccAddress().String(),
				Coll:    sdk.NewCoin(common.CollDenom, sdk.NewInt(100_000)),
			},
			response: &types.MsgRecollateralizeResponse{
				/*
					Gov.Amount = inCollUSD * (1 + bonusRate) / priceGovStable
					  = 100_000 * (1.002) / priceGovStable
					  = 100_200 / priceGovStable
				*/
				Gov: sdk.NewCoin(common.GovDenom, sdk.NewInt(100_200)),
			},
			expectedPass: true,
		},
		{
			name: "arbitrary valid prices",
			postedAssetPairs: []common.AssetPair{
				common.GovStablePool,
				common.CollStablePool,
			},
			scenario: NeededCollScenario{
				protocolColl:    sdk.NewInt(500_000),
				priceCollStable: sdk.MustNewDecFromStr("1.099999"),
				stableSupply:    sdk.NewInt(1_000_000),
				collRatio:       sdk.MustNewDecFromStr("0.7"),
				// neededUSD =  (0.7 * 1000e3) - (500e3 *1.09999) = 150_000.5
			},
			priceGovStable: sdk.NewDec(5),
			accFunds: sdk.NewCoins(
				sdk.NewInt64Coin(common.CollDenom, 1_000_000_000),
			),

			// Since 'neededUSD' is
			expectedNeededUSD: sdk.MustNewDecFromStr("150000.5"),
			msg: types.MsgRecollateralize{
				Creator: sample.AccAddress().String(),
				Coll:    sdk.NewCoin(common.CollDenom, sdk.NewInt(50_000)),
			},
			response: &types.MsgRecollateralizeResponse{
				/*
					Gov.Amount = inCollUSD * (1 + bonusRate) / priceGovStable
					  = msg.Coll.Amount * priceCollStable (1.002) / priceGovStable
					  = 50_000 * 1.099999 * (1.002) / priceGovStable
					  = 55109.9499 / priceGovStable
					  = 11021.98998 -> 11_021
				*/
				Gov: sdk.NewCoin(common.GovDenom, sdk.NewInt(11_021)),
			},
			expectedPass: true,
		},
	}

	for _, testCase := range testCases {
		tc := testCase
		t.Run(tc.name, func(t *testing.T) {
			require.EqualValues(t, tc.expectedNeededUSD, tc.scenario.CalcNeededUSD())

			nibiruApp, ctx := testutil.NewNibiruApp(true)
			stablecoinKeeper := &nibiruApp.StablecoinKeeper
			require.NoError(t, stablecoinKeeper.SetCollRatio(ctx, tc.scenario.collRatio))
			require.NoError(t, nibiruApp.BankKeeper.MintCoins(
				ctx, types.ModuleName, sdk.NewCoins(
					sdk.NewCoin(common.CollDenom, tc.scenario.protocolColl),
					sdk.NewCoin(common.StableDenom, tc.scenario.stableSupply),
				),
			))
			// Fund account
			caller, err := sdk.AccAddressFromBech32(tc.msg.Creator)
			if tc.expectedPass {
				require.NoError(t, err)
			}
			err = simapp.FundAccount(nibiruApp.BankKeeper, ctx, caller, tc.accFunds)
			if tc.expectedPass {
				require.NoError(t, err)
			}

			// Set up markets for the pricefeed keeper.
			oracle := sample.AccAddress()
			priceExpiry := ctx.BlockTime().Add(time.Hour)
			pricefeedParams := pricefeedTypes.Params{
				Pairs: []pricefeedTypes.Pair{
					{Token0: common.CollDenom, Token1: common.StableDenom,
						Oracles: []sdk.AccAddress{oracle}, Active: true},
					{Token0: common.GovDenom, Token1: common.StableDenom,
						Oracles: []sdk.AccAddress{oracle}, Active: true},
				}}
			nibiruApp.PriceKeeper.SetParams(ctx, pricefeedParams)

			prices := map[common.AssetPair]sdk.Dec{
				common.GovStablePool:  tc.priceGovStable,
				common.CollStablePool: tc.scenario.priceCollStable,
			}
			for _, pair := range tc.postedAssetPairs {
				_, err := nibiruApp.PriceKeeper.SetPrice(
					ctx, oracle, pair.Token0, pair.Token1, prices[pair], priceExpiry)
				require.NoError(t, err)

				// Update the 'CurrentPrice' posted by the oracles.
				err = nibiruApp.PriceKeeper.SetCurrentPrices(ctx, pair.Token0, pair.Token1)
				require.NoError(t, err, "Error posting price for pair: %d", pair.String())
			}

			// Post prices to each specified market with the oracle.
			prices = map[common.AssetPair]sdk.Dec{
				common.CollStablePool: tc.scenario.priceCollStable,
				common.GovStablePool:  tc.priceGovStable,
			}
			for _, assetPair := range tc.postedAssetPairs {
				_, err := nibiruApp.PriceKeeper.SetPrice(
					ctx, oracle, assetPair.Token0, assetPair.Token1,
					prices[assetPair], priceExpiry)
				require.NoError(t, err)

				// Update the 'CurrentPrice' posted by the oracles.
				err = nibiruApp.PriceKeeper.SetCurrentPrices(
					ctx, assetPair.Token0, assetPair.Token1)
				require.NoError(
					t, err, "Error posting price for pair: %d", assetPair.String())
			}

			goCtx := sdk.WrapSDKContext(ctx)
			response, err := stablecoinKeeper.Recollateralize(goCtx, &tc.msg)
			if tc.expectedPass {
				require.NoError(t, err)
				require.EqualValues(t, tc.response, response)
			} else {
				require.Error(t, err)
			}
		},
		)
	}
}

func TestBuyback_MsgFormat(t *testing.T) {

	for _, testCase := range []struct {
		name   string
		caller string
		gov    sdk.Coin
		err    error
	}{
		{
			name:   "regular invalid address",
			caller: "invalid_address",
			err:    fmt.Errorf("decoding bech32 failed: invalid separator index "),
		},
		{
			name:   "non-bech32 caller has invalid address for the msg",
			caller: "nibi_non_bech32",
			err:    fmt.Errorf("decoding bech32 failed: invalid separator index "),
		}, {
			name:   "valid creator address",
			caller: sample.AccAddress().String(),
			err:    nil,
		},
	} {
		tc := testCase
		t.Run(tc.name, func(t *testing.T) {
			nibiruApp, ctx := testutil.NewNibiruApp(true)
			msg := types.MsgBuyback{
				Creator: tc.caller,
				Gov:     tc.gov,
			}

			_, err := nibiruApp.StablecoinKeeper.Buyback(
				sdk.WrapSDKContext(ctx),
				&msg,
			)

			require.Error(t, err)
			if tc.err != nil {
				require.Contains(t, err.Error(), tc.err.Error())
			}
		})
	}

}

func TestBuyback(t *testing.T) {
	testCases := []struct {
		name         string
		expectedPass bool

<<<<<<< HEAD
		postedAssetPairs  []common.AssetPair
		scenario          NeededCollScenario
		priceGovStable    sdk.Dec
		expectedNeededUSD sdk.Dec
		accFunds          sdk.Coins
=======
		postedAssetPairs      []common.AssetPair
		scenario              NeededCollScenario
		priceGovStable        sdk.Dec
		expectedNeededUSD     sdk.Dec
		accFunds              sdk.Coins
		expectedAccFundsAfter sdk.Coins
>>>>>>> 6e3ded03

		msg      types.MsgBuyback
		response *types.MsgBuybackResponse
	}{
		{
			name: "both prices are $1",
			postedAssetPairs: []common.AssetPair{
				common.GovStablePool,
				common.CollStablePool,
			},
			scenario: NeededCollScenario{
				protocolColl:    sdk.NewInt(700_000),
				priceCollStable: sdk.OneDec(),
				stableSupply:    sdk.NewInt(1_000_000),
				collRatio:       sdk.MustNewDecFromStr("0.6"),
				// neededUSD = (0.6 * 1000e3) - (700e3 *1) = -100_000
			},
			priceGovStable: sdk.OneDec(),
			accFunds: sdk.NewCoins(
<<<<<<< HEAD
				sdk.NewInt64Coin(common.GovDenom, 1_000_000_000),
=======
				sdk.NewInt64Coin(common.GovDenom, 1_000_000),
			),
			expectedAccFundsAfter: sdk.NewCoins(
				sdk.NewInt64Coin(common.GovDenom, 900_000),  // accFunds - inGov.Amount
				sdk.NewInt64Coin(common.CollDenom, 100_000), // response.Coll
>>>>>>> 6e3ded03
			),

			expectedNeededUSD: sdk.NewDec(-100_000),
			msg: types.MsgBuyback{
				Creator: sample.AccAddress().String(),
				Gov:     sdk.NewCoin(common.GovDenom, sdk.NewInt(100_000)),
			},
			response: &types.MsgBuybackResponse{
				/*
					Coll.Amount = inUSD *  / priceCollStable
					  = 100_000 / priceCollStable
				*/
				Coll: sdk.NewCoin(common.CollDenom, sdk.NewInt(100_000)),
			},
			expectedPass: true,
		},
		{
			name: "arbitrary valid prices",
			postedAssetPairs: []common.AssetPair{
				common.GovStablePool,
				common.CollStablePool,
			},
			scenario: NeededCollScenario{
				protocolColl:    sdk.NewInt(850_000),
				priceCollStable: sdk.MustNewDecFromStr("1.099999"),
				stableSupply:    sdk.NewInt(1_000_000),
				collRatio:       sdk.MustNewDecFromStr("0.7"),
				// neededUSD =  (0.7 * 1000e3) - (850e3 *1.09999) = -234999.15
			},
			priceGovStable: sdk.NewDec(5),
			accFunds: sdk.NewCoins(
<<<<<<< HEAD
				sdk.NewInt64Coin(common.GovDenom, 1_000_000_000),
=======
				sdk.NewInt64Coin(common.GovDenom, 1_000_000),
			),
			expectedAccFundsAfter: sdk.NewCoins(
				sdk.NewInt64Coin(common.GovDenom, 953_000),  // accFunds - inGov.Amount
				sdk.NewInt64Coin(common.CollDenom, 213_636), // response.Coll
>>>>>>> 6e3ded03
			),

			expectedNeededUSD: sdk.MustNewDecFromStr("-234999.15"),
			msg: types.MsgBuyback{
				Creator: sample.AccAddress().String(),
				Gov:     sdk.NewCoin(common.GovDenom, sdk.NewInt(50_000)),
			},
			response: &types.MsgBuybackResponse{
				/*
					neededGovAmt = neededUSD.neg() / priceGovStable
					inGov.Amount = min(msg.Gov.Amount, neededGovAmt)
					  = min(47_000, 50_000)
					Coll.Amount = inUSD  / priceCollStable
					  = (inGov.Amount * priceGovStable)  / priceCollStable
					  = 47000 * 5 / 1.099999
					  = 213636.55785141626 -> 213_636
				*/
				Coll: sdk.NewCoin(common.CollDenom, sdk.NewInt(213_636)),
			},
			expectedPass: true,
		},
		{
			name: "msg has more NIBI than the protocol needs, only needed sent",
			postedAssetPairs: []common.AssetPair{
				common.GovStablePool,
				common.CollStablePool,
			},
			scenario: NeededCollScenario{
				protocolColl:    sdk.NewInt(700_000),
				priceCollStable: sdk.OneDec(),
				stableSupply:    sdk.NewInt(1_000_000),
				collRatio:       sdk.MustNewDecFromStr("0.6"),
				// neededUSD = (0.6 * 1000e3) - (700e3 *1) = -100_000
			},
			priceGovStable: sdk.OneDec(),
			accFunds: sdk.NewCoins(
<<<<<<< HEAD
				sdk.NewInt64Coin(common.GovDenom, 1_000_000_000),
=======
				sdk.NewInt64Coin(common.GovDenom, 1_000_000),
			),
			expectedAccFundsAfter: sdk.NewCoins(
				sdk.NewInt64Coin(common.GovDenom, 900_000),  // accFunds - inGov.Amount
				sdk.NewInt64Coin(common.CollDenom, 100_000), // response.Coll
>>>>>>> 6e3ded03
			),

			expectedNeededUSD: sdk.NewDec(-100_000),
			msg: types.MsgBuyback{
				Creator: sample.AccAddress().String(),
				Gov:     sdk.NewCoin(common.GovDenom, sdk.NewInt(200_000)),
			},
			response: &types.MsgBuybackResponse{
				// Coll.Amount = inUSD *  / priceCollStable
				Coll: sdk.NewCoin(common.CollDenom, sdk.NewInt(100_000)),
			},
			expectedPass: true,
		},
		{
			name: "protocol under-collateralized, so buyback won't run",
			postedAssetPairs: []common.AssetPair{
				common.GovStablePool,
				common.CollStablePool,
			},
			scenario: NeededCollScenario{
				protocolColl:    sdk.NewInt(700_000),
				priceCollStable: sdk.OneDec(),
				stableSupply:    sdk.NewInt(1_000_000),
				collRatio:       sdk.MustNewDecFromStr("0.8"),
				// neededUSD = (0.8 * 1000e3) - (700e3 *1) = 100_000
			},
			priceGovStable: sdk.OneDec(),
			accFunds: sdk.NewCoins(
				sdk.NewInt64Coin(common.GovDenom, 1_000_000_000),
			),

			expectedNeededUSD: sdk.NewDec(100_000),
			msg: types.MsgBuyback{
				Creator: sample.AccAddress().String(),
				Gov:     sdk.NewCoin(common.GovDenom, sdk.NewInt(100_000)),
			},
<<<<<<< HEAD
			response: &types.MsgBuybackResponse{
				// Coll.Amount = inUSD *  / priceCollStable
				Coll: sdk.NewCoin(common.CollDenom, sdk.NewInt(100_000)),
			},
=======
			response:     &types.MsgBuybackResponse{},
>>>>>>> 6e3ded03
			expectedPass: false,
		},
		{
			name: "caller has insufficient funds",
			postedAssetPairs: []common.AssetPair{
				common.GovStablePool,
				common.CollStablePool,
			},
			scenario: NeededCollScenario{
				protocolColl:    sdk.NewInt(700_000),
				priceCollStable: sdk.OneDec(),
				stableSupply:    sdk.NewInt(1_000_000),
				collRatio:       sdk.MustNewDecFromStr("0.6"),
				// neededUSD = (0.6 * 1000e3) - (700e3 *1) = -100_000
			},
			priceGovStable: sdk.OneDec(),
			accFunds: sdk.NewCoins(
				sdk.NewInt64Coin(common.GovDenom, 1),
			),

			expectedNeededUSD: sdk.NewDec(-100_000),
			msg: types.MsgBuyback{
				Creator: sample.AccAddress().String(),
				Gov:     sdk.NewCoin(common.GovDenom, sdk.NewInt(100_000)),
			},
<<<<<<< HEAD
			response: &types.MsgBuybackResponse{
				// Coll.Amount = inUSD *  / priceCollStable
				Coll: sdk.NewCoin(common.CollDenom, sdk.NewInt(100_000)),
			},
			expectedPass: false,
		},
		{
			name: "fail: missing collaterak price post",
=======
			response:     &types.MsgBuybackResponse{},
			expectedPass: false,
		},
		{
			name: "fail: missing collateral price post",
>>>>>>> 6e3ded03
			postedAssetPairs: []common.AssetPair{
				common.GovStablePool,
			},
			scenario: NeededCollScenario{
				protocolColl:    sdk.NewInt(700_000),
				priceCollStable: sdk.OneDec(),
				stableSupply:    sdk.NewInt(1_000_000),
				collRatio:       sdk.MustNewDecFromStr("0.6"),
				// neededUSD = (0.6 * 1000e3) - (700e3 *1) = -100_000
			},
			priceGovStable: sdk.OneDec(),
			accFunds: sdk.NewCoins(
				sdk.NewInt64Coin(common.GovDenom, 1_000_000_000),
			),

			expectedNeededUSD: sdk.NewDec(-100_000),
			msg: types.MsgBuyback{
				Creator: sample.AccAddress().String(),
				Gov:     sdk.NewCoin(common.GovDenom, sdk.NewInt(100_000)),
			},
<<<<<<< HEAD
			response: &types.MsgBuybackResponse{
				// Coll.Amount = inUSD *  / priceCollStable
				Coll: sdk.NewCoin(common.CollDenom, sdk.NewInt(100_000)),
			},
=======
			response:     &types.MsgBuybackResponse{},
>>>>>>> 6e3ded03
			expectedPass: false,
		},
		{
			name: "fail: missing NIBI price post",
			postedAssetPairs: []common.AssetPair{
				common.CollStablePool,
			},
			scenario: NeededCollScenario{
				protocolColl:    sdk.NewInt(700_000),
				priceCollStable: sdk.OneDec(),
				stableSupply:    sdk.NewInt(1_000_000),
				collRatio:       sdk.MustNewDecFromStr("0.6"),
				// neededUSD = (0.6 * 1000e3) - (700e3 *1) = -100_000
			},
			priceGovStable: sdk.OneDec(),
			accFunds: sdk.NewCoins(
				sdk.NewInt64Coin(common.GovDenom, 1_000_000_000),
			),

			expectedNeededUSD: sdk.NewDec(-100_000),
			msg: types.MsgBuyback{
				Creator: sample.AccAddress().String(),
				Gov:     sdk.NewCoin(common.GovDenom, sdk.NewInt(100_000)),
			},
<<<<<<< HEAD
			response: &types.MsgBuybackResponse{
				// Coll.Amount = inUSD *  / priceCollStable
				Coll: sdk.NewCoin(common.CollDenom, sdk.NewInt(100_000)),
			},
=======
			response:     &types.MsgBuybackResponse{},
>>>>>>> 6e3ded03
			expectedPass: false,
		},
	}

	for _, testCase := range testCases {
		tc := testCase
		t.Run(tc.name, func(t *testing.T) {
			require.EqualValues(t, tc.expectedNeededUSD, tc.scenario.CalcNeededUSD())

			nibiruApp, ctx := testutil.NewNibiruApp(true)
			stablecoinKeeper := &nibiruApp.StablecoinKeeper
			require.NoError(t, stablecoinKeeper.SetCollRatio(ctx, tc.scenario.collRatio))

			// Fund module account based on scenario
			require.NoError(t, nibiruApp.BankKeeper.MintCoins(
				ctx, types.ModuleName, sdk.NewCoins(
					sdk.NewCoin(common.CollDenom, tc.scenario.protocolColl),
					sdk.NewCoin(common.StableDenom, tc.scenario.stableSupply),
				),
			))

			// Fund caller account
			caller, err := sdk.AccAddressFromBech32(tc.msg.Creator)
			if tc.expectedPass {
				require.NoError(t, err)
			}
			err = simapp.FundAccount(nibiruApp.BankKeeper, ctx, caller, tc.accFunds)
			if tc.expectedPass {
				require.NoError(t, err)
			}

			// Set up markets for the pricefeed keeper.
			oracle := sample.AccAddress()
			priceExpiry := ctx.BlockTime().Add(time.Hour)
			pricefeedParams := pricefeedTypes.Params{
				Pairs: []pricefeedTypes.Pair{
					{Token0: common.CollDenom, Token1: common.StableDenom,
						Oracles: []sdk.AccAddress{oracle}, Active: true},
					{Token0: common.GovDenom, Token1: common.StableDenom,
						Oracles: []sdk.AccAddress{oracle}, Active: true},
				}}
			nibiruApp.PriceKeeper.SetParams(ctx, pricefeedParams)

			prices := map[common.AssetPair]sdk.Dec{
				common.GovStablePool:  tc.priceGovStable,
				common.CollStablePool: tc.scenario.priceCollStable,
			}
			for _, pair := range tc.postedAssetPairs {
				_, err := nibiruApp.PriceKeeper.SetPrice(
					ctx, oracle, pair.Token0, pair.Token1, prices[pair], priceExpiry)
				require.NoError(t, err)

				// Update the 'CurrentPrice' posted by the oracles.
				err = nibiruApp.PriceKeeper.SetCurrentPrices(ctx, pair.Token0, pair.Token1)
				require.NoError(t, err, "Error posting price for pair: %d", pair.String())
			}

			// Post prices to each specified market with the oracle.
			for _, assetPair := range tc.postedAssetPairs {
				_, err := nibiruApp.PriceKeeper.SetPrice(
					ctx, oracle, assetPair.Token0, assetPair.Token1,
					prices[assetPair], priceExpiry)
				require.NoError(t, err)

				// Update the 'CurrentPrice' posted by the oracles.
				err = nibiruApp.PriceKeeper.SetCurrentPrices(
					ctx, assetPair.Token0, assetPair.Token1)
				require.NoError(
					t, err, "Error posting price for pair: %d", assetPair.String())
			}

			goCtx := sdk.WrapSDKContext(ctx)
			response, err := stablecoinKeeper.Buyback(goCtx, &tc.msg)
			if tc.expectedPass {
				require.NoError(t, err)
				require.EqualValues(t, tc.response, response)
<<<<<<< HEAD
=======
				require.EqualValues(t,
					tc.expectedAccFundsAfter,
					nibiruApp.BankKeeper.GetAllBalances(ctx, caller))
>>>>>>> 6e3ded03
			} else {
				require.Error(t, err)
			}
		},
		)
	}

}

func TestBuybackGovAmtForTargetCollRatio(t *testing.T) {

	testCases := []struct {
		name         string
		scenario     NeededCollScenario
		expectedPass bool

		postedAssetPairs []common.AssetPair
		priceGovStable   sdk.Dec

		outGovAmt sdk.Int
	}{
		{
<<<<<<< HEAD
			name:             "both prices $1, correct amount out",
			postedAssetPairs: []common.AssetPair{},
=======
			name: "both prices $1, correct amount out",
			postedAssetPairs: []common.AssetPair{
				common.GovStablePool,
				common.CollStablePool,
			},
>>>>>>> 6e3ded03
			scenario: NeededCollScenario{
				protocolColl:    sdk.NewInt(700_000),
				priceCollStable: sdk.OneDec(),
				stableSupply:    sdk.NewInt(1_000_000),
				collRatio:       sdk.MustNewDecFromStr("0.6"),
				// neededUSD = (0.6 * 1000e3) - (700e3 *1) = -100_000
			},
			priceGovStable: sdk.OneDec(),
			outGovAmt:      sdk.NewInt(100_000),
<<<<<<< HEAD
			expectedPass:   false,
		},
		{
			name: "both prices $1, correct amount out, no prices",
			postedAssetPairs: []common.AssetPair{
				common.GovStablePool,
				common.CollStablePool,
			},
=======
			expectedPass:   true,
		},
		{
			name:             "both prices $1, correct amount out, no prices",
			postedAssetPairs: []common.AssetPair{},
>>>>>>> 6e3ded03
			scenario: NeededCollScenario{
				protocolColl:    sdk.NewInt(700_000),
				priceCollStable: sdk.OneDec(),
				stableSupply:    sdk.NewInt(1_000_000),
				collRatio:       sdk.MustNewDecFromStr("0.6"),
				// neededUSD = (0.6 * 1000e3) - (700e3 *1) = -100_000
			},
			priceGovStable: sdk.OneDec(),
			outGovAmt:      sdk.NewInt(100_000),
<<<<<<< HEAD
			expectedPass:   true,
=======
			expectedPass:   false,
>>>>>>> 6e3ded03
		},
		{
			name: "both prices $1, only coll price posted",
			postedAssetPairs: []common.AssetPair{
				common.CollStablePool,
			},
			scenario: NeededCollScenario{
				protocolColl:    sdk.NewInt(700_000),
				priceCollStable: sdk.OneDec(),
				stableSupply:    sdk.NewInt(1_000_000),
				collRatio:       sdk.MustNewDecFromStr("0.6"),
				// neededUSD = (0.6 * 1000e3) - (700e3 *1) = -100_000
			},
			priceGovStable: sdk.OneDec(),
			outGovAmt:      sdk.NewInt(99_000),
			expectedPass:   false,
		},
	}

	for _, testCase := range testCases {
		tc := testCase
		t.Run(tc.name, func(t *testing.T) {
			nibiruApp, ctx := testutil.NewNibiruApp(true)
			stablecoinKeeper := &nibiruApp.StablecoinKeeper
			require.NoError(t, stablecoinKeeper.SetCollRatio(ctx, tc.scenario.collRatio))
			require.NoError(t, nibiruApp.BankKeeper.MintCoins(
				ctx, types.ModuleName, sdk.NewCoins(
					sdk.NewCoin(common.CollDenom, tc.scenario.protocolColl),
					sdk.NewCoin(common.StableDenom, tc.scenario.stableSupply),
				),
			))

			// Set up markets for the pricefeed keeper.
			oracle := sample.AccAddress()
			priceExpiry := ctx.BlockTime().Add(time.Hour)
			pricefeedParams := pricefeedTypes.Params{
				Pairs: []pricefeedTypes.Pair{
					{Token0: common.CollDenom, Token1: common.StableDenom,
						Oracles: []sdk.AccAddress{oracle}, Active: true},
					{Token0: common.GovDenom, Token1: common.StableDenom,
						Oracles: []sdk.AccAddress{oracle}, Active: true},
				}}
			nibiruApp.PriceKeeper.SetParams(ctx, pricefeedParams)

			prices := map[common.AssetPair]sdk.Dec{
				common.GovStablePool:  tc.priceGovStable,
				common.CollStablePool: tc.scenario.priceCollStable,
			}
			for _, pair := range tc.postedAssetPairs {
				_, err := nibiruApp.PriceKeeper.SetPrice(
					ctx, oracle, pair.Token0, pair.Token1, prices[pair], priceExpiry)
				require.NoError(t, err)

				// Update the 'CurrentPrice' posted by the oracles.
				err = nibiruApp.PriceKeeper.SetCurrentPrices(ctx, pair.Token0, pair.Token1)
				require.NoError(t, err, "Error posting price for pair: %d", pair.String())
			}

			// Post prices to each specified market with the oracle.
			for _, assetPair := range tc.postedAssetPairs {
				_, err := nibiruApp.PriceKeeper.SetPrice(
					ctx, oracle, assetPair.Token0, assetPair.Token1,
					prices[assetPair], priceExpiry)
				require.NoError(t, err)

				// Update the 'CurrentPrice' posted by the oracles.
				err = nibiruApp.PriceKeeper.SetCurrentPrices(
					ctx, assetPair.Token0, assetPair.Token1)
				require.NoError(
					t, err, "Error posting price for pair: %d", assetPair.String())
			}

			outGovAmt, err := stablecoinKeeper.BuybackGovAmtForTargetCollRatio(ctx)
			if tc.expectedPass {
				require.NoError(t, err)
				require.EqualValues(t, tc.outGovAmt, outGovAmt)
			} else {
				require.Error(t, err)
			}
		},
		)
	}
}<|MERGE_RESOLUTION|>--- conflicted
+++ resolved
@@ -179,11 +179,7 @@
 	})
 }
 
-<<<<<<< HEAD
-func TestGetUSDValForTargetCollRatio(t *testing.T) {
-=======
 func TestStableRequiredForTargetCollRatio(t *testing.T) {
->>>>>>> 6e3ded03
 	testCases := []struct {
 		name             string
 		protocolColl     sdk.Int
@@ -270,11 +266,7 @@
 				require.NoError(t, err, "Error posting price for pair: %d", pair.String())
 			}
 
-<<<<<<< HEAD
-			neededUSD, err := stablecoinKeeper.GetUSDValForTargetCollRatio(ctx)
-=======
 			neededUSD, err := stablecoinKeeper.StableRequiredForTargetCollRatio(ctx)
->>>>>>> 6e3ded03
 			if tc.expectedPass {
 				require.NoError(t, err)
 				require.EqualValues(t, tc.neededUSD, neededUSD)
@@ -816,20 +808,12 @@
 		name         string
 		expectedPass bool
 
-<<<<<<< HEAD
-		postedAssetPairs  []common.AssetPair
-		scenario          NeededCollScenario
-		priceGovStable    sdk.Dec
-		expectedNeededUSD sdk.Dec
-		accFunds          sdk.Coins
-=======
 		postedAssetPairs      []common.AssetPair
 		scenario              NeededCollScenario
 		priceGovStable        sdk.Dec
 		expectedNeededUSD     sdk.Dec
 		accFunds              sdk.Coins
 		expectedAccFundsAfter sdk.Coins
->>>>>>> 6e3ded03
 
 		msg      types.MsgBuyback
 		response *types.MsgBuybackResponse
@@ -849,15 +833,11 @@
 			},
 			priceGovStable: sdk.OneDec(),
 			accFunds: sdk.NewCoins(
-<<<<<<< HEAD
-				sdk.NewInt64Coin(common.GovDenom, 1_000_000_000),
-=======
 				sdk.NewInt64Coin(common.GovDenom, 1_000_000),
 			),
 			expectedAccFundsAfter: sdk.NewCoins(
 				sdk.NewInt64Coin(common.GovDenom, 900_000),  // accFunds - inGov.Amount
 				sdk.NewInt64Coin(common.CollDenom, 100_000), // response.Coll
->>>>>>> 6e3ded03
 			),
 
 			expectedNeededUSD: sdk.NewDec(-100_000),
@@ -889,15 +869,11 @@
 			},
 			priceGovStable: sdk.NewDec(5),
 			accFunds: sdk.NewCoins(
-<<<<<<< HEAD
-				sdk.NewInt64Coin(common.GovDenom, 1_000_000_000),
-=======
 				sdk.NewInt64Coin(common.GovDenom, 1_000_000),
 			),
 			expectedAccFundsAfter: sdk.NewCoins(
 				sdk.NewInt64Coin(common.GovDenom, 953_000),  // accFunds - inGov.Amount
 				sdk.NewInt64Coin(common.CollDenom, 213_636), // response.Coll
->>>>>>> 6e3ded03
 			),
 
 			expectedNeededUSD: sdk.MustNewDecFromStr("-234999.15"),
@@ -934,15 +910,11 @@
 			},
 			priceGovStable: sdk.OneDec(),
 			accFunds: sdk.NewCoins(
-<<<<<<< HEAD
-				sdk.NewInt64Coin(common.GovDenom, 1_000_000_000),
-=======
 				sdk.NewInt64Coin(common.GovDenom, 1_000_000),
 			),
 			expectedAccFundsAfter: sdk.NewCoins(
 				sdk.NewInt64Coin(common.GovDenom, 900_000),  // accFunds - inGov.Amount
 				sdk.NewInt64Coin(common.CollDenom, 100_000), // response.Coll
->>>>>>> 6e3ded03
 			),
 
 			expectedNeededUSD: sdk.NewDec(-100_000),
@@ -979,14 +951,7 @@
 				Creator: sample.AccAddress().String(),
 				Gov:     sdk.NewCoin(common.GovDenom, sdk.NewInt(100_000)),
 			},
-<<<<<<< HEAD
-			response: &types.MsgBuybackResponse{
-				// Coll.Amount = inUSD *  / priceCollStable
-				Coll: sdk.NewCoin(common.CollDenom, sdk.NewInt(100_000)),
-			},
-=======
 			response:     &types.MsgBuybackResponse{},
->>>>>>> 6e3ded03
 			expectedPass: false,
 		},
 		{
@@ -1012,22 +977,11 @@
 				Creator: sample.AccAddress().String(),
 				Gov:     sdk.NewCoin(common.GovDenom, sdk.NewInt(100_000)),
 			},
-<<<<<<< HEAD
-			response: &types.MsgBuybackResponse{
-				// Coll.Amount = inUSD *  / priceCollStable
-				Coll: sdk.NewCoin(common.CollDenom, sdk.NewInt(100_000)),
-			},
-			expectedPass: false,
-		},
-		{
-			name: "fail: missing collaterak price post",
-=======
 			response:     &types.MsgBuybackResponse{},
 			expectedPass: false,
 		},
 		{
 			name: "fail: missing collateral price post",
->>>>>>> 6e3ded03
 			postedAssetPairs: []common.AssetPair{
 				common.GovStablePool,
 			},
@@ -1048,14 +1002,7 @@
 				Creator: sample.AccAddress().String(),
 				Gov:     sdk.NewCoin(common.GovDenom, sdk.NewInt(100_000)),
 			},
-<<<<<<< HEAD
-			response: &types.MsgBuybackResponse{
-				// Coll.Amount = inUSD *  / priceCollStable
-				Coll: sdk.NewCoin(common.CollDenom, sdk.NewInt(100_000)),
-			},
-=======
 			response:     &types.MsgBuybackResponse{},
->>>>>>> 6e3ded03
 			expectedPass: false,
 		},
 		{
@@ -1080,14 +1027,7 @@
 				Creator: sample.AccAddress().String(),
 				Gov:     sdk.NewCoin(common.GovDenom, sdk.NewInt(100_000)),
 			},
-<<<<<<< HEAD
-			response: &types.MsgBuybackResponse{
-				// Coll.Amount = inUSD *  / priceCollStable
-				Coll: sdk.NewCoin(common.CollDenom, sdk.NewInt(100_000)),
-			},
-=======
 			response:     &types.MsgBuybackResponse{},
->>>>>>> 6e3ded03
 			expectedPass: false,
 		},
 	}
@@ -1164,12 +1104,9 @@
 			if tc.expectedPass {
 				require.NoError(t, err)
 				require.EqualValues(t, tc.response, response)
-<<<<<<< HEAD
-=======
 				require.EqualValues(t,
 					tc.expectedAccFundsAfter,
 					nibiruApp.BankKeeper.GetAllBalances(ctx, caller))
->>>>>>> 6e3ded03
 			} else {
 				require.Error(t, err)
 			}
@@ -1192,16 +1129,11 @@
 		outGovAmt sdk.Int
 	}{
 		{
-<<<<<<< HEAD
-			name:             "both prices $1, correct amount out",
-			postedAssetPairs: []common.AssetPair{},
-=======
 			name: "both prices $1, correct amount out",
 			postedAssetPairs: []common.AssetPair{
 				common.GovStablePool,
 				common.CollStablePool,
 			},
->>>>>>> 6e3ded03
 			scenario: NeededCollScenario{
 				protocolColl:    sdk.NewInt(700_000),
 				priceCollStable: sdk.OneDec(),
@@ -1211,22 +1143,11 @@
 			},
 			priceGovStable: sdk.OneDec(),
 			outGovAmt:      sdk.NewInt(100_000),
-<<<<<<< HEAD
-			expectedPass:   false,
-		},
-		{
-			name: "both prices $1, correct amount out, no prices",
-			postedAssetPairs: []common.AssetPair{
-				common.GovStablePool,
-				common.CollStablePool,
-			},
-=======
 			expectedPass:   true,
 		},
 		{
 			name:             "both prices $1, correct amount out, no prices",
 			postedAssetPairs: []common.AssetPair{},
->>>>>>> 6e3ded03
 			scenario: NeededCollScenario{
 				protocolColl:    sdk.NewInt(700_000),
 				priceCollStable: sdk.OneDec(),
@@ -1236,11 +1157,7 @@
 			},
 			priceGovStable: sdk.OneDec(),
 			outGovAmt:      sdk.NewInt(100_000),
-<<<<<<< HEAD
-			expectedPass:   true,
-=======
 			expectedPass:   false,
->>>>>>> 6e3ded03
 		},
 		{
 			name: "both prices $1, only coll price posted",
