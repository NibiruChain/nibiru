package keeper_test

import (
	"testing"
	"time"

	"github.com/NibiruChain/nibiru/x/common"
	ptypes "github.com/NibiruChain/nibiru/x/pricefeed/types"
	"github.com/NibiruChain/nibiru/x/stablecoin/types"
	"github.com/NibiruChain/nibiru/x/testutil"
	"github.com/NibiruChain/nibiru/x/testutil/sample"

	"github.com/cosmos/cosmos-sdk/simapp"
	sdk "github.com/cosmos/cosmos-sdk/types"
	"github.com/stretchr/testify/require"
)

func TestSetCollRatio_Input(t *testing.T) {
	type TestCase struct {
		name         string
		inCollRatio  sdk.Dec
		expectedPass bool
	}

	executeTest := func(t *testing.T, testCase TestCase) {
		tc := testCase
		t.Run(tc.name, func(t *testing.T) {
			nibiruApp, ctx := testutil.NewNibiruApp(true)
			stablecoinKeeper := &nibiruApp.StablecoinKeeper

			err := stablecoinKeeper.SetCollRatio(ctx, tc.inCollRatio)
			if tc.expectedPass {
				require.NoError(
					t, err, "Error setting the CollRatio: %d", tc.inCollRatio)
				return
			}
			require.Error(t, err)
		})
	}

	testCases := []TestCase{
		{
			name:         "Upper bound of CollRatio",
			inCollRatio:  sdk.OneDec(),
			expectedPass: true,
		}, {
			name:         "Lower bound of CollRatio",
			inCollRatio:  sdk.ZeroDec(),
			expectedPass: true,
		}, {
			name:         "CollRatio above 100",
			inCollRatio:  sdk.MustNewDecFromStr("1.5"),
			expectedPass: false,
		}, {
			name:         "Negative CollRatio not allowed",
			inCollRatio:  sdk.OneDec().Neg(),
			expectedPass: false,
		},
	}
	for _, testCase := range testCases {
		executeTest(t, testCase)
	}
}

func TestSetCollRatioUpdate(t *testing.T) {

	type TestCase struct {
		name              string
		inCollRatio       sdk.Dec
		price             sdk.Dec
		expectedCollRatio sdk.Dec
		expectedPass      bool
	}

	executeTest := func(t *testing.T, testCase TestCase) {
		tc := testCase
		t.Run(tc.name, func(t *testing.T) {

			nibiruApp, ctx := testutil.NewNibiruApp(true)

			stablecoinKeeper := &nibiruApp.StablecoinKeeper
			priceKeeper := &nibiruApp.PriceKeeper

			oracle := sample.AccAddress()
			markets := ptypes.NewParams([]ptypes.Market{

				{
					MarketID:   common.CollStablePool,
					BaseAsset:  common.CollDenom,
					QuoteAsset: common.StableDenom,
					Oracles:    []sdk.AccAddress{oracle},
					Active:     true,
				},
			})

			priceKeeper.SetParams(ctx, markets)

			stablecoinKeeper.SetCollRatio(ctx, tc.inCollRatio)
			priceKeeper.SimSetPrice(ctx, common.CollStablePool, tc.price)
			priceKeeper.SetCurrentPrices(ctx, common.CollStablePool)

			err := stablecoinKeeper.EvaluateCollRatio(ctx)
			if tc.expectedPass {
				require.NoError(
					t, err, "Error setting the CollRatio: %d", tc.inCollRatio)

				currCollRatio := stablecoinKeeper.GetCollRatio(ctx)
				require.Equal(t, tc.expectedCollRatio, currCollRatio)
				return
			}
			require.Error(t, err)
		})
	}

	testCases := []TestCase{
		{
			name:              "Price is higher than peg",
			inCollRatio:       sdk.MustNewDecFromStr("0.8"),
			price:             sdk.MustNewDecFromStr("1.1"),
			expectedCollRatio: sdk.MustNewDecFromStr("0.7975"),
			expectedPass:      true,
		},
		{
			name:              "Price is slightly higher than peg",
			inCollRatio:       sdk.MustNewDecFromStr("0.8"),
			price:             sdk.MustNewDecFromStr("1.00000001"),
			expectedCollRatio: sdk.MustNewDecFromStr("0.8"),
			expectedPass:      true,
		},
		{
			name:              "Price is slightly lower than peg",
			inCollRatio:       sdk.MustNewDecFromStr("0.8"),
			price:             sdk.MustNewDecFromStr("0.99999999991"),
			expectedCollRatio: sdk.MustNewDecFromStr("0.8"),
			expectedPass:      true,
		},
		{
			name:              "Price is lower than peg",
			inCollRatio:       sdk.MustNewDecFromStr("0.8"),
			price:             sdk.MustNewDecFromStr("0.9"),
			expectedCollRatio: sdk.MustNewDecFromStr("0.8025"),
			expectedPass:      true,
		},
	}
	for _, testCase := range testCases {
		executeTest(t, testCase)
	}
}

func TestGetCollRatio_Input(t *testing.T) {
	testName := "GetCollRatio after setting default params returns expected value"
	t.Run(testName, func(t *testing.T) {
		nibiruApp, ctx := testutil.NewNibiruApp(true)
		stablecoinKeeper := &nibiruApp.StablecoinKeeper

		stablecoinKeeper.SetParams(ctx, types.DefaultParams())
		expectedCollRatioInt := sdk.NewInt(types.DefaultParams().CollRatio)

		outCollRatio := stablecoinKeeper.GetCollRatio(ctx)
		outCollRatioInt := outCollRatio.Mul(sdk.MustNewDecFromStr("1000000")).RoundInt()
		require.EqualValues(t, expectedCollRatioInt, outCollRatioInt)
	})

	testName = "Setting to non-default value returns expected value"
	t.Run(testName, func(t *testing.T) {
		nibiruApp, ctx := testutil.NewNibiruApp(true)
		stablecoinKeeper := &nibiruApp.StablecoinKeeper

		expectedCollRatio := sdk.MustNewDecFromStr("0.5")
		expectedCollRatioInt := expectedCollRatio.Mul(sdk.MustNewDecFromStr("1000000")).RoundInt()
		require.NoError(t, stablecoinKeeper.SetCollRatio(ctx, expectedCollRatio))

		outCollRatio := stablecoinKeeper.GetCollRatio(ctx)
		outCollRatioInt := outCollRatio.Mul(sdk.MustNewDecFromStr("1000000")).RoundInt()
		require.EqualValues(t, expectedCollRatioInt, outCollRatioInt)
	})
}

func TestGetCollUSDForTargetCollRatio(t *testing.T) {
	type TestCaseGetCollUSDForTargetCollRatio struct {
		name             string
		protocolColl     sdk.Int
		priceCollStable  sdk.Dec
		postedAssetPairs []common.AssetPair
		stableSupply     sdk.Int
		targetCollRatio  sdk.Dec
		neededCollUSD    sdk.Dec

		expectedPass bool
	}

	executeTest := func(t *testing.T, testCase TestCaseGetCollUSDForTargetCollRatio) {
		tc := testCase
		t.Run(tc.name, func(t *testing.T) {
			nibiruApp, ctx := testutil.NewNibiruApp(true)
			stablecoinKeeper := &nibiruApp.StablecoinKeeper
			require.NoError(t, stablecoinKeeper.SetCollRatio(ctx, tc.targetCollRatio))
			require.NoError(t, nibiruApp.BankKeeper.MintCoins(
				ctx, types.ModuleName, sdk.NewCoins(
					sdk.NewCoin(common.CollDenom, tc.protocolColl),
					sdk.NewCoin(common.StableDenom, tc.stableSupply),
				),
			))

			// Set up markets for the pricefeed keeper.
			oracle := sample.AccAddress()
			priceExpiry := ctx.BlockTime().Add(time.Hour)
<<<<<<< HEAD
			pricefeedParams := ptypes.Params{
				Markets: []ptypes.Market{
					{MarketID: common.CollStablePool, BaseAsset: common.CollDenom,
						QuoteAsset: common.StableDenom,
						Oracles:    []sdk.AccAddress{oracle}, Active: true},
					{MarketID: common.GovStablePool, BaseAsset: common.GovDenom,
						QuoteAsset: common.StableDenom,
						Oracles:    []sdk.AccAddress{oracle}, Active: true},
=======
			pricefeedParams := pricefeedTypes.Params{
				Pairs: []pricefeedTypes.Pair{
					{Token0: common.CollDenom,
						Token1:  common.StableDenom,
						Oracles: []sdk.AccAddress{oracle}, Active: true},
					{Token0: common.GovDenom,
						Token1:  common.StableDenom,
						Oracles: []sdk.AccAddress{oracle}, Active: true},
>>>>>>> 848b17bf
				}}
			nibiruApp.PriceKeeper.SetParams(ctx, pricefeedParams)

			// Post prices to each specified market with the oracle.
			prices := map[common.AssetPair]sdk.Dec{
				common.CollStablePool: tc.priceCollStable,
			}
			for _, pair := range tc.postedAssetPairs {
				_, err := nibiruApp.PriceKeeper.SetPrice(
					ctx, oracle, pair.Token0, pair.Token1, prices[pair], priceExpiry)
				require.NoError(t, err)

				// Update the 'CurrentPrice' posted by the oracles.
				err = nibiruApp.PriceKeeper.SetCurrentPrices(ctx, pair.Token0, pair.Token1)
				require.NoError(t, err, "Error posting price for pair: %d", pair.String())
			}

			neededCollUSD, err := stablecoinKeeper.GetCollUSDForTargetCollRatio(ctx)
			if tc.expectedPass {
				require.NoError(t, err)
				require.EqualValues(t, tc.neededCollUSD, neededCollUSD)
			} else {
				require.Error(t, err)
			}
		})
	}

	testCases := []TestCaseGetCollUSDForTargetCollRatio{
		{
			name:            "Too little collateral gives correct positive value",
			protocolColl:    sdk.NewInt(500),
			priceCollStable: sdk.OneDec(), // startCollUSD = 500 * 1 -> 500
			postedAssetPairs: []common.AssetPair{
				common.CollStablePool,
			},
			stableSupply:    sdk.NewInt(1000),
			targetCollRatio: sdk.MustNewDecFromStr("0.6"), // 0.6 * 1000 = 600
			neededCollUSD:   sdk.MustNewDecFromStr("100"), // = 600 - 500
			expectedPass:    true,
		}, {
			name:            "Too much collateral gives correct negative value",
			protocolColl:    sdk.NewInt(600),
			priceCollStable: sdk.OneDec(), // startCollUSD = 600 * 1 = 600
			postedAssetPairs: []common.AssetPair{
				common.CollStablePool,
			},
			stableSupply:    sdk.NewInt(1000),
			targetCollRatio: sdk.MustNewDecFromStr("0.5"),  // 0.5 * 1000 = 500
			neededCollUSD:   sdk.MustNewDecFromStr("-100"), // = 500 - 600
			expectedPass:    true,
		}, {
			name:             "No price availabale for the collateral",
			protocolColl:     sdk.NewInt(500),
			priceCollStable:  sdk.OneDec(), // startCollUSD = 500 * 1 -> 500
			postedAssetPairs: []common.AssetPair{},
			stableSupply:     sdk.NewInt(1_000),
			targetCollRatio:  sdk.MustNewDecFromStr("0.6"), // 0.6 * 1000 = 600
			neededCollUSD:    sdk.MustNewDecFromStr("100"), // = 600 - 500
			expectedPass:     false,
		},
	}
	for _, testCase := range testCases {
		executeTest(t, testCase)
	}
}

func TestGetCollAmtForTargetCollRatio(t *testing.T) {
	type TestCaseGetCollAmtForTargetCollRatio struct {
		name            string
		protocolColl    sdk.Int
		priceCollStable sdk.Dec
		stableSupply    sdk.Int
		targetCollRatio sdk.Dec
		neededCollAmt   sdk.Int
		expectedPass    bool
	}

	testCases := []TestCaseGetCollAmtForTargetCollRatio{
		{
			name:            "under-collateralized; untruncated integer amount",
			protocolColl:    sdk.NewInt(500),
			priceCollStable: sdk.OneDec(), // startCollUSD = 500 * 1 -> 500
			stableSupply:    sdk.NewInt(1000),
			targetCollRatio: sdk.MustNewDecFromStr("0.6"), // 0.6 * 1000 = 600
			neededCollAmt:   sdk.NewInt(100),              // = 600 - 500
			expectedPass:    true,
		},
		{
			name:            "under-collateralized; truncated integer amount",
			protocolColl:    sdk.NewInt(500),
			priceCollStable: sdk.OneDec(), // startCollUSD = 500 * 1 -> 500
			stableSupply:    sdk.NewInt(1000),
			targetCollRatio: sdk.MustNewDecFromStr("0.6025"), // 0.6025 * 1000 = 602.5
			neededCollAmt:   sdk.NewInt(103),                 //  602.5 - 500 -> 103 required
			expectedPass:    true,
		},
		{
			name:            "under-collateralized; truncated integer amount; non-unit price",
			protocolColl:    sdk.NewInt(500),
			priceCollStable: sdk.MustNewDecFromStr("0.999"), // startCollUSD = 500 * 0.999 -> 499.5
			stableSupply:    sdk.NewInt(1000),
			targetCollRatio: sdk.MustNewDecFromStr("0.603"), // 0.603 * 1000 = 603
			//  603 - 499.5 = 103.5 -> 104 required
			neededCollAmt: sdk.NewInt(104),
			expectedPass:  true,
		},
	}

	for _, testCase := range testCases {
		tc := testCase
		t.Run(tc.name, func(t *testing.T) {
			nibiruApp, ctx := testutil.NewNibiruApp(true)
			stablecoinKeeper := &nibiruApp.StablecoinKeeper
			require.NoError(t, stablecoinKeeper.SetCollRatio(ctx, tc.targetCollRatio))
			require.NoError(t, nibiruApp.BankKeeper.MintCoins(
				ctx, types.ModuleName, sdk.NewCoins(
					sdk.NewCoin(common.CollDenom, tc.protocolColl),
					sdk.NewCoin(common.StableDenom, tc.stableSupply),
				),
			))

			// Set up markets for the pricefeed keeper.
			pair := common.CollStablePool
			oracle := sample.AccAddress()
			priceExpiry := ctx.BlockTime().Add(time.Hour)
<<<<<<< HEAD
			pricefeedParams := ptypes.Params{
				Markets: []ptypes.Market{
					{MarketID: marketID, BaseAsset: common.CollDenom,
						QuoteAsset: common.StableDenom,
						Oracles:    []sdk.AccAddress{oracle}, Active: true},
=======
			pricefeedParams := pricefeedTypes.Params{
				Pairs: []pricefeedTypes.Pair{
					{Token1: common.CollDenom,
						Token0:  common.StableDenom,
						Oracles: []sdk.AccAddress{oracle}, Active: true},
>>>>>>> 848b17bf
				}}
			nibiruApp.PriceKeeper.SetParams(ctx, pricefeedParams)

			// Post prices to each market with the oracle.
			_, err := nibiruApp.PriceKeeper.SetPrice(
				ctx, oracle, pair.Token0, pair.Token1, tc.priceCollStable, priceExpiry)
			require.NoError(t, err)

			// Update the 'CurrentPrice' posted by the oracles.
			for _, pfPair := range pricefeedParams.Pairs {
				err = nibiruApp.PriceKeeper.SetCurrentPrices(ctx, pfPair.Token0, pfPair.Token1)
				require.NoError(t, err, "Error posting price for market: %d", pfPair.AsString())
			}

			neededCollAmount, err := stablecoinKeeper.GetCollAmtForTargetCollRatio(ctx)
			if tc.expectedPass {
				require.NoError(t, err)
				require.EqualValues(t, tc.neededCollAmt, neededCollAmount)
			} else {
				require.Error(t, err)
			}
		})
	}

	testCases = []TestCaseGetCollAmtForTargetCollRatio{
		{
			name:            "error from price not being posted",
			protocolColl:    sdk.NewInt(500),
			priceCollStable: sdk.OneDec(), // startCollUSD = 500 * 1 -> 500
			stableSupply:    sdk.NewInt(1000),
			targetCollRatio: sdk.MustNewDecFromStr("0.6"), // 0.6 * 1000 = 600
			neededCollAmt:   sdk.NewInt(100),              // = 600 - 500
			expectedPass:    false,
		},
	}

	for _, testCase := range testCases {
		tc := testCase
		t.Run(tc.name, func(t *testing.T) {
			nibiruApp, ctx := testutil.NewNibiruApp(true)
			stablecoinKeeper := &nibiruApp.StablecoinKeeper
			require.NoError(t, stablecoinKeeper.SetCollRatio(ctx, tc.targetCollRatio))
			require.NoError(t, nibiruApp.BankKeeper.MintCoins(
				ctx, types.ModuleName, sdk.NewCoins(
					sdk.NewCoin(common.CollDenom, tc.protocolColl),
					sdk.NewCoin(common.StableDenom, tc.stableSupply),
				),
			))

			// Set up markets for the pricefeed keeper.
			oracle := sample.AccAddress()
<<<<<<< HEAD
			pricefeedParams := ptypes.Params{
				Markets: []ptypes.Market{
					{MarketID: marketID, BaseAsset: common.CollDenom,
						QuoteAsset: common.StableDenom,
						Oracles:    []sdk.AccAddress{oracle}, Active: true},
=======
			pricefeedParams := pricefeedTypes.Params{
				Pairs: []pricefeedTypes.Pair{
					{Token1: common.CollDenom,
						Token0:  common.StableDenom,
						Oracles: []sdk.AccAddress{oracle}, Active: true},
>>>>>>> 848b17bf
				}}
			nibiruApp.PriceKeeper.SetParams(ctx, pricefeedParams)

			neededCollAmount, err := stablecoinKeeper.GetCollAmtForTargetCollRatio(ctx)
			if tc.expectedPass {
				require.NoError(t, err)
				require.EqualValues(t, tc.neededCollAmt, neededCollAmount)
			} else {
				require.Error(t, err)
			}
		})
	}
}

func TestGovAmtFromFullRecollateralize(t *testing.T) {
	testCases := []struct {
		name             string
		protocolColl     sdk.Int
		priceCollStable  sdk.Dec
		priceGovStable   sdk.Dec
		stableSupply     sdk.Int
		targetCollRatio  sdk.Dec
		postedAssetPairs []common.AssetPair

		govOut       sdk.Int
		expectedPass bool
	}{
		{
			name:             "no prices posted",
			protocolColl:     sdk.NewInt(500),
			stableSupply:     sdk.NewInt(1000),
			targetCollRatio:  sdk.MustNewDecFromStr("0.6"),
			postedAssetPairs: []common.AssetPair{},
			govOut:           sdk.Int{},
			expectedPass:     false,
		},
		{
			name:            "only post collateral price",
			protocolColl:    sdk.NewInt(500),
			stableSupply:    sdk.NewInt(1000),
			targetCollRatio: sdk.MustNewDecFromStr("0.6"), // 0.6 * 1000 = 600
			priceCollStable: sdk.OneDec(),
			postedAssetPairs: []common.AssetPair{
				common.CollStablePool},
			govOut:       sdk.Int{},
			expectedPass: false,
		},
		{
			name:            "only post gov price",
			protocolColl:    sdk.NewInt(500),
			stableSupply:    sdk.NewInt(1000),
			targetCollRatio: sdk.MustNewDecFromStr("0.6"), // 0.6 * 1000 = 600
			priceGovStable:  sdk.OneDec(),
			postedAssetPairs: []common.AssetPair{
				common.GovStablePool},
			govOut:       sdk.Int{},
			expectedPass: false,
		},
		{
			name:            "correct computation - positive",
			protocolColl:    sdk.NewInt(5_000),
			stableSupply:    sdk.NewInt(10_000),
			targetCollRatio: sdk.MustNewDecFromStr("0.7"), // 0.7 * 10_000 = 7_000
			postedAssetPairs: []common.AssetPair{
				common.GovStablePool,
				common.CollStablePool,
			},
			priceCollStable: sdk.OneDec(),
			priceGovStable:  sdk.NewDec(2),
			// govOut = neededCollUSD * (1 + bonusRate) / priceGov
			//        = 2000 * (1.002) / 2 = 1002
			govOut:       sdk.NewInt(1002),
			expectedPass: true,
		},
		{
			name:            "correct computation - positive, new price",
			protocolColl:    sdk.NewInt(50_000),
			stableSupply:    sdk.NewInt(100_000),
			targetCollRatio: sdk.MustNewDecFromStr("0.7"), // 0.7 * 100_000 = 70_000
			postedAssetPairs: []common.AssetPair{
				common.GovStablePool,
				common.CollStablePool,
			},
			priceCollStable: sdk.OneDec(),
			priceGovStable:  sdk.NewDec(10),
			// govOut = neededCollUSD * (1 + bonusRate) / priceGov
			//        = 20000 * (1.002) / 10 = 2004
			govOut:       sdk.NewInt(2004),
			expectedPass: true,
		},
		{
			name:            "correct computation - negative",
			protocolColl:    sdk.NewInt(70_000),
			stableSupply:    sdk.NewInt(100_000),
			targetCollRatio: sdk.MustNewDecFromStr("0.5"), // 0.5 * 100_000 = 50_000
			postedAssetPairs: []common.AssetPair{
				common.GovStablePool,
				common.CollStablePool,
			},
			priceCollStable: sdk.OneDec(),
			priceGovStable:  sdk.NewDec(10),
			// govOut = neededCollUSD * (1 + bonusRate) / priceGov
			//        = -20000 * (1.002) / 10 = 2004
			govOut:       sdk.NewInt(-2004),
			expectedPass: true,
		},
	}

	for _, testCase := range testCases {
		tc := testCase
		t.Run(tc.name, func(t *testing.T) {
			nibiruApp, ctx := testutil.NewNibiruApp(true)
			stablecoinKeeper := &nibiruApp.StablecoinKeeper
			require.NoError(t, stablecoinKeeper.SetCollRatio(ctx, tc.targetCollRatio))
			require.NoError(t, nibiruApp.BankKeeper.MintCoins(
				ctx, types.ModuleName, sdk.NewCoins(
					sdk.NewCoin(common.CollDenom, tc.protocolColl),
					sdk.NewCoin(common.StableDenom, tc.stableSupply),
				),
			))

			// Set up markets for the pricefeed keeper.
			oracle := sample.AccAddress()
			priceExpiry := ctx.BlockTime().Add(time.Hour)
<<<<<<< HEAD
			pricefeedParams := ptypes.Params{
				Markets: []ptypes.Market{
					{MarketID: common.CollStablePool, BaseAsset: common.CollDenom,
						QuoteAsset: common.StableDenom,
						Oracles:    []sdk.AccAddress{oracle}, Active: true},
					{MarketID: common.GovStablePool, BaseAsset: common.GovDenom,
						QuoteAsset: common.StableDenom,
						Oracles:    []sdk.AccAddress{oracle}, Active: true},
=======
			pricefeedParams := pricefeedTypes.Params{
				Pairs: []pricefeedTypes.Pair{
					{Token1: common.CollDenom,
						Token0:  common.StableDenom,
						Oracles: []sdk.AccAddress{oracle}, Active: true},
					{Token1: common.GovDenom,
						Token0:  common.StableDenom,
						Oracles: []sdk.AccAddress{oracle}, Active: true},
>>>>>>> 848b17bf
				}}
			nibiruApp.PriceKeeper.SetParams(ctx, pricefeedParams)

			prices := map[common.AssetPair]sdk.Dec{
				common.GovStablePool:  tc.priceGovStable,
				common.CollStablePool: tc.priceCollStable,
			}
			for _, pair := range tc.postedAssetPairs {
				_, err := nibiruApp.PriceKeeper.SetPrice(
					ctx, oracle, pair.Token0, pair.Token1, prices[pair], priceExpiry)
				require.NoError(t, err)

				// Update the 'CurrentPrice' posted by the oracles.
				err = nibiruApp.PriceKeeper.SetCurrentPrices(ctx, pair.Token0, pair.Token1)
				require.NoError(t, err, "Error posting price for pair: %d", pair.String())
			}

			// Post prices to each specified market with the oracle.
			prices = map[common.AssetPair]sdk.Dec{
				common.CollStablePool: tc.priceCollStable,
				common.GovStablePool:  tc.priceGovStable,
			}
			for _, assetPair := range tc.postedAssetPairs {
				_, err := nibiruApp.PriceKeeper.SetPrice(
					ctx, oracle, assetPair.Token0, assetPair.Token1,
					prices[assetPair], priceExpiry)
				require.NoError(t, err)

				// Update the 'CurrentPrice' posted by the oracles.
				err = nibiruApp.PriceKeeper.SetCurrentPrices(
					ctx, assetPair.Token0, assetPair.Token1)
				require.NoError(
					t, err, "Error posting price for pair: %d", assetPair.String())
			}

			govOut, err := stablecoinKeeper.GovAmtFromFullRecollateralize(ctx)
			if tc.expectedPass {
				require.NoError(t, err)
				require.EqualValues(t, tc.govOut, govOut)
			} else {
				require.Error(t, err)
			}
		})
	}
}

type NeededCollScenario struct {
	protocolColl    sdk.Int
	priceCollStable sdk.Dec
	stableSupply    sdk.Int
	collRatio       sdk.Dec
}

func (scenario NeededCollScenario) CalcNeededUSD() (neededUSD sdk.Dec) {
	stableUSD := scenario.collRatio.MulInt(scenario.stableSupply)
	collUSD := scenario.priceCollStable.MulInt(scenario.protocolColl)
	return stableUSD.Sub(collUSD)
}

func TestRecollateralize(t *testing.T) {
	testCases := []struct {
		name         string
		expectedPass bool

		postedAssetPairs  []common.AssetPair
		scenario          NeededCollScenario
		priceGovStable    sdk.Dec
		expectedNeededUSD sdk.Dec
		accFunds          sdk.Coins

		msg      types.MsgRecollateralize
		response *types.MsgRecollateralizeResponse
	}{
		{
			name: "both prices are $1",
			postedAssetPairs: []common.AssetPair{
				common.GovStablePool,
				common.CollStablePool,
			},
			scenario: NeededCollScenario{
				protocolColl:    sdk.NewInt(500_000),
				priceCollStable: sdk.OneDec(),
				stableSupply:    sdk.NewInt(1_000_000),
				collRatio:       sdk.MustNewDecFromStr("0.6"),
				// neededCollUSD =  (0.6 * 1000e3) - (500e3 *1) = 100_000
			},
			priceGovStable: sdk.OneDec(),
			accFunds: sdk.NewCoins(
				sdk.NewInt64Coin(common.CollDenom, 1_000_000_000),
			),

			expectedNeededUSD: sdk.NewDec(100_000),
			msg: types.MsgRecollateralize{
				Creator: sample.AccAddress().String(),
				Coll:    sdk.NewCoin(common.CollDenom, sdk.NewInt(100_000)),
			},
			response: &types.MsgRecollateralizeResponse{
				/*
					Gov.Amount = inCollUSD * (1 + bonusRate) / priceGovStable
					  = 100_000 * (1.002) / priceGovStable
					  = 100_200 / priceGovStable
				*/
				Gov: sdk.NewCoin(common.GovDenom, sdk.NewInt(100_200)),
			},
			expectedPass: true,
		},
		{
			name: "arbitrary valid prices",
			postedAssetPairs: []common.AssetPair{
				common.GovStablePool,
				common.CollStablePool,
			},
			scenario: NeededCollScenario{
				protocolColl:    sdk.NewInt(500_000),
				priceCollStable: sdk.MustNewDecFromStr("1.099999"),
				stableSupply:    sdk.NewInt(1_000_000),
				collRatio:       sdk.MustNewDecFromStr("0.7"),
				// neededCollUSD =  (0.7 * 1000e3) - (500e3 *1.09999) = 150_000.5
			},
			priceGovStable: sdk.NewDec(5),
			accFunds: sdk.NewCoins(
				sdk.NewInt64Coin(common.CollDenom, 1_000_000_000),
			),

			// Since 'neededCollUSD' is
			expectedNeededUSD: sdk.MustNewDecFromStr("150000.5"),
			msg: types.MsgRecollateralize{
				Creator: sample.AccAddress().String(),
				Coll:    sdk.NewCoin(common.CollDenom, sdk.NewInt(50_000)),
			},
			response: &types.MsgRecollateralizeResponse{
				/*
					Gov.Amount = inCollUSD * (1 + bonusRate) / priceGovStable
					  = msg.Coll.Amount * priceCollStable (1.002) / priceGovStable
					  = 50_000 * 1.099999 * (1.002) / priceGovStable
					  = 55109.9499 / priceGovStable
					  = 11021.98998 -> 11_021
				*/
				Gov: sdk.NewCoin(common.GovDenom, sdk.NewInt(11_021)),
			},
			expectedPass: true,
		},
	}

	for _, testCase := range testCases {
		tc := testCase
		t.Run(tc.name, func(t *testing.T) {
			require.EqualValues(t, tc.expectedNeededUSD, tc.scenario.CalcNeededUSD())

			nibiruApp, ctx := testutil.NewNibiruApp(true)
			stablecoinKeeper := &nibiruApp.StablecoinKeeper
			require.NoError(t, stablecoinKeeper.SetCollRatio(ctx, tc.scenario.collRatio))
			require.NoError(t, nibiruApp.BankKeeper.MintCoins(
				ctx, types.ModuleName, sdk.NewCoins(
					sdk.NewCoin(common.CollDenom, tc.scenario.protocolColl),
					sdk.NewCoin(common.StableDenom, tc.scenario.stableSupply),
				),
			))
			// Fund account
			caller, err := sdk.AccAddressFromBech32(tc.msg.Creator)
			if tc.expectedPass {
				require.NoError(t, err)
			}
			err = simapp.FundAccount(nibiruApp.BankKeeper, ctx, caller, tc.accFunds)
			if tc.expectedPass {
				require.NoError(t, err)
			}

			// Set up markets for the pricefeed keeper.
			oracle := sample.AccAddress()
			priceExpiry := ctx.BlockTime().Add(time.Hour)
<<<<<<< HEAD
			pricefeedParams := ptypes.Params{
				Markets: []ptypes.Market{
					{MarketID: common.CollStablePool, BaseAsset: common.CollDenom,
						QuoteAsset: common.StableDenom,
						Oracles:    []sdk.AccAddress{oracle}, Active: true},
					{MarketID: common.GovStablePool, BaseAsset: common.GovDenom,
						QuoteAsset: common.StableDenom,
						Oracles:    []sdk.AccAddress{oracle}, Active: true},
=======
			pricefeedParams := pricefeedTypes.Params{
				Pairs: []pricefeedTypes.Pair{
					{Token0: common.CollDenom, Token1: common.StableDenom,
						Oracles: []sdk.AccAddress{oracle}, Active: true},
					{Token0: common.GovDenom, Token1: common.StableDenom,
						Oracles: []sdk.AccAddress{oracle}, Active: true},
>>>>>>> 848b17bf
				}}
			nibiruApp.PriceKeeper.SetParams(ctx, pricefeedParams)

			prices := map[common.AssetPair]sdk.Dec{
				common.GovStablePool:  tc.priceGovStable,
				common.CollStablePool: tc.scenario.priceCollStable,
			}
			for _, pair := range tc.postedAssetPairs {
				_, err := nibiruApp.PriceKeeper.SetPrice(
					ctx, oracle, pair.Token0, pair.Token1, prices[pair], priceExpiry)
				require.NoError(t, err)

				// Update the 'CurrentPrice' posted by the oracles.
				err = nibiruApp.PriceKeeper.SetCurrentPrices(ctx, pair.Token0, pair.Token1)
				require.NoError(t, err, "Error posting price for pair: %d", pair.String())
			}

			// Post prices to each specified market with the oracle.
			prices = map[common.AssetPair]sdk.Dec{
				common.CollStablePool: tc.scenario.priceCollStable,
				common.GovStablePool:  tc.priceGovStable,
			}
			for _, assetPair := range tc.postedAssetPairs {
				_, err := nibiruApp.PriceKeeper.SetPrice(
					ctx, oracle, assetPair.Token0, assetPair.Token1,
					prices[assetPair], priceExpiry)
				require.NoError(t, err)

				// Update the 'CurrentPrice' posted by the oracles.
				err = nibiruApp.PriceKeeper.SetCurrentPrices(
					ctx, assetPair.Token0, assetPair.Token1)
				require.NoError(
					t, err, "Error posting price for pair: %d", assetPair.String())
			}

			goCtx := sdk.WrapSDKContext(ctx)
			response, err := stablecoinKeeper.Recollateralize(goCtx, &tc.msg)
			if tc.expectedPass {
				require.NoError(t, err)
				require.EqualValues(t, tc.response, response)
			} else {
				require.Error(t, err)
			}
		},
		)
	}
}<|MERGE_RESOLUTION|>--- conflicted
+++ resolved
@@ -5,6 +5,7 @@
 	"time"
 
 	"github.com/NibiruChain/nibiru/x/common"
+	pricefeedTypes "github.com/NibiruChain/nibiru/x/pricefeed/types"
 	ptypes "github.com/NibiruChain/nibiru/x/pricefeed/types"
 	"github.com/NibiruChain/nibiru/x/stablecoin/types"
 	"github.com/NibiruChain/nibiru/x/testutil"
@@ -63,7 +64,6 @@
 }
 
 func TestSetCollRatioUpdate(t *testing.T) {
-
 	type TestCase struct {
 		name              string
 		inCollRatio       sdk.Dec
@@ -75,29 +75,26 @@
 	executeTest := func(t *testing.T, testCase TestCase) {
 		tc := testCase
 		t.Run(tc.name, func(t *testing.T) {
-
 			nibiruApp, ctx := testutil.NewNibiruApp(true)
 
 			stablecoinKeeper := &nibiruApp.StablecoinKeeper
 			priceKeeper := &nibiruApp.PriceKeeper
 
 			oracle := sample.AccAddress()
-			markets := ptypes.NewParams([]ptypes.Market{
-
+			pairs := ptypes.NewParams([]ptypes.Pair{
 				{
-					MarketID:   common.CollStablePool,
-					BaseAsset:  common.CollDenom,
-					QuoteAsset: common.StableDenom,
-					Oracles:    []sdk.AccAddress{oracle},
-					Active:     true,
+					Token0:  common.StableDenom,
+					Token1:  common.CollDenom,
+					Oracles: []sdk.AccAddress{oracle},
+					Active:  true,
 				},
 			})
 
-			priceKeeper.SetParams(ctx, markets)
+			priceKeeper.SetParams(ctx, pairs)
 
 			stablecoinKeeper.SetCollRatio(ctx, tc.inCollRatio)
-			priceKeeper.SimSetPrice(ctx, common.CollStablePool, tc.price)
-			priceKeeper.SetCurrentPrices(ctx, common.CollStablePool)
+			priceKeeper.SimSetPrice(ctx, common.StableDenom, common.CollDenom, tc.price)
+			priceKeeper.SetCurrentPrices(ctx, common.StableDenom, common.CollDenom)
 
 			err := stablecoinKeeper.EvaluateCollRatio(ctx)
 			if tc.expectedPass {
@@ -205,16 +202,6 @@
 			// Set up markets for the pricefeed keeper.
 			oracle := sample.AccAddress()
 			priceExpiry := ctx.BlockTime().Add(time.Hour)
-<<<<<<< HEAD
-			pricefeedParams := ptypes.Params{
-				Markets: []ptypes.Market{
-					{MarketID: common.CollStablePool, BaseAsset: common.CollDenom,
-						QuoteAsset: common.StableDenom,
-						Oracles:    []sdk.AccAddress{oracle}, Active: true},
-					{MarketID: common.GovStablePool, BaseAsset: common.GovDenom,
-						QuoteAsset: common.StableDenom,
-						Oracles:    []sdk.AccAddress{oracle}, Active: true},
-=======
 			pricefeedParams := pricefeedTypes.Params{
 				Pairs: []pricefeedTypes.Pair{
 					{Token0: common.CollDenom,
@@ -223,7 +210,6 @@
 					{Token0: common.GovDenom,
 						Token1:  common.StableDenom,
 						Oracles: []sdk.AccAddress{oracle}, Active: true},
->>>>>>> 848b17bf
 				}}
 			nibiruApp.PriceKeeper.SetParams(ctx, pricefeedParams)
 
@@ -275,7 +261,7 @@
 			neededCollUSD:   sdk.MustNewDecFromStr("-100"), // = 500 - 600
 			expectedPass:    true,
 		}, {
-			name:             "No price availabale for the collateral",
+			name:             "No price available for the collateral",
 			protocolColl:     sdk.NewInt(500),
 			priceCollStable:  sdk.OneDec(), // startCollUSD = 500 * 1 -> 500
 			postedAssetPairs: []common.AssetPair{},
@@ -349,19 +335,11 @@
 			pair := common.CollStablePool
 			oracle := sample.AccAddress()
 			priceExpiry := ctx.BlockTime().Add(time.Hour)
-<<<<<<< HEAD
-			pricefeedParams := ptypes.Params{
-				Markets: []ptypes.Market{
-					{MarketID: marketID, BaseAsset: common.CollDenom,
-						QuoteAsset: common.StableDenom,
-						Oracles:    []sdk.AccAddress{oracle}, Active: true},
-=======
 			pricefeedParams := pricefeedTypes.Params{
 				Pairs: []pricefeedTypes.Pair{
 					{Token1: common.CollDenom,
 						Token0:  common.StableDenom,
 						Oracles: []sdk.AccAddress{oracle}, Active: true},
->>>>>>> 848b17bf
 				}}
 			nibiruApp.PriceKeeper.SetParams(ctx, pricefeedParams)
 
@@ -413,19 +391,11 @@
 
 			// Set up markets for the pricefeed keeper.
 			oracle := sample.AccAddress()
-<<<<<<< HEAD
-			pricefeedParams := ptypes.Params{
-				Markets: []ptypes.Market{
-					{MarketID: marketID, BaseAsset: common.CollDenom,
-						QuoteAsset: common.StableDenom,
-						Oracles:    []sdk.AccAddress{oracle}, Active: true},
-=======
 			pricefeedParams := pricefeedTypes.Params{
 				Pairs: []pricefeedTypes.Pair{
 					{Token1: common.CollDenom,
 						Token0:  common.StableDenom,
 						Oracles: []sdk.AccAddress{oracle}, Active: true},
->>>>>>> 848b17bf
 				}}
 			nibiruApp.PriceKeeper.SetParams(ctx, pricefeedParams)
 
@@ -550,16 +520,6 @@
 			// Set up markets for the pricefeed keeper.
 			oracle := sample.AccAddress()
 			priceExpiry := ctx.BlockTime().Add(time.Hour)
-<<<<<<< HEAD
-			pricefeedParams := ptypes.Params{
-				Markets: []ptypes.Market{
-					{MarketID: common.CollStablePool, BaseAsset: common.CollDenom,
-						QuoteAsset: common.StableDenom,
-						Oracles:    []sdk.AccAddress{oracle}, Active: true},
-					{MarketID: common.GovStablePool, BaseAsset: common.GovDenom,
-						QuoteAsset: common.StableDenom,
-						Oracles:    []sdk.AccAddress{oracle}, Active: true},
-=======
 			pricefeedParams := pricefeedTypes.Params{
 				Pairs: []pricefeedTypes.Pair{
 					{Token1: common.CollDenom,
@@ -568,7 +528,6 @@
 					{Token1: common.GovDenom,
 						Token0:  common.StableDenom,
 						Oracles: []sdk.AccAddress{oracle}, Active: true},
->>>>>>> 848b17bf
 				}}
 			nibiruApp.PriceKeeper.SetParams(ctx, pricefeedParams)
 
@@ -740,23 +699,12 @@
 			// Set up markets for the pricefeed keeper.
 			oracle := sample.AccAddress()
 			priceExpiry := ctx.BlockTime().Add(time.Hour)
-<<<<<<< HEAD
-			pricefeedParams := ptypes.Params{
-				Markets: []ptypes.Market{
-					{MarketID: common.CollStablePool, BaseAsset: common.CollDenom,
-						QuoteAsset: common.StableDenom,
-						Oracles:    []sdk.AccAddress{oracle}, Active: true},
-					{MarketID: common.GovStablePool, BaseAsset: common.GovDenom,
-						QuoteAsset: common.StableDenom,
-						Oracles:    []sdk.AccAddress{oracle}, Active: true},
-=======
 			pricefeedParams := pricefeedTypes.Params{
 				Pairs: []pricefeedTypes.Pair{
 					{Token0: common.CollDenom, Token1: common.StableDenom,
 						Oracles: []sdk.AccAddress{oracle}, Active: true},
 					{Token0: common.GovDenom, Token1: common.StableDenom,
 						Oracles: []sdk.AccAddress{oracle}, Active: true},
->>>>>>> 848b17bf
 				}}
 			nibiruApp.PriceKeeper.SetParams(ctx, pricefeedParams)
 
