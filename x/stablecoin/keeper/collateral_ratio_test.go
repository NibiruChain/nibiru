package keeper_test

import (
	"testing"
	"time"

	"github.com/MatrixDao/matrix/x/common"
<<<<<<< HEAD
=======
	pricefeedTypes "github.com/MatrixDao/matrix/x/pricefeed/types"
	"github.com/MatrixDao/matrix/x/stablecoin/types"
>>>>>>> c2a41ee1
	"github.com/MatrixDao/matrix/x/testutil"
	"github.com/MatrixDao/matrix/x/testutil/sample"

	ptypes "github.com/MatrixDao/matrix/x/pricefeed/types"
	sdk "github.com/cosmos/cosmos-sdk/types"
	"github.com/stretchr/testify/require"
)

func TestSetCollRatio_Input(t *testing.T) {

	type TestCase struct {
		name         string
		inCollRatio  sdk.Dec
		expectedPass bool
	}

	executeTest := func(t *testing.T, testCase TestCase) {
		tc := testCase
		t.Run(tc.name, func(t *testing.T) {

			matrixApp, ctx := testutil.NewMatrixApp(true)
			stablecoinKeeper := &matrixApp.StablecoinKeeper

			err := stablecoinKeeper.SetCollRatio(ctx, tc.inCollRatio)
			if tc.expectedPass {
				require.NoError(
					t, err, "Error setting the CollRatio: %d", tc.inCollRatio)
				return
			}
			require.Error(t, err)
		})
	}

	testCases := []TestCase{
		{
			name:         "Upper bound of CollRatio",
			inCollRatio:  sdk.OneDec(),
			expectedPass: true,
		}, {
			name:         "Lower bound of CollRatio",
			inCollRatio:  sdk.ZeroDec(),
			expectedPass: true,
		}, {
			name:         "CollRatio above 100",
			inCollRatio:  sdk.MustNewDecFromStr("1.5"),
			expectedPass: false,
		}, {
			name:         "Negative CollRatio not allowed",
			inCollRatio:  sdk.OneDec().Neg(),
			expectedPass: false,
		},
	}
	for _, testCase := range testCases {
		executeTest(t, testCase)
	}
}

<<<<<<< HEAD
func TestSetCollRatioUpdate(t *testing.T) {

	type TestCase struct {
		name              string
		inCollRatio       sdk.Dec
		price             sdk.Dec
		expectedCollRatio sdk.Dec
		expectedPass      bool
	}

	executeTest := func(t *testing.T, testCase TestCase) {
		tc := testCase
		t.Run(tc.name, func(t *testing.T) {

			matrixApp, ctx := testutil.NewMatrixApp()

			stablecoinKeeper := &matrixApp.StablecoinKeeper
			priceKeeper := &matrixApp.PriceKeeper

			oracle := sample.AccAddress()
			markets := ptypes.NewParams([]ptypes.Market{

				{
					MarketID:   common.CollPricePool,
					BaseAsset:  common.CollDenom,
					QuoteAsset: common.StableDenom,
					Oracles:    []sdk.AccAddress{oracle},
					Active:     true,
				},
			})

			priceKeeper.SetParams(ctx, markets)

			stablecoinKeeper.SetCollRatio(ctx, tc.inCollRatio)
			priceKeeper.SimSetPrice(ctx, common.CollPricePool, tc.price)
			priceKeeper.SetCurrentPrices(ctx, common.CollPricePool)

			err := stablecoinKeeper.EvaluateCollRatio(ctx)
			if tc.expectedPass {
				require.NoError(
					t, err, "Error setting the CollRatio: %d", tc.inCollRatio)

				currCollRatio := stablecoinKeeper.GetCollRatio(ctx)
				require.Equal(t, tc.expectedCollRatio, currCollRatio)
				return
			}
			require.Error(t, err)
		})
	}

	testCases := []TestCase{
		{
			name:              "Price is higher than peg",
			inCollRatio:       sdk.MustNewDecFromStr("0.8"),
			price:             sdk.MustNewDecFromStr("1.1"),
			expectedCollRatio: sdk.MustNewDecFromStr("0.8025"),
			expectedPass:      true,
		},
		{
			name:              "Price is slightly higher than peg",
			inCollRatio:       sdk.MustNewDecFromStr("0.8"),
			price:             sdk.MustNewDecFromStr("1.00000001"),
			expectedCollRatio: sdk.MustNewDecFromStr("0.8"),
			expectedPass:      true,
		},
		{
			name:              "Price is slightly lower than peg",
			inCollRatio:       sdk.MustNewDecFromStr("0.8"),
			price:             sdk.MustNewDecFromStr("0.99999999991"),
			expectedCollRatio: sdk.MustNewDecFromStr("0.8"),
			expectedPass:      true,
		},
		{
			name:              "Price is lower than peg",
			inCollRatio:       sdk.MustNewDecFromStr("0.8"),
			price:             sdk.MustNewDecFromStr("0.9"),
			expectedCollRatio: sdk.MustNewDecFromStr("0.7975"),
			expectedPass:      true,
		},
	}
	for _, testCase := range testCases {
		executeTest(t, testCase)
	}
=======
func TestGetCollRatio_Input(t *testing.T) {

	testName := "GetCollRatio after setting default params returns expected value"
	t.Run(testName, func(t *testing.T) {

		matrixApp, ctx := testutil.NewMatrixApp(true)
		stablecoinKeeper := &matrixApp.StablecoinKeeper

		stablecoinKeeper.SetParams(ctx, types.DefaultParams())
		expectedCollRatioInt := sdk.NewInt(types.DefaultParams().CollRatio)

		outCollRatio := stablecoinKeeper.GetCollRatio(ctx)
		outCollRatioInt := outCollRatio.Mul(sdk.MustNewDecFromStr("1000000")).RoundInt()
		require.EqualValues(t, expectedCollRatioInt, outCollRatioInt)
	})

	testName = "Setting to non-default value returns expected value"
	t.Run(testName, func(t *testing.T) {

		matrixApp, ctx := testutil.NewMatrixApp(true)
		stablecoinKeeper := &matrixApp.StablecoinKeeper

		expectedCollRatio := sdk.MustNewDecFromStr("0.5")
		expectedCollRatioInt := expectedCollRatio.Mul(sdk.MustNewDecFromStr("1000000")).RoundInt()
		stablecoinKeeper.SetCollRatio(ctx, expectedCollRatio)

		outCollRatio := stablecoinKeeper.GetCollRatio(ctx)
		outCollRatioInt := outCollRatio.Mul(sdk.MustNewDecFromStr("1000000")).RoundInt()
		require.EqualValues(t, expectedCollRatioInt, outCollRatioInt)
	})

}

func TestGetNeededCollUSD(t *testing.T) {

	type TestCaseGetNeededCollUSD struct {
		name            string
		protocolColl    sdk.Int
		priceCollStable sdk.Dec
		postedMarketIDs []string
		stableSupply    sdk.Int
		targetCollRatio sdk.Dec
		neededCollUSD   sdk.Dec

		expectedPass bool
	}

	executeTest := func(t *testing.T, testCase TestCaseGetNeededCollUSD) {
		tc := testCase
		t.Run(tc.name, func(t *testing.T) {

			matrixApp, ctx := testutil.NewMatrixApp(true)
			stablecoinKeeper := &matrixApp.StablecoinKeeper
			stablecoinKeeper.SetCollRatio(ctx, tc.targetCollRatio)
			matrixApp.BankKeeper.MintCoins(
				ctx, types.ModuleName, sdk.NewCoins(
					sdk.NewCoin(common.CollDenom, tc.protocolColl),
					sdk.NewCoin(common.StableDenom, tc.stableSupply),
				),
			)

			// Set up markets for the pricefeed keeper.
			oracle := sample.AccAddress()
			priceExpiry := ctx.BlockTime().Add(time.Hour)
			pricefeedParams := pricefeedTypes.Params{
				Markets: []pricefeedTypes.Market{
					{MarketID: common.CollStablePool, BaseAsset: common.CollDenom,
						QuoteAsset: common.StableDenom,
						Oracles:    []sdk.AccAddress{oracle}, Active: true},
					{MarketID: common.GovCollPool, BaseAsset: common.GovDenom,
						QuoteAsset: common.CollDenom,
						Oracles:    []sdk.AccAddress{oracle}, Active: true},
				}}
			matrixApp.PriceKeeper.SetParams(ctx, pricefeedParams)

			// Post prices to each specified market with the oracle.
			prices := map[string]sdk.Dec{
				common.CollStablePool: tc.priceCollStable,
			}
			for _, marketID := range tc.postedMarketIDs {
				_, err := matrixApp.PriceKeeper.SetPrice(
					ctx, oracle, marketID, prices[marketID], priceExpiry)
				require.NoError(t, err)

				// Update the 'CurrentPrice' posted by the oracles.
				err = matrixApp.PriceKeeper.SetCurrentPrices(ctx, marketID)
				require.NoError(t, err, "Error posting price for market: %d", marketID)
			}

			neededCollUSD, err := stablecoinKeeper.GetNeededCollUSD(ctx)
			if tc.expectedPass {
				require.NoError(t, err)
				require.EqualValues(t, tc.neededCollUSD, neededCollUSD)
			} else {
				require.Error(t, err)
			}
		})
	}

	testCases := []TestCaseGetNeededCollUSD{
		{
			name:            "Too little collateral gives correct positive value",
			protocolColl:    sdk.NewInt(500),
			priceCollStable: sdk.OneDec(), // startCollUSD = 500 * 1 -> 500
			postedMarketIDs: []string{common.CollStablePool},
			stableSupply:    sdk.NewInt(1000),
			targetCollRatio: sdk.MustNewDecFromStr("0.6"), // 0.6 * 1000 = 600
			neededCollUSD:   sdk.MustNewDecFromStr("100"), // = 600 - 500
			expectedPass:    true,
		}, {
			name:            "Too much collateral gives correct negative value",
			protocolColl:    sdk.NewInt(600),
			priceCollStable: sdk.OneDec(), // startCollUSD = 600 * 1 = 600
			postedMarketIDs: []string{common.CollStablePool},
			stableSupply:    sdk.NewInt(1000),
			targetCollRatio: sdk.MustNewDecFromStr("0.5"),  // 0.5 * 1000 = 500
			neededCollUSD:   sdk.MustNewDecFromStr("-100"), // = 500 - 600
			expectedPass:    true,
		}, {
			name:            "No price availabale for the collateral",
			protocolColl:    sdk.NewInt(500),
			priceCollStable: sdk.OneDec(), // startCollUSD = 500 * 1 -> 500
			postedMarketIDs: []string{},
			stableSupply:    sdk.NewInt(1000),
			targetCollRatio: sdk.MustNewDecFromStr("0.6"), // 0.6 * 1000 = 600
			neededCollUSD:   sdk.MustNewDecFromStr("100"), // = 600 - 500
			expectedPass:    false,
		},
	}
	for _, testCase := range testCases {
		executeTest(t, testCase)
	}
}

func TestGetNeededCollAmount(t *testing.T) {

	type TestCaseGetNeededCollAmount struct {
		name            string
		protocolColl    sdk.Int
		priceCollStable sdk.Dec
		stableSupply    sdk.Int
		targetCollRatio sdk.Dec
		neededCollAmt   sdk.Int
		expectedPass    bool
	}

	testCases := []TestCaseGetNeededCollAmount{
		{
			name:            "under-collateralized; untruncated integer amount",
			protocolColl:    sdk.NewInt(500),
			priceCollStable: sdk.OneDec(), // startCollUSD = 500 * 1 -> 500
			stableSupply:    sdk.NewInt(1000),
			targetCollRatio: sdk.MustNewDecFromStr("0.6"), // 0.6 * 1000 = 600
			neededCollAmt:   sdk.NewInt(100),              // = 600 - 500
			expectedPass:    true,
		},
		{
			name:            "under-collateralized; truncated integer amount",
			protocolColl:    sdk.NewInt(500),
			priceCollStable: sdk.OneDec(), // startCollUSD = 500 * 1 -> 500
			stableSupply:    sdk.NewInt(1000),
			targetCollRatio: sdk.MustNewDecFromStr("0.6025"), // 0.6025 * 1000 = 602.5
			neededCollAmt:   sdk.NewInt(103),                 //  602.5 - 500 -> 103 required
			expectedPass:    true,
		},
		{
			name:            "under-collateralized; truncated integer amount; non-unit price",
			protocolColl:    sdk.NewInt(500),
			priceCollStable: sdk.MustNewDecFromStr("0.999"), // startCollUSD = 500 * 0.999 -> 499.5
			stableSupply:    sdk.NewInt(1000),
			targetCollRatio: sdk.MustNewDecFromStr("0.603"), // 0.603 * 1000 = 603
			//  603 - 499.5 = 103.5 -> 104 required
			neededCollAmt: sdk.NewInt(104),
			expectedPass:  true,
		},
	}

	for _, testCase := range testCases {
		tc := testCase
		t.Run(tc.name, func(t *testing.T) {

			matrixApp, ctx := testutil.NewMatrixApp(true)
			stablecoinKeeper := &matrixApp.StablecoinKeeper
			stablecoinKeeper.SetCollRatio(ctx, tc.targetCollRatio)
			matrixApp.BankKeeper.MintCoins(
				ctx, types.ModuleName, sdk.NewCoins(
					sdk.NewCoin(common.CollDenom, tc.protocolColl),
					sdk.NewCoin(common.StableDenom, tc.stableSupply),
				),
			)

			// Set up markets for the pricefeed keeper.
			marketID := common.CollStablePool
			oracle := sample.AccAddress()
			priceExpiry := ctx.BlockTime().Add(time.Hour)
			pricefeedParams := pricefeedTypes.Params{
				Markets: []pricefeedTypes.Market{
					{MarketID: marketID, BaseAsset: common.CollDenom,
						QuoteAsset: common.StableDenom,
						Oracles:    []sdk.AccAddress{oracle}, Active: true},
				}}
			matrixApp.PriceKeeper.SetParams(ctx, pricefeedParams)

			// Post prices to each market with the oracle.
			_, err := matrixApp.PriceKeeper.SetPrice(
				ctx, oracle, marketID, tc.priceCollStable, priceExpiry)
			require.NoError(t, err)

			// Update the 'CurrentPrice' posted by the oracles.
			for _, market := range pricefeedParams.Markets {
				err = matrixApp.PriceKeeper.SetCurrentPrices(ctx, market.MarketID)
				require.NoError(t, err, "Error posting price for market: %d", market)
			}

			neededCollAmount, err := stablecoinKeeper.GetNeededCollAmount(ctx)
			if tc.expectedPass {
				require.NoError(t, err)
				require.EqualValues(t, tc.neededCollAmt, neededCollAmount)
			} else {
				require.Error(t, err)
			}
		})
	}

	testCases = []TestCaseGetNeededCollAmount{
		{
			name:            "error from price not being posted",
			protocolColl:    sdk.NewInt(500),
			priceCollStable: sdk.OneDec(), // startCollUSD = 500 * 1 -> 500
			stableSupply:    sdk.NewInt(1000),
			targetCollRatio: sdk.MustNewDecFromStr("0.6"), // 0.6 * 1000 = 600
			neededCollAmt:   sdk.NewInt(100),              // = 600 - 500
			expectedPass:    false,
		},
	}

	for _, testCase := range testCases {
		tc := testCase
		t.Run(tc.name, func(t *testing.T) {

			matrixApp, ctx := testutil.NewMatrixApp(true)
			stablecoinKeeper := &matrixApp.StablecoinKeeper
			stablecoinKeeper.SetCollRatio(ctx, tc.targetCollRatio)
			matrixApp.BankKeeper.MintCoins(
				ctx, types.ModuleName, sdk.NewCoins(
					sdk.NewCoin(common.CollDenom, tc.protocolColl),
					sdk.NewCoin(common.StableDenom, tc.stableSupply),
				),
			)

			// Set up markets for the pricefeed keeper.
			marketID := common.CollStablePool
			oracle := sample.AccAddress()
			pricefeedParams := pricefeedTypes.Params{
				Markets: []pricefeedTypes.Market{
					{MarketID: marketID, BaseAsset: common.CollDenom,
						QuoteAsset: common.StableDenom,
						Oracles:    []sdk.AccAddress{oracle}, Active: true},
				}}
			matrixApp.PriceKeeper.SetParams(ctx, pricefeedParams)

			neededCollAmount, err := stablecoinKeeper.GetNeededCollAmount(ctx)
			if tc.expectedPass {
				require.NoError(t, err)
				require.EqualValues(t, tc.neededCollAmt, neededCollAmount)
			} else {
				require.Error(t, err)
			}
		})
	}

}

func TestGovAmtFromRecollateralize(t *testing.T) {

	type TestCaseGovAmtFromRecollateralize struct {
		name            string
		protocolColl    sdk.Int
		priceCollStable sdk.Dec
		priceGovColl    sdk.Dec
		stableSupply    sdk.Int
		targetCollRatio sdk.Dec
		postedMarketIDs []string

		govOut       sdk.Int
		expectedPass bool
	}

	executeTest := func(t *testing.T, testCase TestCaseGovAmtFromRecollateralize) {
		tc := testCase
		t.Run(tc.name, func(t *testing.T) {

			matrixApp, ctx := testutil.NewMatrixApp(true)
			stablecoinKeeper := &matrixApp.StablecoinKeeper
			stablecoinKeeper.SetCollRatio(ctx, tc.targetCollRatio)
			matrixApp.BankKeeper.MintCoins(
				ctx, types.ModuleName, sdk.NewCoins(
					sdk.NewCoin(common.CollDenom, tc.protocolColl),
					sdk.NewCoin(common.StableDenom, tc.stableSupply),
				),
			)

			// Set up markets for the pricefeed keeper.
			oracle := sample.AccAddress()
			priceExpiry := ctx.BlockTime().Add(time.Hour)
			pricefeedParams := pricefeedTypes.Params{
				Markets: []pricefeedTypes.Market{
					{MarketID: common.CollStablePool, BaseAsset: common.CollDenom,
						QuoteAsset: common.StableDenom,
						Oracles:    []sdk.AccAddress{oracle}, Active: true},
					{MarketID: common.GovCollPool, BaseAsset: common.GovDenom,
						QuoteAsset: common.CollDenom,
						Oracles:    []sdk.AccAddress{oracle}, Active: true},
				}}
			matrixApp.PriceKeeper.SetParams(ctx, pricefeedParams)

			// Post prices to each specified market with the oracle.
			prices := map[string]sdk.Dec{
				common.CollStablePool: tc.priceCollStable,
				common.GovCollPool:    tc.priceGovColl,
			}
			for _, marketID := range tc.postedMarketIDs {
				_, err := matrixApp.PriceKeeper.SetPrice(
					ctx, oracle, marketID, prices[marketID], priceExpiry)
				require.NoError(t, err)

				// Update the 'CurrentPrice' posted by the oracles.
				err = matrixApp.PriceKeeper.SetCurrentPrices(ctx, marketID)
				require.NoError(t, err, "Error posting price for market: %d", marketID)
			}

			govOut, err := stablecoinKeeper.GovAmtFromRecollateralize(ctx)
			if tc.expectedPass {
				require.NoError(t, err)
				require.EqualValues(t, tc.govOut, govOut)
			} else {
				require.Error(t, err)
			}
		})
	}

	testCases := []TestCaseGovAmtFromRecollateralize{
		{
			name:            "no prices posted",
			protocolColl:    sdk.NewInt(500),
			stableSupply:    sdk.NewInt(1000),
			targetCollRatio: sdk.MustNewDecFromStr("0.6"),
			postedMarketIDs: []string{},
			govOut:          sdk.Int{},
			expectedPass:    false,
		},
		{
			name:            "only post collateral price",
			protocolColl:    sdk.NewInt(500),
			stableSupply:    sdk.NewInt(1000),
			targetCollRatio: sdk.MustNewDecFromStr("0.6"), // 0.6 * 1000 = 600
			priceCollStable: sdk.OneDec(),
			postedMarketIDs: []string{common.CollStablePool},
			govOut:          sdk.Int{},
			expectedPass:    false,
		},
		{
			name:            "only post gov price",
			protocolColl:    sdk.NewInt(500),
			stableSupply:    sdk.NewInt(1000),
			targetCollRatio: sdk.MustNewDecFromStr("0.6"), // 0.6 * 1000 = 600
			priceGovColl:    sdk.OneDec(),
			postedMarketIDs: []string{common.GovCollPool},
			govOut:          sdk.Int{},
			expectedPass:    false,
		},
		{
			name:            "correct computation - positive",
			protocolColl:    sdk.NewInt(5_000),
			stableSupply:    sdk.NewInt(10_000),
			targetCollRatio: sdk.MustNewDecFromStr("0.7"), // 0.7 * 10_000 = 7_000
			postedMarketIDs: []string{common.GovCollPool, common.CollStablePool},
			priceCollStable: sdk.OneDec(),
			priceGovColl:    sdk.NewDec(2),
			// govOut = neededCollUSD * (1 + bonusRate) / priceGov
			//        = 2000 * (1.002) / 2 = 1002
			govOut:       sdk.NewInt(1002),
			expectedPass: true,
		},
		{
			name:            "correct computation - positive, new price",
			protocolColl:    sdk.NewInt(50_000),
			stableSupply:    sdk.NewInt(100_000),
			targetCollRatio: sdk.MustNewDecFromStr("0.7"), // 0.7 * 100_000 = 70_000
			postedMarketIDs: []string{common.GovCollPool, common.CollStablePool},
			priceCollStable: sdk.OneDec(),
			priceGovColl:    sdk.NewDec(10),
			// govOut = neededCollUSD * (1 + bonusRate) / priceGov
			//        = 20000 * (1.002) / 10 = 2004
			govOut:       sdk.NewInt(2004),
			expectedPass: true,
		},
		{
			name:            "correct computation - negative",
			protocolColl:    sdk.NewInt(70_000),
			stableSupply:    sdk.NewInt(100_000),
			targetCollRatio: sdk.MustNewDecFromStr("0.5"), // 0.5 * 100_000 = 50_000
			postedMarketIDs: []string{common.GovCollPool, common.CollStablePool},
			priceCollStable: sdk.OneDec(),
			priceGovColl:    sdk.NewDec(10),
			// govOut = neededCollUSD * (1 + bonusRate) / priceGov
			//        = -20000 * (1.002) / 10 = 2004
			govOut:       sdk.NewInt(-2004),
			expectedPass: true,
		},
	}

	for _, testCase := range testCases {
		executeTest(t, testCase)
	}

>>>>>>> c2a41ee1
}<|MERGE_RESOLUTION|>--- conflicted
+++ resolved
@@ -5,15 +5,11 @@
 	"time"
 
 	"github.com/MatrixDao/matrix/x/common"
-<<<<<<< HEAD
-=======
-	pricefeedTypes "github.com/MatrixDao/matrix/x/pricefeed/types"
+	ptypes "github.com/MatrixDao/matrix/x/pricefeed/types"
 	"github.com/MatrixDao/matrix/x/stablecoin/types"
->>>>>>> c2a41ee1
 	"github.com/MatrixDao/matrix/x/testutil"
 	"github.com/MatrixDao/matrix/x/testutil/sample"
 
-	ptypes "github.com/MatrixDao/matrix/x/pricefeed/types"
 	sdk "github.com/cosmos/cosmos-sdk/types"
 	"github.com/stretchr/testify/require"
 )
@@ -67,7 +63,6 @@
 	}
 }
 
-<<<<<<< HEAD
 func TestSetCollRatioUpdate(t *testing.T) {
 
 	type TestCase struct {
@@ -82,7 +77,7 @@
 		tc := testCase
 		t.Run(tc.name, func(t *testing.T) {
 
-			matrixApp, ctx := testutil.NewMatrixApp()
+			matrixApp, ctx := testutil.NewMatrixApp(true)
 
 			stablecoinKeeper := &matrixApp.StablecoinKeeper
 			priceKeeper := &matrixApp.PriceKeeper
@@ -91,7 +86,7 @@
 			markets := ptypes.NewParams([]ptypes.Market{
 
 				{
-					MarketID:   common.CollPricePool,
+					MarketID:   common.CollStablePool,
 					BaseAsset:  common.CollDenom,
 					QuoteAsset: common.StableDenom,
 					Oracles:    []sdk.AccAddress{oracle},
@@ -102,8 +97,8 @@
 			priceKeeper.SetParams(ctx, markets)
 
 			stablecoinKeeper.SetCollRatio(ctx, tc.inCollRatio)
-			priceKeeper.SimSetPrice(ctx, common.CollPricePool, tc.price)
-			priceKeeper.SetCurrentPrices(ctx, common.CollPricePool)
+			priceKeeper.SimSetPrice(ctx, common.CollStablePool, tc.price)
+			priceKeeper.SetCurrentPrices(ctx, common.CollStablePool)
 
 			err := stablecoinKeeper.EvaluateCollRatio(ctx)
 			if tc.expectedPass {
@@ -151,7 +146,8 @@
 	for _, testCase := range testCases {
 		executeTest(t, testCase)
 	}
-=======
+}
+
 func TestGetCollRatio_Input(t *testing.T) {
 
 	testName := "GetCollRatio after setting default params returns expected value"
@@ -216,8 +212,8 @@
 			// Set up markets for the pricefeed keeper.
 			oracle := sample.AccAddress()
 			priceExpiry := ctx.BlockTime().Add(time.Hour)
-			pricefeedParams := pricefeedTypes.Params{
-				Markets: []pricefeedTypes.Market{
+			pricefeedParams := ptypes.Params{
+				Markets: []ptypes.Market{
 					{MarketID: common.CollStablePool, BaseAsset: common.CollDenom,
 						QuoteAsset: common.StableDenom,
 						Oracles:    []sdk.AccAddress{oracle}, Active: true},
@@ -347,8 +343,8 @@
 			marketID := common.CollStablePool
 			oracle := sample.AccAddress()
 			priceExpiry := ctx.BlockTime().Add(time.Hour)
-			pricefeedParams := pricefeedTypes.Params{
-				Markets: []pricefeedTypes.Market{
+			pricefeedParams := ptypes.Params{
+				Markets: []ptypes.Market{
 					{MarketID: marketID, BaseAsset: common.CollDenom,
 						QuoteAsset: common.StableDenom,
 						Oracles:    []sdk.AccAddress{oracle}, Active: true},
@@ -405,8 +401,8 @@
 			// Set up markets for the pricefeed keeper.
 			marketID := common.CollStablePool
 			oracle := sample.AccAddress()
-			pricefeedParams := pricefeedTypes.Params{
-				Markets: []pricefeedTypes.Market{
+			pricefeedParams := ptypes.Params{
+				Markets: []ptypes.Market{
 					{MarketID: marketID, BaseAsset: common.CollDenom,
 						QuoteAsset: common.StableDenom,
 						Oracles:    []sdk.AccAddress{oracle}, Active: true},
@@ -457,8 +453,8 @@
 			// Set up markets for the pricefeed keeper.
 			oracle := sample.AccAddress()
 			priceExpiry := ctx.BlockTime().Add(time.Hour)
-			pricefeedParams := pricefeedTypes.Params{
-				Markets: []pricefeedTypes.Market{
+			pricefeedParams := ptypes.Params{
+				Markets: []ptypes.Market{
 					{MarketID: common.CollStablePool, BaseAsset: common.CollDenom,
 						QuoteAsset: common.StableDenom,
 						Oracles:    []sdk.AccAddress{oracle}, Active: true},
@@ -568,5 +564,4 @@
 		executeTest(t, testCase)
 	}
 
->>>>>>> c2a41ee1
 }