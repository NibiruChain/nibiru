package types

import (
	fmt "fmt"

	sdk "github.com/cosmos/cosmos-sdk/types"
	paramtypes "github.com/cosmos/cosmos-sdk/x/params/types"
)

var _ paramtypes.ParamSet = (*Params)(nil)

// ParamKeyTable the param key table for launch module
func ParamKeyTable() paramtypes.KeyTable {
	return paramtypes.NewKeyTable().RegisterParamSet(&Params{})
}

// NewParams creates a new Params instance
func NewParams(collRatio sdk.Dec, feeRatio sdk.Dec, efFeeRatio sdk.Dec) Params {
	sixthPower := sdk.MustNewDecFromStr("1000000")
	collRatioInt := collRatio.Mul(sixthPower).RoundInt()
	feeRationInt := feeRatio.Mul(sixthPower).RoundInt()
	efFeeRatioInt := efFeeRatio.Mul(sixthPower).RoundInt()

	return Params{
		CollRatio:  collRatioInt.Int64(),
		FeeRatio:   feeRationInt.Int64(),
		EfFeeRatio: efFeeRatioInt.Int64(),
	}
}

// DefaultParams returns a default set of parameters
func DefaultParams() Params {
	genesisCollRatio := sdk.MustNewDecFromStr("0.9")
	feeRatio := sdk.MustNewDecFromStr("0.002")
	efFeeRatio := sdk.MustNewDecFromStr("0.5")

	return NewParams(genesisCollRatio, feeRatio, efFeeRatio)
}

// ParamSetPairs get the params.ParamSet
func (p *Params) ParamSetPairs() paramtypes.ParamSetPairs {
	return paramtypes.ParamSetPairs{
		paramtypes.NewParamSetPair(
			[]byte("CollRatio"),
			&p.CollRatio,
			validateCollRatio,
		),
		paramtypes.NewParamSetPair(
			[]byte("FeeRatio"),
			&p.FeeRatio,
			validateFeeRatio,
		),
		paramtypes.NewParamSetPair(
			[]byte("EfFeeRatio"),
			&p.EfFeeRatio,
			validateEfFeeRatio,
		),
	}
}

// Validate validates the set of params
func (p *Params) Validate() error {
	err := validateCollRatio(p.CollRatio)
	if err != nil {
		return err
	}

	err = validateFeeRatio(p.FeeRatio)
	if err != nil {
		return err
	}

	return validateEfFeeRatio(p.EfFeeRatio)
}

func (p *Params) GetFeeRatioAsDec() sdk.Dec {
	return sdk.NewIntFromUint64(uint64(p.FeeRatio)).
		ToDec().Quo(sdk.MustNewDecFromStr("1000000"))
}

func (p *Params) GetCollRatioAsDec() sdk.Dec {
	return sdk.NewIntFromUint64(uint64(p.CollRatio)).
		ToDec().Quo(sdk.MustNewDecFromStr("1000000"))
}

func (p *Params) GetEfFeeRatioAsDec() sdk.Dec {
	return sdk.NewIntFromUint64(uint64(p.EfFeeRatio)).
		ToDec().Quo(sdk.MustNewDecFromStr("1000000"))
}

func validateCollRatio(i interface{}) error {
	collRatio, err := getAsInt64(i)
	if err != nil {
		return err
	}

	if collRatio > 1_000_000 {
<<<<<<< HEAD
		return fmt.Errorf("collateral Ratio is above max value(1e6): %d", collRatio)
=======
		return fmt.Errorf("collateral Ratio is above max value(1e6): %o", collRatio)
	} else if collRatio < 0 {
		return fmt.Errorf("collateral Ratio is negative: %o", collRatio)
>>>>>>> 807eb466
	} else {
		return nil
	}
}

func validateFeeRatio(i interface{}) error {
	feeRatio, err := getAsInt64(i)
	if err != nil {
		return err
	}

	if feeRatio > 1_000_000 {
		return fmt.Errorf("fee Ratio is above max value(1e6): %d", feeRatio)
	} else {
		return nil
	}
}

func validateEfFeeRatio(i interface{}) error {
	feeRatio, err := getAsInt64(i)
	if err != nil {
		return err
	}

	if feeRatio > 1_000_000 {
		return fmt.Errorf("ecosystem fund fee Ratio is above max value(1e6): %d", feeRatio)
	} else {
		return nil
	}
}

func getAsInt64(i interface{}) (int64, error) {
	value, ok := i.(int64)
	if !ok {
		return 0, fmt.Errorf("invalid parameter type: %T", i)
	}
	return value, nil
}<|MERGE_RESOLUTION|>--- conflicted
+++ resolved
@@ -30,7 +30,7 @@
 
 // DefaultParams returns a default set of parameters
 func DefaultParams() Params {
-	genesisCollRatio := sdk.MustNewDecFromStr("0.9")
+	genesisCollRatio := sdk.OneDec()
 	feeRatio := sdk.MustNewDecFromStr("0.002")
 	efFeeRatio := sdk.MustNewDecFromStr("0.5")
 
@@ -95,13 +95,9 @@
 	}
 
 	if collRatio > 1_000_000 {
-<<<<<<< HEAD
 		return fmt.Errorf("collateral Ratio is above max value(1e6): %d", collRatio)
-=======
-		return fmt.Errorf("collateral Ratio is above max value(1e6): %o", collRatio)
 	} else if collRatio < 0 {
-		return fmt.Errorf("collateral Ratio is negative: %o", collRatio)
->>>>>>> 807eb466
+		return fmt.Errorf("collateral Ratio is negative: %d", collRatio)
 	} else {
 		return nil
 	}
