--- conflicted
+++ resolved
@@ -39,13 +39,7 @@
 			description: "set non-default, valid collRatio at genesis",
 			genState: &types.GenesisState{
 				Params: types.NewParams(
-<<<<<<< HEAD
-					sdk.MustNewDecFromStr("0.7"), defaultFeeRatio, defaultFeeRatioEF, "15 min"),
-=======
-					sdk.MustNewDecFromStr("0.7"), defaultFeeRatio,
-					defaultFeeRatioEF, defaultBonusRateRecoll,
-				),
->>>>>>> 3adcb7c3
+					sdk.MustNewDecFromStr("0.7"), defaultFeeRatio, defaultFeeRatioEF, defaultBonusRateRecoll, "15 min"),
 			},
 			expectValid: true,
 		},
@@ -53,13 +47,7 @@
 			description: "set invalid negative collRatio at genesis",
 			genState: &types.GenesisState{
 				Params: types.NewParams(
-<<<<<<< HEAD
-					sdk.MustNewDecFromStr("-0.5"), defaultFeeRatio, defaultFeeRatioEF, "15 min"),
-=======
-					sdk.MustNewDecFromStr("-0.5"), defaultFeeRatio,
-					defaultFeeRatioEF, defaultBonusRateRecoll,
-				),
->>>>>>> 3adcb7c3
+					sdk.MustNewDecFromStr("-0.5"), defaultFeeRatio, defaultFeeRatioEF, defaultBonusRateRecoll, "15 min"),
 			},
 			expectValid: false,
 		},
@@ -67,13 +55,7 @@
 			description: "set invalid > max collRatio at genesis",
 			genState: &types.GenesisState{
 				Params: types.NewParams(
-<<<<<<< HEAD
-					sdk.MustNewDecFromStr("1.5"), defaultFeeRatio, defaultFeeRatioEF, "15 min"),
-=======
-					sdk.MustNewDecFromStr("1.5"), defaultFeeRatio,
-					defaultFeeRatioEF, defaultBonusRateRecoll,
-				),
->>>>>>> 3adcb7c3
+					sdk.MustNewDecFromStr("1.5"), defaultFeeRatio, defaultFeeRatioEF, defaultBonusRateRecoll, "15 min"),
 			},
 			expectValid: false,
 		},
