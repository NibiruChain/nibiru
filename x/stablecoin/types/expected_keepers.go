package types // noalias

import (
	dextypes "github.com/NibiruChain/nibiru/x/dex/types"
	pftypes "github.com/NibiruChain/nibiru/x/pricefeed/types"
	sdk "github.com/cosmos/cosmos-sdk/types"
	"github.com/cosmos/cosmos-sdk/x/auth/types"
)

// AccountKeeper defines the expected account keeper used for simulations (noalias)
type AccountKeeper interface {
	GetModuleAddress(name string) sdk.AccAddress
	GetModuleAccount(ctx sdk.Context, moduleName string) types.ModuleAccountI
	GetAccount(ctx sdk.Context, addr sdk.AccAddress) types.AccountI
	SetAccount(sdk.Context, types.AccountI)
}

// BankKeeper defines the expected interface needed to retrieve account balances.
type BankKeeper interface {
	SpendableCoins(ctx sdk.Context, addr sdk.AccAddress) sdk.Coins
	MintCoins(ctx sdk.Context, moduleName string, amt sdk.Coins) error
	SendCoinsFromAccountToModule(ctx sdk.Context, senderAddr sdk.AccAddress, recipientModule string, amt sdk.Coins) error
	SendCoinsFromModuleToAccount(ctx sdk.Context, senderModule string, recipientAddr sdk.AccAddress, amt sdk.Coins) error
	BurnCoins(ctx sdk.Context, moduleName string, amt sdk.Coins) error
	GetSupply(ctx sdk.Context, denom string) sdk.Coin
	GetBalance(ctx sdk.Context, addr sdk.AccAddress, denom string) sdk.Coin
}

type PriceKeeper interface {
	GetCurrentPrice(ctx sdk.Context, token0 string, token1 string) (pftypes.CurrentPrice, error)
	GetCurrentPrices(ctx sdk.Context) pftypes.CurrentPrices
	GetRawPrices(ctx sdk.Context, marketId string) pftypes.PostedPrices
<<<<<<< HEAD
	GetMarket(ctx sdk.Context, marketID string) (pftypes.Market, bool)
	GetMarkets(ctx sdk.Context) pftypes.Markets
	GetOracle(ctx sdk.Context, marketID string, address sdk.AccAddress) (sdk.AccAddress, error)
	GetOracles(ctx sdk.Context, marketID string) ([]sdk.AccAddress, error)
	SetCurrentPrices(ctx sdk.Context, marketID string) error
}

type DexKeeper interface {
	GetFromPair(ctx sdk.Context, denomA string, denomB string) (poolId uint64, err error)
	FetchPool(ctx sdk.Context, poolId uint64) (pool dextypes.Pool)
=======
	GetPair(ctx sdk.Context, pairID string) (pftypes.Pair, bool)
	GetPairs(ctx sdk.Context) pftypes.Pairs
	GetOracle(ctx sdk.Context, pairID string, address sdk.AccAddress) (sdk.AccAddress, error)
	GetOracles(ctx sdk.Context, pairID string) ([]sdk.AccAddress, error)
	SetCurrentPrices(ctx sdk.Context, token0 string, token1 string) error
>>>>>>> 22928fb1
}<|MERGE_RESOLUTION|>--- conflicted
+++ resolved
@@ -30,22 +30,14 @@
 	GetCurrentPrice(ctx sdk.Context, token0 string, token1 string) (pftypes.CurrentPrice, error)
 	GetCurrentPrices(ctx sdk.Context) pftypes.CurrentPrices
 	GetRawPrices(ctx sdk.Context, marketId string) pftypes.PostedPrices
-<<<<<<< HEAD
-	GetMarket(ctx sdk.Context, marketID string) (pftypes.Market, bool)
-	GetMarkets(ctx sdk.Context) pftypes.Markets
-	GetOracle(ctx sdk.Context, marketID string, address sdk.AccAddress) (sdk.AccAddress, error)
-	GetOracles(ctx sdk.Context, marketID string) ([]sdk.AccAddress, error)
-	SetCurrentPrices(ctx sdk.Context, marketID string) error
+	GetPair(ctx sdk.Context, pairID string) (pftypes.Pair, bool)
+	GetPairs(ctx sdk.Context) pftypes.Pairs
+	GetOracle(ctx sdk.Context, pairID string, address sdk.AccAddress) (sdk.AccAddress, error)
+	GetOracles(ctx sdk.Context, pairID string) ([]sdk.AccAddress, error)
+	SetCurrentPrices(ctx sdk.Context, token0 string, token1 string) error
 }
 
 type DexKeeper interface {
 	GetFromPair(ctx sdk.Context, denomA string, denomB string) (poolId uint64, err error)
 	FetchPool(ctx sdk.Context, poolId uint64) (pool dextypes.Pool)
-=======
-	GetPair(ctx sdk.Context, pairID string) (pftypes.Pair, bool)
-	GetPairs(ctx sdk.Context) pftypes.Pairs
-	GetOracle(ctx sdk.Context, pairID string, address sdk.AccAddress) (sdk.AccAddress, error)
-	GetOracles(ctx sdk.Context, pairID string) ([]sdk.AccAddress, error)
-	SetCurrentPrices(ctx sdk.Context, token0 string, token1 string) error
->>>>>>> 22928fb1
 }