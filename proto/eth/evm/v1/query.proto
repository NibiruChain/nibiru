--- conflicted
+++ resolved
@@ -88,15 +88,10 @@
 
 // QueryEthAccountResponse is the response type for the Query/EthAccount RPC method.
 message QueryEthAccountResponse {
-<<<<<<< HEAD
   // balance is the balance of unibi (micronibi).
   string balance = 1;
   // balance_wei is the balance of wei (attoether, where NIBI is ether).
   string balance_wei = 2;
-=======
-  // balance_wei is the balance of wei (attoether, where NIBI is ether).
-  string balance_wei = 1;
->>>>>>> fd2fadb3
   // code_hash is the hex-formatted code bytes from the EOA.
   string code_hash = 3;
   // nonce is the account's sequence number.
@@ -238,10 +233,10 @@
   reserved 2;
   reserved "tx_index";
   // trace_config holds extra parameters to trace functions.
-  TraceConfig trace_config = 3;
+  eth.evm.v1.TraceConfig trace_config = 3;
   // predecessors is an array of transactions included in the same block
   // need to be replayed first to get correct context for tracing.
-  repeated MsgEthereumTx predecessors = 4;
+  repeated eth.evm.v1.MsgEthereumTx predecessors = 4;
   // block_number of requested transaction
   int64 block_number = 5;
   // block_hash of requested transaction
