--- conflicted
+++ resolved
@@ -76,11 +76,7 @@
     option (google.api.http).get = "/nibiru/evm/v1/base_fee";
   }
 
-<<<<<<< HEAD
-  rpc FunToken(QueryFunTokenRequest) returns (QueryFunTokenResponse) {
-=======
   rpc FunTokenMapping(QueryFunTokenMappingRequest) returns (QueryFunTokenMappingResponse) {
->>>>>>> afc7c0f8
     option (google.api.http).get = "/nibiru/evm/v1/funtoken/{token}";
   }
 }
@@ -310,11 +306,7 @@
   string base_fee = 1 [(gogoproto.customtype) = "cosmossdk.io/math.Int"];
 }
 
-<<<<<<< HEAD
-message QueryFunTokenRequest {
-=======
 message QueryFunTokenMappingRequest {
->>>>>>> afc7c0f8
   option (gogoproto.equal) = false;
   option (gogoproto.goproto_getters) = false;
 
@@ -322,11 +314,7 @@
   string token = 1;
 }
 
-<<<<<<< HEAD
-message QueryFunTokenResponse {
-=======
 message QueryFunTokenMappingResponse {
->>>>>>> afc7c0f8
   option (gogoproto.equal) = false;
   option (gogoproto.goproto_getters) = false;  
 
