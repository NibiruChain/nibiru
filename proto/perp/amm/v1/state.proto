--- conflicted
+++ resolved
@@ -51,13 +51,7 @@
     (gogoproto.nullable) = false
   ];
 
-<<<<<<< HEAD
-  VpoolConfig config = 4 [ (gogoproto.nullable) = false ];
-=======
-  MarketConfig config = 4 [
-    (gogoproto.nullable) = false
-  ];
->>>>>>> 4ab0e990
+  MarketConfig config = 4 [ (gogoproto.nullable) = false ];
 
   // The square root of the liquidity depth. Liquidity depth is the product of
   // the reserves.
