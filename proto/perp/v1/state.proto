--- conflicted
+++ resolved
@@ -96,46 +96,26 @@
 
 message LiquidateResp{
   // Amount of bad debt created by the liquidation event
-<<<<<<< HEAD
-  string bad_debt=1[
-=======
   string bad_debt = 1[
->>>>>>> f04da516
     (gogoproto.customtype) = "github.com/cosmos/cosmos-sdk/types.Dec",
     (gogoproto.nullable) = false];
 
   // Fee paid to the liquidator
-<<<<<<< HEAD
-  string fee_to_liquidator =2[
-=======
   string fee_to_liquidator = 2[
->>>>>>> f04da516
     (gogoproto.customtype) = "github.com/cosmos/cosmos-sdk/types.Dec",
     (gogoproto.nullable) = false];
 
   // Fee paid to the Perp EF fund
-<<<<<<< HEAD
-  string fee_to_perp_ecosystem_fund=3[
-=======
   string fee_to_perp_ecosystem_fund = 3[
->>>>>>> f04da516
     (gogoproto.customtype) = "github.com/cosmos/cosmos-sdk/types.Dec",
     (gogoproto.nullable) = false];
 
   // Address of the liquidator
-<<<<<<< HEAD
-  bytes liquidator=4[
-    (gogoproto.casttype)  = "github.com/cosmos/cosmos-sdk/types.AccAddress"];
-
-  // Position response from the close or open reverse position
-  PositionResp position_resp=5;
-=======
   bytes liquidator = 4[
     (gogoproto.casttype)  = "github.com/cosmos/cosmos-sdk/types.AccAddress"];
 
   // Position response from the close or open reverse position
   PositionResp position_resp = 5;
->>>>>>> f04da516
 }
 
 message VirtualPoolInfo {
