syntax = "proto3";

package nibiru.perp.v1;

import "gogoproto/gogo.proto";
import "google/api/annotations.proto";
import "cosmos/base/v1beta1/coin.proto";
import "perp/v1/state.proto";

<<<<<<< HEAD
option go_package = "github.com/NibiruChain/nibiru/x/perp/v1/types;types";
=======
option go_package = "github.com/NibiruChain/nibiru/x/perp/v1/types";
>>>>>>> 34d06af2

// Emitted when a position changes.
// TODO: Is there a way to split this into different events without creating too
// much complexity?
message PositionChangedEvent {
  // identifier of the corresponding virtual pool for the position
  string pair = 1 [
    (gogoproto.customtype) =
        "github.com/NibiruChain/nibiru/x/common/asset.Pair",
    (gogoproto.nullable) = false
  ];

  // owner of the position.
  string trader_address = 2;

  // Amount of collateral (quote units) backing the position after the change.
  cosmos.base.v1beta1.Coin margin = 3 [
    (gogoproto.moretags) = "yaml:\"margin\"",
    (gogoproto.nullable) = false
  ];

  // Position notional (quote units) after the change. In general,
  // 'notional = baseAmount * priceQuotePerBase', where size is the baseAmount.
  string position_notional = 4 [
    (gogoproto.customtype) = "github.com/cosmos/cosmos-sdk/types.Dec",
    (gogoproto.nullable) = false
  ];

  // Exchanged size is the magnitude of the change to position size (base
  // units). The size is a signed quantity expressing how much exposure a
  // position has in base units of the pair.
  string exchanged_size = 5 [
    (gogoproto.customtype) = "github.com/cosmos/cosmos-sdk/types.Dec",
    (gogoproto.nullable) = false
  ];

  /**
   * Exchanged notional is the value of the exchanged size in quote units.
   * exchangedNotional = posBefore.OpenNotional + (direction * realizedPnl),
   * where 'posBefore' is the position before the change, and
   * direction is 1 if posBefore.Size > 0 or -1 if posBefore.Size < 0,
   */
  string exchanged_notional = 6 [
    (gogoproto.customtype) = "github.com/cosmos/cosmos-sdk/types.Dec",
    (gogoproto.nullable) = false
  ];

  // Transaction fee paid. A "taker" fee.
  cosmos.base.v1beta1.Coin transaction_fee = 7 [
    (gogoproto.moretags) = "yaml:\"transaction_fee\"",
    (gogoproto.nullable) = false
  ];

  // Position size after the change.
  string position_size = 8 [
    (gogoproto.customtype) = "github.com/cosmos/cosmos-sdk/types.Dec",
    (gogoproto.nullable) = false
  ];

  // realize profits and losses after the change
  string realized_pnl = 9 [
    (gogoproto.customtype) = "github.com/cosmos/cosmos-sdk/types.Dec",
    (gogoproto.nullable) = false
  ];

  // unrealized profits and losses after the change
  string unrealized_pnl_after = 10 [
    (gogoproto.customtype) = "github.com/cosmos/cosmos-sdk/types.Dec",
    (gogoproto.nullable) = false
  ];

  // Amount of bad debt cleared by the PerpEF during the change.
  // Bad debt is negative net margin past the liquidation point of a position.
  cosmos.base.v1beta1.Coin bad_debt = 11 [ (gogoproto.nullable) = false ];

  // Mark price, synonymous with mark price in this context, is the quotient of
  // the quote reserves and base reserves
  string mark_price = 12 [
    (gogoproto.customtype) = "github.com/cosmos/cosmos-sdk/types.Dec",
    (gogoproto.nullable) = false
  ];

  /* A funding payment made or received by the trader on the current position.
  'fundingPayment' is positive if 'owner' is the sender and negative if 'owner'
  is the receiver of the payment. Its magnitude is abs(vSize * fundingRate).
  Funding payments act to converge the mark price (vPrice) and index price
  (average price on major exchanges).
    */
  string funding_payment = 13 [
    (gogoproto.customtype) = "github.com/cosmos/cosmos-sdk/types.Dec",
    (gogoproto.nullable) = false
  ];

  // The block number at which this position was changed.
  int64 block_height = 14;

  // The block time in unix milliseconds at which this position was changed.
  int64 block_time_ms = 15;
}

// Emitted when a position is liquidated.
message PositionLiquidatedEvent {
  // identifier of the corresponding virtual pool for the position
  string pair = 1 [
    (gogoproto.customtype) =
        "github.com/NibiruChain/nibiru/x/common/asset.Pair",
    (gogoproto.nullable) = false
  ];

  // owner of the position.
  string trader_address = 2;

  // margin * leverage * vPrice. 'notional' is the virtual size times  the
  // virtual price on 'perp.amm'.
  string exchanged_quote_amount = 3 [
    (gogoproto.customtype) = "github.com/cosmos/cosmos-sdk/types.Dec",
    (gogoproto.nullable) = false
  ];

  // virtual amount of base assets for the position, which would be margin *
  // leverage * priceBasePerQuote.
  string exchanged_position_size = 4 [
    (gogoproto.customtype) = "github.com/cosmos/cosmos-sdk/types.Dec",
    (gogoproto.nullable) = false
  ];

  // Address of the account that executed the tx.
  string liquidator_address = 5;

  // Commission (in margin units) received by 'liquidator'.
  cosmos.base.v1beta1.Coin fee_to_liquidator = 6 [
    (gogoproto.moretags) = "yaml:\"fee_to_liquidator\"",
    (gogoproto.nullable) = false
  ];

  // Commission (in margin units) given to the ecosystem fund.
  cosmos.base.v1beta1.Coin fee_to_ecosystem_fund = 7 [
    (gogoproto.moretags) = "yaml:\"fee_to_ecosystem_fund\"",
    (gogoproto.nullable) = false
  ];

  //  Bad debt (margin units) cleared by the PerpEF during the tx. Bad debt is
  //  negative net margin past the liquidation point of a position.
  cosmos.base.v1beta1.Coin bad_debt = 8 [ (gogoproto.nullable) = false ];

  // Remaining margin in the position after liquidation
  cosmos.base.v1beta1.Coin margin = 9 [
    (gogoproto.moretags) = "yaml:\"margin\"",
    (gogoproto.nullable) = false
  ];

  // Remaining position notional in the position after liquidation
  string position_notional = 10 [
    (gogoproto.customtype) = "github.com/cosmos/cosmos-sdk/types.Dec",
    (gogoproto.nullable) = false
  ];

  // Remaining position size in the position after liquidation
  string position_size = 11 [
    (gogoproto.customtype) = "github.com/cosmos/cosmos-sdk/types.Dec",
    (gogoproto.nullable) = false
  ];

  // Unrealized PnL in the position after liquidation
  string unrealizedPnl = 12 [
    (gogoproto.customtype) = "github.com/cosmos/cosmos-sdk/types.Dec",
    (gogoproto.nullable) = false
  ];

  // Spot price of the vAMM after liquidation
  string mark_price = 13 [
    (gogoproto.customtype) = "github.com/cosmos/cosmos-sdk/types.Dec",
    (gogoproto.nullable) = false
  ];

  // The block number at which this liquidation occured.
  int64 block_height = 14;

  // The unix timestamp in milliseconds at which this liquidation occured.
  int64 block_time_ms = 15;
}

// Emitted when a position is settled.
message PositionSettledEvent {
  // Identifier for the virtual pool of the position.
  string pair = 1 [
    (gogoproto.customtype) =
        "github.com/NibiruChain/nibiru/x/common/asset.Pair",
    (gogoproto.nullable) = false
  ];

  // Owner of the position.
  string trader_address = 2;

  // Settled coin as dictated by the settlement price of the perp.amm.
  repeated cosmos.base.v1beta1.Coin settled_coins = 3 [
    (gogoproto.castrepeated) = "github.com/cosmos/cosmos-sdk/types.Coins",
    (gogoproto.moretags) = "yaml:\"settled_coins\"",
    (gogoproto.nullable) = false
  ];
}

// Emitted when a new funding rate is calculated.
message FundingRateChangedEvent {

  // The pair for which the funding rate was calculated.
  string pair = 1 [
    (gogoproto.customtype) =
        "github.com/NibiruChain/nibiru/x/common/asset.Pair",
    (gogoproto.nullable) = false
  ];

  // The mark price of the pair.
  string mark_price = 2 [
    (gogoproto.customtype) = "github.com/cosmos/cosmos-sdk/types.Dec",
    (gogoproto.nullable) = false
  ];

  // The oracle index price of the pair.
  string index_price = 3 [
    (gogoproto.customtype) = "github.com/cosmos/cosmos-sdk/types.Dec",
    (gogoproto.nullable) = false
  ];

  // The latest funding rate.
  string latest_funding_rate = 4 [
    (gogoproto.customtype) = "github.com/cosmos/cosmos-sdk/types.Dec",
    (gogoproto.nullable) = false
  ];

  // The latest premium fraction just calculated.
  string latest_premium_fraction = 5 [
    (gogoproto.customtype) = "github.com/cosmos/cosmos-sdk/types.Dec",
    (gogoproto.nullable) = false
  ];

  // The latest cumulative premium fraction.
  // The funding payment a position will pay is the difference between this
  // value and the latest cumulative premium fraction on the position,
  // multiplied by the position size.
  string cumulative_premium_fraction = 6 [
    (gogoproto.customtype) = "github.com/cosmos/cosmos-sdk/types.Dec",
    (gogoproto.nullable) = false
  ];

  // The block number at which the funding rate was calculated.
  int64 block_height = 7;

  // The block time in unix milliseconds at which the funding rate was
  // calculated.
  int64 block_time_ms = 8;
}

// Emitted when liquidation fails.
message LiquidationFailedEvent {
  // The pair for which we are trying to liquidate.
  string pair = 1 [
    (gogoproto.customtype) =
        "github.com/NibiruChain/nibiru/x/common/asset.Pair",
    (gogoproto.nullable) = false
  ];

  // owner of the position.
  string trader = 2;

  // Address of the account that executed the tx.
  string liquidator = 3;

  enum LiquidationFailedReason {
    UNSPECIFIED = 0;

    // the position is healthy and does not need to be liquidated.
    POSITION_HEALTHY = 1;

    // the pair does not exist.
    NONEXISTENT_PAIR = 2;

    // the position does not exist.
    NONEXISTENT_POSITION = 3;
  }
  // Reason for the liquidation failure.
  LiquidationFailedReason reason = 4;
}

message MetricsEvent {
  string pair = 1 [
    (gogoproto.customtype) =
        "github.com/NibiruChain/nibiru/x/common/asset.Pair",
    (gogoproto.nullable) = false
  ];

  // Sum of all active position sizes for the pair.
  string net_size = 2 [
    (gogoproto.customtype) = "github.com/cosmos/cosmos-sdk/types.Dec",
    (gogoproto.nullable) = false
  ];

  // Total notional volume for the pair.
  string volumeQuote = 3 [
    (gogoproto.customtype) = "github.com/cosmos/cosmos-sdk/types.Dec",
    (gogoproto.nullable) = false
  ];

  // Total size volume for the pair.
  string volumeBase = 4 [
    (gogoproto.customtype) = "github.com/cosmos/cosmos-sdk/types.Dec",
    (gogoproto.nullable) = false
  ];

  // The block number at which metrics were generated.
  int64 block_height = 5;

  // The block time in unix milliseconds at which metrics were generated.
  int64 block_time_ms = 6;
}

message PegMultiplierUpdate {
  string pair = 1 [
    (gogoproto.customtype) =
        "github.com/NibiruChain/nibiru/x/common/asset.Pair",
    (gogoproto.nullable) = false
  ];

  // New repeg multiplier
  string new_peg = 2 [
    (gogoproto.customtype) = "github.com/cosmos/cosmos-sdk/types.Dec",
    (gogoproto.nullable) = false
  ];

  // Cost of repeg
  string cost = 3 [
    (gogoproto.customtype) = "github.com/cosmos/cosmos-sdk/types.Int",
    (gogoproto.nullable) = false
  ];
}

message SwapInvariantUpdate {
  string pair = 1 [
    (gogoproto.customtype) =
        "github.com/NibiruChain/nibiru/x/common/asset.Pair",
    (gogoproto.nullable) = false
  ];

  // New swap invariant
  string new_swap_invariant = 2 [
    (gogoproto.customtype) = "github.com/cosmos/cosmos-sdk/types.Dec",
    (gogoproto.nullable) = false
  ];

  // swpa invariant multiplier
  string swap_invariant_multiplier = 3 [
    (gogoproto.customtype) = "github.com/cosmos/cosmos-sdk/types.Dec",
    (gogoproto.nullable) = false
  ];

  // Cost of update
  string cost = 4 [
    (gogoproto.customtype) = "github.com/cosmos/cosmos-sdk/types.Int",
    (gogoproto.nullable) = false
  ];
}<|MERGE_RESOLUTION|>--- conflicted
+++ resolved
@@ -7,11 +7,7 @@
 import "cosmos/base/v1beta1/coin.proto";
 import "perp/v1/state.proto";
 
-<<<<<<< HEAD
-option go_package = "github.com/NibiruChain/nibiru/x/perp/v1/types;types";
-=======
 option go_package = "github.com/NibiruChain/nibiru/x/perp/v1/types";
->>>>>>> 34d06af2
 
 // Emitted when a position changes.
 // TODO: Is there a way to split this into different events without creating too
