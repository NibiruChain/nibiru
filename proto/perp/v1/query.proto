--- conflicted
+++ resolved
@@ -145,12 +145,7 @@
 
 message QueryMetricsResponse {
   // list of perp metrics
-<<<<<<< HEAD
   Metrics metrics = 1 [ (gogoproto.nullable) = false ];
-=======
-  Metrics metrics = 1 [
-    (gogoproto.nullable) = false
-  ];
 }
 
 // ----------------------------------------
@@ -169,5 +164,4 @@
     (gogoproto.nullable) = false, 
     (gogoproto.castrepeated) = "github.com/cosmos/cosmos-sdk/types.Coins"
   ];
->>>>>>> 4ab0e990
 }