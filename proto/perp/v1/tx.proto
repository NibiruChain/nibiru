syntax = "proto3";

package nibiru.perp.v1;

import "google/api/annotations.proto";
import "cosmos/base/v1beta1/coin.proto";
import "gogoproto/gogo.proto";
import "perp/v1/state.proto";

option go_package="github.com/NibiruChain/nibiru/x/perp/types";

// Msg defines the x/perp Msg service.
service Msg {

  rpc RemoveMargin(MsgRemoveMargin) returns (MsgRemoveMarginResponse) {
    option (google.api.http).post = "/nibiru/perp/remove_margin";
  }

  rpc AddMargin(MsgAddMargin) returns (MsgAddMarginResponse) {
    option (google.api.http).post = "/nibiru/perp/add_margin";
  }

<<<<<<< HEAD
  /* Liquidate is a transaction that allows the caller to fully or partially 
  liquidate an existing position. */  
  //   rpc Liquidate(MsgLiquidate) returns (MsgLiquidateResponse) {
  //     option (google.api.http).post = "/nibiru/perp/liquidate";
  //   }
=======
  rpc OpenPosition(MsgOpenPosition) returns (MsgOpenPositionResponse) {}

>>>>>>> 0d45ffb7
}

// -------------------------- RemoveMargin --------------------------

/* MsgRemoveMargin: Msg to remove margin. */
message MsgRemoveMargin {
  string sender = 1;
  string token_pair = 2;
  cosmos.base.v1beta1.Coin margin = 3 [(gogoproto.nullable) = false];
}

message MsgRemoveMarginResponse {
  // MarginOut: tokens transferred back to the trader
  cosmos.base.v1beta1.Coin margin_out = 1 [(gogoproto.nullable) = false];
  string funding_payment = 2 [
    (gogoproto.customtype) = "github.com/cosmos/cosmos-sdk/types.Dec",
    (gogoproto.nullable) = false];
}

// -------------------------- AddMargin --------------------------

/* MsgAddMargin: Msg to remove margin. */
message MsgAddMargin {
  string sender = 1;
  string token_pair = 2;
  cosmos.base.v1beta1.Coin margin = 3 [(gogoproto.nullable) = false];
}

message MsgAddMarginResponse {
  // MarginOut: tokens transferred back to the trader
}

<<<<<<< HEAD
// -------------------------- Liquidate --------------------------

message MsgLiquidate {
    // Sender is the liquidator address
    string sender = 1;
    // TokenPair is the identifier for the position's virtual pool
    string token_pair = 2;
    // Trader is the address of the owner of the position 
    string trader = 3;
  }
  
  message MsgLiquidateResponse {
    // TODO: blank for now
  }
=======
message MsgOpenPosition {
  string sender = 1;
  string token_pair = 2;
  nibiru.perp.v1.Side side = 3;
  string quote_asset_amount = 4 [
    (gogoproto.customtype) = "github.com/cosmos/cosmos-sdk/types.Int",
    (gogoproto.nullable) = false];
  string leverage = 5 [
    (gogoproto.customtype) = "github.com/cosmos/cosmos-sdk/types.Dec",
    (gogoproto.nullable) = false];
  string base_asset_amount_limit = 6 [
    (gogoproto.customtype) = "github.com/cosmos/cosmos-sdk/types.Int",
    (gogoproto.nullable) = false];
}

message MsgOpenPositionResponse {

}
>>>>>>> 0d45ffb7
<|MERGE_RESOLUTION|>--- conflicted
+++ resolved
@@ -20,16 +20,16 @@
     option (google.api.http).post = "/nibiru/perp/add_margin";
   }
 
-<<<<<<< HEAD
   /* Liquidate is a transaction that allows the caller to fully or partially 
   liquidate an existing position. */  
   //   rpc Liquidate(MsgLiquidate) returns (MsgLiquidateResponse) {
   //     option (google.api.http).post = "/nibiru/perp/liquidate";
   //   }
-=======
-  rpc OpenPosition(MsgOpenPosition) returns (MsgOpenPositionResponse) {}
 
->>>>>>> 0d45ffb7
+  rpc OpenPosition(MsgOpenPosition) returns (MsgOpenPositionResponse) {
+    option (google.api.http).post = "/nibiru/perp/open_position";
+  }
+
 }
 
 // -------------------------- RemoveMargin --------------------------
@@ -62,7 +62,6 @@
   // MarginOut: tokens transferred back to the trader
 }
 
-<<<<<<< HEAD
 // -------------------------- Liquidate --------------------------
 
 message MsgLiquidate {
@@ -77,7 +76,9 @@
   message MsgLiquidateResponse {
     // TODO: blank for now
   }
-=======
+
+// -------------------------- OpenPosition --------------------------
+
 message MsgOpenPosition {
   string sender = 1;
   string token_pair = 2;
@@ -96,4 +97,6 @@
 message MsgOpenPositionResponse {
 
 }
->>>>>>> 0d45ffb7
+
+// -------------------------- ClosePosition --------------------------
+// TODO