--- conflicted
+++ resolved
@@ -21,22 +21,15 @@
   }
 
   /* Liquidate is a transaction that allows the caller to fully or partially 
-<<<<<<< HEAD
-     liquidate an existing position. */  
+  liquidate an existing position. */  
   rpc Liquidate(MsgLiquidate) returns (MsgLiquidateResponse) {
     option (google.api.http).post = "/nibiru/perp/liquidate";
   }
-=======
-  liquidate an existing position. */  
-  //   rpc Liquidate(MsgLiquidate) returns (MsgLiquidateResponse) {
-  //     option (google.api.http).post = "/nibiru/perp/liquidate";
-  //   }
 
   rpc OpenPosition(MsgOpenPosition) returns (MsgOpenPositionResponse) {
     option (google.api.http).post = "/nibiru/perp/open_position";
   }
 
->>>>>>> ed1695bb
 }
 
 // -------------------------- RemoveMargin --------------------------
@@ -71,35 +64,12 @@
 }
 
 message MsgAddMarginResponse {
-<<<<<<< HEAD
-=======
   // MarginOut: tokens transferred back to the trader
->>>>>>> ed1695bb
 }
 
 // -------------------------- Liquidate --------------------------
 
 message MsgLiquidate {
-<<<<<<< HEAD
-  // Sender is the liquidator address
-  string sender = 1;
-  // TokenPair is the identifier for the position's virtual pool
-  string token_pair = 2;
-  // Trader is the address of the owner of the position 
-  string trader = 3;
-}
-
-message MsgLiquidateResponse {
-  // TODO: blank for now
-}
-
-// -------------------------- OpenPosition --------------------------
-
-// TODO
-
-// -------------------------- ClosePosition --------------------------
-
-=======
     // Sender is the liquidator address
     bytes sender = 1 [
       (gogoproto.casttype)  = "github.com/cosmos/cosmos-sdk/types.AccAddress"];
@@ -138,5 +108,4 @@
 }
 
 // -------------------------- ClosePosition --------------------------
->>>>>>> ed1695bb
 // TODO