syntax = "proto3";

package nibiru.perp.v1;

import "google/api/annotations.proto";
import "cosmos/base/v1beta1/coin.proto";
import "gogoproto/gogo.proto";
import "perp/v1/state.proto";

option go_package="github.com/NibiruChain/nibiru/x/perp/types";

// Msg defines the x/perp Msg service.
service Msg {

  rpc RemoveMargin(MsgRemoveMargin) returns (MsgRemoveMarginResponse) {
    option (google.api.http).post = "/nibiru/perp/remove_margin";
  }

  rpc AddMargin(MsgAddMargin) returns (MsgAddMarginResponse) {
    option (google.api.http).post = "/nibiru/perp/add_margin";
  }

<<<<<<< HEAD
  /* ClosePositions is a transaction that closes all open positions for a trader
     on the specified virtual pool. */
  rpc ClosePositions(MsgClosePositions) returns (MsgClosePositionsResponse) {
    option (google.api.http).post = "/nibiru/perp/add_margin";
  }
=======
  /* Liquidate is a transaction that allows the caller to fully or partially 
  liquidate an existing position. */  
  rpc Liquidate(MsgLiquidate) returns (MsgLiquidateResponse) {
    option (google.api.http).post = "/nibiru/perp/liquidate";
  }

  rpc OpenPosition(MsgOpenPosition) returns (MsgOpenPositionResponse) {
    option (google.api.http).post = "/nibiru/perp/open_position";
  }

>>>>>>> f45acfbd
}

// -------------------------- RemoveMargin --------------------------

/* MsgRemoveMargin: Msg to remove margin. */
message MsgRemoveMargin {
  bytes sender = 1 [
    (gogoproto.casttype)  = "github.com/cosmos/cosmos-sdk/types.AccAddress"];

  string token_pair = 2;

  cosmos.base.v1beta1.Coin margin = 3 [(gogoproto.nullable) = false];
}

message MsgRemoveMarginResponse {
  // MarginOut: tokens transferred back to the trader
  cosmos.base.v1beta1.Coin margin_out = 1 [(gogoproto.nullable) = false];
  string funding_payment = 2 [
    (gogoproto.customtype) = "github.com/cosmos/cosmos-sdk/types.Dec",
    (gogoproto.nullable) = false];
}

// -------------------------- AddMargin --------------------------

/* MsgAddMargin: Msg to remove margin. */
message MsgAddMargin {
  bytes sender = 1 [
    (gogoproto.casttype)  = "github.com/cosmos/cosmos-sdk/types.AccAddress"];

  string token_pair = 2;
  cosmos.base.v1beta1.Coin margin = 3 [(gogoproto.nullable) = false];
}

message MsgAddMarginResponse {
  // MarginOut: tokens transferred back to the trader
}

// -------------------------- Liquidate --------------------------
<<<<<<< HEAD
  
// TODO

// -------------------------- OpenPosition --------------------------

// TODO

// -------------------------- ClosePositions --------------------------

message MsgClosePositions {
  string sender = 1;
  string token_pair = 2;
}

message MsgClosePositionsResponse {
  // outCoin: tokens transferred back to the trader
  cosmos.base.v1beta1.Coin outCoin = 1 [(gogoproto.nullable) = false];
}
=======

message MsgLiquidate {
    // Sender is the liquidator address
    bytes sender = 1 [
      (gogoproto.casttype)  = "github.com/cosmos/cosmos-sdk/types.AccAddress"];

    // TokenPair is the identifier for the position's virtual pool
    string token_pair = 2;
    // Trader is the address of the owner of the position 
    bytes trader = 3 [
      (gogoproto.casttype)  = "github.com/cosmos/cosmos-sdk/types.AccAddress"];
  }
  
message MsgLiquidateResponse {
  cosmos.base.v1beta1.Coin fee_to_liquidator = 1 [(gogoproto.nullable) = false];
  cosmos.base.v1beta1.Coin fee_to_perp_ecosystem_fund = 2 [(gogoproto.nullable) = false];
}

// -------------------------- OpenPosition --------------------------

message MsgOpenPosition {
  bytes sender = 1 [
    (gogoproto.casttype)  = "github.com/cosmos/cosmos-sdk/types.AccAddress"];

  string token_pair = 2;
  nibiru.perp.v1.Side side = 3;
  string quote_asset_amount = 4 [
    (gogoproto.customtype) = "github.com/cosmos/cosmos-sdk/types.Int",
    (gogoproto.nullable) = false];
  string leverage = 5 [
    (gogoproto.customtype) = "github.com/cosmos/cosmos-sdk/types.Dec",
    (gogoproto.nullable) = false];
  string base_asset_amount_limit = 6 [
    (gogoproto.customtype) = "github.com/cosmos/cosmos-sdk/types.Int",
    (gogoproto.nullable) = false];
}

message MsgOpenPositionResponse {

}

// -------------------------- ClosePosition --------------------------
// TODO
>>>>>>> f45acfbd
<|MERGE_RESOLUTION|>--- conflicted
+++ resolved
@@ -20,15 +20,14 @@
     option (google.api.http).post = "/nibiru/perp/add_margin";
   }
 
-<<<<<<< HEAD
   /* ClosePositions is a transaction that closes all open positions for a trader
      on the specified virtual pool. */
   rpc ClosePositions(MsgClosePositions) returns (MsgClosePositionsResponse) {
     option (google.api.http).post = "/nibiru/perp/add_margin";
   }
-=======
-  /* Liquidate is a transaction that allows the caller to fully or partially 
-  liquidate an existing position. */  
+
+  /* Liquidate is a transaction that allows the caller to fully or partially
+  liquidate an existing position. */
   rpc Liquidate(MsgLiquidate) returns (MsgLiquidateResponse) {
     option (google.api.http).post = "/nibiru/perp/liquidate";
   }
@@ -37,7 +36,6 @@
     option (google.api.http).post = "/nibiru/perp/open_position";
   }
 
->>>>>>> f45acfbd
 }
 
 // -------------------------- RemoveMargin --------------------------
@@ -76,26 +74,6 @@
 }
 
 // -------------------------- Liquidate --------------------------
-<<<<<<< HEAD
-  
-// TODO
-
-// -------------------------- OpenPosition --------------------------
-
-// TODO
-
-// -------------------------- ClosePositions --------------------------
-
-message MsgClosePositions {
-  string sender = 1;
-  string token_pair = 2;
-}
-
-message MsgClosePositionsResponse {
-  // outCoin: tokens transferred back to the trader
-  cosmos.base.v1beta1.Coin outCoin = 1 [(gogoproto.nullable) = false];
-}
-=======
 
 message MsgLiquidate {
     // Sender is the liquidator address
@@ -104,11 +82,11 @@
 
     // TokenPair is the identifier for the position's virtual pool
     string token_pair = 2;
-    // Trader is the address of the owner of the position 
+    // Trader is the address of the owner of the position
     bytes trader = 3 [
       (gogoproto.casttype)  = "github.com/cosmos/cosmos-sdk/types.AccAddress"];
   }
-  
+
 message MsgLiquidateResponse {
   cosmos.base.v1beta1.Coin fee_to_liquidator = 1 [(gogoproto.nullable) = false];
   cosmos.base.v1beta1.Coin fee_to_perp_ecosystem_fund = 2 [(gogoproto.nullable) = false];
@@ -139,4 +117,23 @@
 
 // -------------------------- ClosePosition --------------------------
 // TODO
->>>>>>> f45acfbd
+
+// -------------------------- Liquidate --------------------------
+
+// TODO
+
+// -------------------------- OpenPosition --------------------------
+
+// TODO
+
+// -------------------------- ClosePositions --------------------------
+
+message MsgClosePositions {
+  string sender = 1;
+  string token_pair = 2;
+}
+
+message MsgClosePositionsResponse {
+  // outCoin: tokens transferred back to the trader
+  cosmos.base.v1beta1.Coin outCoin = 1 [(gogoproto.nullable) = false];
+}