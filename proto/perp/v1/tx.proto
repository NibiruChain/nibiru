--- conflicted
+++ resolved
@@ -30,13 +30,9 @@
     option (google.api.http).post = "/nibiru/perp/open_position";
   }
 
-<<<<<<< HEAD
-  rpc ClosePosition(MsgClosePosition) returns (MsgClosePositionResponse);
-=======
   rpc ClosePosition(MsgClosePosition) returns (MsgClosePositionResponse) {
     option (google.api.http).post = "/nibiru/perp/close_position";
   }
->>>>>>> 597f9d7e
 
 }
 
@@ -112,17 +108,10 @@
 }
 
 // -------------------------- ClosePosition --------------------------
-<<<<<<< HEAD
-message MsgClosePosition {
-  string sender = 1;
-  string token_pair = 2;
-  string quote_asset_amount_limit = 3;
-=======
 
 message MsgClosePosition {
   string sender = 1;
   string token_pair = 2;
->>>>>>> 597f9d7e
 }
 
 message MsgClosePositionResponse {
