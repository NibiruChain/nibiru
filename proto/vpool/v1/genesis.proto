syntax = "proto3";
package nibiru.vpool.v1;

import "gogoproto/gogo.proto";
import "vpool/v1/state.proto";

option go_package = "github.com/NibiruChain/nibiru/x/vpool/types";

// GenesisState defines the vpool module's genesis state.
message GenesisState {
  repeated VPool vpools = 1 [(gogoproto.nullable) = false];
<<<<<<< HEAD
  repeated ReserveSnapshot snapshots = 3 [(gogoproto.nullable) = false];
=======
  repeated ReserveSnapshot snapshots = 2 [(gogoproto.nullable) = false];
>>>>>>> 52fad354
}<|MERGE_RESOLUTION|>--- conflicted
+++ resolved
@@ -9,9 +9,5 @@
 // GenesisState defines the vpool module's genesis state.
 message GenesisState {
   repeated VPool vpools = 1 [(gogoproto.nullable) = false];
-<<<<<<< HEAD
-  repeated ReserveSnapshot snapshots = 3 [(gogoproto.nullable) = false];
-=======
   repeated ReserveSnapshot snapshots = 2 [(gogoproto.nullable) = false];
->>>>>>> 52fad354
 }