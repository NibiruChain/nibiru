syntax = "proto3";
package NibiruChain.stablecoin.v1;

import "gogoproto/gogo.proto";

option go_package = "github.com/NibiruChain/nibiru/x/stablecoin/types";

// Params defines the parameters for the module.
message Params {
<<<<<<< HEAD
  // collRatio is the ratio needed as collateral to exchange for stables
  int64 collRatio = 1;
  
  // feeRatio is the ratio taken as fees when minting or burning stables
  int64 feeRatio = 2;
  // efFeeRatio is the ratio taken from the fees that goes to Ecosystem Fund
  int64 efFeeRatio = 3;

  // distr_epoch_identifier defines the frequnecy of update for the collateral ratio
  string distr_epoch_identifier = 4
  [ (gogoproto.moretags) = "yaml:\"distr_epoch_identifier\"" ];
=======

  // CollRatio is the ratio needed as collateral to exchange for stables
  int64 coll_ratio = 1;

  // FeeRatio is the ratio taken as fees when minting or burning stables
  int64 fee_ratio = 2;

  // EfFeeRatio is the ratio taken from the fees that goes to Ecosystem Fund
  int64 ef_fee_ratio = 3;

  /* BonusRateRecoll is the percentage of extra stablecoin value given to the caller 
  of 'Recollateralize' in units of governance tokens.*/
  int64 bonus_rate_recoll = 4;
>>>>>>> 3adcb7c3
}<|MERGE_RESOLUTION|>--- conflicted
+++ resolved
@@ -7,7 +7,6 @@
 
 // Params defines the parameters for the module.
 message Params {
-<<<<<<< HEAD
   // collRatio is the ratio needed as collateral to exchange for stables
   int64 collRatio = 1;
   
@@ -15,23 +14,12 @@
   int64 feeRatio = 2;
   // efFeeRatio is the ratio taken from the fees that goes to Ecosystem Fund
   int64 efFeeRatio = 3;
-
-  // distr_epoch_identifier defines the frequnecy of update for the collateral ratio
-  string distr_epoch_identifier = 4
-  [ (gogoproto.moretags) = "yaml:\"distr_epoch_identifier\"" ];
-=======
-
-  // CollRatio is the ratio needed as collateral to exchange for stables
-  int64 coll_ratio = 1;
-
-  // FeeRatio is the ratio taken as fees when minting or burning stables
-  int64 fee_ratio = 2;
-
-  // EfFeeRatio is the ratio taken from the fees that goes to Ecosystem Fund
-  int64 ef_fee_ratio = 3;
-
+  
   /* BonusRateRecoll is the percentage of extra stablecoin value given to the caller 
   of 'Recollateralize' in units of governance tokens.*/
   int64 bonus_rate_recoll = 4;
->>>>>>> 3adcb7c3
+
+  // distr_epoch_identifier defines the frequnecy of update for the collateral ratio
+  string distr_epoch_identifier = 5
+  [ (gogoproto.moretags) = "yaml:\"distr_epoch_identifier\"" ];  
 }