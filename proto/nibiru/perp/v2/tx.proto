syntax = "proto3";

package nibiru.perp.v2;

import "google/api/annotations.proto";
import "cosmos/base/v1beta1/coin.proto";
import "gogoproto/gogo.proto";
import "nibiru/perp/v2/state.proto";

option go_package = "github.com/NibiruChain/nibiru/x/perp/v2/types";

// Msg defines the x/perp Msg service.
service Msg {

  rpc RemoveMargin(MsgRemoveMargin) returns (MsgRemoveMarginResponse) {}

  rpc AddMargin(MsgAddMargin) returns (MsgAddMarginResponse) {}

  rpc MultiLiquidate(MsgMultiLiquidate) returns (MsgMultiLiquidateResponse) {}

  rpc MarketOrder(MsgMarketOrder) returns (MsgMarketOrderResponse) {}

  rpc ClosePosition(MsgClosePosition) returns (MsgClosePositionResponse) {}

  rpc PartialClose(MsgPartialClose) returns (MsgPartialCloseResponse) {}

  rpc SettlePosition(MsgSettlePosition) returns (MsgClosePositionResponse) {}

  rpc DonateToEcosystemFund(MsgDonateToEcosystemFund)
      returns (MsgDonateToEcosystemFundResponse) {}

  // ChangeCollateralDenom: Updates the collateral denom. A denom is valid if it
  // is possible to make an sdk.Coin using it. [SUDO] Only callable by sudoers.
  rpc ChangeCollateralDenom(MsgChangeCollateralDenom)
      returns (MsgChangeCollateralDenomResponse) {}

  rpc AllocateEpochRebates(MsgAllocateEpochRebates)
      returns (MsgAllocateEpochRebatesResponse) {}

  rpc WithdrawEpochRebates(MsgWithdrawEpochRebates)
      returns (MsgWithdrawEpochRebatesResponse) {}

  // ShiftPegMultiplier: gRPC tx msg for changing a market's peg multiplier.
  // [SUDO] Only callable by sudoers.
  rpc ShiftPegMultiplier(MsgShiftPegMultiplier)
      returns (MsgShiftPegMultiplierResponse) {}

  // ShiftSwapInvariant: gRPC tx msg for changing a market's swap invariant.
  // [SUDO] Only callable by sudoers.
  rpc ShiftSwapInvariant(MsgShiftSwapInvariant)
      returns (MsgShiftSwapInvariantResponse) {}

  // WithdrawFromPerpFund: gRPC tx msg to withdraw from the perp fund module
  // account. [SUDO] Only callable by sudoers.
  rpc WithdrawFromPerpFund(MsgWithdrawFromPerpFund)
      returns (MsgWithdrawFromPerpFundResponse) {}
}

// -------------------------- Settle Position --------------------------

/* MsgSettlePosition: Msg to remove margin. */
message MsgSettlePosition {
  string sender = 1;

  string pair = 2 [
    (gogoproto.customtype) =
        "github.com/NibiruChain/nibiru/x/common/asset.Pair",
    (gogoproto.nullable) = false
  ];

  uint64 version = 3;
}

// -------------------------- RemoveMargin --------------------------

/* MsgRemoveMargin: Msg to remove margin. */
message MsgRemoveMargin {
  string sender = 1;

  string pair = 2 [
    (gogoproto.customtype) =
        "github.com/NibiruChain/nibiru/x/common/asset.Pair",
    (gogoproto.nullable) = false
  ];

  cosmos.base.v1beta1.Coin margin = 3 [ (gogoproto.nullable) = false ];
}

message MsgRemoveMarginResponse {
  // tokens transferred back to the trader
  cosmos.base.v1beta1.Coin margin_out = 1 [ (gogoproto.nullable) = false ];

  // the funding payment applied on this position interaction
  string funding_payment = 2 [
    (gogoproto.customtype) = "github.com/cosmos/cosmos-sdk/types.Dec",
    (gogoproto.nullable) = false
  ];

  // The resulting position
  nibiru.perp.v2.Position position = 3;
}

// -------------------------- AddMargin --------------------------

/* MsgAddMargin: Msg to remove margin. */
message MsgAddMargin {
  string sender = 1;

  string pair = 2 [
    (gogoproto.customtype) =
        "github.com/NibiruChain/nibiru/x/common/asset.Pair",
    (gogoproto.nullable) = false
  ];

  cosmos.base.v1beta1.Coin margin = 3 [ (gogoproto.nullable) = false ];
}

message MsgAddMarginResponse {
  string funding_payment = 1 [
    (gogoproto.customtype) = "github.com/cosmos/cosmos-sdk/types.Dec",
    (gogoproto.nullable) = false
  ];

  nibiru.perp.v2.Position position = 2;
}

// -------------------------- Liquidation --------------------------

message MsgMultiLiquidate {
  string sender = 1;

  message Liquidation {
    string pair = 1 [
      (gogoproto.customtype) =
          "github.com/NibiruChain/nibiru/x/common/asset.Pair",
      (gogoproto.nullable) = false
    ];
    string trader = 2;
  }

  repeated Liquidation liquidations = 2;
}

message MsgMultiLiquidateResponse {
  message LiquidationResponse {
    bool success = 1;
    string error = 2;

    cosmos.base.v1beta1.Coin liquidator_fee = 3 [ (gogoproto.nullable) = true ];
    // nullable since no fee is taken on failed liquidation

    cosmos.base.v1beta1.Coin perp_ef_fee = 4
        [ (gogoproto.nullable) = true ]; // perp ecosystem fund
    // nullable since no fee is taken on failed liquidation

    string trader = 5;
    string pair = 6 [
      (gogoproto.customtype) =
          "github.com/NibiruChain/nibiru/x/common/asset.Pair",
      (gogoproto.nullable) = false
    ];
  }

  repeated LiquidationResponse liquidations = 1;
}

// -------------------------- MarketOrder --------------------------

message MsgMarketOrder {
  string sender = 1;

  string pair = 2 [
    (gogoproto.customtype) =
        "github.com/NibiruChain/nibiru/x/common/asset.Pair",
    (gogoproto.nullable) = false
  ];

  nibiru.perp.v2.Direction side = 3;

  string quote_asset_amount = 4 [
    (gogoproto.customtype) = "github.com/cosmos/cosmos-sdk/types.Int",
    (gogoproto.nullable) = false
  ];

  string leverage = 5 [
    (gogoproto.customtype) = "github.com/cosmos/cosmos-sdk/types.Dec",
    (gogoproto.nullable) = false
  ];

  string base_asset_amount_limit = 6 [
    (gogoproto.customtype) = "github.com/cosmos/cosmos-sdk/types.Int",
    (gogoproto.nullable) = false
  ];
}

message MsgMarketOrderResponse {
  nibiru.perp.v2.Position position = 1;

  // The amount of quote assets exchanged.
  string exchanged_notional_value = 2 [
    (gogoproto.customtype) = "github.com/cosmos/cosmos-sdk/types.Dec",
    (gogoproto.nullable) = false
  ];

  // The amount of base assets exchanged.
  string exchanged_position_size = 3 [
    (gogoproto.customtype) = "github.com/cosmos/cosmos-sdk/types.Dec",
    (gogoproto.nullable) = false
  ];

  // The funding payment applied on this position change, measured in quote
  // units.
  string funding_payment = 4 [
    (gogoproto.customtype) = "github.com/cosmos/cosmos-sdk/types.Dec",
    (gogoproto.nullable) = false
  ];

  // The amount of PnL realized on this position changed, measured in quote
  // units.
  string realized_pnl = 5 [
    (gogoproto.customtype) = "github.com/cosmos/cosmos-sdk/types.Dec",
    (gogoproto.nullable) = false
  ];

  // The unrealized PnL in the position after the position change, measured in
  // quote units.
  string unrealized_pnl_after = 6 [
    (gogoproto.customtype) = "github.com/cosmos/cosmos-sdk/types.Dec",
    (gogoproto.nullable) = false
  ];

  // The amount of margin the trader has to give to the vault.
  // A negative value means the vault pays the trader.
  string margin_to_vault = 7 [
    (gogoproto.customtype) = "github.com/cosmos/cosmos-sdk/types.Dec",
    (gogoproto.nullable) = false
  ];

  // The position's notional value after the position change, measured in quote
  // units.
  string position_notional = 8 [
    (gogoproto.customtype) = "github.com/cosmos/cosmos-sdk/types.Dec",
    (gogoproto.nullable) = false
  ];
}

// -------------------------- ClosePosition --------------------------

message MsgClosePosition {
  string sender = 1;

  string pair = 2 [
    (gogoproto.customtype) =
        "github.com/NibiruChain/nibiru/x/common/asset.Pair",
    (gogoproto.nullable) = false
  ];
}

message MsgClosePositionResponse {
  // The amount of quote assets exchanged.
  string exchanged_notional_value = 1 [
    (gogoproto.customtype) = "github.com/cosmos/cosmos-sdk/types.Dec",
    (gogoproto.nullable) = false
  ];

  // The amount of base assets exchanged.
  string exchanged_position_size = 2 [
    (gogoproto.customtype) = "github.com/cosmos/cosmos-sdk/types.Dec",
    (gogoproto.nullable) = false
  ];

  // The funding payment applied on this position change, measured in quote
  // units.
  string funding_payment = 3 [
    (gogoproto.customtype) = "github.com/cosmos/cosmos-sdk/types.Dec",
    (gogoproto.nullable) = false
  ];

  // The amount of PnL realized on this position changed, measured in quote
  // units.
  string realized_pnl = 4 [
    (gogoproto.customtype) = "github.com/cosmos/cosmos-sdk/types.Dec",
    (gogoproto.nullable) = false
  ];

  // The amount of margin the trader receives after closing the position, from
  // the vault. Should never be negative.
  string margin_to_trader = 5 [
    (gogoproto.customtype) = "github.com/cosmos/cosmos-sdk/types.Dec",
    (gogoproto.nullable) = false
  ];
}

message MsgPartialClose {
  string sender = 1;

  string pair = 2 [
    (gogoproto.customtype) =
        "github.com/NibiruChain/nibiru/x/common/asset.Pair",
    (gogoproto.nullable) = false
  ];

  string size = 3 [
    (gogoproto.customtype) = "github.com/cosmos/cosmos-sdk/types.Dec",
    (gogoproto.nullable) = false
  ];
}

message MsgPartialCloseResponse {
  // The amount of quote assets exchanged.
  string exchanged_notional_value = 1 [
    (gogoproto.customtype) = "github.com/cosmos/cosmos-sdk/types.Dec",
    (gogoproto.nullable) = false
  ];

  // The amount of base assets exchanged.
  string exchanged_position_size = 2 [
    (gogoproto.customtype) = "github.com/cosmos/cosmos-sdk/types.Dec",
    (gogoproto.nullable) = false
  ];

  // The funding payment applied on this position change, measured in quote
  // units.
  string funding_payment = 3 [
    (gogoproto.customtype) = "github.com/cosmos/cosmos-sdk/types.Dec",
    (gogoproto.nullable) = false
  ];

  // The amount of PnL realized on this position changed, measured in quote
  // units.
  string realized_pnl = 4 [
    (gogoproto.customtype) = "github.com/cosmos/cosmos-sdk/types.Dec",
    (gogoproto.nullable) = false
  ];

  // The amount of margin the trader receives after closing the position, from
  // the vault. Should never be negative.
  string margin_to_trader = 5 [
    (gogoproto.customtype) = "github.com/cosmos/cosmos-sdk/types.Dec",
    (gogoproto.nullable) = false
  ];
}

// -------------------------- DonateToEcosystemFund --------------------------

message MsgDonateToEcosystemFund {
  string sender = 1;

  // donation to the EF
  cosmos.base.v1beta1.Coin donation = 2 [
    (gogoproto.moretags) = "yaml:\"donation\"",
    (gogoproto.nullable) = false
  ];
}

message MsgDonateToEcosystemFundResponse {}

// -----------------------  MsgChangeCollateralDenom -----------------------

// MsgChangeCollateralDenom: Changes the collateral denom for the module.
// [SUDO] Only callable by sudoers.
message MsgChangeCollateralDenom {
  string sender = 1;
  string new_denom = 2;
}

message MsgChangeCollateralDenomResponse {}

// -------------------------- AllocateEpochRebates --------------------------
message MsgAllocateEpochRebates {
  string sender = 1;

  // rebates to allocate
  repeated cosmos.base.v1beta1.Coin rebates = 2 [
    (gogoproto.nullable) = false,
    (gogoproto.castrepeated) = "github.com/cosmos/cosmos-sdk/types.Coins"
  ];
}

message MsgAllocateEpochRebatesResponse {
  repeated cosmos.base.v1beta1.Coin total_epoch_rebates = 1 [
    (gogoproto.nullable) = false,
    (gogoproto.castrepeated) = "github.com/cosmos/cosmos-sdk/types.Coins"
  ];
}

// -------------------------- WithdrawEpochRebates --------------------------
message MsgWithdrawEpochRebates {
  string sender = 1;
  repeated uint64 epochs = 2;
}

message MsgWithdrawEpochRebatesResponse {
  repeated cosmos.base.v1beta1.Coin withdrawn_rebates = 1 [
    (gogoproto.nullable) = false,
    (gogoproto.castrepeated) = "github.com/cosmos/cosmos-sdk/types.Coins"
  ];
}

// -------------------------- ShiftPegMultiplier --------------------------

<<<<<<< HEAD
// ShiftPegMultiplier: gRPC tx msg for changing the peg multiplier.
// [SUDO] Only callable by sudoers.
=======
// MsgShiftPegMultiplier: gRPC tx msg for changing the peg multiplier.
// [SUDO] Only callable sudoers.
>>>>>>> c2a96d5c
message MsgShiftPegMultiplier {
  string sender = 1;
  string pair = 2 [
    (gogoproto.customtype) =
        "github.com/NibiruChain/nibiru/x/common/asset.Pair",
    (gogoproto.nullable) = false
  ];
  string new_peg_mult = 3 [
    (gogoproto.customtype) = "github.com/cosmos/cosmos-sdk/types.Dec",
    (gogoproto.nullable) = false
  ];
}

message MsgShiftPegMultiplierResponse {}

// -------------------------- ShiftSwapInvariant --------------------------

<<<<<<< HEAD
// ShiftSwapInvariant: gRPC tx msg for changing the swap invariant.
// [SUDO] Only callable by sudoers.
=======
// MsgShiftSwapInvariant: gRPC tx msg for changing the swap invariant.
// [SUDO] Only callable sudoers.
>>>>>>> c2a96d5c
message MsgShiftSwapInvariant {
  string sender = 1;
  string pair = 2 [
    (gogoproto.customtype) =
        "github.com/NibiruChain/nibiru/x/common/asset.Pair",
    (gogoproto.nullable) = false
  ];
  string new_swap_invariant = 3 [
    (gogoproto.customtype) = "github.com/cosmos/cosmos-sdk/types.Int",
    (gogoproto.nullable) = false
  ];
}

message MsgShiftSwapInvariantResponse {}

// -------------------------- WithdrawFromPerpFund --------------------------

<<<<<<< HEAD
// WithdrawFromPerpFund: gRPC tx msg for changing the swap invariant.
// [SUDO] Only callable by sudoers.
=======
// MsgWithdrawFromPerpFund: gRPC tx msg for changing the swap invariant.
// [SUDO] Only callable sudoers.
>>>>>>> c2a96d5c
message MsgWithdrawFromPerpFund {
  string sender = 1;
  string amount = 2 [
    (gogoproto.customtype) = "github.com/cosmos/cosmos-sdk/types.Int",
    (gogoproto.nullable) = false
  ];
<<<<<<< HEAD
=======
  // Optional denom in case withdrawing assets aside from NUSD.
>>>>>>> c2a96d5c
  string denom = 3;
  string to_addr = 4;
}

message MsgWithdrawFromPerpFundResponse {}<|MERGE_RESOLUTION|>--- conflicted
+++ resolved
@@ -399,13 +399,8 @@
 
 // -------------------------- ShiftPegMultiplier --------------------------
 
-<<<<<<< HEAD
-// ShiftPegMultiplier: gRPC tx msg for changing the peg multiplier.
-// [SUDO] Only callable by sudoers.
-=======
 // MsgShiftPegMultiplier: gRPC tx msg for changing the peg multiplier.
 // [SUDO] Only callable sudoers.
->>>>>>> c2a96d5c
 message MsgShiftPegMultiplier {
   string sender = 1;
   string pair = 2 [
@@ -423,13 +418,8 @@
 
 // -------------------------- ShiftSwapInvariant --------------------------
 
-<<<<<<< HEAD
-// ShiftSwapInvariant: gRPC tx msg for changing the swap invariant.
-// [SUDO] Only callable by sudoers.
-=======
 // MsgShiftSwapInvariant: gRPC tx msg for changing the swap invariant.
 // [SUDO] Only callable sudoers.
->>>>>>> c2a96d5c
 message MsgShiftSwapInvariant {
   string sender = 1;
   string pair = 2 [
@@ -447,23 +437,15 @@
 
 // -------------------------- WithdrawFromPerpFund --------------------------
 
-<<<<<<< HEAD
-// WithdrawFromPerpFund: gRPC tx msg for changing the swap invariant.
-// [SUDO] Only callable by sudoers.
-=======
 // MsgWithdrawFromPerpFund: gRPC tx msg for changing the swap invariant.
 // [SUDO] Only callable sudoers.
->>>>>>> c2a96d5c
 message MsgWithdrawFromPerpFund {
   string sender = 1;
   string amount = 2 [
     (gogoproto.customtype) = "github.com/cosmos/cosmos-sdk/types.Int",
     (gogoproto.nullable) = false
   ];
-<<<<<<< HEAD
-=======
   // Optional denom in case withdrawing assets aside from NUSD.
->>>>>>> c2a96d5c
   string denom = 3;
   string to_addr = 4;
 }
