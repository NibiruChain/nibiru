--- conflicted
+++ resolved
@@ -55,13 +55,11 @@
   rpc WithdrawFromPerpFund(MsgWithdrawFromPerpFund)
       returns (MsgWithdrawFromPerpFundResponse) {}
 
-<<<<<<< HEAD
   rpc CreateMarket(MsgCreateMarket) returns (MsgCreateMarketResponse) {}
-=======
+
   // CloseMarket: gRPC tx msg for closing a market.
   // [Admin] Only callable by sudoers.
   rpc CloseMarket(MsgCloseMarket) returns (MsgCloseMarketResponse) {}
->>>>>>> b4175f1e
 }
 
 
@@ -461,53 +459,52 @@
 
 message MsgWithdrawFromPerpFundResponse {}
 
-<<<<<<< HEAD
 // -------------------------- CreateMarket --------------------------
 
 // CreateMarket: gRPC tx msg for creating a new market.
 // Admin-only.
 message MsgCreateMarket {
-=======
+  string sender = 1;
+  string pair = 2 [
+    (gogoproto.customtype) =
+        "github.com/NibiruChain/nibiru/x/common/asset.Pair",
+    (gogoproto.moretags) = "yaml:\"pair\"",
+    (gogoproto.nullable) = false
+  ];
+
+  string price_multiplier = 3 [
+    (gogoproto.customtype) = "github.com/cosmos/cosmos-sdk/types.Dec",
+    (gogoproto.moretags) = "yaml:\"price_multiplier\"",
+    (gogoproto.nullable) = false
+  ];
+
+  string sqrt_depth = 4 [
+    (gogoproto.customtype) = "github.com/cosmos/cosmos-sdk/types.Dec",
+    (gogoproto.moretags) = "yaml:\"sqrt_depth\"",
+    (gogoproto.nullable) = false
+  ];
+}
+
+message MsgCreateMarketResponse {
+  string pair = 1 [
+    (gogoproto.customtype) =
+        "github.com/NibiruChain/nibiru/x/common/asset.Pair",
+    (gogoproto.nullable) = false
+  ];
+
+  string version = 2;
+}
 // -------------------------- CloseMarket --------------------------
 
 // CloseMarket: gRPC tx msg for closing a market.
 // Admin-only.
 message MsgCloseMarket {
->>>>>>> b4175f1e
-  string sender = 1;
-  string pair = 2 [
-    (gogoproto.customtype) =
-        "github.com/NibiruChain/nibiru/x/common/asset.Pair",
-<<<<<<< HEAD
-    (gogoproto.moretags) = "yaml:\"pair\"",
-    (gogoproto.nullable) = false
-  ];
-
-  string price_multiplier = 3 [
-    (gogoproto.customtype) = "github.com/cosmos/cosmos-sdk/types.Dec",
-    (gogoproto.moretags) = "yaml:\"price_multiplier\"",
-    (gogoproto.nullable) = false
-  ];
-
-  string sqrt_depth = 4 [
-    (gogoproto.customtype) = "github.com/cosmos/cosmos-sdk/types.Dec",
-    (gogoproto.moretags) = "yaml:\"sqrt_depth\"",
-=======
->>>>>>> b4175f1e
-    (gogoproto.nullable) = false
-  ];
-}
-
-<<<<<<< HEAD
-message MsgCreateMarketResponse {
-  string pair = 1 [
-    (gogoproto.customtype) =
-        "github.com/NibiruChain/nibiru/x/common/asset.Pair",
-    (gogoproto.nullable) = false
-  ];
-
-  string version = 2;
-}
-=======
-message MsgCloseMarketResponse {}
->>>>>>> b4175f1e
+  string sender = 1;
+  string pair = 2 [
+    (gogoproto.customtype) =
+        "github.com/NibiruChain/nibiru/x/common/asset.Pair",
+    (gogoproto.nullable) = false
+  ];
+}
+
+message MsgCloseMarketResponse {}