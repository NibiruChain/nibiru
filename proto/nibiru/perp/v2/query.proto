--- conflicted
+++ resolved
@@ -39,13 +39,9 @@
     option (google.api.http).get = "/nibiru/perp/v2/markets";
   }
 
-<<<<<<< HEAD
-  rpc QueryCollateral(QueryCollateralRequest) returns (QueryCollateralResponse) {
-=======
   // QueryCollateral: Queries info about the collateral
   rpc QueryCollateral(QueryCollateralRequest)
       returns (QueryCollateralResponse) {
->>>>>>> 5c98a89e
     option (google.api.http).get = "/nibiru/perp/v2/collateral";
   }
 }
@@ -156,14 +152,6 @@
       [ (gogoproto.nullable) = false ];
 }
 
-<<<<<<< HEAD
-message QueryCollateralRequest {}
-
-message QueryCollateralResponse {
-  string collateral_creator= 1;
-  string collateral_subdenom= 2;
-}
-=======
 // ---------------------------------------- QueryCollateral
 
 // QueryCollateralRequest: Request type for the
@@ -172,5 +160,4 @@
 
 // QueryCollateralRequest: Response type for the
 // "nibiru.perp.v2.Query/Collateral" gRPC service method
-message QueryCollateralResponse { string collateral_denom = 1; }
->>>>>>> 5c98a89e
+message QueryCollateralResponse { string collateral_denom = 1; }