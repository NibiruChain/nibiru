syntax = "proto3";

package nibiru.perp.v2;

import "gogoproto/gogo.proto";
import "google/api/annotations.proto";
import "cosmos/base/v1beta1/coin.proto";
import "nibiru/perp/v2/state.proto";

option go_package = "github.com/NibiruChain/nibiru/x/perp/v2/types";

// GenesisState defines the perp module's genesis state.
// Thge genesis state is used not only to start the network but also useful for
// exporting and importing state during network upgrades.
message GenesisState {
  repeated nibiru.perp.v2.Market markets = 2 [ (gogoproto.nullable) = false ];

  repeated nibiru.perp.v2.AMM amms = 3 [ (gogoproto.nullable) = false ];

  repeated nibiru.perp.v2.Position positions = 4
      [ (gogoproto.nullable) = false ];

  repeated nibiru.perp.v2.ReserveSnapshot reserve_snapshots = 5
      [ (gogoproto.nullable) = false ];

  uint64 dnr_epoch = 6;

  message TraderVolume {
    string trader = 1;
    uint64 epoch = 2;
    string volume = 3 [
      (gogoproto.customtype) = "github.com/cosmos/cosmos-sdk/types.Int",
      (gogoproto.nullable) = false
    ];
  }

  repeated TraderVolume trader_volumes = 7 [ (gogoproto.nullable) = false ];

  message Discount {
    string fee = 1 [
      (gogoproto.customtype) = "github.com/cosmos/cosmos-sdk/types.Dec",
      (gogoproto.nullable) = false
    ];
    string volume = 2 [
      (gogoproto.customtype) = "github.com/cosmos/cosmos-sdk/types.Int",
      (gogoproto.nullable) = false
    ];
  }

  repeated Discount global_discount = 8 [ (gogoproto.nullable) = false ];

  repeated CustomDiscount custom_discounts = 9 [ (gogoproto.nullable) = false ];

  repeated GenesisMarketLastVersion market_last_versions = 10
      [ (gogoproto.nullable) = false ];

  repeated Rebate global_rebates = 11 [ (gogoproto.nullable) = false ];

  repeated CustomRebate custom_rebates = 12 [ (gogoproto.nullable) = false ];

  message CustomDiscount {
    string trader = 1;
    Discount discount = 2;
  }

<<<<<<< HEAD
  message Rebate {
    string rebate = 1 [
      (gogoproto.customtype) = "github.com/cosmos/cosmos-sdk/types.Dec",
      (gogoproto.nullable) = false
    ];
    string volume = 2 [
      (gogoproto.customtype) = "github.com/cosmos/cosmos-sdk/types.Int",
      (gogoproto.nullable) = false
    ];
  }

  message CustomRebate {
    string trader = 1;
    Rebate rebate = 2;
  }
=======
  repeated nibiru.perp.v2.GenesisMarketLastVersion market_last_versions = 10
      [ (gogoproto.nullable) = false ];
>>>>>>> 40f8e713
}

// GenesisMarketLastVersion is the last version including pair only used for
// genesis
message GenesisMarketLastVersion {
  string pair = 1 [
    (gogoproto.customtype) =
        "github.com/NibiruChain/nibiru/x/common/asset.Pair",
    (gogoproto.nullable) = false
  ];

  uint64 version = 2;
}<|MERGE_RESOLUTION|>--- conflicted
+++ resolved
@@ -63,7 +63,8 @@
     Discount discount = 2;
   }
 
-<<<<<<< HEAD
+  repeated nibiru.perp.v2.GenesisMarketLastVersion market_last_versions = 10
+      [ (gogoproto.nullable) = false ];
   message Rebate {
     string rebate = 1 [
       (gogoproto.customtype) = "github.com/cosmos/cosmos-sdk/types.Dec",
@@ -79,10 +80,6 @@
     string trader = 1;
     Rebate rebate = 2;
   }
-=======
-  repeated nibiru.perp.v2.GenesisMarketLastVersion market_last_versions = 10
-      [ (gogoproto.nullable) = false ];
->>>>>>> 40f8e713
 }
 
 // GenesisMarketLastVersion is the last version including pair only used for
