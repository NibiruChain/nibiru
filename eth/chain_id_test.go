package eth

import (
	"math/big"
	"testing"

	"github.com/stretchr/testify/assert"
	"github.com/stretchr/testify/require"
)

func TestParseChainID_Happy(t *testing.T) {
	testCases := []struct {
		name    string
		chainID string
		expInt  *big.Int
	}{
		{
			chainID: "cataclysm-1",
			expInt:  big.NewInt(100),
		},
		{
			chainID: "nibiru-localnet-0",
			name:    "valid nibiru-localnet-0",
			expInt:  big.NewInt(1000),
		},
		{
			chainID: "otherchain",
			name:    "other chain, default id",
			expInt:  big.NewInt(10000),
		},
	}

	for _, tc := range testCases {
		chainIDEpoch, err := ParseEthChainIDStrict(tc.chainID)
		require.NoError(t, err, tc.name)
		var errMsg string = ""
		if err != nil {
			errMsg = err.Error()
		}
		assert.NoError(t, err, tc.name, errMsg)
		require.Equal(t, tc.expInt, chainIDEpoch, tc.name)
<<<<<<< HEAD
=======
		require.True(t, IsValidChainID(tc.chainID))
	}
}

func TestParseChainID_Sad(t *testing.T) {
	testCases := []struct {
		name    string
		chainID string
	}{
		{
			chainID: "chain_1_1",
			name:    "invalid chain-id, double underscore",
		},
		{
			chainID: "-",
			name:    "invalid chain-id, dash only",
		},
		{
			chainID: "-1",
			name:    "invalid chain-id, undefined identifier and EIP155",
		},
		{
			chainID: "_1-1",
			name:    "invalid chain-id, undefined identifier",
		},
		{
			chainID: "NIBIRU_1-1",
			name:    "invalid chain-id, uppercases",
		},
		{
			chainID: "Nibiru_1-1",
			name:    "invalid chain-id, mixed cases",
		},
		{
			chainID: "$&*#!_1-1",
			name:    "invalid chain-id, special chars",
		},
		{
			chainID: "nibiru_001-1",
			name:    "invalid eip155 chain-id, cannot start with 0",
		},
		{
			chainID: "nibiru_0x212-1",
			name:    "invalid eip155 chain-id, cannot invalid base",
		},
		{
			chainID: "nibiru_1-0x212",
			name:    "invalid eip155 chain-id, cannot invalid base",
		},
		{
			chainID: "nibiru_nibiru_9000-1",
			name:    "invalid eip155 chain-id, non-integer",
		},
		{
			chainID: "nibiru_-",
			name:    "invalid epoch, undefined",
		},
		{
			chainID: " ",
			name:    "blank chain ID",
		},
		{
			chainID: "",
			name:    "empty chain ID",
		},
		{
			chainID: "_-",
			name:    "empty content for chain id, eip155 and epoch numbers",
		},
		{
			chainID: "nibiru_" + strings.Repeat("1", 45) + "-1",
			name:    "long chain-id",
		},
	}

	for _, tc := range testCases {
		chainIDEpoch, err := ParseEthChainIDStrict(tc.chainID)
		require.Error(t, err, tc.name)
		require.Nil(t, chainIDEpoch)
		require.False(t, IsValidChainID(tc.chainID), tc.name)
>>>>>>> 75ae7a8c
	}
}<|MERGE_RESOLUTION|>--- conflicted
+++ resolved
@@ -2,6 +2,7 @@
 
 import (
 	"math/big"
+	"strings"
 	"testing"
 
 	"github.com/stretchr/testify/assert"
@@ -39,8 +40,6 @@
 		}
 		assert.NoError(t, err, tc.name, errMsg)
 		require.Equal(t, tc.expInt, chainIDEpoch, tc.name)
-<<<<<<< HEAD
-=======
 		require.True(t, IsValidChainID(tc.chainID))
 	}
 }
@@ -121,6 +120,5 @@
 		require.Error(t, err, tc.name)
 		require.Nil(t, chainIDEpoch)
 		require.False(t, IsValidChainID(tc.chainID), tc.name)
->>>>>>> 75ae7a8c
 	}
 }