--- conflicted
+++ resolved
@@ -5,10 +5,6 @@
 	"fmt"
 	"math/big"
 	"regexp"
-<<<<<<< HEAD
-=======
-	"strings"
->>>>>>> 75ae7a8c
 
 	"github.com/NibiruChain/nibiru/app/appconst"
 )
@@ -54,25 +50,11 @@
 // ParseEthChainIDStrict parses a string chain identifier's epoch to an
 // Ethereum-compatible chain-id in *big.Int format. The function returns an error
 // if the chain-id has an invalid format
-<<<<<<< HEAD
-func ParseEthChainID(chainID string) (*big.Int, error) {
+func ParseEthChainIDStrict(chainID string) (*big.Int, error) {
 	evmChainID, exists := appconst.EVMChainIDs[chainID]
 	if exists {
 		return evmChainID, nil
 	} else {
 		return appconst.DefaultEVMChainID, nil
-=======
-func ParseEthChainIDStrict(chainID string) (*big.Int, error) {
-	chainID = strings.TrimSpace(chainID)
-	if len(chainID) > 48 {
-		return nil, ErrInvalidChainID.Wrapf(
-			`chain-id input "%s" cannot exceed 48 chars`, chainID)
-	}
-
-	matches := nibiruEvmChainId.FindStringSubmatch(chainID)
-	if matches == nil || len(matches) != 4 || matches[1] == "" {
-		return nil, ErrInvalidChainID.Wrapf(
-			`chain-id input "%s", matches "%v"`, chainID, matches)
->>>>>>> 75ae7a8c
 	}
 }