// Copyright (c) 2023-2024 Nibi, Inc.
package rpcapi

import (
	"context"

	"github.com/ethereum/go-ethereum/signer/core/apitypes"

	gethrpc "github.com/ethereum/go-ethereum/rpc"

	"github.com/cometbft/cometbft/libs/log"

	"github.com/ethereum/go-ethereum/common"
	"github.com/ethereum/go-ethereum/common/hexutil"
	gethcore "github.com/ethereum/go-ethereum/core/types"

	"github.com/NibiruChain/nibiru/v2/eth/rpc/backend"

	"github.com/NibiruChain/nibiru/v2/eth"
	"github.com/NibiruChain/nibiru/v2/eth/rpc"
	"github.com/NibiruChain/nibiru/v2/x/evm"
)

// Ethereum API: Allows connection to a full node of the Nibiru blockchain
// network via Nibiru EVM. Developers can interact with on-chain EVM data and
// send different types of transactions to the network by utilizing the endpoints
// provided by the API. The API follows a JSON-RPC standard. If not otherwise
// specified, the interface is derived from the Alchemy Ethereum API:
// https://docs.alchemy.com/alchemy/apis/ethereum
type IEthAPI interface {
	// Getting Blocks
	//
	// Retrieves information from a particular block in the blockchain.
	BlockNumber() (hexutil.Uint64, error)
	GetBlockByNumber(ethBlockNum rpc.BlockNumber, fullTx bool) (map[string]interface{}, error)
	GetBlockByHash(hash common.Hash, fullTx bool) (map[string]interface{}, error)
	GetBlockTransactionCountByHash(hash common.Hash) *hexutil.Uint
	GetBlockTransactionCountByNumber(blockNum rpc.BlockNumber) *hexutil.Uint

	// Reading Transactions
	//
	// Retrieves information on the state data for addresses regardless of whether
	// it is a user or a smart contract.
	GetTransactionByHash(hash common.Hash) (*rpc.EthTxJsonRPC, error)
	GetTransactionCount(address common.Address, blockNrOrHash rpc.BlockNumberOrHash) (*hexutil.Uint64, error)
	GetTransactionReceipt(hash common.Hash) (map[string]interface{}, error)
	GetTransactionByBlockHashAndIndex(hash common.Hash, idx hexutil.Uint) (*rpc.EthTxJsonRPC, error)
	GetTransactionByBlockNumberAndIndex(blockNum rpc.BlockNumber, idx hexutil.Uint) (*rpc.EthTxJsonRPC, error)
	// eth_getBlockReceipts

	// Writing Transactions
	//
	// Allows developers to both send ETH from one address to another, write data
	// on-chain, and interact with smart contracts.
	SendRawTransaction(data hexutil.Bytes) (common.Hash, error)
	SendTransaction(args evm.JsonTxArgs) (common.Hash, error)
	// eth_sendPrivateTransaction
	// eth_cancel	PrivateTransaction

	// Account Information
	//
	// Returns information regarding an address's stored on-chain data.
	Accounts() ([]common.Address, error)
	GetBalance(
		address common.Address, blockNrOrHash rpc.BlockNumberOrHash,
	) (*hexutil.Big, error)
	GetStorageAt(
		address common.Address, key string, blockNrOrHash rpc.BlockNumberOrHash,
	) (hexutil.Bytes, error)
	GetCode(
		address common.Address, blockNrOrHash rpc.BlockNumberOrHash,
	) (hexutil.Bytes, error)
	GetProof(
		address common.Address, storageKeys []string, blockNrOrHash rpc.BlockNumberOrHash,
	) (*rpc.AccountResult, error)

	// EVM/Smart Contract Execution
	//
	// Allows developers to read data from the blockchain which includes executing
	// smart contracts. However, no data is published to the Ethereum network.
	Call(
		args evm.JsonTxArgs, blockNrOrHash rpc.BlockNumberOrHash, _ *rpc.StateOverride,
	) (hexutil.Bytes, error)

	// Chain Information
	//
	// Returns information on the Ethereum network and internal settings.
	ProtocolVersion() hexutil.Uint
	GasPrice() (*hexutil.Big, error)
	EstimateGas(
		args evm.JsonTxArgs, blockNrOptional *rpc.BlockNumber,
	) (hexutil.Uint64, error)
	FeeHistory(
		blockCount gethrpc.DecimalOrHex, lastBlock gethrpc.BlockNumber, rewardPercentiles []float64,
	) (*rpc.FeeHistoryResult, error)
	MaxPriorityFeePerGas() (*hexutil.Big, error)
	ChainId() (*hexutil.Big, error)

	// Getting Uncles
	//
	// Returns information on uncle blocks are which are network rejected blocks
	// and replaced by a canonical block instead.
	GetUncleByBlockHashAndIndex(
		hash common.Hash, idx hexutil.Uint,
	) map[string]interface{}
	GetUncleByBlockNumberAndIndex(
		number, idx hexutil.Uint,
	) map[string]interface{}
	GetUncleCountByBlockHash(hash common.Hash) hexutil.Uint
	GetUncleCountByBlockNumber(blockNum rpc.BlockNumber) hexutil.Uint

	// Other
	Syncing() (interface{}, error)
	GetTransactionLogs(txHash common.Hash) ([]*gethcore.Log, error)
	SignTypedData(
		address common.Address, typedData apitypes.TypedData,
	) (hexutil.Bytes, error)
	FillTransaction(
		args evm.JsonTxArgs,
	) (*rpc.SignTransactionResult, error)
	Resend(
		ctx context.Context, args evm.JsonTxArgs,
		gasPrice *hexutil.Big, gasLimit *hexutil.Uint64,
	) (common.Hash, error)
	GetPendingTransactions() ([]*rpc.EthTxJsonRPC, error)
}

var _ IEthAPI = (*EthAPI)(nil)

// EthAPI is the eth_ prefixed set of APIs in the Web3 JSON-RPC spec.
type EthAPI struct {
	ctx     context.Context
	logger  log.Logger
<<<<<<< HEAD
	backend *backend.EVMBackend
}

// NewImplEthAPI creates an instance of the public ETH Web3 API.
func NewImplEthAPI(logger log.Logger, backend *backend.EVMBackend) *EthAPI {
=======
	backend *backend.Backend
}

// NewImplEthAPI creates an instance of the public ETH Web3 API.
func NewImplEthAPI(logger log.Logger, backend *backend.Backend) *EthAPI {
>>>>>>> bbe5f5f9
	api := &EthAPI{
		ctx:     context.Background(),
		logger:  logger.With("client", "json-rpc"),
		backend: backend,
	}

	return api
}

// --------------------------------------------------------------------------
//                           Blocks
// --------------------------------------------------------------------------

// BlockNumber returns the current block number.
func (e *EthAPI) BlockNumber() (hexutil.Uint64, error) {
	e.logger.Debug("eth_blockNumber")
	return e.backend.BlockNumber()
}

// GetBlockByNumber returns the block identified by number.
func (e *EthAPI) GetBlockByNumber(ethBlockNum rpc.BlockNumber, fullTx bool) (map[string]interface{}, error) {
	e.logger.Debug("eth_getBlockByNumber", "number", ethBlockNum, "full", fullTx)
	return e.backend.GetBlockByNumber(ethBlockNum, fullTx)
}

// GetBlockByHash returns the block identified by hash.
func (e *EthAPI) GetBlockByHash(hash common.Hash, fullTx bool) (map[string]interface{}, error) {
	e.logger.Debug("eth_getBlockByHash", "hash", hash.Hex(), "full", fullTx)
	return e.backend.GetBlockByHash(hash, fullTx)
}

// --------------------------------------------------------------------------
//                           Read Txs
// --------------------------------------------------------------------------

// GetTransactionByHash returns the transaction identified by hash.
func (e *EthAPI) GetTransactionByHash(hash common.Hash) (*rpc.EthTxJsonRPC, error) {
	e.logger.Debug("eth_getTransactionByHash", "hash", hash.Hex())
	return e.backend.GetTransactionByHash(hash)
}

// GetTransactionCount returns the number of transactions at the given address up to the given block number.
func (e *EthAPI) GetTransactionCount(
	address common.Address, blockNrOrHash rpc.BlockNumberOrHash,
) (*hexutil.Uint64, error) {
	e.logger.Debug("eth_getTransactionCount", "address", address.Hex(), "block number or hash", blockNrOrHash)
	blockNum, err := e.backend.BlockNumberFromTendermint(blockNrOrHash)
	if err != nil {
		return nil, err
	}
	return e.backend.GetTransactionCount(address, blockNum)
}

// GetTransactionReceipt returns the transaction receipt identified by hash.
func (e *EthAPI) GetTransactionReceipt(
	hash common.Hash,
) (map[string]interface{}, error) {
	hexTx := hash.Hex()
	e.logger.Debug("eth_getTransactionReceipt", "hash", hexTx)
	return e.backend.GetTransactionReceipt(hash)
}

// GetBlockTransactionCountByHash returns the number of transactions in the block identified by hash.
func (e *EthAPI) GetBlockTransactionCountByHash(hash common.Hash) *hexutil.Uint {
	e.logger.Debug("eth_getBlockTransactionCountByHash", "hash", hash.Hex())
	return e.backend.GetBlockTransactionCountByHash(hash)
}

// GetBlockTransactionCountByNumber returns the number of transactions in the block identified by number.
func (e *EthAPI) GetBlockTransactionCountByNumber(
	blockNum rpc.BlockNumber,
) *hexutil.Uint {
	e.logger.Debug("eth_getBlockTransactionCountByNumber", "height", blockNum.Int64())
	return e.backend.GetBlockTransactionCountByNumber(blockNum)
}

// GetTransactionByBlockHashAndIndex returns the transaction identified by hash and index.
func (e *EthAPI) GetTransactionByBlockHashAndIndex(
	hash common.Hash, idx hexutil.Uint,
) (*rpc.EthTxJsonRPC, error) {
	e.logger.Debug("eth_getTransactionByBlockHashAndIndex", "hash", hash.Hex(), "index", idx)
	return e.backend.GetTransactionByBlockHashAndIndex(hash, idx)
}

// GetTransactionByBlockNumberAndIndex returns the transaction identified by number and index.
func (e *EthAPI) GetTransactionByBlockNumberAndIndex(
	blockNum rpc.BlockNumber, idx hexutil.Uint,
) (*rpc.EthTxJsonRPC, error) {
	e.logger.Debug("eth_getTransactionByBlockNumberAndIndex", "number", blockNum, "index", idx)
	return e.backend.GetTransactionByBlockNumberAndIndex(blockNum, idx)
}

// --------------------------------------------------------------------------
//                           Write Txs
// --------------------------------------------------------------------------

// SendRawTransaction send a raw Ethereum transaction.
func (e *EthAPI) SendRawTransaction(data hexutil.Bytes) (common.Hash, error) {
	e.logger.Debug("eth_sendRawTransaction", "length", len(data))
	return e.backend.SendRawTransaction(data)
}

// SendTransaction sends an Ethereum transaction.
func (e *EthAPI) SendTransaction(
	txArgs evm.JsonTxArgs,
) (common.Hash, error) {
	e.logger.Debug("eth_sendTransaction", "args", txArgs.String())
	return e.backend.SendTransaction(txArgs)
}

// --------------------------------------------------------------------------
//                           Account Information
// --------------------------------------------------------------------------

// Accounts returns the list of accounts available to this node.
func (e *EthAPI) Accounts() ([]common.Address, error) {
	e.logger.Debug("eth_accounts")
	return e.backend.Accounts()
}

// GetBalance returns the provided account's balance up to the provided block number.
func (e *EthAPI) GetBalance(
	address common.Address, blockNrOrHash rpc.BlockNumberOrHash,
) (*hexutil.Big, error) {
	e.logger.Debug("eth_getBalance", "address", address.String(), "block number or hash", blockNrOrHash)
	return e.backend.GetBalance(address, blockNrOrHash)
}

// GetStorageAt returns the contract storage at the given address, block number, and key.
func (e *EthAPI) GetStorageAt(
	address common.Address, key string, blockNrOrHash rpc.BlockNumberOrHash,
) (hexutil.Bytes, error) {
	e.logger.Debug("eth_getStorageAt", "address", address.Hex(), "key", key, "block number or hash", blockNrOrHash)
	return e.backend.GetStorageAt(address, key, blockNrOrHash)
}

// GetCode returns the contract code at the given address and block number.
func (e *EthAPI) GetCode(
	address common.Address, blockNrOrHash rpc.BlockNumberOrHash,
) (hexutil.Bytes, error) {
	e.logger.Debug("eth_getCode", "address", address.Hex(), "block number or hash", blockNrOrHash)
	return e.backend.GetCode(address, blockNrOrHash)
}

// GetProof returns an account object with proof and any storage proofs
func (e *EthAPI) GetProof(address common.Address,
	storageKeys []string,
	blockNrOrHash rpc.BlockNumberOrHash,
) (*rpc.AccountResult, error) {
	e.logger.Debug("eth_getProof", "address", address.Hex(), "keys", storageKeys, "block number or hash", blockNrOrHash)
	return e.backend.GetProof(address, storageKeys, blockNrOrHash)
}

// --------------------------------------------------------------------------
//                           EVM/Smart Contract Execution
// --------------------------------------------------------------------------

// Call performs a raw contract call.
func (e *EthAPI) Call(args evm.JsonTxArgs,
	blockNrOrHash rpc.BlockNumberOrHash,
	_ *rpc.StateOverride,
) (hexutil.Bytes, error) {
	e.logger.Debug("eth_call", "args", args.String(), "block number or hash", blockNrOrHash)

	blockNum, err := e.backend.BlockNumberFromTendermint(blockNrOrHash)
	if err != nil {
		return nil, err
	}
	data, err := e.backend.DoCall(args, blockNum)
	if err != nil {
		return []byte{}, err
	}

	return (hexutil.Bytes)(data.Ret), nil
}

// --------------------------------------------------------------------------
//                           Event Logs
// --------------------------------------------------------------------------
// FILTER API at ./filters/api.go

// --------------------------------------------------------------------------
//                           Chain Information
// --------------------------------------------------------------------------

// ProtocolVersion returns the supported Ethereum protocol version.
func (e *EthAPI) ProtocolVersion() hexutil.Uint {
	e.logger.Debug("eth_protocolVersion")
	return hexutil.Uint(eth.ProtocolVersion)
}

// GasPrice returns the current gas price based on Ethermint's gas price oracle.
func (e *EthAPI) GasPrice() (*hexutil.Big, error) {
	e.logger.Debug("eth_gasPrice")
	return e.backend.GasPrice()
}

// EstimateGas returns an estimate of gas usage for the given smart contract call.
func (e *EthAPI) EstimateGas(
	args evm.JsonTxArgs, blockNrOptional *rpc.BlockNumber,
) (hexutil.Uint64, error) {
	e.logger.Debug("eth_estimateGas")
	return e.backend.EstimateGas(args, blockNrOptional)
}

func (e *EthAPI) FeeHistory(blockCount gethrpc.DecimalOrHex,
	lastBlock gethrpc.BlockNumber,
	rewardPercentiles []float64,
) (*rpc.FeeHistoryResult, error) {
	e.logger.Debug("eth_feeHistory")
	return e.backend.FeeHistory(blockCount, lastBlock, rewardPercentiles)
}

// MaxPriorityFeePerGas returns a suggestion for a gas tip cap for dynamic fee
// transactions.
func (e *EthAPI) MaxPriorityFeePerGas() (*hexutil.Big, error) {
	e.logger.Debug("eth_maxPriorityFeePerGas")
	head, err := e.backend.CurrentHeader()
	if err != nil {
		return nil, err
	}
	tipcap, err := e.backend.SuggestGasTipCap(head.BaseFee)
	if err != nil {
		return nil, err
	}
	return (*hexutil.Big)(tipcap), nil
}

// ChainId is the EIP-155 replay-protection chain id for the current ethereum
// chain config.
func (e *EthAPI) ChainId() (*hexutil.Big, error) { //nolint
	e.logger.Debug("eth_chainId")
	return e.backend.ChainID()
}

// --------------------------------------------------------------------------
//                           Uncles
// --------------------------------------------------------------------------

// GetUncleByBlockHashAndIndex returns the uncle identified by hash and index.
// Always returns nil.
func (e *EthAPI) GetUncleByBlockHashAndIndex(
	_ common.Hash, _ hexutil.Uint,
) map[string]interface{} {
	return nil
}

// GetUncleByBlockNumberAndIndex returns the uncle identified by number and
// index. Always returns nil.
func (e *EthAPI) GetUncleByBlockNumberAndIndex(
	_, _ hexutil.Uint,
) map[string]interface{} {
	return nil
}

// GetUncleCountByBlockHash returns the number of uncles in the block identified
// by hash. Always zero.
func (e *EthAPI) GetUncleCountByBlockHash(_ common.Hash) hexutil.Uint {
	return 0
}

// GetUncleCountByBlockNumber returns the number of uncles in the block
// identified by number. Always zero.
func (e *EthAPI) GetUncleCountByBlockNumber(_ rpc.BlockNumber) hexutil.Uint {
	return 0
}

// --------------------------------------------------------------------------
//                           Other
// --------------------------------------------------------------------------

// Syncing returns false in case the node is currently not syncing with the
// network. It can be up to date or has not yet received the latest block headers
// from its pears. In case it is synchronizing:
//
// - startingBlock: block number this node started to synchronize from
// - currentBlock:  block number this node is currently importing
// - highestBlock:  block number of the highest block header this node has received from peers
// - pulledStates:  number of state entries processed until now
// - knownStates:   number of known state entries that still need to be pulled
func (e *EthAPI) Syncing() (interface{}, error) {
	e.logger.Debug("eth_syncing")
	return e.backend.Syncing()
}

// GetTransactionLogs returns the logs given a transaction hash.
func (e *EthAPI) GetTransactionLogs(txHash common.Hash) ([]*gethcore.Log, error) {
	e.logger.Debug("eth_getTransactionLogs", "hash", txHash)

	hexTx := txHash.Hex()
	res, err := e.backend.GetTxByEthHash(txHash)
	if err != nil {
		e.logger.Debug("tx not found", "hash", hexTx, "error", err.Error())
		return nil, nil
	}

	if res.Failed {
		// failed, return empty logs
		return nil, nil
	}

	resBlockResult, err := e.backend.TendermintBlockResultByNumber(&res.Height)
	if err != nil {
		e.logger.Debug("block result not found", "number", res.Height, "error", err.Error())
		return nil, nil
	}

	// parse tx logs from events
	index := int(res.MsgIndex) // #nosec G701
	return backend.TxLogsFromEvents(resBlockResult.TxsResults[res.TxIndex].Events, index)
}

// SignTypedData signs EIP-712 conformant typed data
func (e *EthAPI) SignTypedData(
	address common.Address, typedData apitypes.TypedData,
) (hexutil.Bytes, error) {
	e.logger.Debug(
		"eth_signTypedData", "address", address.Hex(), "data", typedData,
	)
	return e.backend.SignTypedData(address, typedData)
}

// FillTransaction fills the defaults (nonce, gas, gasPrice or 1559 fields)
// on a given unsigned transaction, and returns it to the caller for further
// processing (signing + broadcast).
func (e *EthAPI) FillTransaction(
	args evm.JsonTxArgs,
) (*rpc.SignTransactionResult, error) {
	// Set some sanity defaults and terminate on failure
	args, err := e.backend.SetTxDefaults(args)
	if err != nil {
		return nil, err
	}

	// Assemble the transaction and obtain rlp
	tx := args.ToMsgEthTx().AsTransaction()

	data, err := tx.MarshalBinary()
	if err != nil {
		return nil, err
	}

	return &rpc.SignTransactionResult{
		Raw: data,
		Tx:  tx,
	}, nil
}

// Resend accepts an existing transaction and a new gas price and limit. It will
// remove the given transaction from the pool and reinsert it with the new gas
// price and limit.
func (e *EthAPI) Resend(_ context.Context,
	args evm.JsonTxArgs,
	gasPrice *hexutil.Big,
	gasLimit *hexutil.Uint64,
) (common.Hash, error) {
	e.logger.Debug("eth_resend", "args", args.String())
	return e.backend.Resend(args, gasPrice, gasLimit)
}

// GetPendingTransactions returns the transactions that are in the transaction
// pool and have a from address that is one of the accounts this node manages.
func (e *EthAPI) GetPendingTransactions() ([]*rpc.EthTxJsonRPC, error) {
	e.logger.Debug("eth_getPendingTransactions")

	txs, err := e.backend.PendingTransactions()
	if err != nil {
		return nil, err
	}

	result := make([]*rpc.EthTxJsonRPC, 0, len(txs))
	for _, tx := range txs {
		for _, msg := range (*tx).GetMsgs() {
			ethMsg, ok := msg.(*evm.MsgEthereumTx)
			if !ok {
				// not valid ethereum tx
				break
			}

			rpctx, err := rpc.NewRPCTxFromMsg(
				ethMsg,
				common.Hash{},
				uint64(0),
				uint64(0),
				nil,
				e.backend.ChainConfig().ChainID,
			)
			if err != nil {
				return nil, err
			}

			result = append(result, rpctx)
		}
	}

	return result, nil
}<|MERGE_RESOLUTION|>--- conflicted
+++ resolved
@@ -131,19 +131,11 @@
 type EthAPI struct {
 	ctx     context.Context
 	logger  log.Logger
-<<<<<<< HEAD
-	backend *backend.EVMBackend
-}
-
-// NewImplEthAPI creates an instance of the public ETH Web3 API.
-func NewImplEthAPI(logger log.Logger, backend *backend.EVMBackend) *EthAPI {
-=======
 	backend *backend.Backend
 }
 
 // NewImplEthAPI creates an instance of the public ETH Web3 API.
 func NewImplEthAPI(logger log.Logger, backend *backend.Backend) *EthAPI {
->>>>>>> bbe5f5f9
 	api := &EthAPI{
 		ctx:     context.Background(),
 		logger:  logger.With("client", "json-rpc"),
