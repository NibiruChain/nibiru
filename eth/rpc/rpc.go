// Copyright (c) 2023-2024 Nibi, Inc.
package rpc

import (
	"context"
	"fmt"
	"math/big"
	"strings"

	abci "github.com/cometbft/cometbft/abci/types"
	tmtypes "github.com/cometbft/cometbft/types"

	sdkioerrors "cosmossdk.io/errors"
	tmrpcclient "github.com/cometbft/cometbft/rpc/client"
	"github.com/cosmos/cosmos-sdk/client"
	sdkerrors "github.com/cosmos/cosmos-sdk/types/errors"

	"github.com/NibiruChain/nibiru/v2/x/common/nmath"
	"github.com/NibiruChain/nibiru/v2/x/evm"

	gethcommon "github.com/ethereum/go-ethereum/common"
	"github.com/ethereum/go-ethereum/common/hexutil"
	gethcore "github.com/ethereum/go-ethereum/core/types"
)

// ErrExceedBlockGasLimit defines the error message when tx execution exceeds the
// block gas limit. The tx fee is deducted in ante handler, so it shouldn't be
// ignored in JSON-RPC API.
const ErrExceedBlockGasLimit = "out of gas in location: block gas meter; gasWanted:"

// ErrStateDBCommit defines the error message when commit after executing EVM
// transaction, for example transfer native token to a distribution module
// account using an evm transaction. Note, the transfer amount cannot be set to
// 0, otherwise this problem will not be triggered.
const ErrStateDBCommit = "failed to commit stateDB"

// RawTxToEthTx returns a evm MsgEthereum transaction from raw tx bytes.
func RawTxToEthTx(clientCtx client.Context, txBz tmtypes.Tx) ([]*evm.MsgEthereumTx, error) {
	tx, err := clientCtx.TxConfig.TxDecoder()(txBz)
	if err != nil {
		return nil, sdkioerrors.Wrap(sdkerrors.ErrJSONUnmarshal, err.Error())
	}

	ethTxs := make([]*evm.MsgEthereumTx, len(tx.GetMsgs()))
	for i, msg := range tx.GetMsgs() {
		ethTx, ok := msg.(*evm.MsgEthereumTx)
		if !ok {
			return nil, fmt.Errorf("invalid message type %T, expected %T", msg, &evm.MsgEthereumTx{})
		}
		ethTx.Hash = ethTx.AsTransaction().Hash().Hex()
		ethTxs[i] = ethTx
	}
	return ethTxs, nil
}

// EthHeaderFromTendermint: Converts a Tendermint block header to an Eth header.
func EthHeaderFromTendermint(
	header tmtypes.Header, bloom gethcore.Bloom, baseFeeWei *big.Int,
) *gethcore.Header {
	txHash := gethcore.EmptyRootHash
	if len(header.DataHash) == 0 {
		txHash = gethcommon.BytesToHash(header.DataHash)
	}

	time := uint64(header.Time.UTC().Unix()) // #nosec G701
	return &gethcore.Header{
		ParentHash:  gethcommon.BytesToHash(header.LastBlockID.Hash.Bytes()),
		UncleHash:   gethcore.EmptyUncleHash,
		Coinbase:    gethcommon.BytesToAddress(header.ProposerAddress),
		Root:        gethcommon.BytesToHash(header.AppHash),
		TxHash:      txHash,
		ReceiptHash: gethcore.EmptyRootHash,
		Bloom:       bloom,
		Difficulty:  big.NewInt(0),
		Number:      big.NewInt(header.Height),
		GasLimit:    0,
		GasUsed:     0,
		Time:        time,
		Extra:       []byte{},
		MixDigest:   gethcommon.Hash{},
		Nonce:       gethcore.BlockNonce{},
		BaseFee:     baseFeeWei,
	}
}

// BlockMaxGasFromConsensusParams returns the gas limit for the current block
// from the chain consensus params.
func BlockMaxGasFromConsensusParams(
	goCtx context.Context, clientCtx client.Context, blockHeight int64,
) (int64, error) {
	tmrpcClient, ok := clientCtx.Client.(tmrpcclient.Client)
	if !ok {
		panic("incorrect tm rpc client")
	}
	resConsParams, err := tmrpcClient.ConsensusParams(goCtx, &blockHeight)
	defaultGasLimit := int64(^uint32(0)) // #nosec G701
	if err != nil {
		return defaultGasLimit, err
	}

	gasLimit := resConsParams.ConsensusParams.Block.MaxGas
	if gasLimit == -1 {
		// Sets gas limit to max uint32 to not error with javascript dev tooling
		// This -1 value indicating no block gas limit is set to max uint64 with geth hexutils
		// which errors certain javascript dev tooling which only supports up to 53 bits
		gasLimit = defaultGasLimit
	}

	return gasLimit, nil
}

// FormatBlock creates an ethereum block from a tendermint header and ethereum-formatted
// transactions.
func FormatBlock(
	header tmtypes.Header, size int, gasLimit int64,
	gasUsed *big.Int, transactions []any, bloom gethcore.Bloom,
	validatorAddr gethcommon.Address, baseFee *big.Int,
) map[string]any {
	var transactionsRoot gethcommon.Hash
	if len(transactions) == 0 {
		transactionsRoot = gethcore.EmptyRootHash
	} else {
		transactionsRoot = gethcommon.BytesToHash(header.DataHash)
	}

	result := map[string]any{
		"number":           hexutil.Uint64(header.Height),
		"hash":             hexutil.Bytes(header.Hash()),
		"parentHash":       gethcommon.BytesToHash(header.LastBlockID.Hash.Bytes()),
		"nonce":            gethcore.BlockNonce{},   // PoW specific
		"sha3Uncles":       gethcore.EmptyUncleHash, // No uncles in Tendermint
		"logsBloom":        bloom,
		"stateRoot":        hexutil.Bytes(header.AppHash),
		"miner":            validatorAddr,
		"mixHash":          gethcommon.Hash{},
		"difficulty":       (*hexutil.Big)(big.NewInt(0)),
		"extraData":        "0x",
		"size":             hexutil.Uint64(size),
		"gasLimit":         hexutil.Uint64(gasLimit), // Static gas limit
		"gasUsed":          (*hexutil.Big)(gasUsed),
		"timestamp":        hexutil.Uint64(header.Time.Unix()),
		"transactionsRoot": transactionsRoot,
		"receiptsRoot":     gethcore.EmptyRootHash,

		"uncles":          []gethcommon.Hash{},
		"transactions":    transactions,
		"totalDifficulty": (*hexutil.Big)(big.NewInt(0)),
	}

	if baseFee != nil {
		result["baseFeePerGas"] = (*hexutil.Big)(baseFee)
	}

	return result
}

// NewRPCTxFromMsgEthTx returns a transaction that will serialize to the RPC
// representation, with the given location metadata set (if available).
func NewRPCTxFromMsgEthTx(
	msgEthTx *evm.MsgEthereumTx,
	blockHash gethcommon.Hash,
	blockNumber uint64,
	index uint64,
	baseFeeWei *big.Int,
	chainID *big.Int,
) (*EthTxJsonRPC, error) {
	var (
		tx = msgEthTx.AsTransaction()
		// Determine the signer. For replay-protected transactions, use the most
		// permissive signer, because we assume that signers are backwards-compatible
		// with old transactions. For non-protected transactions, the homestead
		// signer is used because the return value of ChainId is zero for unprotected
		// transactions.
		signer  gethcore.Signer = gethcore.HomesteadSigner{}
		v, r, s                 = tx.RawSignatureValues()
	)

	if tx.Protected() {
		signer = gethcore.LatestSignerForChainID(tx.ChainId())
	}
	from, _ := gethcore.Sender(signer, tx) // #nosec G703
	result := &EthTxJsonRPC{
		Type:     hexutil.Uint64(tx.Type()),
		From:     from,
		Gas:      hexutil.Uint64(tx.Gas()),
		GasPrice: (*hexutil.Big)(tx.GasPrice()),
		Hash:     tx.Hash(),
		Input:    hexutil.Bytes(tx.Data()),
		Nonce:    hexutil.Uint64(tx.Nonce()),
		To:       tx.To(),
		Value:    (*hexutil.Big)(tx.Value()),
		V:        (*hexutil.Big)(v),
		R:        (*hexutil.Big)(r),
		S:        (*hexutil.Big)(s),
		ChainID:  (*hexutil.Big)(chainID),
	}
	if blockHash != (gethcommon.Hash{}) {
		result.BlockHash = &blockHash
		result.BlockNumber = (*hexutil.Big)(new(big.Int).SetUint64(blockNumber))
		result.TransactionIndex = (*hexutil.Uint64)(&index)
	}

	switch txType := tx.Type(); txType {
	case gethcore.AccessListTxType:
		al := tx.AccessList()
		result.Accesses = &al
		result.ChainID = (*hexutil.Big)(tx.ChainId())
	case gethcore.DynamicFeeTxType, gethcore.BlobTxType:
		al := tx.AccessList()
		result.Accesses = &al
		result.ChainID = (*hexutil.Big)(tx.ChainId())
		result.GasFeeCap = (*hexutil.Big)(tx.GasFeeCap())
		result.GasTipCap = (*hexutil.Big)(tx.GasTipCap())

		// if the transaction has been mined, compute the effective gas price
		if baseFeeWei != nil && blockHash != (gethcommon.Hash{}) {
			// price = min(tip, gasFeeCap - baseFee) + baseFee
<<<<<<< HEAD
			price := nmath.BigMin(new(big.Int).Add(tx.GasTipCap(), baseFee), tx.GasFeeCap())
			result.GasPrice = (*hexutil.Big)(price)
=======
			result.GasPrice = (*hexutil.Big)(msgEthTx.EffectiveGasPriceWeiPerGas(baseFeeWei))
>>>>>>> fb8448ad
		} else {
			result.GasPrice = (*hexutil.Big)(tx.GasFeeCap())
		}
	}
	return result, nil
}

// TxIsValidEnough returns true if the transaction was successful
// or if it failed with an ExceedBlockGasLimit error or TxStateDBCommitError error
//
// Include in Block:
//   - Include successful tx
//   - Include unsuccessful tx that exceeds block gas limit
//   - Include unsuccessful tx that failed when committing changes to stateDB
//
// Exclude from Block (Not Valid Enough):
//   - Exclude unsuccessful tx with any other error but ExceedBlockGasLimit
func TxIsValidEnough(res *abci.ResponseDeliverTx) (condition bool, reason string) {
	if res.Code == 0 {
		return true, "tx succeeded"
	} else if strings.Contains(res.Log, ErrExceedBlockGasLimit) {
		return true, "tx exceeded block gas limit"
	} else if strings.Contains(res.Log, ErrStateDBCommit) {
		return true, "tx state db commit error"
	}
	return false, "unexpected failure"
}<|MERGE_RESOLUTION|>--- conflicted
+++ resolved
@@ -15,7 +15,6 @@
 	"github.com/cosmos/cosmos-sdk/client"
 	sdkerrors "github.com/cosmos/cosmos-sdk/types/errors"
 
-	"github.com/NibiruChain/nibiru/v2/x/common/nmath"
 	"github.com/NibiruChain/nibiru/v2/x/evm"
 
 	gethcommon "github.com/ethereum/go-ethereum/common"
@@ -215,12 +214,7 @@
 		// if the transaction has been mined, compute the effective gas price
 		if baseFeeWei != nil && blockHash != (gethcommon.Hash{}) {
 			// price = min(tip, gasFeeCap - baseFee) + baseFee
-<<<<<<< HEAD
-			price := nmath.BigMin(new(big.Int).Add(tx.GasTipCap(), baseFee), tx.GasFeeCap())
-			result.GasPrice = (*hexutil.Big)(price)
-=======
 			result.GasPrice = (*hexutil.Big)(msgEthTx.EffectiveGasPriceWeiPerGas(baseFeeWei))
->>>>>>> fb8448ad
 		} else {
 			result.GasPrice = (*hexutil.Big)(tx.GasFeeCap())
 		}
