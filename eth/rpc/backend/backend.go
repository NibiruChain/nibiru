--- conflicted
+++ resolved
@@ -14,19 +14,11 @@
 	"github.com/NibiruChain/nibiru/v2/eth/rpc"
 )
 
-<<<<<<< HEAD
-// EVMBackend implements the BackendI interface
-// EVMBackend implements the functionality shared within ethereum namespaces
-// as defined by EIP-1474: https://github.com/ethereum/EIPs/blob/master/EIPS/eip-1474.md
-// Implemented by EVMBackend.
-type EVMBackend struct {
-=======
 // Backend implements implements the functionality shared within ethereum namespaces
 // as defined by [EIP-1474].
 //
 // [EIP-1474]: https://github.com/ethereum/EIPs/blob/master/EIPS/eip-1474.md
-type Backend struct {
->>>>>>> 5085dad7
+type EVMBackend struct {
 	ctx                 context.Context
 	clientCtx           client.Context
 	queryClient         *rpc.QueryClient // gRPC query client
