// Copyright (c) 2023-2024 Nibi, Inc.
package backend

import (
	"context"
	"math/big"

	"github.com/cometbft/cometbft/libs/log"
	"github.com/cosmos/cosmos-sdk/client"
	"github.com/cosmos/cosmos-sdk/server"

	"github.com/NibiruChain/nibiru/v2/app/server/config"
	"github.com/NibiruChain/nibiru/v2/eth"
	"github.com/NibiruChain/nibiru/v2/eth/rpc"
)

<<<<<<< HEAD
// EVMBackend implements the BackendI interface
// EVMBackend implements the functionality shared within ethereum namespaces
// as defined by EIP-1474: https://github.com/ethereum/EIPs/blob/master/EIPS/eip-1474.md
// Implemented by EVMBackend.
type EVMBackend struct {
=======
// Backend implements implements the functionality shared within ethereum namespaces
// as defined by [EIP-1474].
//
// [EIP-1474]: https://github.com/ethereum/EIPs/blob/master/EIPS/eip-1474.md
type Backend struct {
>>>>>>> bbe5f5f9
	ctx                 context.Context
	clientCtx           client.Context
	queryClient         *rpc.QueryClient // gRPC query client
	logger              log.Logger
	chainID             *big.Int
	cfg                 config.Config
	allowUnprotectedTxs bool
	indexer             eth.EVMTxIndexer
}

// NewBackend creates a new Backend instance for cosmos and ethereum namespaces
func NewBackend(
	ctx *server.Context,
	logger log.Logger,
	clientCtx client.Context,
	allowUnprotectedTxs bool,
	indexer eth.EVMTxIndexer,
) *EVMBackend {
	chainID, err := eth.ParseEthChainID(clientCtx.ChainID)
	if err != nil {
		panic(err)
	}

	appConf, err := config.GetConfig(ctx.Viper)
	if err != nil {
		panic(err)
	}

	return &EVMBackend{
		ctx:                 context.Background(),
		clientCtx:           clientCtx,
		queryClient:         rpc.NewQueryClient(clientCtx),
		logger:              logger.With("module", "backend"),
		chainID:             chainID,
		cfg:                 appConf,
		allowUnprotectedTxs: allowUnprotectedTxs,
		indexer:             indexer,
	}
}

// CosmosBackend: Currently unused. Backend functionality for the shared
<<<<<<< HEAD
// "cosmos" RPC namespace. Implements [BackendI] in combination with [EVMBackend].
=======
// "cosmos" RPC namespace. Implements [BackendI] in combination with [Backend].
>>>>>>> bbe5f5f9
// TODO: feat(eth): Implement the cosmos JSON-RPC defined by Wallet Connect V2:
// https://docs.walletconnect.com/2.0/json-rpc/cosmos.
type CosmosBackend interface {
	// TODO: GetAccounts()
	// TODO: SignDirect()
	// TODO: SignAmino()
}<|MERGE_RESOLUTION|>--- conflicted
+++ resolved
@@ -14,19 +14,11 @@
 	"github.com/NibiruChain/nibiru/v2/eth/rpc"
 )
 
-<<<<<<< HEAD
-// EVMBackend implements the BackendI interface
-// EVMBackend implements the functionality shared within ethereum namespaces
-// as defined by EIP-1474: https://github.com/ethereum/EIPs/blob/master/EIPS/eip-1474.md
-// Implemented by EVMBackend.
-type EVMBackend struct {
-=======
 // Backend implements implements the functionality shared within ethereum namespaces
 // as defined by [EIP-1474].
 //
 // [EIP-1474]: https://github.com/ethereum/EIPs/blob/master/EIPS/eip-1474.md
 type Backend struct {
->>>>>>> bbe5f5f9
 	ctx                 context.Context
 	clientCtx           client.Context
 	queryClient         *rpc.QueryClient // gRPC query client
@@ -44,7 +36,7 @@
 	clientCtx client.Context,
 	allowUnprotectedTxs bool,
 	indexer eth.EVMTxIndexer,
-) *EVMBackend {
+) *Backend {
 	chainID, err := eth.ParseEthChainID(clientCtx.ChainID)
 	if err != nil {
 		panic(err)
@@ -55,7 +47,7 @@
 		panic(err)
 	}
 
-	return &EVMBackend{
+	return &Backend{
 		ctx:                 context.Background(),
 		clientCtx:           clientCtx,
 		queryClient:         rpc.NewQueryClient(clientCtx),
@@ -68,11 +60,7 @@
 }
 
 // CosmosBackend: Currently unused. Backend functionality for the shared
-<<<<<<< HEAD
-// "cosmos" RPC namespace. Implements [BackendI] in combination with [EVMBackend].
-=======
 // "cosmos" RPC namespace. Implements [BackendI] in combination with [Backend].
->>>>>>> bbe5f5f9
 // TODO: feat(eth): Implement the cosmos JSON-RPC defined by Wallet Connect V2:
 // https://docs.walletconnect.com/2.0/json-rpc/cosmos.
 type CosmosBackend interface {
