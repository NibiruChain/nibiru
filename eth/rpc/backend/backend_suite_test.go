--- conflicted
+++ resolved
@@ -132,14 +132,10 @@
 	}
 
 	for _, tx := range s.SuccessfulTxs {
-<<<<<<< HEAD
-		s.T().Logf("SuccessfulTx{ BlockNumber: %s, BlockHash: %s, TxHash: %s }", tx.BlockNumber, tx.BlockHash.Hex(), tx.Receipt.TxHash.Hex())
-=======
 		s.T().Logf(
 			"SuccessfulTx{ BlockNumber: %s, BlockHash: %s, TxHash: %s }",
 			tx.BlockNumber, tx.BlockHash.Hex(), tx.Receipt.TxHash.Hex(),
 		)
->>>>>>> fb8448ad
 	}
 }
 
