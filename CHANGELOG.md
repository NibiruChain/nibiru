<!--
Guiding Principles:

Changelogs are for humans, not machines.
There should be an entry for every single version.
The same types of changes should be grouped.
Versions and sections should be linkable.
The latest version comes first.
The release date of each version is displayed.
Mention whether you follow Semantic Versioning.

Usage:

Change log entries are to be added to the Unreleased section under the
appropriate stanza (see below). Each entry should ideally include a tag and
the Github issue reference in the following format:

* (<tag>) \#<issue-number> message

The issue numbers will later be link-ified during the release process so you do
not have to worry about including a link manually, but you can if you wish.

Types of changes (Stanzas):

"Features" for new features.
"Improvements" for changes in existing functionality.
"Deprecated" for soon-to-be removed features.
"Bug Fixes" for any bug fixes.
"API Breaking" for breaking CLI commands and REST routes used by end-users.
"State Machine Breaking" for any changes that result in a different AppState given same genesisState and txList.
Ref: https://keepachangelog.com/en/1.0.0/
-->

# Changelog

All notable changes to this project will be documented in this file.

The format is based on [Keep a Changelog](https://keepachangelog.com/en/1.0.0/),
and this project adheres to [Semantic Versioning](https://semver.org/spec/v2.0.0.html).

## [Unreleased]

### Nibiru EVM

#### Nibiru EVM | Before Audit 2 [Nov, 2024]

The codebase went through a third-party [Code4rena
Zenith](https://code4rena.com/zenith) Audit, running from 2024-10-07 until
2024-11-01 and including both a primary review period and mitigation/remission
period. This section describes code changes that occured after that audit in
preparation for a second audit starting in November 2024.

- [#2074](https://github.com/NibiruChain/nibiru/pull/2074) - fix(evm-keeper): better utilize ERC20 metadata during FunToken creation. The bank metadata for a new FunToken mapping ties a connection between the Bank Coin's `DenomUnit` and the ERC20 contract metadata like the name, decimals, and symbol.  This change brings parity between EVM wallets, such as MetaMask, and Interchain wallets like Keplr and Leap.
- [#2076](https://github.com/NibiruChain/nibiru/pull/2076) - fix(evm-gas-fees):
Use effective gas price in RefundGas and make sure that units are properly
reflected on all occurences of "base fee" in the codebase. This fixes [#2059](https://github.com/NibiruChain/nibiru/issues/2059)
and the [related comments from @Unique-Divine and @berndartmueller](https://github.com/NibiruChain/nibiru/issues/2059#issuecomment-2408625724).
- [#2084](https://github.com/NibiruChain/nibiru/pull/2084) - feat(evm-forge): foundry support and template for Nibiru EVM develoment
- [#2086](https://github.com/NibiruChain/nibiru/pull/2086) - fix(evm-precomples):
Fix state consistency in precompile execution by ensuring proper journaling of
state changes in the StateDB. This pull request makes sure that state is
committed as expected, fixes the `StateDB.Commit` to follow its guidelines more
closely, and solves for a critical state inconsistency producible from the
FunToken.sol precompiled contract. It also aligns the precompiles to use
consistent setup and dynamic gas calculations, addressing the following tickets.
  - <https://github.com/NibiruChain/nibiru/issues/2083>
  - <https://github.com/code-423n4/2024-10-nibiru-zenith/issues/43>
  - <https://github.com/code-423n4/2024-10-nibiru-zenith/issues/47>
- [#2088](https://github.com/NibiruChain/nibiru/pull/2088) - refactor(evm): remove outdated comment and improper error message text
- [#2089](https://github.com/NibiruChain/nibiru/pull/2089) - better handling of gas consumption within erc20 contract execution
- [#2090](https://github.com/NibiruChain/nibiru/pull/2090) - fix(evm): Account
for (1) ERC20 transfers with tokens that return false success values instead of
throwing an error and (2) ERC20 transfers with other operations that don't bring
about the expected resulting balance for the transfer recipient.
- [#2091](https://github.com/NibiruChain/nibiru/pull/2091) - feat(evm): add fun token creation fee validation
- [#2092](https://github.com/NibiruChain/nibiru/pull/2092) - feat(evm): add validation for wasm multi message execution
- [#2094](https://github.com/NibiruChain/nibiru/pull/2094) - fix(evm): Following
from the changs in #2086, this pull request implements a new `JournalChange`
struct that saves a deep copy of the state multi store before each
state-modifying, Nibiru-specific precompiled contract is called (`OnRunStart`).
Additionally, we commit the `StateDB` there as well. This guarantees that the
non-EVM and EVM state will be in sync even if there are complex, multi-step
Ethereum transactions, such as in the case of an EthereumTx that influences the
`StateDB`, then calls a precompile that also changes non-EVM state, and then EVM
reverts inside of a try-catch.
<<<<<<< HEAD
- [#2095](https://github.com/NibiruChain/nibiru/pull/2095) - fix(evm): This
change records NIBI (ether) transfers on the `StateDB` during precompiled
contract calls using the `NibiruBankKeeper`, which is struct extension of
the `bankkeeper.BaseKeeper` that is used throughout Nibiru.
The `NibiruBankKeeper` holds a reference to the current EVM `StateDB` and records
balance changes in wei as journal changes automatically. This guarantees that
commits and reversions of the `StateDB` do not misalign with the state of the
Bank module. This code change uses the `NibiruBankKeeper` on all modules that
depend on x/bank, such as the EVM and Wasm modules. 
- [#2098](https://github.com/NibiruChain/nibiru/pull/2098) - test(evm): statedb
tests for race conditions within funtoken precompile
=======
- [#2098](https://github.com/NibiruChain/nibiru/pull/2098) - test(evm): statedb tests for race conditions within funtoken precompile
- [#2090](https://github.com/NibiruChain/nibiru/pull/2090) - fix(evm): Account
for (1) ERC20 transfers with tokens that return false success values instead of
throwing an error and (2) ERC20 transfers with other operations that don't bring
about the expected resulting balance for the transfer recipient.
- [#2092](https://github.com/NibiruChain/nibiru/pull/2092) - feat(evm): add validation for wasm multi message execution
- [#2068](https://github.com/NibiruChain/nibiru/pull/2068) - feat: enable wasm light clients on IBC (08-wasm)
- [#2101](https://github.com/NibiruChain/nibiru/pull/2101) - fix(evm): tx receipt proper marshalling
>>>>>>> ee5e29fc

#### Nibiru EVM | Before Audit 1 - 2024-10-18

- [#1837](https://github.com/NibiruChain/nibiru/pull/1837) - feat(eth): protos, eth types, and evm module types
- [#1838](https://github.com/NibiruChain/nibiru/pull/1838) - feat(eth): Go-ethereum, crypto, encoding, and unit tests for evm/types
- [#1841](https://github.com/NibiruChain/nibiru/pull/1841) - feat(eth): Collections encoders for bytes, Ethereum addresses, and Ethereum hashes
- [#1855](https://github.com/NibiruChain/nibiru/pull/1855) - feat(eth-pubsub): Implement in-memory EventBus for real-time topic management and event distribution
- [#1856](https://github.com/NibiruChain/nibiru/pull/1856) - feat(eth-rpc): Conversion types and functions between Ethereum txs and blocks and Tendermint ones.
- [#1861](https://github.com/NibiruChain/nibiru/pull/1861) - feat(eth-rpc): RPC backend, Ethereum tracer, KV indexer, and RPC APIs
- [#1869](https://github.com/NibiruChain/nibiru/pull/1869) - feat(eth): Module and start of keeper tests
- [#1871](https://github.com/NibiruChain/nibiru/pull/1871) - feat(evm): app config and json-rpc
- [#1873](https://github.com/NibiruChain/nibiru/pull/1873) - feat(evm): keeper collections and grpc query impls for EthAccount, NibiruAccount
- [#1883](https://github.com/NibiruChain/nibiru/pull/1883) - feat(evm): keeper logic, Ante handlers, EthCall, and EVM transactions.
- [#1887](https://github.com/NibiruChain/nibiru/pull/1887) - test(evm): eth api integration test suite
- [#1889](https://github.com/NibiruChain/nibiru/pull/1889) - feat: implemented basic evm tx methods
- [#1895](https://github.com/NibiruChain/nibiru/pull/1895) - refactor(geth): Reference go-ethereum as a submodule for easier change tracking with upstream
- [#1901](https://github.com/NibiruChain/nibiru/pull/1901) - test(evm): more e2e test contracts for edge cases
- [#1907](https://github.com/NibiruChain/nibiru/pull/1907) - test(evm): grpc_query full coverage
- [#1909](https://github.com/NibiruChain/nibiru/pull/1909) - chore(evm): set is_london true by default and removed from config
- [#1911](https://github.com/NibiruChain/nibiru/pull/1911) - chore(evm): simplified config by removing old eth forks
- [#1912](https://github.com/NibiruChain/nibiru/pull/1912) - test(evm): unit tests for evm_ante
- [#1914](https://github.com/NibiruChain/nibiru/pull/1914) - refactor(evm): Remove dead code and document non-EVM ante handler
- [#1917](https://github.com/NibiruChain/nibiru/pull/1917) - test(e2e-evm): TypeScript support. Type generation from compiled contracts. Formatter for TS code.
- [#1922](https://github.com/NibiruChain/nibiru/pull/1922) - feat(evm): tracer option is read from the config.
- [#1936](https://github.com/NibiruChain/nibiru/pull/1936) - feat(evm): EVM fungible token protobufs and encoding tests
- [#1947](https://github.com/NibiruChain/nibiru/pull/1947) - fix(evm): fix FunToken state marshalling
- [#1949](https://github.com/NibiruChain/nibiru/pull/1949) - feat(evm): add fungible token mapping queries
- [#1950](https://github.com/NibiruChain/nibiru/pull/1950) - feat(evm): Tx to create FunToken mapping from ERC20, contract embeds, and ERC20 queries.
- [#1956](https://github.com/NibiruChain/nibiru/pull/1956) - feat(evm): msg to send bank coin to erc20
- [#1958](https://github.com/NibiruChain/nibiru/pull/1958) - chore(evm): wiped deprecated evm apis: miner, personal
- [#1959](https://github.com/NibiruChain/nibiru/pull/1959) - feat(evm): Add precompile to the EVM that enables transfers of ERC20 tokens to "nibi" accounts as regular Ethereum transactions
- [#1960](https://github.com/NibiruChain/nibiru/pull/1960) - test(network): graceful cleanup for more consistent CI runs
- [#1961](https://github.com/NibiruChain/nibiru/pull/1961) - chore(test): reverted funtoken precompile test back to the isolated state
- [#1962](https://github.com/NibiruChain/nibiru/pull/1962) - chore(evm): code cleanup, unused code, typos, styles, warnings
- [#1963](https://github.com/NibiruChain/nibiru/pull/1963) - feat(evm): Deduct a fee during the creation of a FunToken mapping. Implemented by `deductCreateFunTokenFee` inside of the `eth.evm.v1.MsgCreateFunToken` transaction.
- [#1965](https://github.com/NibiruChain/nibiru/pull/1965) - refactor(evm): remove evm post-processing hooks
- [#1966](https://github.com/NibiruChain/nibiru/pull/1966) - refactor(evm): clean up AnteHandler setup
- [#1967](https://github.com/NibiruChain/nibiru/pull/1967) - feat(evm): export genesis
- [#1968](https://github.com/NibiruChain/nibiru/pull/1968) - refactor(evm): funtoken events, cli commands and queries
- [#1970](https://github.com/NibiruChain/nibiru/pull/1970) - refactor(evm): move evm antehandlers to separate package. Remove "gosdk/sequence_test.go", which causes a race condition in CI.
- [#1971](https://github.com/NibiruChain/nibiru/pull/1971) - feat(evm): typed events for contract creation, contract execution and transfer
- [#1973](https://github.com/NibiruChain/nibiru/pull/1973) - chore(appconst): Add chain IDs ending in "3" to the "knownEthChainIDMap". This makes it possible to use devnet 3 and testnet 3.
- [#1976](https://github.com/NibiruChain/nibiru/pull/1976) - refactor(evm): unique chain ids for all networks
- [#1977](https://github.com/NibiruChain/nibiru/pull/1977) - fix(localnet): rolled back change of evm validator address with cosmos derivation path
- [#1979](https://github.com/NibiruChain/nibiru/pull/1979) - refactor(db): use pebbledb as the default db in integration tests
- [#1981](https://github.com/NibiruChain/nibiru/pull/1981) - fix(evm): remove isCheckTx() short circuit on `AnteDecVerifyEthAcc`
- [#1982](https://github.com/NibiruChain/nibiru/pull/1982) - feat(evm): add GlobalMinGasPrices
- [#1983](https://github.com/NibiruChain/nibiru/pull/1983) - chore(evm): remove ExtensionOptionsWeb3Tx and ExtensionOptionDynamicFeeTx
- [#1984](https://github.com/NibiruChain/nibiru/pull/1984) - refactor(evm): embeds
- [#1985](https://github.com/NibiruChain/nibiru/pull/1985) - feat(evm)!: Use atto denomination for the wei units in the EVM so that NIBI is "ether" to clients. Only micronibi (unibi) amounts can be transferred. All clients follow the constraint equation, 1 ether == 1 NIBI == 10^6 unibi == 10^18 wei.
- [#1986](https://github.com/NibiruChain/nibiru/pull/1986) - feat(evm): Combine both account queries into "/eth.evm.v1.Query/EthAccount", accepting both nibi-prefixed Bech32 addresses and Ethereum-type hexadecimal addresses as input.
- [#1989](https://github.com/NibiruChain/nibiru/pull/1989) - refactor(evm): simplify evm module address
- [#1996](https://github.com/NibiruChain/nibiru/pull/1996) - perf(evm-keeper-precompile): implement sorted map for `k.precompiles` to remove dead code
- [#1997](https://github.com/NibiruChain/nibiru/pull/1997) - refactor(evm): Remove unnecessary params: "enable_call", "enable_create".
- [#2000](https://github.com/NibiruChain/nibiru/pull/2000) - refactor(evm): simplify ERC-20 keeper methods
- [#2001](https://github.com/NibiruChain/nibiru/pull/2001) - refactor(evm): simplify FunToken methods and tests
- [#2002](https://github.com/NibiruChain/nibiru/pull/2002) - feat(evm): Add the account query to the EVM command. Cover the CLI with tests.
- [#2003](https://github.com/NibiruChain/nibiru/pull/2003) - fix(evm): fix FunToken conversions between Cosmos and EVM
- [#2004](https://github.com/NibiruChain/nibiru/pull/2004) - refactor(evm)!: replace `HexAddr` with `EIP55Addr`
- [#2006](https://github.com/NibiruChain/nibiru/pull/2006) - test(evm): e2e tests for eth\_\* endpoints
- [#2008](https://github.com/NibiruChain/nibiru/pull/2008) - refactor(evm): clean up precompile setups
- [#2013](https://github.com/NibiruChain/nibiru/pull/2013) - chore(evm): Set appropriate gas value for the required gas of the "IFunToken.sol" precompile.
- [#2014](https://github.com/NibiruChain/nibiru/pull/2014) - feat(evm): Emit block bloom event in EndBlock hook.
- [#2017](https://github.com/NibiruChain/nibiru/pull/2017) - fix(evm): Fix DynamicFeeTx gas cap parameters
- [#2019](https://github.com/NibiruChain/nibiru/pull/2019) - chore(evm): enabled debug rpc api on localnet.
- [#2020](https://github.com/NibiruChain/nibiru/pull/2020) - test(evm): e2e tests for debug namespace
- [#2022](https://github.com/NibiruChain/nibiru/pull/2022) - feat(evm): debug_traceCall method implemented
- [#2023](https://github.com/NibiruChain/nibiru/pull/2023) - fix(evm)!: adjusted generation and parsing of the block bloom events
- [#2030](https://github.com/NibiruChain/nibiru/pull/2030) - refactor(eth/rpc): Delete unused code and improve logging in the eth and debug namespaces
- [#2031](https://github.com/NibiruChain/nibiru/pull/2031) - fix(evm): debug calls with custom tracer and tracer options
- [#2032](https://github.com/NibiruChain/nibiru/pull/2032) - feat(evm): ante handler to prohibit authz grant evm messages
- [#2039](https://github.com/NibiruChain/nibiru/pull/2039) - refactor(rpc-backend): remove unnecessary interface code
- [#2044](https://github.com/NibiruChain/nibiru/pull/2044) - feat(evm): evm tx indexer service implemented
- [#2045](https://github.com/NibiruChain/nibiru/pull/2045) - test(evm): backend tests with test network and real txs
- [#2053](https://github.com/NibiruChain/nibiru/pull/2053) - refactor(evm): converted untyped event to typed and cleaned up
- [#2054](https://github.com/NibiruChain/nibiru/pull/2054) - feat(evm-precompile): Precompile for one-way EVM calls to invoke/execute Wasm contracts.
- [#2060](https://github.com/NibiruChain/nibiru/pull/2060) - fix(evm-precompiles): add assertNumArgs validation
- [#2056](https://github.com/NibiruChain/nibiru/pull/2056) - feat(evm): add oracle precompile
- [#2065](https://github.com/NibiruChain/nibiru/pull/2065) - refactor(evm)!: Refactor out dead code from the evm.Params
- [#2100](https://github.com/NibiruChain/nibiru/pull/2100) - refactor: cleanup statedb and precompile sections

### State Machine Breaking (Other)

#### For next mainnet version

- [#1766](https://github.com/NibiruChain/nibiru/pull/1766) - refactor(app-wasmext)!: remove wasmbinding `CosmosMsg::Custom` bindings.
- [#1776](https://github.com/NibiruChain/nibiru/pull/1776) - feat(inflation): make inflation params a collection and add commands to update them
- [#1872](https://github.com/NibiruChain/nibiru/pull/1872) - chore(math): use cosmossdk.io/math to replace sdk types
- [#1874](https://github.com/NibiruChain/nibiru/pull/1874) - chore(proto): remove the proto stringer as per Cosmos SDK migration guidelines
- [#1932](https://github.com/NibiruChain/nibiru/pull/1932) - fix(gosdk): fix keyring import functions

#### Dapp modules: perp, spot, oracle, etc

- [#1573](https://github.com/NibiruChain/nibiru/pull/1573) - feat(perp): Close markets and compute settlement price
- [#1632](https://github.com/NibiruChain/nibiru/pull/1632) - feat(perp): Add settle position transaction
- [#1656](https://github.com/NibiruChain/nibiru/pull/1656) - feat(perp): Make the collateral denom a stateful collections.Item
- [#1663](https://github.com/NibiruChain/nibiru/pull/1663) - feat(perp): Add volume based rebates
- [#1669](https://github.com/NibiruChain/nibiru/pull/1669) - feat(perp): add query to get collateral metadata
- [#1677](https://github.com/NibiruChain/nibiru/pull/1677) - fix(perp): make Gen_market set initial perp versions
- [#1680](https://github.com/NibiruChain/nibiru/pull/1680) - feat(perp): MsgShiftPegMultiplier, MsgShiftSwapInvariant.
- [#1683](https://github.com/NibiruChain/nibiru/pull/1683) - feat(perp): Add `StartDnREpoch` to `AfterEpochEnd` hook
- [#1686](https://github.com/NibiruChain/nibiru/pull/1686) - test(perp): add more tests for perp module msg server for DnR
- [#1687](https://github.com/NibiruChain/nibiru/pull/1687) - chore(wasmbinding): delete CustomQuerier since we have QueryRequest::Stargate now
- [#1705](https://github.com/NibiruChain/nibiru/pull/1705) - feat(perp): Add oracle pair to market object
- [#1718](https://github.com/NibiruChain/nibiru/pull/1718) - fix(perp): fees does not require additional funds
- [#1734](https://github.com/NibiruChain/nibiru/pull/1734) - feat(perp): MsgDonateToPerpFund sudo call as part of #1642
- [#1749](https://github.com/NibiruChain/nibiru/pull/1749) - feat(perp): move close market from Wasm Binding to MsgCloseMarket
- [#1752](https://github.com/NibiruChain/nibiru/pull/1752) - feat(oracle): MsgEditOracleParams sudo tx msg as part of #1642
- [#1755](https://github.com/NibiruChain/nibiru/pull/1755) - feat(oracle): Add more events on validator's performance
- [#1764](https://github.com/NibiruChain/nibiru/pull/1764) - fix(perp): make updateswapinvariant aware of total short supply to avoid panics
- [#1710](https://github.com/NibiruChain/nibiru/pull/1710) - refactor(perp): Clean and organize module errors for x/perp

### Non-breaking/Compatible Improvements

- [#1893](https://github.com/NibiruChain/nibiru/pull/1893) - feat(gosdk): migrate Go-sdk into the Nibiru blockchain repo.
- [#1899](https://github.com/NibiruChain/nibiru/pull/1899) - build(deps): cometbft v0.37.5, cosmos-sdk v0.47.11, proto-builder v0.14.0
- [#1913](https://github.com/NibiruChain/nibiru/pull/1913) - fix(tests): race condition from heavy Network tests
- [#1992](https://github.com/NibiruChain/nibiru/pull/1992) - chore: enabled grpc for localnet
- [#1999](https://github.com/NibiruChain/nibiru/pull/1999) - chore: update nibi go package version to v2
- [#2050](https://github.com/NibiruChain/nibiru/pull/2050) - refactor(oracle): remove unused code and collapse empty client/cli directory

### Dependencies

- Bump `github.com/grpc-ecosystem/grpc-gateway/v2` from 2.18.1 to 2.19.1 ([#1767](https://github.com/NibiruChain/nibiru/pull/1767), [#1782](https://github.com/NibiruChain/nibiru/pull/1782))
- Bump `robinraju/release-downloader` from 1.8 to 1.11 ([#1783](https://github.com/NibiruChain/nibiru/pull/1783), [#1839](https://github.com/NibiruChain/nibiru/pull/1839), [#1948](https://github.com/NibiruChain/nibiru/pull/1948))
- Bump `github.com/prometheus/client_golang` from 1.17.0 to 1.18.0 ([#1750](https://github.com/NibiruChain/nibiru/pull/1750))
- Bump `golang.org/x/crypto` from 0.15.0 to 0.17.0 ([#1724](https://github.com/NibiruChain/nibiru/pull/1724), [#1843](https://github.com/NibiruChain/nibiru/pull/1843))
- Bump `github.com/holiman/uint256` from 1.2.3 to 1.2.4 ([#1730](https://github.com/NibiruChain/nibiru/pull/1730))
- Bump `github.com/dvsekhvalnov/jose2go` from 1.5.0 to 1.6.0 ([#1733](https://github.com/NibiruChain/nibiru/pull/1733))
- Bump `github.com/spf13/cast` from 1.5.1 to 1.6.0 ([#1689](https://github.com/NibiruChain/nibiru/pull/1689))
- Bump `cosmossdk.io/math` from 1.1.2 to 1.2.0 ([#1676](https://github.com/NibiruChain/nibiru/pull/1676))
- Bump `github.com/grpc-ecosystem/grpc-gateway/v2` from 2.18.0 to 2.18.1 ([#1675](https://github.com/NibiruChain/nibiru/pull/1675))
- Bump `actions/setup-go` from 4 to 5 ([#1696](https://github.com/NibiruChain/nibiru/pull/1696))
- Bump `golang` from 1.19 to 1.21 ([#1698](https://github.com/NibiruChain/nibiru/pull/1698))
- [#1678](https://github.com/NibiruChain/nibiru/pull/1678) - chore(deps): collections to v0.4.0 for math.Int value encoder
- Bump `golang.org/x/net` from 0.0.0-20220607020251-c690dde0001d to 0.23.0 in /geth ([#1849](https://github.com/NibiruChain/nibiru/pull/1849))
- Bump `golang.org/x/net` from 0.20.0 to 0.23.0 ([#1850](https://github.com/NibiruChain/nibiru/pull/1850))
- Bump `github.com/supranational/blst` from 0.3.8-0.20220526154634-513d2456b344 to 0.3.11 ([#1851](https://github.com/NibiruChain/nibiru/pull/1851))
- Bump `golangci/golangci-lint-action` from 4 to 6 ([#1854](https://github.com/NibiruChain/nibiru/pull/1854), [#1867](https://github.com/NibiruChain/nibiru/pull/1867))
- Bump `github.com/hashicorp/go-getter` from 1.7.1 to 1.7.5 ([#1858](https://github.com/NibiruChain/nibiru/pull/1858), [#1938](https://github.com/NibiruChain/nibiru/pull/1938))
- Bump `github.com/btcsuite/btcd` from 0.23.3 to 0.24.2 ([#1862](https://github.com/NibiruChain/nibiru/pull/1862), [#2070](https://github.com/NibiruChain/nibiru/pull/2070))
- Bump `pozetroninc/github-action-get-latest-release` from 0.7.0 to 0.8.0 ([#1863](https://github.com/NibiruChain/nibiru/pull/1863))
- Bump `bufbuild/buf-setup-action` from 1.30.1 to 1.45.0 ([#1891](https://github.com/NibiruChain/nibiru/pull/1891), [#1900](https://github.com/NibiruChain/nibiru/pull/1900), [#1923](https://github.com/NibiruChain/nibiru/pull/1923), [#1972](https://github.com/NibiruChain/nibiru/pull/1972), [#1974](https://github.com/NibiruChain/nibiru/pull/1974), [#1988](https://github.com/NibiruChain/nibiru/pull/1988), [#2043](https://github.com/NibiruChain/nibiru/pull/2043), [#2057](https://github.com/NibiruChain/nibiru/pull/2057), [#2062](https://github.com/NibiruChain/nibiru/pull/2062), [#2069](https://github.com/NibiruChain/nibiru/pull/2069))
- Bump `axios` from 1.7.3 to 1.7.4 ([#2016](https://github.com/NibiruChain/nibiru/pull/2016))
- Bump `github.com/CosmWasm/wasmvm` from 1.5.0 to 1.5.5 ([#2047](https://github.com/NibiruChain/nibiru/pull/2047))
- Bump `docker/build-push-action` from 5 to 6 ([#1924](https://github.com/NibiruChain/nibiru/pull/1924))

## [v1.5.0](https://github.com/NibiruChain/nibiru/releases/tag/v1.5.0) - 2024-06-21

Nibiru v1.5.0 enables IBC CosmWasm smart contracts.

- [[Release Link](https://github.com/NibiruChain/nibiru/releases/tag/v1.5.0)]
- [[Commits](https://github.com/NibiruChain/nibiru/commits/v1.5.0)]

### Features

- [#1931](https://github.com/NibiruChain/nibiru/pull/1931) - feat(ibc): add `wasm` route to IBC router

## [v1.4.0](https://github.com/NibiruChain/nibiru/releases/tag/v1.4.0) - 2024-06-04

Nibiru v1.4.0 adds PebbleDB support and increases the wasm contract size limit to 3MB.

- [[Release Link](https://github.com/NibiruChain/nibiru/releases/tag/v1.4.0)]
- [[Commits](https://github.com/NibiruChain/nibiru/commits/v1.4.0)]

### State Machine Breaking

- [#1906](https://github.com/NibiruChain/nibiru/pull/1906) - feat(wasm): increase contract size limit to 3MB

### Features

- [#1818](https://github.com/NibiruChain/nibiru/pull/1818) - feat: add pebbledb support
- [#1908](https://github.com/NibiruChain/nibiru/pull/1908) - chore: make pebbledb the default db backend
-

## [v1.3.0](https://github.com/NibiruChain/nibiru/releases/tag/v1.3.0) - 2024-05-07

Nibiru v1.3.0 adds interchain accounts.

- [[Release Link](https://github.com/NibiruChain/nibiru/releases/tag/v1.3.0)]
- [[Commits](https://github.com/NibiruChain/nibiru/commits/v1.3.0)]

### Features

- [#1820](https://github.com/NibiruChain/nibiru/pull/1820) - feat: add interchain accounts

### Bug Fixes

- [#1864](https://github.com/NibiruChain/nibiru/pull/1864) - fix(ica): add ICA controller stack

### Improvements

- [#1859](https://github.com/NibiruChain/nibiru/pull/1859) - refactor(oracle): add oracle slashing events

## [v1.2.0](https://github.com/NibiruChain/nibiru/releases/tag/v1.2.0) - 2024-03-28

Nibiru v1.2.0 adds a burn method to the x/inflation module that allows senders to burn tokens.

- [[Release Link](https://github.com/NibiruChain/nibiru/releases/tag/v1.2.0)]
- [[Commits](https://github.com/NibiruChain/nibiru/commits/v1.2.0)]

### Features

- [#1832](https://github.com/NibiruChain/nibiru/pull/1832) - feat(tokenfactory): add burn method for native tokens

## [v1.1.0](https://github.com/NibiruChain/nibiru/releases/tag/v1.1.0) - 2024-03-19

Nibiru v1.1.0 is the minor release used to add inflation to the network.

### State Machine Breaking

- [#1786](https://github.com/NibiruChain/nibiru/pull/1786) - fix(inflation): fix inflation off-by 2 error
- [#1796](https://github.com/NibiruChain/nibiru/pull/1796) - fix(inflation): fix num skipped epoch when inflation is added to an existing chain
- [#1797](https://github.com/NibiruChain/nibiru/pull/1797) - fix(inflation): fix num skipped epoch updates logic
- [#1712](https://github.com/NibiruChain/nibiru/pull/1712) - refactor(inflation): turn inflation off by default

### Bug Fixes

- [#1706](https://github.com/NibiruChain/nibiru/pull/706) - fix: `v1.1.0` upgrade handler
- [#1804](https://github.com/NibiruChain/nibiru/pull/1804) - fix(inflation): update default parameters
- [#1688](https://github.com/NibiruChain/nibiru/pull/1688) - fix(inflation): make default inflation allocation follow tokenomics

### Features

- [#1670](https://github.com/NibiruChain/nibiru/pull/1670) - feat(inflation): Make inflation polynomial
- [#1682](https://github.com/NibiruChain/nibiru/pull/1682) - feat!: add upgrade handler for v1.1.0
- [#1776](https://github.com/NibiruChain/nibiru/pull/1776) - feat(inflation): make inflation params a collection and add commands to update them
- [#1795](https://github.com/NibiruChain/nibiru/pull/1795) - feat(inflation): add inflation tx cmds

### Improvements

- [#1695](https://github.com/NibiruChain/nibiru/pull/1695) - feat(inflation): add events for inflation distribution
- [#1792](https://github.com/NibiruChain/nibiru/pull/1792) - fix(inflation): uncomment legacy amino register on app module basic
- [#1799](https://github.com/NibiruChain/nibiru/pull/1799) refactor,docs(inflation): Document everything + delete unused code. Make perp and spot optional features in localnet.sh

## [v1.0.3](https://github.com/NibiruChain/nibiru/releases/tag/v1.0.3) - 2024-03-18

### Fix

- [#1816](https://github.com/NibiruChain/nibiru/pull/1816) - fix(ibc): fix ibc transaction from wasm contract

### CLI

- [#1731](https://github.com/NibiruChain/nibiru/pull/1731) - feat(cli): add cli command to decode stargate base64 messages
- [#1754](https://github.com/NibiruChain/nibiru/pull/1754) - refactor(decode-base64): clean code improvements and fn docs

## [v1.0.2](https://github.com/NibiruChain/nibiru/releases/tag/v1.0.2) - 2024-03-03

### Dependencies

- [65c06ba](https://github.com/NibiruChain/nibiru/commit/65c06ba774c260ece942131ad7a93de0e162266e) - Bump `cosmos-sdk` to v0.47.10

## [v1.0.1](https://github.com/NibiruChain/nibiru/releases/tag/v1.0.1) - 2024-02-09

### Dependencies

- [#1778](https://github.com/NibiruChain/nibiru/pull/1778) - chore: bump librocksdb to v8.9.1

## [v1.0.0](https://github.com/NibiruChain/nibiru/releases/tag/v1.0.0)

Nibiru v1.0.0 is the major release used for the genesis of the mainnet network,
`cataclysm-1`. It includes all of the general purpose modules such
as `devgas`, `sudo`, `wasm`, `tokenfactory`, and the defaults from Cosmos SDK
v0.47.5.

- [[Release Link](https://github.com/NibiruChain/nibiru/releases/tag/v1.0.0)]
- [[Commits](https://github.com/NibiruChain/nibiru/commits/v1.0.0)]
- [tag:v1.0.0](https://github.com/NibiruChain/nibiru/commits/v1.0.0) epic(v1.0.0): Remove unneeded Dapp modules for smooth upgrades.
  - chore!: [Date: 2023-10-16] Remove inflation, perp, stablecoin, and spot
    modules and related protobufs. This will make it easier to add the store keys
    layer if we have breaking changes before the Dapps go live without blocking
    the mainnet deployment.  
    Commits:
    [#1667](https://github.com/NibiruChain/nibiru/pull/1667)
    [6a01abe](https://github.com/NibiruChain/nibiru/commit/6a01abe5c99e26a1d17d96f359d06d61bc1e6e70)
    [2a250a3](https://github.com/NibiruChain/nibiru/commit/2a250a3c4c60c58c5526ac7d75ce5b9e13889471)
    [d713f41](https://github.com/NibiruChain/nibiru/commit/d713f41dfe17d6d29451ade4d2f0e6d950ce7c59)
    [011f1ed](https://github.com/NibiruChain/nibiru/commit/011f1ed431d92899d01583e5e6110e663eceaa24)

### Features

- [#1596](https://github.com/NibiruChain/nibiru/pull/1596) - epic(tokenfactory): State transitions, collections, genesis import and export, and app wiring
- [#1607](https://github.com/NibiruChain/nibiru/pull/1607) - Token factory transaction messages for CreateDenom, ChangeAdmin, and UpdateModuleParams
- [#1620](https://github.com/NibiruChain/nibiru/pull/1620) - Token factory transaction messages for Mint and Burn
- [#1573](https://github.com/NibiruChain/nibiru/pull/1573) - feat(perp): Close markets and compute settlement price

### State Machine Breaking

- [#1609](https://github.com/NibiruChain/nibiru/pull/1609) - refactor(app)!: Remove x/stablecoin module.
- [#1613](https://github.com/NibiruChain/nibiru/pull/1613) - feat(app)!: enforce min commission by changing default and genesis validation
- [#1615](https://github.com/NibiruChain/nibiru/pull/1613) - feat(ante)!: Ante handler to add a maximum commission rate of 25% for validators.
- [#1616](https://github.com/NibiruChain/nibiru/pull/1616) - fix(app)!: Add custom wasm snapshotter for proper state exports
- [#1617](https://github.com/NibiruChain/nibiru/pull/1617) - fix(app)!: non-nil snapshot manager is not guaranteed in testapp
- [#1645](https://github.com/NibiruChain/nibiru/pull/1645) - fix(tokenfactory)!: token supply in bank keeper must be correct after MsgBurn.
- [#1646](https://github.com/NibiruChain/nibiru/pull/1646) - feat(wasmbinding)!: whitelisted stargate queries for QueryRequest::Stargate: auth, bank, gov, tokenfactory, epochs, inflation, oracle, sudo, devgas
- [#1667](https://github.com/NibiruChain/nibiru/pull/1667) - chore(inflation)!: unwire x/inflation

### Improvements

- [#1610](https://github.com/NibiruChain/nibiru/pull/1610) - refactor(app): Simplify app.go with less redundant imports using struct embedding.
- [#1614](https://github.com/NibiruChain/nibiru/pull/1614) - refactor(proto): Use explicit namespacing on proto imports for #1608
- [#1630](https://github.com/NibiruChain/nibiru/pull/1630) - refactor(wasm): clean up wasmbinding/ folder structure
- [#1631](https://github.com/NibiruChain/nibiru/pull/1631) - fix(.goreleaser.yml): Load version for wasmvm dynamically.
- [#1638](https://github.com/NibiruChain/nibiru/pull/1638) - test(tokenfactory): integration test core logic with a real smart contract using `nibiru-std`
- [#1659](https://github.com/NibiruChain/nibiru/pull/1659) - refactor(oracle): curate oracle default whitelist

### Dependencies

- Bump `github.com/prometheus/client_golang` from 1.16.0 to 1.17.0 ([#1605](https://github.com/NibiruChain/nibiru/pull/1605))
- Bump `bufbuild/buf-setup-action` from 1.26.1 to 1.27.1 ([#1624](https://github.com/NibiruChain/nibiru/pull/1624), [#1641](https://github.com/NibiruChain/nibiru/pull/1641))
- Bump `stefanzweifel/git-auto-commit-action` from 4 to 5 ([#1625](https://github.com/NibiruChain/nibiru/pull/1625))
- Bump `github.com/CosmWasm/wasmvm` from 1.4.0 to 1.5.0 ([#1629](https://github.com/NibiruChain/nibiru/pull/1629), [#1657](https://github.com/NibiruChain/nibiru/pull/1657))
- Bump `google.golang.org/grpc` from 1.58.2 to 1.59.0 ([#1633](https://github.com/NibiruChain/nibiru/pull/1633), [#1643](https://github.com/NibiruChain/nibiru/pull/1643))
- Bump `golang.org/x/net` from 0.12.0 to 0.17.0 ([#1634](https://github.com/NibiruChain/nibiru/pull/1634))
- Bump `github.com/cosmos/ibc-go/v7` from 7.3.0 to 7.3.1 ([#1647](https://github.com/NibiruChain/nibiru/pull/1647))
- Bump `github.com/CosmWasm/wasmd` from 0.40.2 to 0.43.0 ([#1660](https://github.com/NibiruChain/nibiru/pull/1660))
- Bump `github.com/CosmWasm/wasmd` from 0.43.0 to 0.44.0 ([#1666](https://github.com/NibiruChain/nibiru/pull/1666))

### Bug Fixes

- [#1606](https://github.com/NibiruChain/nibiru/pull/1606) - fix(perp): emit `MarketUpdatedEvent` in the absence of index price
- [#1649](https://github.com/NibiruChain/nibiru/pull/1649) - fix(ledger): fix ledger for newer macos versions
- [#1655](https://github.com/NibiruChain/nibiru/pull/1655) - fix(inflation): inflate NIBI correctly to strategic treasury account

## [v0.21.11] - 2023-10-02

NOTE: It's pragmatic to assume that any change prior to v1.0.0 was state machine breaking.

- Summary: Changes up to pull request #1616
- [[Release Link](https://github.com/NibiruChain/nibiru/releases/tag/v0.21.11)]

## [v0.21.10] - 2023-09-20

- Summary: Changes up to pull request #1595
- [[Release Link](https://github.com/NibiruChain/nibiru/releases/tag/v0.21.10)]

### State Machine Breaking

#### Features (Breaking)

- [#1594](https://github.com/NibiruChain/nibiru/pull/1594) - feat: add user discounts
- [#1585](https://github.com/NibiruChain/nibiru/pull/1585) - feat: include flag versioned in query markets to allow to query disabled markets
- [#1575](https://github.com/NibiruChain/nibiru/pull/1575) - feat(perp): Add trader volume tracking
- [#1559](https://github.com/NibiruChain/nibiru/pull/1559) - feat: add versions to markets to allow to disable them
- [#1543](https://github.com/NibiruChain/nibiru/pull/1543) - epic(devgas): devgas module for incentivizing smart contract
- [#1543](https://github.com/NibiruChain/nibiru/pull/1543) - epic(devgas): devgas module for incentivizing smart contract
- [#1541](https://github.com/NibiruChain/nibiru/pull/1541) - feat(perp): add clamp to premium fractions
- [#1520](https://github.com/NibiruChain/nibiru/pull/1520) - feat(wasm): no op handler + tests with updated contracts
- [#1503](https://github.com/NibiruChain/nibiru/pull/1503) - feat(wasm): add Oracle Exchange Rate query for wasm
- [#1503](https://github.com/NibiruChain/nibiru/pull/1503) - feat(wasm): add Oracle Exchange Rate query for wasm
- [#1502](https://github.com/NibiruChain/nibiru/pull/1502) - feat: add ledger build support
- [#1501](https://github.com/NibiruChain/nibiru/pull/1501) - feat(proto): add Python buf generation logic for py-sdk
- [#1501](https://github.com/NibiruChain/nibiru/pull/1501) - feat(proto): add Python buf generation logic for py-sdk
- [#1501](https://github.com/NibiruChain/nibiru/pull/1501) - feat(localnet.sh): (1) Make it possible to run while offline. (2) Implement --no-build option to use the script with the current `nibid` installed.
- [#1501](https://github.com/NibiruChain/nibiru/pull/1501) - feat(localnet.sh): (1) Make it possible to run while offline. (2) Implement --no-build option to use the script with the current `nibid` installed.
- [#1498](https://github.com/NibiruChain/nibiru/pull/1498) - feat: add cli to change root sudo command
- [#1498](https://github.com/NibiruChain/nibiru/pull/1498) - feat: add cli to change root sudo command
- [#1495](https://github.com/NibiruChain/nibiru/pull/1495) - feat: add genmsg module
- [#1494](https://github.com/NibiruChain/nibiru/pull/1494) - feat: create cli to add sudo account into genesis
- [#1479](https://github.com/NibiruChain/nibiru/pull/1479) - feat(perp): implement `PartialClose`
- [#1479](https://github.com/NibiruChain/nibiru/pull/1479) - feat(perp): implement `PartialClose`
- [#1463](https://github.com/NibiruChain/nibiru/pull/1463) - feat(oracle): add genesis pricefeeder delegation
- [#1463](https://github.com/NibiruChain/nibiru/pull/1463) - feat(oracle): add genesis pricefeeder delegation
- [#1463](https://github.com/NibiruChain/nibiru/pull/1463) - feat(oracle): add genesis pricefeeder delegation
- [#1421](https://github.com/NibiruChain/nibiru/pull/1421) - feat(oracle): add expiry time to oracle prices
- [#1407](https://github.com/NibiruChain/nibiru/pull/1407) - feat!: upgrade to Cosmos SDK v0.47.3
- [#1407](https://github.com/NibiruChain/nibiru/pull/1407) - feat!: upgrade to Cosmos SDK v0.47.3
- [#1387](https://github.com/NibiruChain/nibiru/pull/1387) - feat: upgrade to Cosmos SDK v0.46.10
- [#1387](https://github.com/NibiruChain/nibiru/pull/1387) - feat: upgrade to Cosmos SDK v0.46.10
- [#1380](https://github.com/NibiruChain/nibiru/pull/1380) - feat(wasm): Add CreateMarket admin call for the controller contract
- [#1380](https://github.com/NibiruChain/nibiru/pull/1380) - feat(wasm): Add CreateMarket admin call for the controller contract
- [#1373](https://github.com/NibiruChain/nibiru/pull/1373) - feat(perp): `perpv2` `add-genesis-perp-market` CLI command
- [#1371](https://github.com/NibiruChain/nibiru/pull/1371) - feat: realize bad debt when a user tries to close his position
- [#1370](https://github.com/NibiruChain/nibiru/pull/1370) - feat(perp): `perpv2` `CreatePool` method
- [#1367](https://github.com/NibiruChain/nibiru/pull/1367) - feat: wire enable market to wasm
- [#1367](https://github.com/NibiruChain/nibiru/pull/1367) - feat: wire enable market to wasm
- [#1366](https://github.com/NibiruChain/nibiru/pull/1366) - feat: fix bindings test in cw_test
- [#1363](https://github.com/NibiruChain/nibiru/pull/1363) - feat(perp): wire `PerpV2` module
- [#1362](https://github.com/NibiruChain/nibiru/pull/1362) - feat(perp): add `perpv2` cli
- [#1361](https://github.com/NibiruChain/nibiru/pull/1361) - feat(perp): add `PerpV2` module
- [#1359](https://github.com/NibiruChain/nibiru/pull/1359) - feat(perp): Add InsuranceFundWithdraw admin call with corresponding smart contract
- [#1359](https://github.com/NibiruChain/nibiru/pull/1359) - feat(perp): Add InsuranceFundWithdraw admin call with corresponding smart contract
- [#1352](https://github.com/NibiruChain/nibiru/pull/1352) - feat(perp): add PerpKeeperV2 `MsgServer`
- [#1350](https://github.com/NibiruChain/nibiru/pull/1350) - feat(perp): `EditPriceMultiplier` and `EditSwapInvariant`
- [#1345](https://github.com/NibiruChain/nibiru/pull/1345) - feat(perp): PerpV2 QueryServer
- [#1344](https://github.com/NibiruChain/nibiru/pull/1344) - feat(perp): PerpKeeperV2 `AddMargin` and `RemoveMargin`
- [#1343](https://github.com/NibiruChain/nibiru/pull/1343) - feat(perp): add PerpKeeperV2 `MultiLiquidate`
- [#1342](https://github.com/NibiruChain/nibiru/pull/1342) - feat(perp): market not enabled can only be used to close out existing positions
- [#1342](https://github.com/NibiruChain/nibiru/pull/1342) - feat(perp): market not enabled can only be used to close out existing positions
- [#1341](https://github.com/NibiruChain/nibiru/pull/1341) - feat(bindings/oracle): add bindings for oracle module params
- [#1340](https://github.com/NibiruChain/nibiru/pull/1340) - feat(wasm): Enforce x/sudo contract permission checks on the shifter contract + integration tests
- [#1338](https://github.com/NibiruChain/nibiru/pull/1338) - feat(perp): V2 OpenPosition

#### Bug Fixes (Breaking)

- [#1586](https://github.com/NibiruChain/nibiru/pull/1586) - fix(sudo): make messages compatible with `Amino`
- [#1565](https://github.com/NibiruChain/nibiru/pull/1565) - fix(oracle)!: Count vote omission as abstain for less slashing + more stability
- [#1493](https://github.com/NibiruChain/nibiru/pull/1493) - fix(perp): allow `ClosePosition` when there is bad debt
- [#1476](https://github.com/NibiruChain/nibiru/pull/1476) - fix(wasm)!: call `ValidateBasic` before all `sdk.Msg` calls for the bindings-perp contract + remove sudo permissioning
- [#1467](https://github.com/NibiruChain/nibiru/pull/1467) - fix(oracle): make `calcTwap` safer
- [#1467](https://github.com/NibiruChain/nibiru/pull/1467) - fix(oracle): make `calcTwap` safer
- [#1464](https://github.com/NibiruChain/nibiru/pull/1464) - fix(gov): wire legacy proposal handlers
- [#1464](https://github.com/NibiruChain/nibiru/pull/1464) - fix(gov): wire legacy proposal handlers
- [#1459](https://github.com/NibiruChain/nibiru/pull/1459) - fix(spot): wire `x/spot` msgService into app router
- [#1459](https://github.com/NibiruChain/nibiru/pull/1459) - fix(spot): wire `x/spot` msgService into app router
- [#1452](https://github.com/NibiruChain/nibiru/pull/1452) - fix(oracle): continue with abci hook during error
- [#1451](https://github.com/NibiruChain/nibiru/pull/1451) - fix(perp): decrease position with zero size
- [#1446](https://github.com/NibiruChain/nibiru/pull/1446) - fix(cmd): Add custom InitCmd to set set desired Tendermint consensus params for each node.
- [#1441](https://github.com/NibiruChain/nibiru/pull/1441) - fix(oracle): ignore abstain votes in std dev calculation
- [#1425](https://github.com/NibiruChain/nibiru/pull/1425) - fix: remove positions from state when closed with reverse position
- [#1423](https://github.com/NibiruChain/nibiru/pull/1423) - fix: remove panics from abci hooks
- [#1422](https://github.com/NibiruChain/nibiru/pull/1422) - fix(oracle): handle zero oracle rewards
- [#1420](https://github.com/NibiruChain/nibiru/pull/1420) - refactor(oracle): update default params
- [#1419](https://github.com/NibiruChain/nibiru/pull/1419) - fix(spot): add pools to genesis state
- [#1417](https://github.com/NibiruChain/nibiru/pull/1417) - fix: run end blocker on block end for perp v2
- [#1414](https://github.com/NibiruChain/nibiru/pull/1414) - fix(oracle): Add deterministic map iterations to avoid consensus failure.
- [#1413](https://github.com/NibiruChain/nibiru/pull/1413) - fix(perp): provide descriptive errors when all liquidations fail in MultiLiquidate
- [#1413](https://github.com/NibiruChain/nibiru/pull/1413) - fix(perp): provide descriptive errors when all liquidations fail in MultiLiquidate
- [#1397](https://github.com/NibiruChain/nibiru/pull/1397) - fix: ensure margin is high enough when removing it
- [#1383](https://github.com/NibiruChain/nibiru/pull/1383) - feat: enforce contract to be whitelisted when calling perp bindings
- [#1379](https://github.com/NibiruChain/nibiru/pull/1379) - feat(perp): check for denom in add/remove margin
- [#1210](https://github.com/NibiruChain/nibiru/pull/1210) - fix(ci): fix docker push workflow

#### Else (Breaking)

- [#1477](https://github.com/NibiruChain/nibiru/pull/1477) - refactor(oracle)!: Move away from deprecated events to typed events in x/oracle
- [#1477](https://github.com/NibiruChain/nibiru/pull/1477) - refactor(oracle)!: Move away from deprecated events to typed events in x/oracle
- [#1473](https://github.com/NibiruChain/nibiru/pull/1473) - refactor(perp)!: rename `OpenPosition` to `MarketOrder`
- [#1473](https://github.com/NibiruChain/nibiru/pull/1473) - refactor(perp)!: rename `OpenPosition` to `MarketOrder`
- [#1427](https://github.com/NibiruChain/nibiru/pull/1427) - refactor(perp)!: PositionChangedEvent `MarginToUser`
- [#1427](https://github.com/NibiruChain/nibiru/pull/1427) - refactor(perp)!: PositionChangedEvent `MarginToUser`
- [#1426](https://github.com/NibiruChain/nibiru/pull/1426) - refactor(perp): remove price fluctuation limit check
- [#1388](https://github.com/NibiruChain/nibiru/pull/1388) - refactor(perp)!: idempotent position changed event
- [#1388](https://github.com/NibiruChain/nibiru/pull/1388) - refactor(perp)!: idempotent position changed event
- [#1385](https://github.com/NibiruChain/nibiru/pull/1385) - test(perp): add clearing house negative tests
- [#1385](https://github.com/NibiruChain/nibiru/pull/1385) - test(perp): add clearing house negative tests
- [#1382](https://github.com/NibiruChain/nibiru/pull/1382) - refactor(perp)!: remove `perpv1`
- [#1382](https://github.com/NibiruChain/nibiru/pull/1382) - refactor(perp)!: remove `perpv1`
- [#1356](https://github.com/NibiruChain/nibiru/pull/1356) - build: Regress wasmvm (v1.1.1), tendermint (v0.34.24), and Cosmos-SDK (v0.45.14) dependencies
- [#1356](https://github.com/NibiruChain/nibiru/pull/1356) - build: Regress wasmvm (v1.1.1), tendermint (v0.34.24), and Cosmos-SDK (v0.45.14) dependencies
- [#1346](https://github.com/NibiruChain/nibiru/pull/1346) - build: Upgrade wasmvm (v1.2.1), tendermint (v0.34.26), and Cosmos-SDK (v0.45.14) dependencies
- [#1346](https://github.com/NibiruChain/nibiru/pull/1346) - build: Upgrade wasmvm (v1.2.1), tendermint (v0.34.26), and Cosmos-SDK (v0.45.14) dependencies

### Non-breaking/Compatible Improvements

- [#1579](https://github.com/NibiruChain/nibiru/pull/1579) - chore(proto): Add a buf.gen.rs.yaml and corresponding script to create Rust types for Wasm Stargate messages
- [#1574](https://github.com/NibiruChain/nibiru/pull/1574) - chore(goreleaser): update wasmvm to v1.4.0
- [#1558](https://github.com/NibiruChain/nibiru/pull/1558) - feat(perp): paginated query to read the position store
- [#1555](https://github.com/NibiruChain/nibiru/pull/1555) - feat(devgas): Convert legacy ABCI events to typed proto events
- [#1554](https://github.com/NibiruChain/nibiru/pull/1554) - refactor: runs gofumpt formatter, which has nice conventions: go install mvdan.cc/gofumpt@latest
- [#1536](https://github.com/NibiruChain/nibiru/pull/1536) - test(perp): add more tests to perp module and cli
- [#1533](https://github.com/NibiruChain/nibiru/pull/1533) - feat(perp): add differential fields to PositionChangedEvent
- [#1527](https://github.com/NibiruChain/nibiru/pull/1527) - test(common): add docs for testutil and increase test coverage
- [#1521](https://github.com/NibiruChain/nibiru/pull/1521) - test(sudo): increase unit test coverage
- [#1519](https://github.com/NibiruChain/nibiru/pull/1519) - test: add more tests to x/perp keeper
- [#1518](https://github.com/NibiruChain/nibiru/pull/1518) - test: add more tests to x/perp
- [#1517](https://github.com/NibiruChain/nibiru/pull/1517) - test: add more tests to x/hooks
- [#1506](https://github.com/NibiruChain/nibiru/pull/1506) - refactor(oracle): Implement OrderedMap and use it for iterating through maps in x/oracle
- [#1500](https://github.com/NibiruChain/nibiru/pull/1500) - refactor(perp): clean up reverse market order mechanics
- [#1466](https://github.com/NibiruChain/nibiru/pull/1466) - refactor(perp): `PositionLiquidatedEvent`
- [#1466](https://github.com/NibiruChain/nibiru/pull/1466) - refactor(perp): `PositionLiquidatedEvent`
- [#1462](https://github.com/NibiruChain/nibiru/pull/1462) - fix(perp): Add pair to liquidation failed event.
- [#1424](https://github.com/NibiruChain/nibiru/pull/1424) - feat(perp): Add change type and exchanged margin to position changed events.
- [#1408](https://github.com/NibiruChain/nibiru/pull/1408) - feat(spot): idempotent events
- [#1406](https://github.com/NibiruChain/nibiru/pull/1406) - feat(perp): emit additional event info
- [#1405](https://github.com/NibiruChain/nibiru/pull/1405) - ci: use Buf to build protos
- [#1390](https://github.com/NibiruChain/nibiru/pull/1390) - fix(localnet.sh): Fix genesis market initialization + add force exits on failure
- [#1369](https://github.com/NibiruChain/nibiru/pull/1369) - refactor(oracle): divert rewards from `perpv2` instead of `perpv1`
- [#1365](https://github.com/NibiruChain/nibiru/pull/1365) - refactor(perp): split `perp` module into v1/ and v2/

### Dependencies

- [#1523](https://github.com/NibiruChain/nibiru/pull/1523) - chore: bump cosmos-sdk to v0.47.4
- [#1381](https://github.com/NibiruChain/nibiru/pull/1381) - chore(deps): Bump github.com/cosmos/cosmos-sdk to 0.45.16

- Bump `github.com/docker/distribution` from 2.8.1+incompatible to 2.8.2+incompatible (#1339)

- Bump `github.com/CosmWasm/wasmvm` from 1.2.1 to 1.4.0 (#1354, #1507, [#1564](https://github.com/NibiruChain/nibiru/pull/1564))
- Bump `github.com/spf13/cast` from 1.5.0 to 1.5.1 (#1358)
- Bump `github.com/stretchr/testify` from 1.8.2 to 1.8.4 (#1384, #1435)
- Bump `cosmossdk.io/math` from 1.0.0-beta.6 to 1.1.2 (#1394, [#1547](https://github.com/NibiruChain/nibiru/pull/1547))
- Bump `google.golang.org/grpc` from 1.53.0 to 1.58.2 (#1395, #1437, #1443, #1497, [#1525](https://github.com/NibiruChain/nibiru/pull/1525), [#1568](https://github.com/NibiruChain/nibiru/pull/1568), [#1582](https://github.com/NibiruChain/nibiru/pull/1582), [#1598](https://github.com/NibiruChain/nibiru/pull/1598))
- Bump `github.com/gin-gonic/gin` from 1.8.1 to 1.9.1 (#1409)
- Bump `github.com/spf13/viper` from 1.15.0 to 1.16.0 (#1436)
- Bump `github.com/prometheus/client_golang` from 1.15.1 to 1.16.0 (#1431)
- Bump `github.com/cosmos/ibc-go/v7` from 7.1.0 to 7.3.0 (#1445, [#1562](https://github.com/NibiruChain/nibiru/pull/1562))
- Bump `bufbuild/buf-setup-action` from 1.21.0 to 1.26.1 (#1449, #1469, #1505, #1510, [#1537](https://github.com/NibiruChain/nibiru/pull/1537), [#1540](https://github.com/NibiruChain/nibiru/pull/1540), [#1544](https://github.com/NibiruChain/nibiru/pull/1544))
- Bump `google.golang.org/protobuf` from 1.30.0 to 1.31.0 (#1450)
- Bump `cosmossdk.io/errors` from 1.0.0-beta.7 to 1.0.0 (#1499)
- Bump `github.com/holiman/uint256` from 1.2.2 to 1.2.3 (#1504)
- Bump `docker/build-push-action` from 4 to 5 ([#1572](https://github.com/NibiruChain/nibiru/pull/1572))
- Bump `docker/login-action` from 2 to 3 ([#1571](https://github.com/NibiruChain/nibiru/pull/1571))
- Bump `docker/setup-buildx-action` from 2 to 3 ([#1570](https://github.com/NibiruChain/nibiru/pull/1570))
- Bump `docker/setup-qemu-action` from 2 to 3 ([#1569](https://github.com/NibiruChain/nibiru/pull/1569))
- Bump `github.com/cosmos/cosmos-sdk` from v0.47.4 to v0.47.5 ([#1578](https://github.com/NibiruChain/nibiru/pull/1578))
- Bump `codecov/codecov-action` from 3 to 4 ([#1583](https://github.com/NibiruChain/nibiru/pull/1583))
- Bump `actions/checkout` from 3 to 4 ([#1593](https://github.com/NibiruChain/nibiru/pull/1593))
- Bump `github.com/docker/distribution` from 2.8.1+incompatible to 2.8.2+incompatible (#1339)
- Bump `github.com/CosmWasm/wasmvm` from 1.2.1 to 1.3.0 (#1354, #1507)
- Bump `github.com/spf13/cast` from 1.5.0 to 1.5.1 (#1358)
- Bump `github.com/stretchr/testify` from 1.8.2 to 1.8.4 (#1384, #1435)
- Bump `cosmossdk.io/math` from 1.0.0-beta.6 to 1.1.2 (#1394, [#1547](https://github.com/NibiruChain/nibiru/pull/1547))
- Bump `google.golang.org/grpc` from 1.53.0 to 1.57.0 (#1395, #1437, #1443, #1497, [#1525](https://github.com/NibiruChain/nibiru/pull/1525))
- Bump `github.com/gin-gonic/gin` from 1.8.1 to 1.9.1 (#1409)
- Bump `github.com/spf13/viper` from 1.15.0 to 1.16.0 (#1436)
- Bump `github.com/prometheus/client_golang` from 1.15.1 to 1.16.0 (#1431)
- Bump `github.com/cosmos/ibc-go/v7` from 7.1.0 to 7.3.0 (#1445, [#1562](https://github.com/NibiruChain/nibiru/pull/1562))
- Bump `bufbuild/buf-setup-action` from 1.21.0 to 1.26.1 (#1449, #1469, #1505, #1510, [#1537](https://github.com/NibiruChain/nibiru/pull/1537), [#1540](https://github.com/NibiruChain/nibiru/pull/1540), [#1544](https://github.com/NibiruChain/nibiru/pull/1544))
- Bump `google.golang.org/protobuf` from 1.30.0 to 1.31.0 (#1450)
- Bump `cosmossdk.io/errors` from 1.0.0-beta.7 to 1.0.0 (#1499)
- Bump `github.com/holiman/uint256` from 1.2.2 to 1.2.3 (#1504)
- Bump `actions/checkout` from 3 to 4 ([#1563](https://github.com/NibiruChain/nibiru/pull/1563))

## [v0.19.4] - 2023-05-26

- Summary: Changes up to pull request #1337
- [[Release Link](https://github.com/NibiruChain/nibiru/releases/tag/v0.19.4)]

### State Machine Breaking

- [#1336](https://github.com/NibiruChain/nibiru/pull/1336) - feat: move oracle params out of params subspace and onto the keeper
- [#1336](https://github.com/NibiruChain/nibiru/pull/1336) - feat: move oracle params out of params subspace and onto the keeper
- [#1335](https://github.com/NibiruChain/nibiru/pull/1335) - refactor(perp): move remaining perpv1 files to v1 directory
- [#1334](https://github.com/NibiruChain/nibiru/pull/1334) - feat(perp): add PerpKeeperV2 `ClosePosition`
- [#1333](https://github.com/NibiruChain/nibiru/pull/1333) - feat(perp): add basic clearing house functions
- [#1332](https://github.com/NibiruChain/nibiru/pull/1332) - feat(perp): add hooks to update funding rate
- [#1331](https://github.com/NibiruChain/nibiru/pull/1331) - refactor(perp): create perp v1 type package and module package
- [#1329](https://github.com/NibiruChain/nibiru/pull/1329) - feat(perp): add PerpKeeperV2 withdraw methods
- [#1328](https://github.com/NibiruChain/nibiru/pull/1328) - feat(perp): add PerpKeeperV2 swap methods
- [#1322](https://gitub.com/NibiruChain/nibiru/pull/1322) - build(deps): Bumps github.com/armon/go-metrics from 0.4.0 to 0.4.1.
- [#1319](https://github.com/NibiruChain/nibiru/pull/1319) - test: add integration test actions
- [#1317](https://github.com/NibiruChain/nibiru/pull/1317) - feat(testutil): Use secp256k1 algo for private key generation in common/testutil.
- [#1317](https://github.com/NibiruChain/nibiru/pull/1317) - feat(sudo): Implement and test CLI commands for tx and queries.
- [#1317](https://github.com/NibiruChain/nibiru/pull/1317) - feat(sudo): Implement and test CLI commands for tx and queries.
- [#1315](https://github.com/NibiruChain/nibiru/pull/1315) - feat: oracle rewards distribution every week
- [#1315](https://github.com/NibiruChain/nibiru/pull/1315) - feat: oracle rewards distribution every week
- [#1312](https://github.com/NibiruChain/nibiru/pull/1312) - feat(wasm): wire depth shift handler to the wasm router
- [#1312](https://github.com/NibiruChain/nibiru/pull/1312) - feat(wasm): wire depth shift handler to the wasm router
- [#1311](https://github.com/NibiruChain/nibiru/pull/1311) - feat(perp): add PerpKeeperV2
- [#1311](https://github.com/NibiruChain/nibiru/pull/1311) - feat(perp): add Calc and Twap methods
- [#1309](https://github.com/NibiruChain/nibiru/pull/1309) - feat: minimum swap amount set to $1
- [#1309](https://github.com/NibiruChain/nibiru/pull/1309) - feat: minimum swap amount set to $1
- [#1308](https://github.com/NibiruChain/nibiru/pull/1308) - feat(perp): ensure there's no int overflow in liq depth calculation
- [#1307](https://github.com/NibiruChain/nibiru/pull/1307) - feat(sudo): Create the x/sudo module + integration tests
- [#1307](https://github.com/NibiruChain/nibiru/pull/1307) - feat(sudo): Create the x/sudo module + integration tests
- [#1306](https://github.com/NibiruChain/nibiru/pull/1306) - feat(perp): complete perp v2 types
- [#1306](https://github.com/NibiruChain/nibiru/pull/1306) - feat(perp): complete perp v2 types
- [#1305](https://github.com/NibiruChain/nibiru/pull/1305) - refactor(perp!): Remove unnecessary protos
- [#1305](https://github.com/NibiruChain/nibiru/pull/1305) - refactor(perp!): Remove unnecessary protos
- [#1304](https://github.com/NibiruChain/nibiru/pull/1304) - feat: db backend - rocksdb
- [#1304](https://github.com/NibiruChain/nibiru/pull/1304) - feat: db backend - rocksdb
- [#1302](https://github.com/NibiruChain/nibiru/pull/1302) - refactor(oracle)!: price snapshot start time inclusive
- [#1302](https://github.com/NibiruChain/nibiru/pull/1302) - refactor(oracle)!: price snapshot start time inclusive
- [#1301](https://github.com/NibiruChain/nibiru/pull/1301) - fix(epochs)!: correct epoch start time
- [#1301](https://github.com/NibiruChain/nibiru/pull/1301) - fix(epochs)!: correct epoch start time
- [#1299](https://github.com/NibiruChain/nibiru/pull/1299) - feat(wasm): Add peg shift bindings
- [#1299](https://github.com/NibiruChain/nibiru/pull/1299) - feat(wasm): Add peg shift bindings
- [#1298](https://github.com/NibiruChain/nibiru/pull/1298) - refactor(perp)!: remove `MaxOracleSpreadRatio` from Perpv2
- [#1298](https://github.com/NibiruChain/nibiru/pull/1298) - refactor(perp)!: remove `MaxOracleSpreadRatio` from Perpv2
- [#1296](https://github.com/NibiruChain/nibiru/pull/1296) - refactor(perp)!: update perp v2 state protos
- [#1296](https://github.com/NibiruChain/nibiru/pull/1296) - refactor(perp)!: update perp v2 state protos
- [#1295](https://github.com/NibiruChain/nibiru/pull/1295) - refactor(app): Organize keepers, store keys, and module manager initialization in app.go
- [#1292](https://github.com/NibiruChain/nibiru/pull/1292) - feat(wasm): Add module bindings for execute calls in x/perp: OpenPosition, ClosePosition, AddMargin, RemoveMargin.
- [#1292](https://github.com/NibiruChain/nibiru/pull/1292) - feat(wasm): Add module bindings for execute calls in x/perp: OpenPosition, ClosePosition, AddMargin, RemoveMargin.
- [#1291](https://github.com/NibiruChain/nibiru/pull/1291) - refactor(perp)!: add perp v2 state protos
- [#1291](https://github.com/NibiruChain/nibiru/pull/1291) - refactor(perp)!: add perp v2 state protos
- [#1290](https://github.com/NibiruChain/nibiru/pull/1290) - refactor: fix quote/base reserve naming convention
- [#1289](https://github.com/NibiruChain/nibiru/pull/1289) - feat: SqrtDepth equal to base reserves when pool creation
- [#1287](https://github.com/NibiruChain/nibiru/pull/1287) - feat(wasm): Add module bindings for custom queries in x/perp: Reserves, AllMarkets, BasePrice, PremiumFraction, Metrics, PerpParams, PerpModuleAccounts
- [#1287](https://github.com/NibiruChain/nibiru/pull/1287) - feat(wasm): Add module bindings for custom queries in x/perp: Reserves, AllMarkets, BasePrice, PremiumFraction, Metrics, PerpParams, PerpModuleAccounts
- [#1286](https://github.com/NibiruChain/nibiru/pull/1286) - feat: bias is zero when creating pool
- [#1284](https://github.com/NibiruChain/nibiru/pull/1284) - feat: fails if base and quote reserves are not equal on CreatePool
- [#1282](https://github.com/NibiruChain/nibiru/pull/1282) - feat(inflation)!: add inflation module
- [#1282](https://github.com/NibiruChain/nibiru/pull/1282) - feat(inflation)!: add inflation module
- [#1281](https://github.com/NibiruChain/nibiru/pull/1281) - feat: add peg multiplier to the pricing logic
- [#1281](https://github.com/NibiruChain/nibiru/pull/1281) - feat: add peg multiplier to the pricing logic
- [#1271](https://github.com/NibiruChain/nibiru/pull/1271) - refactor(perp)!: vpool → perp/amm #2 | imports and renames
- [#1271](https://github.com/NibiruChain/nibiru/pull/1271) - refactor(perp)!: vpool → perp/amm #2 | imports and renames
- [#1270](https://github.com/NibiruChain/nibiru/pull/1270) - refactor(proto)!: lint protos and standardize versioning
- [#1270](https://github.com/NibiruChain/nibiru/pull/1270) - refactor(proto)!: lint protos and standardize versioning
- [#1269](https://github.com/NibiruChain/nibiru/pull/1269) - refactor(perp)!: merge x/util with x/perp
- [#1269](https://github.com/NibiruChain/nibiru/pull/1269) - refactor(perp)!: merge x/util with x/perp
- [#1267](https://github.com/NibiruChain/nibiru/pull/1267) - refactor(perp)!: vpool → perp/amm #1 | Moves types, keeper, and cli
- [#1267](https://github.com/NibiruChain/nibiru/pull/1267) - refactor(perp)!: vpool → perp/amm #1 | Moves types, keeper, and cli
- [#1255](https://github.com/NibiruChain/nibiru/pull/1255) - feat: add peg multiplier field into vpool, which for now defaults to 1
- [#1255](https://github.com/NibiruChain/nibiru/pull/1255) - feat: add peg multiplier field into vpool, which for now defaults to 1
- [#1254](https://github.com/NibiruChain/nibiru/pull/1254) - feat: add bias field into vpool
- [#1254](https://github.com/NibiruChain/nibiru/pull/1254) - feat: add bias field into vpool
- [#1248](https://github.com/NibiruChain/nibiru/pull/1248) - refactor(common): Combine x/testutil and x/common/testutil.
- [#1245](https://github.com/NibiruChain/nibiru/pull/1245) - fix(localnet.sh): force localnet.sh to work even if Coingecko is down
- [#1244](https://github.com/NibiruChain/nibiru/pull/1244) - feat: add typed event for oracle post price
- [#1243](https://github.com/NibiruChain/nibiru/pull/1243) - feat(vpool): sqrt of liquidity depth tracked on pool
- [#1243](https://github.com/NibiruChain/nibiru/pull/1243) - feat(vpool): sqrt of liquidity depth tracked on pool
- [#1240](https://github.com/NibiruChain/nibiru/pull/1240) - ci: Test `make proto-gen` when the proto gen scripts or .proto files change
- [#1237](https://github.com/NibiruChain/nibiru/pull/1237) - feat: reduce gas on openposition
- [#1229](https://github.com/NibiruChain/nibiru/pull/1229) - feat: upgrade ibc to v4.2.0 and wasm v0.30.0
- [#1229](https://github.com/NibiruChain/nibiru/pull/1229) - feat: upgrade ibc to v4.2.0 and wasm v0.30.0
- [#1228](https://github.com/NibiruChain/nibiru/pull/1228) - feat: update github.com/CosmWasm/wasmd 0.29.2
- [#1220](https://github.com/NibiruChain/nibiru/pull/1220) - feat: reduce gas fees when posting price
- [#1220](https://github.com/NibiruChain/nibiru/pull/1220) - feat: reduce gas fees when posting price
- [#1219](https://github.com/NibiruChain/nibiru/pull/1219) - fix(ci): use chaosnet image on chaosnet docker compose
- [#1212](https://github.com/NibiruChain/nibiru/pull/1212) - fix(spot): gracefully handle join spot pool with wrong tokens denom

### Non-breaking/Compatible Improvements

- [#1337](https://github.com/NibiruChain/nibiru/pull/1337) - fix(ci): fix dockerfile with rocksdb
- [#1276](https://github.com/NibiruChain/nibiru/pull/1276) - feat: add ewma function
- [#1218](https://github.com/NibiruChain/nibiru/pull/1218) - ci(release): Publish chaosnet image when tagging a release
- [#1210](https://github.com/NibiruChain/nibiru/pull/1210) - fix(ci): fix docker push workflow

### Dependencies

- Bump `technote-space/get-diff-action` from 4 to 6 (#1327)
- Bump `robinraju/release-downloader` from 1.6 to 1.8 (#1326)
- Bump `pozetroninc/github-action-get-latest-release` from 0.6.0 to 0.7.0 (#1325)
- Bump `actions/setup-go` from 3 to 4 (#1324)

- [#1321](https://github.com/NibiruChain/nibiru/pull/1321) - build(deps): bump github.com/prometheus/client_golang from 1.15.0 to 1.15.1
- [#1256](https://github.com/NibiruChain/nibiru/pull/1256) - chore(deps): bump github.com/spf13/cobra from 1.6.1 to 1.7.0
- [#1231](https://github.com/NibiruChain/nibiru/pull/1231) - chore(deps): bump github.com/cosmos/ibc-go/v4 from 4.2.0 to 4.3.0 #1231
- [#1230](https://github.com/NibiruChain/nibiru/pull/1230) - chore(deps): Bump github.com/holiman/uint256 from 1.2.1 to 1.2.2
- [#1223](https://github.com/NibiruChain/nibiru/pull/1223) - chore(deps): bump github.com/golang/protobuf from 1.5.2 to 1.5.3
- [#1222](https://github.com/NibiruChain/nibiru/pull/1222) - chore(deps): bump google.golang.org/protobuf from 1.28.2-0.20220831092852-f930b1dc76e8 to 1.29.0
- [#1211](https://github.com/NibiruChain/nibiru/pull/1211) - chore(deps): Bump github.com/stretchr/testify from 1.8.1 to 1.8.2

- [#1283](https://github.com/NibiruChain/nibiru/pull/1283) - chore(deps): bump github.com/prometheus/client_golang from 1.14.0 to 1.15.0

## [v0.19.2](https://github.com/NibiruChain/nibiru/releases/tag/v0.19.2) - 2023-02-24

Summary: Changes up to pull request #1208

### State Machine Breaking

- [#1196](https://github.com/NibiruChain/nibiru/pull/1196) - refactor(spot)!: default whitelisted asset and query cli
- [#1195](https://github.com/NibiruChain/nibiru/pull/1195) - feat(perp)!: Add `MultiLiquidation` feature for perps
- [#1194](https://github.com/NibiruChain/nibiru/pull/1194) - fix(oracle): local min voters
- [#1187](https://github.com/NibiruChain/nibiru/pull/1187) - feat(oracle): default vote threshold and min voters
- [#1176](https://github.com/NibiruChain/nibiru/pull/1176) - refactor(spot)!: replace `x/dex` module with `x/spot`.
- [#1173](https://github.com/NibiruChain/nibiru/pull/1173) - refactor(spot)!: replace `x/dex` module with `x/spot`.
- [#1171](https://github.com/NibiruChain/nibiru/pull/1171) - refactor(asset)!: Replace `common.AssetPair` with `asset.Pair`.
- [#1164](https://github.com/NibiruChain/nibiru/pull/1164) - refactor: remove client interface for liquidate msg
- [#1158](https://github.com/NibiruChain/nibiru/pull/1158) - feat(asset-registry)!: Add `AssetRegistry`
- [#1156](https://github.com/NibiruChain/nibiru/pull/1156) - refactor: remove lockup & incentivation module
- [#1154](https://github.com/NibiruChain/nibiru/pull/1154) - refactor(asset-pair)!: refactors `common.AssetPair` as an extension of string
- [#1151](https://github.com/NibiruChain/nibiru/pull/1151) - fix(dex): fix swap calculation for stableswap pools
- [#1131](https://github.com/NibiruChain/nibiru/pull/1131) - fix(oracle): use correct distribution module account

### Non-breaking/Compatible Improvements

- [#1205](https://github.com/NibiruChain/nibiru/pull/1205) - test: first testing framework skeleton and example
- [#1203](https://github.com/NibiruChain/nibiru/pull/1203) - ci: make chaosnet pull nibiru image if --build is not specified
- [#1199](https://github.com/NibiruChain/nibiru/pull/1199) - chore(deps): bump golang.org/x/net from 0.4.0 to 0.7.0
- [#1197](https://github.com/NibiruChain/nibiru/pull/1197) - feat: add fees into events in spot module: `EventPoolExited`, `EventPoolCreated`, `EventAssetsSwapped`.
- [#1197](https://github.com/NibiruChain/nibiru/pull/1197) - refactor(testutil): clean up `x/common/testutil` test setup code
- [#1193](https://github.com/NibiruChain/nibiru/pull/1193) - refactor(oracle): clean up `x/oracle/keeper` tests
- [#1192](https://github.com/NibiruChain/nibiru/pull/1192) - feat: chaosnet docker-compose
- [#1191](https://github.com/NibiruChain/nibiru/pull/1191) - fix(oracle): default whitelisted pairs
- [#1190](https://github.com/NibiruChain/nibiru/pull/1190) - ci(release): fix TM_VERSION not being set on releases
- [#1189](https://github.com/NibiruChain/nibiru/pull/1189) - ci(codecov): add Codecov reporting
- [#1188](https://github.com/NibiruChain/nibiru/pull/1188) - fix(spot): remove A precision and clean up borked logic
- [#1184](https://github.com/NibiruChain/nibiru/pull/1184) - docs(oracle): proto type docs, (2) spec clean-up, and (3) remove panic case
- [#1181](https://github.com/NibiruChain/nibiru/pull/1181) - refactor(oracle): keeper method locations
- [#1180](https://github.com/NibiruChain/nibiru/pull/1180) - refactor(oracle): whitelist refactor
- [#1179](https://github.com/NibiruChain/nibiru/pull/1179) - refactor(oracle): types refactor for validator performance map and whitelist map
- [#1165](https://github.com/NibiruChain/nibiru/pull/1165) - chore(deps): bump cosmos-sdk to [v0.45.12](https://github.com/cosmos/cosmos-sdk/blob/release/v0.45.x/CHANGELOG.md#v04512---2023-01-23)
- [#1161](https://github.com/NibiruChain/nibiru/pull/1161) - refactor: migrate simapp tests to use main app
- [#1160](https://github.com/NibiruChain/nibiru/pull/1160) - feat: generic set
- [#1149](https://github.com/NibiruChain/nibiru/pull/1149) - chore(deps): Bump [github.com/btcsuite/btcd](https://github.com/btcsuite/btcd) from 0.22.1 to 0.22.2
- [#1146](https://github.com/NibiruChain/nibiru/pull/1146) - fix: local docker-compose network
- [#1145](https://github.com/NibiruChain/nibiru/pull/1145) - chore: add USD quote asset
- [#1144](https://github.com/NibiruChain/nibiru/pull/1144) - ci: release for linux and darwin (arm64 and amd64)
- [#1141](https://github.com/NibiruChain/nibiru/pull/1141) - refactor(oracle): rename variables for readability
- [#1139](https://github.com/NibiruChain/nibiru/pull/1139) - feat: add default oracle whitelisted pairs
- [#1138](https://github.com/NibiruChain/nibiru/pull/1138) - refactor: put Makefile workflows in separate directory
- [#1135](https://github.com/NibiruChain/nibiru/pull/1135) - fix: add genesis oracle prices to localnet
- [#1134](https://github.com/NibiruChain/nibiru/pull/1134) - refactor: remove panics from vpool and spillovers from the perp module. It's now impossible to call functions in x/perp that would panic in vpool.
- [#1127](https://github.com/NibiruChain/nibiru/pull/1127) - refactor: remove unnecessary panics from x/dex and x/stablecoin
- [#1126](https://github.com/NibiruChain/nibiru/pull/1126) - test(oracle): stop the tyrannical behavior of TestFuzz_PickReferencePair
- [#1126](https://github.com/NibiruChain/nibiru/pull/1126) - test(oracle): stop the tyrannical behavior of TestFuzz_PickReferencePair
- [#1126](https://github.com/NibiruChain/nibiru/pull/1126) - refactor(perp): remove unnecessary panics
- [#1089](https://github.com/NibiruChain/nibiru/pull/1089) - refactor(deps): Bump [github.com/holiman/uint256](https://github.com/holiman/uint256) from 1.1.1 to 1.2.1 (syntax changes)
- [#1032](https://github.com/NibiruChain/nibiru/pull/1107) - ci: Create e2e wasm contract test

## [v0.16.3] - 2022-12-28

- [[Release Link](https://github.com/NibiruChain/nibiru/releases/tag/v0.16.3)]
  [[Commits](https://github.com/NibiruChain/nibiru/commits/v0.16.3)]

### Features

- [#1115](https://github.com/NibiruChain/nibiru/pull/1115) - feat: improve single asset join calculation
- [#1117](https://github.com/NibiruChain/nibiru/pull/1117) - feat: wire multi-liquidate transaction
- [#1120](https://github.com/NibiruChain/nibiru/pull/1120) - feat: replace pricefeed with oracle

### Bug Fixes

- [#1113](https://github.com/NibiruChain/nibiru/pull/1113) - fix: fix quick simulation issue
- [#1114](https://github.com/NibiruChain/nibiru/pull/1114) - fix(dex): fix single asset join
- [#1116](https://github.com/NibiruChain/nibiru/pull/1116) - fix(dex): unfroze pool when LP share supply of 0
- [#1124](https://github.com/NibiruChain/nibiru/pull/1124) - fix(dex): fix unexpected panic in stableswap calcs

## [v0.16.2] - 2022-12-13

- [[Release Link](https://github.com/NibiruChain/nibiru/releases/tag/v0.16.2)]
  [[Commits](https://github.com/NibiruChain/nibiru/commits/v0.16.2)]

### Features

- [#1032](https://github.com/NibiruChain/nibiru/pull/1032) - feeder: add price provide API and bitfinex price source
- [#1038](https://github.com/NibiruChain/nibiru/pull/1038) - feat(dex): add single asset join
- [#1050](https://github.com/NibiruChain/nibiru/pull/1050) - feat(dex): add stableswap pools
- [#1058](https://github.com/NibiruChain/nibiru/pull/1058) - feature: use collections external lib
- [#1082](https://github.com/NibiruChain/nibiru/pull/1082) - feat(vpool): Add gov proposal for editing the sswap invariant of a vpool..
- [#1092](https://github.com/NibiruChain/nibiru/pull/1092) - refactor(dex)!: revive dex module using intermediate test app
- [#1097](https://github.com/NibiruChain/nibiru/pull/1097) - feat(perp): Track and expose the net size of a pair with a query
- [#1105](https://github.com/NibiruChain/nibiru/pull/1105) - feat(perp): Add (notional) volume to metrics state

### API Breaking

- [#1074](https://github.com/NibiruChain/nibiru/pull/1074) - feat(vpool): Add gov proposal for editing the vpool config without changing the reserves.

### State Machine Breaking

- [#1102](https://github.com/NibiruChain/nibiru/pull/1102) - refactor(perp)!: replace CumulativePremiumFractions array with single value

### Breaking Changes

- [#1074](https://github.com/NibiruChain/nibiru/pull/1074) - feat(vpool): Add gov proposal for editing the vpool config without changing the reserves.

### Improvements

- [#1111](https://github.com/NibiruChain/nibiru/pull/1111) - feat(vpool)!: Use flags and certain default values instead of unnamed args for add-genesis-vpool to improve ease of use
- [#1046](https://github.com/NibiruChain/nibiru/pull/1046) - remove: feeder. The price feeder was moved to an external repo.
- [#1015](https://github.com/NibiruChain/nibiru/pull/1015) - feat(dex): throw error when swap output amount is less than 1
- [#1018](https://github.com/NibiruChain/nibiru/pull/1018) - chore(dex): refactor to match best practice
- [#1024](https://github.com/NibiruChain/nibiru/pull/1024) - refactor(oracle): remove Pair and PairList
- [#1034](https://github.com/NibiruChain/nibiru/pull/1034) - refactor(proto): use proto-typed events x/dex
- [#1035](https://github.com/NibiruChain/nibiru/pull/1035) - refactor(proto): use proto-typed events for epochs
- [#1014](https://github.com/NibiruChain/nibiru/pull/1014) - refactor(oracle): full refactor of EndBlock UpdateExchangeRates() long function
- [#1054](https://github.com/NibiruChain/nibiru/pull/1054) - chore(deps): Bump github.com/cosmos/ibc-go/v3 from 3.3.0 to 3.4.0
- [#1043](https://github.com/NibiruChain/nibiru/pull/1043) - chore(deps): Bump github.com/spf13/cobra from 1.6.0 to 1.6.1
- [#1056](https://github.com/NibiruChain/nibiru/pull/1056) - chore(deps): Bump github.com/prometheus/client_golang from 1.13.0 to 1.13.1
- [#1055](https://github.com/NibiruChain/nibiru/pull/1055) - chore(deps): Bump github.com/spf13/viper from 1.13.0 to 1.14.0
- [#1061](https://github.com/NibiruChain/nibiru/pull/1061) - feat(cmd): hard-code block time parameters in the Tendermint config
- [#1068](https://github.com/NibiruChain/nibiru/pull/1068) - refactor(vpool)!: Remove ReserveSnapshot from the vpool genesis state since reserves are taken automatically on vpool initialization.
- [#1064](https://github.com/NibiruChain/nibiru/pull/1064) - test(wasm): add test for Cosmwasm
- [#1075](https://github.com/NibiruChain/nibiru/pull/1075) - feat(dex): remove possibility to create multiple pools with the same assets
- [#1080](https://github.com/NibiruChain/nibiru/pull/1080) - feat(perp): Add exchanged notional to the position changed event #1080
- [#1082](https://github.com/NibiruChain/nibiru/pull/1082) - feat(localnet.sh): Set genesis prices based on real BTC and ETH prices
- [#1086](https://github.com/NibiruChain/nibiru/pull/1086) - refactor(perp)!: Removed unused field, `LiquidationPenalty`, from `PositionChangedEvent`
- [#1093](https://github.com/NibiruChain/nibiru/pull/1093) - simulation(dex): add simulation tests for stableswap pools
- [#1091](https://github.com/NibiruChain/nibiru/pull/1091) - refactor: Use common.Precision instead of 1_000_000 in the codebase
- [#1109](https://github.com/NibiruChain/nibiru/pull/1109) - refactor(vpool)!: Condense swap SwapXForY and SwapYForX events into SwapEvent

### Bug Fixes

- [#1100](https://github.com/NibiruChain/nibiru/pull/1100) - fix(oracle): fix flaky oracle test
- [#1110](https://github.com/NibiruChain/nibiru/pull/1110) - fix(dex): fix dex issue on unsorted join pool

### CI

- [#1088](https://github.com/NibiruChain/nibiru/pull/1088) - ci: build cross binaries

## v0.15.0

### CI

- [#785](https://github.com/NibiruChain/nibiru/pull/785) - ci: create simulations job

### State Machine Breaking

- [#994](https://github.com/NibiruChain/nibiru/pull/994) - x/oracle refactor to use collections
- [#991](https://github.com/NibiruChain/nibiru/pull/991) - collections refactoring of keys and values
- [#978](https://github.com/NibiruChain/nibiru/pull/978) - x/vpool move state logic to collections
- [#977](https://github.com/NibiruChain/nibiru/pull/977) - x/perp add whitelisted liquidators
- [#960](https://github.com/NibiruChain/nibiru/pull/960) - x/common validate asset pair denoms
- [#952](https://github.com/NibiruChain/nibiru/pull/952) - x/perp move state logic to collections
- [#872](https://github.com/NibiruChain/nibiru/pull/872) - x/perp remove module balances from genesis
- [#878](https://github.com/NibiruChain/nibiru/pull/878) - rename `PremiumFraction` to `FundingRate`
- [#900](https://github.com/NibiruChain/nibiru/pull/900) - refactor x/vpool snapshot state management
- [#904](https://github.com/NibiruChain/nibiru/pull/904) - refactor: change Pool name to VPool in vpool module
- [#894](https://github.com/NibiruChain/nibiru/pull/894) - add the collections package!
- [#897](https://github.com/NibiruChain/nibiru/pull/897) - x/pricefeed - use collections.
- [#933](https://github.com/NibiruChain/nibiru/pull/933) - refactor(perp): remove whitelist and simplify state keys
- [#959](https://github.com/NibiruChain/nibiru/pull/959) - feat(vpool): complete genesis import export
  - removed Params from genesis.
  - added pair into ReserveSnapshot type.
  - added validation of snapshots and snapshots in genesis.
- [#975](https://github.com/NibiruChain/nibiru/pull/975) - fix(perp): funding payment calculations
- [#976](https://github.com/NibiruChain/nibiru/pull/976) - refactor(epochs): refactor to increase readability and some tests
  - EpochInfo.CurrentEpoch changed from int64 to uint64.

### API Breaking

- [#880](https://github.com/NibiruChain/nibiru/pull/880) - refactor `PostRawPrice` return values
- [#900](https://github.com/NibiruChain/nibiru/pull/900) - fix x/vpool twap calculation to be bounded in time
- [#919](https://github.com/NibiruChain/nibiru/pull/919) - refactor(proto): vpool module files consistency
  - MarkPriceChanged renamed to MarkPriceChangedEvent
- [#875](https://github.com/NibiruChain/nibiru/pull/875) - x/perp add MsgMultiLiquidate
- [#979](https://github.com/NibiruChain/nibiru/pull/979) - refactor and clean VPool.

### Improvements

- [#1044](https://github.com/NibiruChain/nibiru/pull/1044) - feat(wasm): cosmwasm module integration
- [#858](https://github.com/NibiruChain/nibiru/pull/858) - fix trading limit ratio check; checks in both directions on both quote and base assets
- [#865](https://github.com/NibiruChain/nibiru/pull/865) - refactor(vpool): clean up interface for CmdGetBaseAssetPrice to use add and remove as directions
- [#868](https://github.com/NibiruChain/nibiru/pull/868) - refactor dex integration tests to be independent between them
- [#876](https://github.com/NibiruChain/nibiru/pull/876) - chore(deps): bump github.com/spf13/viper from 1.12.0 to 1.13.0
- [#879](https://github.com/NibiruChain/nibiru/pull/879) - test(perp): liquidate cli test and genesis fix for testutil initGenFiles
- [#889](https://github.com/NibiruChain/nibiru/pull/889) - feat: decouple keeper from servers in pricefeed module
- [#886](https://github.com/NibiruChain/nibiru/pull/886) - feat: decouple keeper from servers in perp module
- [#901](https://github.com/NibiruChain/nibiru/pull/901) - refactor(vpool): remove `GetUnderlyingPrice` method
- [#902](https://github.com/NibiruChain/nibiru/pull/902) - refactor(common): improve usability of `common.AssetPair`
- [#913](https://github.com/NibiruChain/nibiru/pull/913) - chore(epochs): update x/epochs module
- [#911](https://github.com/NibiruChain/nibiru/pull/911) - test(perp): add `MsgOpenPosition` simulation tests
- [#917](https://github.com/NibiruChain/nibiru/pull/917) - refactor(proto): perp module files consistency
- [#920](https://github.com/NibiruChain/nibiru/pull/920) - refactor(proto): pricefeed module files consistency
- [#926](https://github.com/NibiruChain/nibiru/pull/926) - feat: use spot twap for funding rate calculation
- [#932](https://github.com/NibiruChain/nibiru/pull/932) - refactor(perp): rename premium fraction to funding rate
- [#963](https://github.com/NibiruChain/nibiru/pull/963) - test: add collections api tests
- [#971](https://github.com/NibiruChain/nibiru/pull/971) - chore: use upstream 99designs/keyring module
- [#964](https://github.com/NibiruChain/nibiru/pull/964) - test(vpool): refactor flaky vpool cli test
- [#956](https://github.com/NibiruChain/nibiru/pull/956) - test(perp): partial liquidate unit test
- [#981](https://github.com/NibiruChain/nibiru/pull/981) - chore(testutil): clean up x/testutil packages
- [#980](https://github.com/NibiruChain/nibiru/pull/980) - test(perp): add `MsgClosePosition`, `MsgAddMargin`, and `MsgRemoveMargin` simulation tests
- [#987](https://github.com/NibiruChain/nibiru/pull/987) - feat: create a query that directly returns all module accounts without pagination or iteration
- [#982](https://github.com/NibiruChain/nibiru/pull/982) - improvements for pricefeed genesis
- [#989](https://github.com/NibiruChain/nibiru/pull/989) - test(perp): cli test for AddMargin
- [#1001](https://github.com/NibiruChain/nibiru/pull/1001) - chore(deps): bump github.com/spf13/cobra from 1.5.0 to 1.6.0
- [#1013](https://github.com/NibiruChain/nibiru/pull/1013) - test(vpool): more calc twap tests and documentation
- [#1012](https://github.com/NibiruChain/nibiru/pull/1012) - test(vpool): make vpool simulation with random parameters

### Features

- [#1019](https://github.com/NibiruChain/nibiru/pull/1019) - add fields to the snapshot reserve event
- [#1010](https://github.com/NibiruChain/nibiru/pull/1010) - feeder: initialize oracle feeder core logic
- [#966](https://github.com/NibiruChain/nibiru/pull/966) - collections: add indexed map
- [#852](https://github.com/NibiruChain/nibiru/pull/852) - feat(genesis): add cli command to add pairs at genesis
- [#861](https://github.com/NibiruChain/nibiru/pull/861) - feat: query cumulative funding payments
- [#985](https://github.com/NibiruChain/nibiru/pull/985) - feat: query all active positions for a trader
- [#997](https://github.com/NibiruChain/nibiru/pull/997) - feat: emit `ReserveSnapshotSavedEvent` in vpool EndBlocker
- [#1011](https://github.com/NibiruChain/nibiru/pull/1011) - feat(perp): add DonateToEF cli command
- [#1044](https://github.com/NibiruChain/nibiru/pull/1044) - feat(wasm): cosmwasm module integration

### Fixes

- [#1023](https://github.com/NibiruChain/nibiru/pull/1023) - collections: golang compiler bug
- [#1017](https://github.com/NibiruChain/nibiru/pull/1017) - collections: correctly reports value type and key in case of not found errors.
- [#857](https://github.com/NibiruChain/nibiru/pull/857) - x/perp add proper stateless genesis validation checks
- [#874](https://github.com/NibiruChain/nibiru/pull/874) - fix --home issue with unsafe-reset-all command, updating tendermint to v0.34.21
- [#892](https://github.com/NibiruChain/nibiru/pull/892) - chore: fix localnet script
- [#925](https://github.com/NibiruChain/nibiru/pull/925) - fix(vpool): snapshot iteration
- [#930](https://github.com/NibiruChain/nibiru/pull/930) - fix(vpool): snapshot iteration on mark twap
- [#911](https://github.com/NibiruChain/nibiru/pull/911) - fix(perp): handle issue where no vpool snapshots are found
- [#958](https://github.com/NibiruChain/nibiru/pull/930) - fix(pricefeed): add twap to prices query
- [#961](https://github.com/NibiruChain/nibiru/pull/961) - fix(perp): wire the funding rate query
- [#993](https://github.com/NibiruChain/nibiru/pull/993) - fix(vpool): fluctuation limit check
- [#1000](https://github.com/NibiruChain/nibiru/pull/1000) - chore: bump cosmos-sdk to v0.45.9 to fix ibc bug
- [#1002](https://github.com/NibiruChain/nibiru/pull/1002) - fix: update go.mod dependencies to fix the protocgen script

## v0.14.0

### API Breaking

- [#830](https://github.com/NibiruChain/nibiru/pull/830) - test(vpool): Make missing fields for 'query vpool all-pools' display as empty strings.
  - Improve test coverage of functions used in the query server.
  - Added 'pair' field to the `all-pools` to make the prices array easier to digest
- [#878](https://github.com/NibiruChain/nibiru/pull/878) - rename `funding-payments` query to `funding-rate`

### Improvements

- [#837](https://github.com/NibiruChain/nibiru/pull/837) - simplify makefile, removing unused module creation and usage of new command to add vpool at genesis
- [#836](https://github.com/NibiruChain/nibiru/pull/836) - refactor(genesis): DRY improvements and functions added to localnet.sh for readability
- [#842](https://github.com/NibiruChain/nibiru/pull/842) - use self-hosted runner
- [#843](https://github.com/NibiruChain/nibiru/pull/843) - add timeout to github actions integration tests
- [#847](https://github.com/NibiruChain/nibiru/pull/847) - add command in localnet to whitelist oracle
- [#848](https://github.com/NibiruChain/nibiru/pull/848) - add check max leverage on add vpool in genesis command

### Fixes

- [#850](https://github.com/NibiruChain/nibiru/pull/850) - x/vpool - properly validate vpools at genesis
- [#854](https://github.com/NibiruChain/nibiru/pull/854) - add buildx to the docker release workflow

### Features

- [#827](https://github.com/NibiruChain/nibiru/pull/827) - feat(genesis): add cli command to add vpool at genesis
- [#838](https://github.com/NibiruChain/nibiru/pull/838) - feat(genesis): add cli command to whitelist oracles at genesis
- [#846](https://github.com/NibiruChain/nibiru/pull/846) - x/oracle remove reference pair

## [v0.13.0](https://github.com/NibiruChain/nibiru/releases/tag/v0.13.0) - 2022-08-16

## API Breaking

- [#831](https://github.com/NibiruChain/nibiru/pull/831) - remove modules that are not used in testnet

### CI

- [#795](https://github.com/NibiruChain/nibiru/pull/795) - integration tests run when PR is approved
- [#826](https://github.com/NibiruChain/nibiru/pull/826) - create and push docker image on release

### Improvements

- [#798](https://github.com/NibiruChain/nibiru/pull/798) - fix integration tests caused by PR #786
- [#801](https://github.com/NibiruChain/nibiru/pull/801) - remove unused pair constants
- [#788](https://github.com/NibiruChain/nibiru/pull/788) - add --overwrite flag to the nibid init call of localnet.sh
- [#804](https://github.com/NibiruChain/nibiru/pull/804) - bump ibc-go to v3.1.1
- [#817](https://github.com/NibiruChain/nibiru/pull/817) - Make post prices transactions gasless for whitelisted oracles
- [#818](https://github.com/NibiruChain/nibiru/pull/818) - fix(localnet.sh): add max leverage to vpools in genesis to fix open-position
- [#819](https://github.com/NibiruChain/nibiru/pull/819) - add golangci-linter using docker in Makefile
- [#835](https://github.com/NibiruChain/nibiru/pull/835) - x/oracle cleanup code

### Features

- [#839](https://github.com/NibiruChain/nibiru/pull/839) - x/oracle rewarding
- [#791](https://github.com/NibiruChain/nibiru/pull/791) Add the x/oracle module
- [#811](https://github.com/NibiruChain/nibiru/pull/811) Return the index twap in `QueryPrice` cmd
- [#813](https://github.com/NibiruChain/nibiru/pull/813) - (vpool): Expose mark price, mark TWAP, index price, and k (swap invariant) in the all-pools query
- [#816](https://github.com/NibiruChain/nibiru/pull/816) - Remove tobin tax from x/oracle
- [#810](https://github.com/NibiruChain/nibiru/pull/810) - feat(x/perp): expose 'marginRatioIndex' and block number on QueryPosition
- [#832](https://github.com/NibiruChain/nibiru/pull/832) - x/oracle app wiring

### Documentation

- [#814](https://github.com/NibiruChain/nibiru/pull/814) - docs(perp): Added events specification for the perp module.

## [v0.12.1](https://github.com/NibiruChain/nibiru/releases/tag/v0.12.1) - 2022-08-04

- [#796](https://github.com/NibiruChain/nibiru/pull/796) - fix bug that caused that epochKeeper was nil when running epoch hook from Perp module
- [#793](https://github.com/NibiruChain/nibiru/pull/793) - add a vpool parameter to limit leverage in open position

## [v0.12.0](https://github.com/NibiruChain/nibiru/releases/tag/v0.12.0) - 2022-08-03

### Improvements

- [#775](https://github.com/NibiruChain/nibiru/pull/775) - bump google.golang.org/protobuf from 1.28.0 to 1.28.1
- [#768](https://github.com/NibiruChain/nibiru/pull/768) - add simulation tests to make file
- [#767](https://github.com/NibiruChain/nibiru/pull/767) - add fluctuation limit checks on `OpenPosition`.
- [#786](https://github.com/NibiruChain/nibiru/pull/786) - add genesis params in localnet script.
- [#770](https://github.com/NibiruChain/nibiru/pull/770) - Return err in case of zero time elapsed and zero snapshots on `GetCurrentTWAP` func. If zero time has elapsed, and snapshots exists, return the instantaneous average.

### Bug Fixes

- [#766](https://github.com/NibiruChain/nibiru/pull/766) - Fixed margin ratio calculation for trader position.
- [#776](https://github.com/NibiruChain/nibiru/pull/776) - Fix a bug where the user could open infinite leverage positions
- [#779](https://github.com/NibiruChain/nibiru/pull/779) - Fix issue with released tokens being invalid in `ExitPool`

### Testing

- [#782](https://github.com/NibiruChain/nibiru/pull/782) - replace GitHub test workflows to use make commands
- [#784](https://github.com/NibiruChain/nibiru/pull/784) - fix runsim
- [#783](https://github.com/NibiruChain/nibiru/pull/783) - sanitise inputs for msg swap simulations

## [v0.11.0](https://github.com/NibiruChain/nibiru/releases/tag/v0.11.0) - 2022-07-29

### Documentation

- [#701](https://github.com/NibiruChain/nibiru/pull/701) Add release process guide

### Improvements

- [#715](https://github.com/NibiruChain/nibiru/pull/715) - remove redundant perp.Keeper.SetPosition parameters
- [#718](https://github.com/NibiruChain/nibiru/pull/718) - add guard clauses on OpenPosition (leverage and quote amount != 0)
- [#728](https://github.com/NibiruChain/nibiru/pull/728) - add dependabot file into the project.
- [#723](https://github.com/NibiruChain/nibiru/pull/723) - refactor perp keeper's `RemoveMargin` method
- [#730](https://github.com/NibiruChain/nibiru/pull/730) - update localnet script.
- [#736](https://github.com/NibiruChain/nibiru/pull/736) - Bumps [github.com/spf13/cast](https://github.com/spf13/cast) from 1.4.1 to 1.5.0
- [#735](https://github.com/NibiruChain/nibiru/pull/735) - Bump github.com/spf13/cobra from 1.4.0 to 1.5.0
- [#729](https://github.com/NibiruChain/nibiru/pull/729) - move maintenance margin to the vpool module
- [#741](https://github.com/NibiruChain/nibiru/pull/741) - remove unused code and refactored variable names.
- [#742](https://github.com/NibiruChain/nibiru/pull/742) - Vpools are not tradeable if they have invalid oracle prices.
- [#739](https://github.com/NibiruChain/nibiru/pull/739) - Bump github.com/spf13/viper from 1.11.0 to 1.12.0

### API Breaking

- [#721](https://github.com/NibiruChain/nibiru/pull/721) - Updated proto property names to adhere to standard snake_casing and added Unlock REST endpoint
- [#724](https://github.com/NibiruChain/nibiru/pull/724) - Add position fields in `ClosePositionResponse`.
- [#737](https://github.com/NibiruChain/nibiru/pull/737) - Renamed from property to avoid python name clash

### State Machine Breaking

- [#733](https://github.com/NibiruChain/nibiru/pull/733) - Bump github.com/cosmos/ibc-go/v3 from 3.0.0 to 3.1.0
- [#741](https://github.com/NibiruChain/nibiru/pull/741) - Rename `epoch_identifier` param to `funding_rate_interval`.
- [#745](https://github.com/NibiruChain/nibiru/pull/745) - Updated pricefeed twap calc to use bounded time

### Bug Fixes

- [#746](https://github.com/NibiruChain/nibiru/pull/746) - Pin cosmos-sdk version to v0.45 for proto generation.

## [v0.10.0](https://github.com/NibiruChain/nibiru/releases/tag/v0.10.0) - 2022-07-18

### Improvements

- [#705](https://github.com/NibiruChain/nibiru/pull/705) Refactor PerpKeeper's `AddMargin` method to accept individual fields instead of the entire Msg object.

### API Breaking

- [#709](https://github.com/NibiruChain/nibiru/pull/709) Add fields to `OpenPosition` response.
- [#707](https://github.com/NibiruChain/nibiru/pull/707) Add fluctuation limit checks in vpool methods.
- [#712](https://github.com/NibiruChain/nibiru/pull/712) Add funding rate calculation and `FundingRateChangedEvent`.

### Upgrades

- [#725](https://github.com/NibiruChain/nibiru/pull/725) Add governance handler for creating new virtual pools.
- [#702](https://github.com/NibiruChain/nibiru/pull/702) Add upgrade handler for v0.10.0.

## [v0.9.2](https://github.com/NibiruChain/nibiru/releases/tag/v0.9.2) - 2022-07-11

### Improvements

- [#686](https://github.com/NibiruChain/nibiru/pull/686) Add changelog enforcer to github actions.
- [#681](https://github.com/NibiruChain/nibiru/pull/681) Remove automatic release and leave integration tests when merge into master.
- [#684](https://github.com/NibiruChain/nibiru/pull/684) Reorganize PerpKeeper methods.
- [#690](https://github.com/NibiruChain/nibiru/pull/690) Call `closePositionEntirely` from `ClosePosition`.
- [#689](https://github.com/NibiruChain/nibiru/pull/689) Apply funding rate calculation 48 times per day.

### API Breaking

- [#687](https://github.com/NibiruChain/nibiru/pull/687) Emit `PositionChangedEvent` upon changing margin.
- [#685](https://github.com/NibiruChain/nibiru/pull/685) Represent `PositionChangedEvent` bad debt as Coin.
- [#697](https://github.com/NibiruChain/nibiru/pull/697) Rename pricefeed keeper methods.
- [#689](https://github.com/NibiruChain/nibiru/pull/689) Change liquidation params to 2.5% liquidation fee ratio and 25% partial liquidation ratio.

### Testing

- [#695](https://github.com/NibiruChain/nibiru/pull/695) Add `OpenPosition` integration tests.
- [#692](https://github.com/NibiruChain/nibiru/pull/692) Add test coverage for Perp MsgServer methods.<|MERGE_RESOLUTION|>--- conflicted
+++ resolved
@@ -83,7 +83,6 @@
 Ethereum transactions, such as in the case of an EthereumTx that influences the
 `StateDB`, then calls a precompile that also changes non-EVM state, and then EVM
 reverts inside of a try-catch.
-<<<<<<< HEAD
 - [#2095](https://github.com/NibiruChain/nibiru/pull/2095) - fix(evm): This
 change records NIBI (ether) transfers on the `StateDB` during precompiled
 contract calls using the `NibiruBankKeeper`, which is struct extension of
@@ -95,16 +94,8 @@
 depend on x/bank, such as the EVM and Wasm modules. 
 - [#2098](https://github.com/NibiruChain/nibiru/pull/2098) - test(evm): statedb
 tests for race conditions within funtoken precompile
-=======
-- [#2098](https://github.com/NibiruChain/nibiru/pull/2098) - test(evm): statedb tests for race conditions within funtoken precompile
-- [#2090](https://github.com/NibiruChain/nibiru/pull/2090) - fix(evm): Account
-for (1) ERC20 transfers with tokens that return false success values instead of
-throwing an error and (2) ERC20 transfers with other operations that don't bring
-about the expected resulting balance for the transfer recipient.
-- [#2092](https://github.com/NibiruChain/nibiru/pull/2092) - feat(evm): add validation for wasm multi message execution
 - [#2068](https://github.com/NibiruChain/nibiru/pull/2068) - feat: enable wasm light clients on IBC (08-wasm)
 - [#2101](https://github.com/NibiruChain/nibiru/pull/2101) - fix(evm): tx receipt proper marshalling
->>>>>>> ee5e29fc
 
 #### Nibiru EVM | Before Audit 1 - 2024-10-18
 
