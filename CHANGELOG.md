<!--
Guiding Principles:

Changelogs are for humans, not machines.
There should be an entry for every single version.
The same types of changes should be grouped.
Versions and sections should be linkable.
The latest version comes first.
The release date of each version is displayed.
Mention whether you follow Semantic Versioning.

Usage:

Change log entries are to be added to the Unreleased section under the
appropriate stanza (see below). Each entry should ideally include a tag and
the Github issue reference in the following format:

* (<tag>) \#<issue-number> message

The issue numbers will later be link-ified during the release process so you do
not have to worry about including a link manually, but you can if you wish.

Types of changes (Stanzas):

"Features" for new features.
"Improvements" for changes in existing functionality.
"Deprecated" for soon-to-be removed features.
"Bug Fixes" for any bug fixes.
"API Breaking" for breaking CLI commands and REST routes used by end-users.
"State Machine Breaking" for any changes that result in a different AppState given same genesisState and txList.
Ref: https://keepachangelog.com/en/1.0.0/
-->

# Changelog

All notable changes to this project will be documented in this file.

The format is based on [Keep a Changelog](https://keepachangelog.com/en/1.0.0/),
and this project adheres to [Semantic Versioning](https://semver.org/spec/v2.0.0.html).

## [Unreleased]

### Nibiru EVM

- [#2119](https://github.com/NibiruChain/nibiru/pull/2119) - fix(evm): Guarantee
that gas consumed during any send operation of the "NibiruBankKeeper" depends
only on the "bankkeeper.BaseKeeper"'s gas consumption.
<<<<<<< HEAD
- [#2122](https://github.com/NibiruChain/nibiru/pull/2122) - test(evm): more bank extension tests
=======
- [#2120](https://github.com/NibiruChain/nibiru/pull/2120) - fix: Use canonical hexadecimal strings for Eip155 address encoding 
>>>>>>> debaa4d6

#### Nibiru EVM | Before Audit 2 - 2024-12-06

The codebase went through a third-party [Code4rena
Zenith](https://code4rena.com/zenith) Audit, running from 2024-10-07 until
2024-11-01 and including both a primary review period and mitigation/remission
period. This section describes code changes that occurred after that audit in
preparation for a second audit starting in November 2024.

- [#2068](https://github.com/NibiruChain/nibiru/pull/2068) - feat: enable wasm light clients on IBC (08-wasm)
- [#2074](https://github.com/NibiruChain/nibiru/pull/2074) - fix(evm-keeper): better utilize ERC20 metadata during FunToken creation. The bank metadata for a new FunToken mapping ties a connection between the Bank Coin's `DenomUnit` and the ERC20 contract metadata like the name, decimals, and symbol. This change brings parity between EVM wallets, such as MetaMask, and Interchain wallets like Keplr and Leap.
- [#2076](https://github.com/NibiruChain/nibiru/pull/2076) - fix(evm-gas-fees):
  Use effective gas price in RefundGas and make sure that units are properly
  reflected on all occurrences of "base fee" in the codebase. This fixes [#2059](https://github.com/NibiruChain/nibiru/issues/2059)
  and the [related comments from @Unique-Divine and @berndartmueller](https://github.com/NibiruChain/nibiru/issues/2059#issuecomment-2408625724).
- [#2084](https://github.com/NibiruChain/nibiru/pull/2084) - feat(evm-forge): foundry support and template for Nibiru EVM development
- [#2086](https://github.com/NibiruChain/nibiru/pull/2086) - fix(evm-precomples):
Fix state consistency in precompile execution by ensuring proper journaling of
state changes in the StateDB. This pull request makes sure that state is
committed as expected, fixes the `StateDB.Commit` to follow its guidelines more
closely, and solves for a critical state inconsistency producible from the
FunToken.sol precompiled contract. It also aligns the precompiles to use
consistent setup and dynamic gas calculations, addressing the following tickets.
  - <https://github.com/NibiruChain/nibiru/issues/2083>
  - <https://github.com/code-423n4/2024-10-nibiru-zenith/issues/43>
  - <https://github.com/code-423n4/2024-10-nibiru-zenith/issues/47>
- [#2088](https://github.com/NibiruChain/nibiru/pull/2088) - refactor(evm): remove outdated comment and improper error message text
- [#2089](https://github.com/NibiruChain/nibiru/pull/2089) - better handling of gas consumption within erc20 contract execution
- [#2090](https://github.com/NibiruChain/nibiru/pull/2090) - fix(evm): Account
for (1) ERC20 transfers with tokens that return false success values instead of
throwing an error and (2) ERC20 transfers with other operations that don't bring
about the expected resulting balance for the transfer recipient.
- [#2091](https://github.com/NibiruChain/nibiru/pull/2091) - feat(evm): add fun token creation fee validation
- [#2093](https://github.com/NibiruChain/nibiru/pull/2093) - feat(evm): gas usage in precompiles: limits, local gas meters
- [#2092](https://github.com/NibiruChain/nibiru/pull/2092) - feat(evm): add validation for wasm multi message execution
- [#2094](https://github.com/NibiruChain/nibiru/pull/2094) - fix(evm): Following
from the changs in #2086, this pull request implements a new `JournalChange`
struct that saves a deep copy of the state multi store before each
state-modifying, Nibiru-specific precompiled contract is called (`OnRunStart`).
Additionally, we commit the `StateDB` there as well. This guarantees that the
non-EVM and EVM state will be in sync even if there are complex, multi-step
Ethereum transactions, such as in the case of an EthereumTx that influences the
`StateDB`, then calls a precompile that also changes non-EVM state, and then EVM
reverts inside of a try-catch.
- [#2095](https://github.com/NibiruChain/nibiru/pull/2095) - fix(evm): This
change records NIBI (ether) transfers on the `StateDB` during precompiled
contract calls using the `NibiruBankKeeper`, which is struct extension of
the `bankkeeper.BaseKeeper` that is used throughout Nibiru.
The `NibiruBankKeeper` holds a reference to the current EVM `StateDB` and records
balance changes in wei as journal changes automatically. This guarantees that
commits and reversions of the `StateDB` do not misalign with the state of the
Bank module. This code change uses the `NibiruBankKeeper` on all modules that
depend on x/bank, such as the EVM and Wasm modules.
- [#2097](https://github.com/NibiruChain/nibiru/pull/2097) - feat(evm): Add new query to get dated price from the oracle precompile
- [#2098](https://github.com/NibiruChain/nibiru/pull/2098) - test(evm): statedb
tests for race conditions within funtoken precompile
- [#2100](https://github.com/NibiruChain/nibiru/pull/2100) - refactor: cleanup statedb and precompile sections
- [#2101](https://github.com/NibiruChain/nibiru/pull/2101) - fix(evm): tx receipt proper marshalling
- [#2105](https://github.com/NibiruChain/nibiru/pull/2105) - test(evm): precompile call with revert
- [#2106](https://github.com/NibiruChain/nibiru/pull/2106) - chore: scheduled basic e2e tests for evm testnet endpoint
- [#2107](https://github.com/NibiruChain/nibiru/pull/2107) - feat(evm-funtoken-precompile): Implement methods: balance, bankBalance, whoAmI
- [#2108](https://github.com/NibiruChain/nibiru/pull/2108) - fix(evm): removed deprecated root key from eth_getTransactionReceipt
- [#2110](https://github.com/NibiruChain/nibiru/pull/2110) - fix(evm): Restore StateDB to its state prior to ApplyEvmMsg call to ensure deterministic gas usage. This fixes an issue where the StateDB pointer field in NibiruBankKeeper was being updated during readonly query endpoints like eth_estimateGas, leading to non-deterministic gas usage in subsequent transactions.
- [#2111](https://github.com/NibiruChain/nibiru/pull/2111) - fix: e2e-evm-cron.yml
- [#2114](https://github.com/NibiruChain/nibiru/pull/2114) - fix(evm): make gas cost zero in conditional bank keeper flow
- [#2116](https://github.com/NibiruChain/nibiru/pull/2116) - fix(precompile-funtoken.go): Fixes a bug where the err != nil check is missing in the bankBalance precompile method
- [#2117](https://github.com/NibiruChain/nibiru/pull/2117) - fix(oracle): The
timestamps resulting from ctx.WithBlock* don't actually correspond to the block
header information from specified blocks in the chain's history, so the oracle
exchange rates need a way to correctly retrieve this information. This change
fixes that discrepancy, giving the expected block timestamp for the EVM's oracle
precompiled contract. The change also simplifies and corrects the code in x/oracle.

#### Nibiru EVM | Before Audit 1 - 2024-10-18

- [#1837](https://github.com/NibiruChain/nibiru/pull/1837) - feat(eth): protos, eth types, and evm module types
- [#1838](https://github.com/NibiruChain/nibiru/pull/1838) - feat(eth): Go-ethereum, crypto, encoding, and unit tests for evm/types
- [#1841](https://github.com/NibiruChain/nibiru/pull/1841) - feat(eth): Collections encoders for bytes, Ethereum addresses, and Ethereum hashes
- [#1855](https://github.com/NibiruChain/nibiru/pull/1855) - feat(eth-pubsub): Implement in-memory EventBus for real-time topic management and event distribution
- [#1856](https://github.com/NibiruChain/nibiru/pull/1856) - feat(eth-rpc): Conversion types and functions between Ethereum txs and blocks and Tendermint ones.
- [#1861](https://github.com/NibiruChain/nibiru/pull/1861) - feat(eth-rpc): RPC backend, Ethereum tracer, KV indexer, and RPC APIs
- [#1869](https://github.com/NibiruChain/nibiru/pull/1869) - feat(eth): Module and start of keeper tests
- [#1871](https://github.com/NibiruChain/nibiru/pull/1871) - feat(evm): app config and json-rpc
- [#1873](https://github.com/NibiruChain/nibiru/pull/1873) - feat(evm): keeper collections and grpc query impls for EthAccount, NibiruAccount
- [#1883](https://github.com/NibiruChain/nibiru/pull/1883) - feat(evm): keeper logic, Ante handlers, EthCall, and EVM transactions.
- [#1887](https://github.com/NibiruChain/nibiru/pull/1887) - test(evm): eth api integration test suite
- [#1889](https://github.com/NibiruChain/nibiru/pull/1889) - feat: implemented basic evm tx methods
- [#1895](https://github.com/NibiruChain/nibiru/pull/1895) - refactor(geth): Reference go-ethereum as a submodule for easier change tracking with upstream
- [#1901](https://github.com/NibiruChain/nibiru/pull/1901) - test(evm): more e2e test contracts for edge cases
- [#1907](https://github.com/NibiruChain/nibiru/pull/1907) - test(evm): grpc_query full coverage
- [#1909](https://github.com/NibiruChain/nibiru/pull/1909) - chore(evm): set is_london true by default and removed from config
- [#1911](https://github.com/NibiruChain/nibiru/pull/1911) - chore(evm): simplified config by removing old eth forks
- [#1912](https://github.com/NibiruChain/nibiru/pull/1912) - test(evm): unit tests for evm_ante
- [#1914](https://github.com/NibiruChain/nibiru/pull/1914) - refactor(evm): Remove dead code and document non-EVM ante handler
- [#1917](https://github.com/NibiruChain/nibiru/pull/1917) - test(e2e-evm): TypeScript support. Type generation from compiled contracts. Formatter for TS code.
- [#1922](https://github.com/NibiruChain/nibiru/pull/1922) - feat(evm): tracer option is read from the config.
- [#1936](https://github.com/NibiruChain/nibiru/pull/1936) - feat(evm): EVM fungible token protobufs and encoding tests
- [#1947](https://github.com/NibiruChain/nibiru/pull/1947) - fix(evm): fix FunToken state marshalling
- [#1949](https://github.com/NibiruChain/nibiru/pull/1949) - feat(evm): add fungible token mapping queries
- [#1950](https://github.com/NibiruChain/nibiru/pull/1950) - feat(evm): Tx to create FunToken mapping from ERC20, contract embeds, and ERC20 queries.
- [#1956](https://github.com/NibiruChain/nibiru/pull/1956) - feat(evm): msg to send bank coin to erc20
- [#1958](https://github.com/NibiruChain/nibiru/pull/1958) - chore(evm): wiped deprecated evm apis: miner, personal
- [#1959](https://github.com/NibiruChain/nibiru/pull/1959) - feat(evm): Add precompile to the EVM that enables transfers of ERC20 tokens to "nibi" accounts as regular Ethereum transactions
- [#1960](https://github.com/NibiruChain/nibiru/pull/1960) - test(network): graceful cleanup for more consistent CI runs
- [#1961](https://github.com/NibiruChain/nibiru/pull/1961) - chore(test): reverted funtoken precompile test back to the isolated state
- [#1962](https://github.com/NibiruChain/nibiru/pull/1962) - chore(evm): code cleanup, unused code, typos, styles, warnings
- [#1963](https://github.com/NibiruChain/nibiru/pull/1963) - feat(evm): Deduct a fee during the creation of a FunToken mapping. Implemented by `deductCreateFunTokenFee` inside of the `eth.evm.v1.MsgCreateFunToken` transaction.
- [#1965](https://github.com/NibiruChain/nibiru/pull/1965) - refactor(evm): remove evm post-processing hooks
- [#1966](https://github.com/NibiruChain/nibiru/pull/1966) - refactor(evm): clean up AnteHandler setup
- [#1967](https://github.com/NibiruChain/nibiru/pull/1967) - feat(evm): export genesis
- [#1968](https://github.com/NibiruChain/nibiru/pull/1968) - refactor(evm): funtoken events, cli commands and queries
- [#1970](https://github.com/NibiruChain/nibiru/pull/1970) - refactor(evm): move evm antehandlers to separate package. Remove "gosdk/sequence_test.go", which causes a race condition in CI.
- [#1971](https://github.com/NibiruChain/nibiru/pull/1971) - feat(evm): typed events for contract creation, contract execution and transfer
- [#1973](https://github.com/NibiruChain/nibiru/pull/1973) - chore(appconst): Add chain IDs ending in "3" to the "knownEthChainIDMap". This makes it possible to use devnet 3 and testnet 3.
- [#1976](https://github.com/NibiruChain/nibiru/pull/1976) - refactor(evm): unique chain ids for all networks
- [#1977](https://github.com/NibiruChain/nibiru/pull/1977) - fix(localnet): rolled back change of evm validator address with cosmos derivation path
- [#1979](https://github.com/NibiruChain/nibiru/pull/1979) - refactor(db): use pebbledb as the default db in integration tests
- [#1981](https://github.com/NibiruChain/nibiru/pull/1981) - fix(evm): remove isCheckTx() short circuit on `AnteDecVerifyEthAcc`
- [#1982](https://github.com/NibiruChain/nibiru/pull/1982) - feat(evm): add GlobalMinGasPrices
- [#1983](https://github.com/NibiruChain/nibiru/pull/1983) - chore(evm): remove ExtensionOptionsWeb3Tx and ExtensionOptionDynamicFeeTx
- [#1984](https://github.com/NibiruChain/nibiru/pull/1984) - refactor(evm): embeds
- [#1985](https://github.com/NibiruChain/nibiru/pull/1985) - feat(evm)!: Use atto denomination for the wei units in the EVM so that NIBI is "ether" to clients. Only micronibi (unibi) amounts can be transferred. All clients follow the constraint equation, 1 ether == 1 NIBI == 10^6 unibi == 10^18 wei.
- [#1986](https://github.com/NibiruChain/nibiru/pull/1986) - feat(evm): Combine both account queries into "/eth.evm.v1.Query/EthAccount", accepting both nibi-prefixed Bech32 addresses and Ethereum-type hexadecimal addresses as input.
- [#1989](https://github.com/NibiruChain/nibiru/pull/1989) - refactor(evm): simplify evm module address
- [#1996](https://github.com/NibiruChain/nibiru/pull/1996) - perf(evm-keeper-precompile): implement sorted map for `k.precompiles` to remove dead code
- [#1997](https://github.com/NibiruChain/nibiru/pull/1997) - refactor(evm): Remove unnecessary params: "enable_call", "enable_create".
- [#2000](https://github.com/NibiruChain/nibiru/pull/2000) - refactor(evm): simplify ERC-20 keeper methods
- [#2001](https://github.com/NibiruChain/nibiru/pull/2001) - refactor(evm): simplify FunToken methods and tests
- [#2002](https://github.com/NibiruChain/nibiru/pull/2002) - feat(evm): Add the account query to the EVM command. Cover the CLI with tests.
- [#2003](https://github.com/NibiruChain/nibiru/pull/2003) - fix(evm): fix FunToken conversions between Cosmos and EVM
- [#2004](https://github.com/NibiruChain/nibiru/pull/2004) - refactor(evm)!: replace `HexAddr` with `EIP55Addr`
- [#2006](https://github.com/NibiruChain/nibiru/pull/2006) - test(evm): e2e tests for eth\_\* endpoints
- [#2008](https://github.com/NibiruChain/nibiru/pull/2008) - refactor(evm): clean up precompile setups
- [#2013](https://github.com/NibiruChain/nibiru/pull/2013) - chore(evm): Set appropriate gas value for the required gas of the "IFunToken.sol" precompile.
- [#2014](https://github.com/NibiruChain/nibiru/pull/2014) - feat(evm): Emit block bloom event in EndBlock hook.
- [#2017](https://github.com/NibiruChain/nibiru/pull/2017) - fix(evm): Fix DynamicFeeTx gas cap parameters
- [#2019](https://github.com/NibiruChain/nibiru/pull/2019) - chore(evm): enabled debug rpc api on localnet.
- [#2020](https://github.com/NibiruChain/nibiru/pull/2020) - test(evm): e2e tests for debug namespace
- [#2022](https://github.com/NibiruChain/nibiru/pull/2022) - feat(evm): debug_traceCall method implemented
- [#2023](https://github.com/NibiruChain/nibiru/pull/2023) - fix(evm)!: adjusted generation and parsing of the block bloom events
- [#2030](https://github.com/NibiruChain/nibiru/pull/2030) - refactor(eth/rpc): Delete unused code and improve logging in the eth and debug namespaces
- [#2031](https://github.com/NibiruChain/nibiru/pull/2031) - fix(evm): debug calls with custom tracer and tracer options
- [#2032](https://github.com/NibiruChain/nibiru/pull/2032) - feat(evm): ante handler to prohibit authz grant evm messages
- [#2039](https://github.com/NibiruChain/nibiru/pull/2039) - refactor(rpc-backend): remove unnecessary interface code
- [#2044](https://github.com/NibiruChain/nibiru/pull/2044) - feat(evm): evm tx indexer service implemented
- [#2045](https://github.com/NibiruChain/nibiru/pull/2045) - test(evm): backend tests with test network and real txs
- [#2053](https://github.com/NibiruChain/nibiru/pull/2053) - refactor(evm): converted untyped event to typed and cleaned up
- [#2054](https://github.com/NibiruChain/nibiru/pull/2054) - feat(evm-precompile): Precompile for one-way EVM calls to invoke/execute Wasm contracts.
- [#2060](https://github.com/NibiruChain/nibiru/pull/2060) - fix(evm-precompiles): add assertNumArgs validation
- [#2056](https://github.com/NibiruChain/nibiru/pull/2056) - feat(evm): add oracle precompile
- [#2065](https://github.com/NibiruChain/nibiru/pull/2065) - refactor(evm)!: Refactor out dead code from the evm.Params

### State Machine Breaking (Other)

#### For next mainnet version

- [#1766](https://github.com/NibiruChain/nibiru/pull/1766) - refactor(app-wasmext)!: remove wasmbinding `CosmosMsg::Custom` bindings.
- [#1776](https://github.com/NibiruChain/nibiru/pull/1776) - feat(inflation): make inflation params a collection and add commands to update them
- [#1872](https://github.com/NibiruChain/nibiru/pull/1872) - chore(math): use cosmossdk.io/math to replace sdk types
- [#1874](https://github.com/NibiruChain/nibiru/pull/1874) - chore(proto): remove the proto stringer as per Cosmos SDK migration guidelines
- [#1932](https://github.com/NibiruChain/nibiru/pull/1932) - fix(gosdk): fix keyring import functions

#### Dapp modules: perp, spot, oracle, etc

- [#1573](https://github.com/NibiruChain/nibiru/pull/1573) - feat(perp): Close markets and compute settlement price
- [#1632](https://github.com/NibiruChain/nibiru/pull/1632) - feat(perp): Add settle position transaction
- [#1656](https://github.com/NibiruChain/nibiru/pull/1656) - feat(perp): Make the collateral denom a stateful collections.Item
- [#1663](https://github.com/NibiruChain/nibiru/pull/1663) - feat(perp): Add volume based rebates
- [#1669](https://github.com/NibiruChain/nibiru/pull/1669) - feat(perp): add query to get collateral metadata
- [#1677](https://github.com/NibiruChain/nibiru/pull/1677) - fix(perp): make Gen_market set initial perp versions
- [#1680](https://github.com/NibiruChain/nibiru/pull/1680) - feat(perp): MsgShiftPegMultiplier, MsgShiftSwapInvariant.
- [#1683](https://github.com/NibiruChain/nibiru/pull/1683) - feat(perp): Add `StartDnREpoch` to `AfterEpochEnd` hook
- [#1686](https://github.com/NibiruChain/nibiru/pull/1686) - test(perp): add more tests for perp module msg server for DnR
- [#1687](https://github.com/NibiruChain/nibiru/pull/1687) - chore(wasmbinding): delete CustomQuerier since we have QueryRequest::Stargate now
- [#1705](https://github.com/NibiruChain/nibiru/pull/1705) - feat(perp): Add oracle pair to market object
- [#1718](https://github.com/NibiruChain/nibiru/pull/1718) - fix(perp): fees does not require additional funds
- [#1734](https://github.com/NibiruChain/nibiru/pull/1734) - feat(perp): MsgDonateToPerpFund sudo call as part of #1642
- [#1749](https://github.com/NibiruChain/nibiru/pull/1749) - feat(perp): move close market from Wasm Binding to MsgCloseMarket
- [#1752](https://github.com/NibiruChain/nibiru/pull/1752) - feat(oracle): MsgEditOracleParams sudo tx msg as part of #1642
- [#1755](https://github.com/NibiruChain/nibiru/pull/1755) - feat(oracle): Add more events on validator's performance
- [#1764](https://github.com/NibiruChain/nibiru/pull/1764) - fix(perp): make updateswapinvariant aware of total short supply to avoid panics
- [#1710](https://github.com/NibiruChain/nibiru/pull/1710) - refactor(perp): Clean and organize module errors for x/perp

### Non-breaking/Compatible Improvements

- [#1893](https://github.com/NibiruChain/nibiru/pull/1893) - feat(gosdk): migrate Go-sdk into the Nibiru blockchain repo.
- [#1899](https://github.com/NibiruChain/nibiru/pull/1899) - build(deps): cometbft v0.37.5, cosmos-sdk v0.47.11, proto-builder v0.14.0
- [#1913](https://github.com/NibiruChain/nibiru/pull/1913) - fix(tests): race condition from heavy Network tests
- [#1992](https://github.com/NibiruChain/nibiru/pull/1992) - chore: enabled grpc for localnet
- [#1999](https://github.com/NibiruChain/nibiru/pull/1999) - chore: update nibi go package version to v2
- [#2050](https://github.com/NibiruChain/nibiru/pull/2050) - refactor(oracle): remove unused code and collapse empty client/cli directory

### Dependencies

- Bump `github.com/grpc-ecosystem/grpc-gateway/v2` from 2.18.1 to 2.19.1 ([#1767](https://github.com/NibiruChain/nibiru/pull/1767), [#1782](https://github.com/NibiruChain/nibiru/pull/1782))
- Bump `robinraju/release-downloader` from 1.8 to 1.11 ([#1783](https://github.com/NibiruChain/nibiru/pull/1783), [#1839](https://github.com/NibiruChain/nibiru/pull/1839), [#1948](https://github.com/NibiruChain/nibiru/pull/1948))
- Bump `github.com/prometheus/client_golang` from 1.17.0 to 1.18.0 ([#1750](https://github.com/NibiruChain/nibiru/pull/1750))
- Bump `golang.org/x/crypto` from 0.15.0 to 0.17.0 ([#1724](https://github.com/NibiruChain/nibiru/pull/1724), [#1843](https://github.com/NibiruChain/nibiru/pull/1843))
- Bump `github.com/holiman/uint256` from 1.2.3 to 1.2.4 ([#1730](https://github.com/NibiruChain/nibiru/pull/1730))
- Bump `github.com/dvsekhvalnov/jose2go` from 1.5.0 to 1.6.0 ([#1733](https://github.com/NibiruChain/nibiru/pull/1733))
- Bump `github.com/spf13/cast` from 1.5.1 to 1.6.0 ([#1689](https://github.com/NibiruChain/nibiru/pull/1689))
- Bump `cosmossdk.io/math` from 1.1.2 to 1.4.0 ([#1676](https://github.com/NibiruChain/nibiru/pull/1676), [#2115](https://github.com/NibiruChain/nibiru/pull/2115))
- Bump `github.com/grpc-ecosystem/grpc-gateway/v2` from 2.18.0 to 2.18.1 ([#1675](https://github.com/NibiruChain/nibiru/pull/1675))
- Bump `actions/setup-go` from 4 to 5 ([#1696](https://github.com/NibiruChain/nibiru/pull/1696))
- Bump `golang` from 1.19 to 1.21 ([#1698](https://github.com/NibiruChain/nibiru/pull/1698))
- [#1678](https://github.com/NibiruChain/nibiru/pull/1678) - chore(deps): collections to v0.4.0 for math.Int value encoder
- Bump `golang.org/x/net` from 0.0.0-20220607020251-c690dde0001d to 0.23.0 in /geth ([#1849](https://github.com/NibiruChain/nibiru/pull/1849))
- Bump `golang.org/x/net` from 0.20.0 to 0.23.0 ([#1850](https://github.com/NibiruChain/nibiru/pull/1850))
- Bump `github.com/supranational/blst` from 0.3.8-0.20220526154634-513d2456b344 to 0.3.11 ([#1851](https://github.com/NibiruChain/nibiru/pull/1851))
- Bump `golangci/golangci-lint-action` from 4 to 6 ([#1854](https://github.com/NibiruChain/nibiru/pull/1854), [#1867](https://github.com/NibiruChain/nibiru/pull/1867))
- Bump `github.com/hashicorp/go-getter` from 1.7.1 to 1.7.5 ([#1858](https://github.com/NibiruChain/nibiru/pull/1858), [#1938](https://github.com/NibiruChain/nibiru/pull/1938))
- Bump `github.com/btcsuite/btcd` from 0.23.3 to 0.24.2 ([#1862](https://github.com/NibiruChain/nibiru/pull/1862), [#2070](https://github.com/NibiruChain/nibiru/pull/2070))
- Bump `pozetroninc/github-action-get-latest-release` from 0.7.0 to 0.8.0 ([#1863](https://github.com/NibiruChain/nibiru/pull/1863))
- Bump `bufbuild/buf-setup-action` from 1.30.1 to 1.47.2 ([#1891](https://github.com/NibiruChain/nibiru/pull/1891), [#1900](https://github.com/NibiruChain/nibiru/pull/1900), [#1923](https://github.com/NibiruChain/nibiru/pull/1923), [#1972](https://github.com/NibiruChain/nibiru/pull/1972), [#1974](https://github.com/NibiruChain/nibiru/pull/1974), [#1988](https://github.com/NibiruChain/nibiru/pull/1988), [#2043](https://github.com/NibiruChain/nibiru/pull/2043), [#2057](https://github.com/NibiruChain/nibiru/pull/2057), [#2062](https://github.com/NibiruChain/nibiru/pull/2062), [#2069](https://github.com/NibiruChain/nibiru/pull/2069), [#2102](https://github.com/NibiruChain/nibiru/pull/2102), [#2113](https://github.com/NibiruChain/nibiru/pull/2113))
- Bump `axios` from 1.7.3 to 1.7.4 ([#2016](https://github.com/NibiruChain/nibiru/pull/2016))
- Bump `github.com/CosmWasm/wasmvm` from 1.5.0 to 1.5.5 ([#2047](https://github.com/NibiruChain/nibiru/pull/2047))
- Bump `docker/build-push-action` from 5 to 6 ([#1924](https://github.com/NibiruChain/nibiru/pull/1924))
- Bump `codecov/codecov-action` from 4 to 5 ([#2112](https://github.com/NibiruChain/nibiru/pull/2112))

## [v1.5.0](https://github.com/NibiruChain/nibiru/releases/tag/v1.5.0) - 2024-06-21

Nibiru v1.5.0 enables IBC CosmWasm smart contracts.

- [[Release Link](https://github.com/NibiruChain/nibiru/releases/tag/v1.5.0)]
- [[Commits](https://github.com/NibiruChain/nibiru/commits/v1.5.0)]

### Features

- [#1931](https://github.com/NibiruChain/nibiru/pull/1931) - feat(ibc): add `wasm` route to IBC router

## [v1.4.0](https://github.com/NibiruChain/nibiru/releases/tag/v1.4.0) - 2024-06-04

Nibiru v1.4.0 adds PebbleDB support and increases the wasm contract size limit to 3MB.

- [[Release Link](https://github.com/NibiruChain/nibiru/releases/tag/v1.4.0)]
- [[Commits](https://github.com/NibiruChain/nibiru/commits/v1.4.0)]

### State Machine Breaking

- [#1906](https://github.com/NibiruChain/nibiru/pull/1906) - feat(wasm): increase contract size limit to 3MB

### Features

- [#1818](https://github.com/NibiruChain/nibiru/pull/1818) - feat: add pebbledb support
- [#1908](https://github.com/NibiruChain/nibiru/pull/1908) - chore: make pebbledb the default db backend
-

## [v1.3.0](https://github.com/NibiruChain/nibiru/releases/tag/v1.3.0) - 2024-05-07

Nibiru v1.3.0 adds interchain accounts.

- [[Release Link](https://github.com/NibiruChain/nibiru/releases/tag/v1.3.0)]
- [[Commits](https://github.com/NibiruChain/nibiru/commits/v1.3.0)]

### Features

- [#1820](https://github.com/NibiruChain/nibiru/pull/1820) - feat: add interchain accounts

### Bug Fixes

- [#1864](https://github.com/NibiruChain/nibiru/pull/1864) - fix(ica): add ICA controller stack

### Improvements

- [#1859](https://github.com/NibiruChain/nibiru/pull/1859) - refactor(oracle): add oracle slashing events

## [v1.2.0](https://github.com/NibiruChain/nibiru/releases/tag/v1.2.0) - 2024-03-28

Nibiru v1.2.0 adds a burn method to the x/inflation module that allows senders to burn tokens.

- [[Release Link](https://github.com/NibiruChain/nibiru/releases/tag/v1.2.0)]
- [[Commits](https://github.com/NibiruChain/nibiru/commits/v1.2.0)]

### Features

- [#1832](https://github.com/NibiruChain/nibiru/pull/1832) - feat(tokenfactory): add burn method for native tokens

## [v1.1.0](https://github.com/NibiruChain/nibiru/releases/tag/v1.1.0) - 2024-03-19

Nibiru v1.1.0 is the minor release used to add inflation to the network.

### State Machine Breaking

- [#1786](https://github.com/NibiruChain/nibiru/pull/1786) - fix(inflation): fix inflation off-by 2 error
- [#1796](https://github.com/NibiruChain/nibiru/pull/1796) - fix(inflation): fix num skipped epoch when inflation is added to an existing chain
- [#1797](https://github.com/NibiruChain/nibiru/pull/1797) - fix(inflation): fix num skipped epoch updates logic
- [#1712](https://github.com/NibiruChain/nibiru/pull/1712) - refactor(inflation): turn inflation off by default

### Bug Fixes

- [#1706](https://github.com/NibiruChain/nibiru/pull/706) - fix: `v1.1.0` upgrade handler
- [#1804](https://github.com/NibiruChain/nibiru/pull/1804) - fix(inflation): update default parameters
- [#1688](https://github.com/NibiruChain/nibiru/pull/1688) - fix(inflation): make default inflation allocation follow tokenomics

### Features

- [#1670](https://github.com/NibiruChain/nibiru/pull/1670) - feat(inflation): Make inflation polynomial
- [#1682](https://github.com/NibiruChain/nibiru/pull/1682) - feat!: add upgrade handler for v1.1.0
- [#1776](https://github.com/NibiruChain/nibiru/pull/1776) - feat(inflation): make inflation params a collection and add commands to update them
- [#1795](https://github.com/NibiruChain/nibiru/pull/1795) - feat(inflation): add inflation tx cmds

### Improvements

- [#1695](https://github.com/NibiruChain/nibiru/pull/1695) - feat(inflation): add events for inflation distribution
- [#1792](https://github.com/NibiruChain/nibiru/pull/1792) - fix(inflation): uncomment legacy amino register on app module basic
- [#1799](https://github.com/NibiruChain/nibiru/pull/1799) refactor,docs(inflation): Document everything + delete unused code. Make perp and spot optional features in localnet.sh

## [v1.0.3](https://github.com/NibiruChain/nibiru/releases/tag/v1.0.3) - 2024-03-18

### Fix

- [#1816](https://github.com/NibiruChain/nibiru/pull/1816) - fix(ibc): fix ibc transaction from wasm contract

### CLI

- [#1731](https://github.com/NibiruChain/nibiru/pull/1731) - feat(cli): add cli command to decode stargate base64 messages
- [#1754](https://github.com/NibiruChain/nibiru/pull/1754) - refactor(decode-base64): clean code improvements and fn docs

## [v1.0.2](https://github.com/NibiruChain/nibiru/releases/tag/v1.0.2) - 2024-03-03

### Dependencies

- [65c06ba](https://github.com/NibiruChain/nibiru/commit/65c06ba774c260ece942131ad7a93de0e162266e) - Bump `cosmos-sdk` to v0.47.10

## [v1.0.1](https://github.com/NibiruChain/nibiru/releases/tag/v1.0.1) - 2024-02-09

### Dependencies

- [#1778](https://github.com/NibiruChain/nibiru/pull/1778) - chore: bump librocksdb to v8.9.1

## [v1.0.0](https://github.com/NibiruChain/nibiru/releases/tag/v1.0.0)

Nibiru v1.0.0 is the major release used for the genesis of the mainnet network,
`cataclysm-1`. It includes all of the general purpose modules such
as `devgas`, `sudo`, `wasm`, `tokenfactory`, and the defaults from Cosmos SDK
v0.47.5.

- [[Release Link](https://github.com/NibiruChain/nibiru/releases/tag/v1.0.0)]
- [[Commits](https://github.com/NibiruChain/nibiru/commits/v1.0.0)]
- [tag:v1.0.0](https://github.com/NibiruChain/nibiru/commits/v1.0.0) epic(v1.0.0): Remove unneeded Dapp modules for smooth upgrades.
  - chore!: [Date: 2023-10-16] Remove inflation, perp, stablecoin, and spot
    modules and related protobufs. This will make it easier to add the store keys
    layer if we have breaking changes before the Dapps go live without blocking
    the mainnet deployment.  
    Commits:
    [#1667](https://github.com/NibiruChain/nibiru/pull/1667)
    [6a01abe](https://github.com/NibiruChain/nibiru/commit/6a01abe5c99e26a1d17d96f359d06d61bc1e6e70)
    [2a250a3](https://github.com/NibiruChain/nibiru/commit/2a250a3c4c60c58c5526ac7d75ce5b9e13889471)
    [d713f41](https://github.com/NibiruChain/nibiru/commit/d713f41dfe17d6d29451ade4d2f0e6d950ce7c59)
    [011f1ed](https://github.com/NibiruChain/nibiru/commit/011f1ed431d92899d01583e5e6110e663eceaa24)

### Features

- [#1596](https://github.com/NibiruChain/nibiru/pull/1596) - epic(tokenfactory): State transitions, collections, genesis import and export, and app wiring
- [#1607](https://github.com/NibiruChain/nibiru/pull/1607) - Token factory transaction messages for CreateDenom, ChangeAdmin, and UpdateModuleParams
- [#1620](https://github.com/NibiruChain/nibiru/pull/1620) - Token factory transaction messages for Mint and Burn
- [#1573](https://github.com/NibiruChain/nibiru/pull/1573) - feat(perp): Close markets and compute settlement price

### State Machine Breaking

- [#1609](https://github.com/NibiruChain/nibiru/pull/1609) - refactor(app)!: Remove x/stablecoin module.
- [#1613](https://github.com/NibiruChain/nibiru/pull/1613) - feat(app)!: enforce min commission by changing default and genesis validation
- [#1615](https://github.com/NibiruChain/nibiru/pull/1613) - feat(ante)!: Ante handler to add a maximum commission rate of 25% for validators.
- [#1616](https://github.com/NibiruChain/nibiru/pull/1616) - fix(app)!: Add custom wasm snapshotter for proper state exports
- [#1617](https://github.com/NibiruChain/nibiru/pull/1617) - fix(app)!: non-nil snapshot manager is not guaranteed in testapp
- [#1645](https://github.com/NibiruChain/nibiru/pull/1645) - fix(tokenfactory)!: token supply in bank keeper must be correct after MsgBurn.
- [#1646](https://github.com/NibiruChain/nibiru/pull/1646) - feat(wasmbinding)!: whitelisted stargate queries for QueryRequest::Stargate: auth, bank, gov, tokenfactory, epochs, inflation, oracle, sudo, devgas
- [#1667](https://github.com/NibiruChain/nibiru/pull/1667) - chore(inflation)!: unwire x/inflation

### Improvements

- [#1610](https://github.com/NibiruChain/nibiru/pull/1610) - refactor(app): Simplify app.go with less redundant imports using struct embedding.
- [#1614](https://github.com/NibiruChain/nibiru/pull/1614) - refactor(proto): Use explicit namespacing on proto imports for #1608
- [#1630](https://github.com/NibiruChain/nibiru/pull/1630) - refactor(wasm): clean up wasmbinding/ folder structure
- [#1631](https://github.com/NibiruChain/nibiru/pull/1631) - fix(.goreleaser.yml): Load version for wasmvm dynamically.
- [#1638](https://github.com/NibiruChain/nibiru/pull/1638) - test(tokenfactory): integration test core logic with a real smart contract using `nibiru-std`
- [#1659](https://github.com/NibiruChain/nibiru/pull/1659) - refactor(oracle): curate oracle default whitelist

### Dependencies

- Bump `github.com/prometheus/client_golang` from 1.16.0 to 1.17.0 ([#1605](https://github.com/NibiruChain/nibiru/pull/1605))
- Bump `bufbuild/buf-setup-action` from 1.26.1 to 1.27.1 ([#1624](https://github.com/NibiruChain/nibiru/pull/1624), [#1641](https://github.com/NibiruChain/nibiru/pull/1641))
- Bump `stefanzweifel/git-auto-commit-action` from 4 to 5 ([#1625](https://github.com/NibiruChain/nibiru/pull/1625))
- Bump `github.com/CosmWasm/wasmvm` from 1.4.0 to 1.5.0 ([#1629](https://github.com/NibiruChain/nibiru/pull/1629), [#1657](https://github.com/NibiruChain/nibiru/pull/1657))
- Bump `google.golang.org/grpc` from 1.58.2 to 1.59.0 ([#1633](https://github.com/NibiruChain/nibiru/pull/1633), [#1643](https://github.com/NibiruChain/nibiru/pull/1643))
- Bump `golang.org/x/net` from 0.12.0 to 0.17.0 ([#1634](https://github.com/NibiruChain/nibiru/pull/1634))
- Bump `github.com/cosmos/ibc-go/v7` from 7.3.0 to 7.3.1 ([#1647](https://github.com/NibiruChain/nibiru/pull/1647))
- Bump `github.com/CosmWasm/wasmd` from 0.40.2 to 0.43.0 ([#1660](https://github.com/NibiruChain/nibiru/pull/1660))
- Bump `github.com/CosmWasm/wasmd` from 0.43.0 to 0.44.0 ([#1666](https://github.com/NibiruChain/nibiru/pull/1666))

### Bug Fixes

- [#1606](https://github.com/NibiruChain/nibiru/pull/1606) - fix(perp): emit `MarketUpdatedEvent` in the absence of index price
- [#1649](https://github.com/NibiruChain/nibiru/pull/1649) - fix(ledger): fix ledger for newer macos versions
- [#1655](https://github.com/NibiruChain/nibiru/pull/1655) - fix(inflation): inflate NIBI correctly to strategic treasury account

## [v0.21.11] - 2023-10-02

NOTE: It's pragmatic to assume that any change prior to v1.0.0 was state machine breaking.

- Summary: Changes up to pull request #1616
- [[Release Link](https://github.com/NibiruChain/nibiru/releases/tag/v0.21.11)]

## [v0.21.10] - 2023-09-20

- Summary: Changes up to pull request #1595
- [[Release Link](https://github.com/NibiruChain/nibiru/releases/tag/v0.21.10)]

### State Machine Breaking

#### Features (Breaking)

- [#1594](https://github.com/NibiruChain/nibiru/pull/1594) - feat: add user discounts
- [#1585](https://github.com/NibiruChain/nibiru/pull/1585) - feat: include flag versioned in query markets to allow to query disabled markets
- [#1575](https://github.com/NibiruChain/nibiru/pull/1575) - feat(perp): Add trader volume tracking
- [#1559](https://github.com/NibiruChain/nibiru/pull/1559) - feat: add versions to markets to allow to disable them
- [#1543](https://github.com/NibiruChain/nibiru/pull/1543) - epic(devgas): devgas module for incentivizing smart contract
- [#1543](https://github.com/NibiruChain/nibiru/pull/1543) - epic(devgas): devgas module for incentivizing smart contract
- [#1541](https://github.com/NibiruChain/nibiru/pull/1541) - feat(perp): add clamp to premium fractions
- [#1520](https://github.com/NibiruChain/nibiru/pull/1520) - feat(wasm): no op handler + tests with updated contracts
- [#1503](https://github.com/NibiruChain/nibiru/pull/1503) - feat(wasm): add Oracle Exchange Rate query for wasm
- [#1503](https://github.com/NibiruChain/nibiru/pull/1503) - feat(wasm): add Oracle Exchange Rate query for wasm
- [#1502](https://github.com/NibiruChain/nibiru/pull/1502) - feat: add ledger build support
- [#1501](https://github.com/NibiruChain/nibiru/pull/1501) - feat(proto): add Python buf generation logic for py-sdk
- [#1501](https://github.com/NibiruChain/nibiru/pull/1501) - feat(proto): add Python buf generation logic for py-sdk
- [#1501](https://github.com/NibiruChain/nibiru/pull/1501) - feat(localnet.sh): (1) Make it possible to run while offline. (2) Implement --no-build option to use the script with the current `nibid` installed.
- [#1501](https://github.com/NibiruChain/nibiru/pull/1501) - feat(localnet.sh): (1) Make it possible to run while offline. (2) Implement --no-build option to use the script with the current `nibid` installed.
- [#1498](https://github.com/NibiruChain/nibiru/pull/1498) - feat: add cli to change root sudo command
- [#1498](https://github.com/NibiruChain/nibiru/pull/1498) - feat: add cli to change root sudo command
- [#1495](https://github.com/NibiruChain/nibiru/pull/1495) - feat: add genmsg module
- [#1494](https://github.com/NibiruChain/nibiru/pull/1494) - feat: create cli to add sudo account into genesis
- [#1479](https://github.com/NibiruChain/nibiru/pull/1479) - feat(perp): implement `PartialClose`
- [#1479](https://github.com/NibiruChain/nibiru/pull/1479) - feat(perp): implement `PartialClose`
- [#1463](https://github.com/NibiruChain/nibiru/pull/1463) - feat(oracle): add genesis pricefeeder delegation
- [#1463](https://github.com/NibiruChain/nibiru/pull/1463) - feat(oracle): add genesis pricefeeder delegation
- [#1463](https://github.com/NibiruChain/nibiru/pull/1463) - feat(oracle): add genesis pricefeeder delegation
- [#1421](https://github.com/NibiruChain/nibiru/pull/1421) - feat(oracle): add expiry time to oracle prices
- [#1407](https://github.com/NibiruChain/nibiru/pull/1407) - feat!: upgrade to Cosmos SDK v0.47.3
- [#1407](https://github.com/NibiruChain/nibiru/pull/1407) - feat!: upgrade to Cosmos SDK v0.47.3
- [#1387](https://github.com/NibiruChain/nibiru/pull/1387) - feat: upgrade to Cosmos SDK v0.46.10
- [#1387](https://github.com/NibiruChain/nibiru/pull/1387) - feat: upgrade to Cosmos SDK v0.46.10
- [#1380](https://github.com/NibiruChain/nibiru/pull/1380) - feat(wasm): Add CreateMarket admin call for the controller contract
- [#1380](https://github.com/NibiruChain/nibiru/pull/1380) - feat(wasm): Add CreateMarket admin call for the controller contract
- [#1373](https://github.com/NibiruChain/nibiru/pull/1373) - feat(perp): `perpv2` `add-genesis-perp-market` CLI command
- [#1371](https://github.com/NibiruChain/nibiru/pull/1371) - feat: realize bad debt when a user tries to close his position
- [#1370](https://github.com/NibiruChain/nibiru/pull/1370) - feat(perp): `perpv2` `CreatePool` method
- [#1367](https://github.com/NibiruChain/nibiru/pull/1367) - feat: wire enable market to wasm
- [#1367](https://github.com/NibiruChain/nibiru/pull/1367) - feat: wire enable market to wasm
- [#1366](https://github.com/NibiruChain/nibiru/pull/1366) - feat: fix bindings test in cw_test
- [#1363](https://github.com/NibiruChain/nibiru/pull/1363) - feat(perp): wire `PerpV2` module
- [#1362](https://github.com/NibiruChain/nibiru/pull/1362) - feat(perp): add `perpv2` cli
- [#1361](https://github.com/NibiruChain/nibiru/pull/1361) - feat(perp): add `PerpV2` module
- [#1359](https://github.com/NibiruChain/nibiru/pull/1359) - feat(perp): Add InsuranceFundWithdraw admin call with corresponding smart contract
- [#1359](https://github.com/NibiruChain/nibiru/pull/1359) - feat(perp): Add InsuranceFundWithdraw admin call with corresponding smart contract
- [#1352](https://github.com/NibiruChain/nibiru/pull/1352) - feat(perp): add PerpKeeperV2 `MsgServer`
- [#1350](https://github.com/NibiruChain/nibiru/pull/1350) - feat(perp): `EditPriceMultiplier` and `EditSwapInvariant`
- [#1345](https://github.com/NibiruChain/nibiru/pull/1345) - feat(perp): PerpV2 QueryServer
- [#1344](https://github.com/NibiruChain/nibiru/pull/1344) - feat(perp): PerpKeeperV2 `AddMargin` and `RemoveMargin`
- [#1343](https://github.com/NibiruChain/nibiru/pull/1343) - feat(perp): add PerpKeeperV2 `MultiLiquidate`
- [#1342](https://github.com/NibiruChain/nibiru/pull/1342) - feat(perp): market not enabled can only be used to close out existing positions
- [#1342](https://github.com/NibiruChain/nibiru/pull/1342) - feat(perp): market not enabled can only be used to close out existing positions
- [#1341](https://github.com/NibiruChain/nibiru/pull/1341) - feat(bindings/oracle): add bindings for oracle module params
- [#1340](https://github.com/NibiruChain/nibiru/pull/1340) - feat(wasm): Enforce x/sudo contract permission checks on the shifter contract + integration tests
- [#1338](https://github.com/NibiruChain/nibiru/pull/1338) - feat(perp): V2 OpenPosition

#### Bug Fixes (Breaking)

- [#1586](https://github.com/NibiruChain/nibiru/pull/1586) - fix(sudo): make messages compatible with `Amino`
- [#1565](https://github.com/NibiruChain/nibiru/pull/1565) - fix(oracle)!: Count vote omission as abstain for less slashing + more stability
- [#1493](https://github.com/NibiruChain/nibiru/pull/1493) - fix(perp): allow `ClosePosition` when there is bad debt
- [#1476](https://github.com/NibiruChain/nibiru/pull/1476) - fix(wasm)!: call `ValidateBasic` before all `sdk.Msg` calls for the bindings-perp contract + remove sudo permissioning
- [#1467](https://github.com/NibiruChain/nibiru/pull/1467) - fix(oracle): make `calcTwap` safer
- [#1467](https://github.com/NibiruChain/nibiru/pull/1467) - fix(oracle): make `calcTwap` safer
- [#1464](https://github.com/NibiruChain/nibiru/pull/1464) - fix(gov): wire legacy proposal handlers
- [#1464](https://github.com/NibiruChain/nibiru/pull/1464) - fix(gov): wire legacy proposal handlers
- [#1459](https://github.com/NibiruChain/nibiru/pull/1459) - fix(spot): wire `x/spot` msgService into app router
- [#1459](https://github.com/NibiruChain/nibiru/pull/1459) - fix(spot): wire `x/spot` msgService into app router
- [#1452](https://github.com/NibiruChain/nibiru/pull/1452) - fix(oracle): continue with abci hook during error
- [#1451](https://github.com/NibiruChain/nibiru/pull/1451) - fix(perp): decrease position with zero size
- [#1446](https://github.com/NibiruChain/nibiru/pull/1446) - fix(cmd): Add custom InitCmd to set set desired Tendermint consensus params for each node.
- [#1441](https://github.com/NibiruChain/nibiru/pull/1441) - fix(oracle): ignore abstain votes in std dev calculation
- [#1425](https://github.com/NibiruChain/nibiru/pull/1425) - fix: remove positions from state when closed with reverse position
- [#1423](https://github.com/NibiruChain/nibiru/pull/1423) - fix: remove panics from abci hooks
- [#1422](https://github.com/NibiruChain/nibiru/pull/1422) - fix(oracle): handle zero oracle rewards
- [#1420](https://github.com/NibiruChain/nibiru/pull/1420) - refactor(oracle): update default params
- [#1419](https://github.com/NibiruChain/nibiru/pull/1419) - fix(spot): add pools to genesis state
- [#1417](https://github.com/NibiruChain/nibiru/pull/1417) - fix: run end blocker on block end for perp v2
- [#1414](https://github.com/NibiruChain/nibiru/pull/1414) - fix(oracle): Add deterministic map iterations to avoid consensus failure.
- [#1413](https://github.com/NibiruChain/nibiru/pull/1413) - fix(perp): provide descriptive errors when all liquidations fail in MultiLiquidate
- [#1413](https://github.com/NibiruChain/nibiru/pull/1413) - fix(perp): provide descriptive errors when all liquidations fail in MultiLiquidate
- [#1397](https://github.com/NibiruChain/nibiru/pull/1397) - fix: ensure margin is high enough when removing it
- [#1383](https://github.com/NibiruChain/nibiru/pull/1383) - feat: enforce contract to be whitelisted when calling perp bindings
- [#1379](https://github.com/NibiruChain/nibiru/pull/1379) - feat(perp): check for denom in add/remove margin
- [#1210](https://github.com/NibiruChain/nibiru/pull/1210) - fix(ci): fix docker push workflow

#### Else (Breaking)

- [#1477](https://github.com/NibiruChain/nibiru/pull/1477) - refactor(oracle)!: Move away from deprecated events to typed events in x/oracle
- [#1477](https://github.com/NibiruChain/nibiru/pull/1477) - refactor(oracle)!: Move away from deprecated events to typed events in x/oracle
- [#1473](https://github.com/NibiruChain/nibiru/pull/1473) - refactor(perp)!: rename `OpenPosition` to `MarketOrder`
- [#1473](https://github.com/NibiruChain/nibiru/pull/1473) - refactor(perp)!: rename `OpenPosition` to `MarketOrder`
- [#1427](https://github.com/NibiruChain/nibiru/pull/1427) - refactor(perp)!: PositionChangedEvent `MarginToUser`
- [#1427](https://github.com/NibiruChain/nibiru/pull/1427) - refactor(perp)!: PositionChangedEvent `MarginToUser`
- [#1426](https://github.com/NibiruChain/nibiru/pull/1426) - refactor(perp): remove price fluctuation limit check
- [#1388](https://github.com/NibiruChain/nibiru/pull/1388) - refactor(perp)!: idempotent position changed event
- [#1388](https://github.com/NibiruChain/nibiru/pull/1388) - refactor(perp)!: idempotent position changed event
- [#1385](https://github.com/NibiruChain/nibiru/pull/1385) - test(perp): add clearing house negative tests
- [#1385](https://github.com/NibiruChain/nibiru/pull/1385) - test(perp): add clearing house negative tests
- [#1382](https://github.com/NibiruChain/nibiru/pull/1382) - refactor(perp)!: remove `perpv1`
- [#1382](https://github.com/NibiruChain/nibiru/pull/1382) - refactor(perp)!: remove `perpv1`
- [#1356](https://github.com/NibiruChain/nibiru/pull/1356) - build: Regress wasmvm (v1.1.1), tendermint (v0.34.24), and Cosmos-SDK (v0.45.14) dependencies
- [#1356](https://github.com/NibiruChain/nibiru/pull/1356) - build: Regress wasmvm (v1.1.1), tendermint (v0.34.24), and Cosmos-SDK (v0.45.14) dependencies
- [#1346](https://github.com/NibiruChain/nibiru/pull/1346) - build: Upgrade wasmvm (v1.2.1), tendermint (v0.34.26), and Cosmos-SDK (v0.45.14) dependencies
- [#1346](https://github.com/NibiruChain/nibiru/pull/1346) - build: Upgrade wasmvm (v1.2.1), tendermint (v0.34.26), and Cosmos-SDK (v0.45.14) dependencies

### Non-breaking/Compatible Improvements

- [#1579](https://github.com/NibiruChain/nibiru/pull/1579) - chore(proto): Add a buf.gen.rs.yaml and corresponding script to create Rust types for Wasm Stargate messages
- [#1574](https://github.com/NibiruChain/nibiru/pull/1574) - chore(goreleaser): update wasmvm to v1.4.0
- [#1558](https://github.com/NibiruChain/nibiru/pull/1558) - feat(perp): paginated query to read the position store
- [#1555](https://github.com/NibiruChain/nibiru/pull/1555) - feat(devgas): Convert legacy ABCI events to typed proto events
- [#1554](https://github.com/NibiruChain/nibiru/pull/1554) - refactor: runs gofumpt formatter, which has nice conventions: go install mvdan.cc/gofumpt@latest
- [#1536](https://github.com/NibiruChain/nibiru/pull/1536) - test(perp): add more tests to perp module and cli
- [#1533](https://github.com/NibiruChain/nibiru/pull/1533) - feat(perp): add differential fields to PositionChangedEvent
- [#1527](https://github.com/NibiruChain/nibiru/pull/1527) - test(common): add docs for testutil and increase test coverage
- [#1521](https://github.com/NibiruChain/nibiru/pull/1521) - test(sudo): increase unit test coverage
- [#1519](https://github.com/NibiruChain/nibiru/pull/1519) - test: add more tests to x/perp keeper
- [#1518](https://github.com/NibiruChain/nibiru/pull/1518) - test: add more tests to x/perp
- [#1517](https://github.com/NibiruChain/nibiru/pull/1517) - test: add more tests to x/hooks
- [#1506](https://github.com/NibiruChain/nibiru/pull/1506) - refactor(oracle): Implement OrderedMap and use it for iterating through maps in x/oracle
- [#1500](https://github.com/NibiruChain/nibiru/pull/1500) - refactor(perp): clean up reverse market order mechanics
- [#1466](https://github.com/NibiruChain/nibiru/pull/1466) - refactor(perp): `PositionLiquidatedEvent`
- [#1466](https://github.com/NibiruChain/nibiru/pull/1466) - refactor(perp): `PositionLiquidatedEvent`
- [#1462](https://github.com/NibiruChain/nibiru/pull/1462) - fix(perp): Add pair to liquidation failed event.
- [#1424](https://github.com/NibiruChain/nibiru/pull/1424) - feat(perp): Add change type and exchanged margin to position changed events.
- [#1408](https://github.com/NibiruChain/nibiru/pull/1408) - feat(spot): idempotent events
- [#1406](https://github.com/NibiruChain/nibiru/pull/1406) - feat(perp): emit additional event info
- [#1405](https://github.com/NibiruChain/nibiru/pull/1405) - ci: use Buf to build protos
- [#1390](https://github.com/NibiruChain/nibiru/pull/1390) - fix(localnet.sh): Fix genesis market initialization + add force exits on failure
- [#1369](https://github.com/NibiruChain/nibiru/pull/1369) - refactor(oracle): divert rewards from `perpv2` instead of `perpv1`
- [#1365](https://github.com/NibiruChain/nibiru/pull/1365) - refactor(perp): split `perp` module into v1/ and v2/

### Dependencies

- [#1523](https://github.com/NibiruChain/nibiru/pull/1523) - chore: bump cosmos-sdk to v0.47.4
- [#1381](https://github.com/NibiruChain/nibiru/pull/1381) - chore(deps): Bump github.com/cosmos/cosmos-sdk to 0.45.16

- Bump `github.com/docker/distribution` from 2.8.1+incompatible to 2.8.2+incompatible (#1339)

- Bump `github.com/CosmWasm/wasmvm` from 1.2.1 to 1.4.0 (#1354, #1507, [#1564](https://github.com/NibiruChain/nibiru/pull/1564))
- Bump `github.com/spf13/cast` from 1.5.0 to 1.5.1 (#1358)
- Bump `github.com/stretchr/testify` from 1.8.2 to 1.8.4 (#1384, #1435)
- Bump `cosmossdk.io/math` from 1.0.0-beta.6 to 1.1.2 (#1394, [#1547](https://github.com/NibiruChain/nibiru/pull/1547))
- Bump `google.golang.org/grpc` from 1.53.0 to 1.58.2 (#1395, #1437, #1443, #1497, [#1525](https://github.com/NibiruChain/nibiru/pull/1525), [#1568](https://github.com/NibiruChain/nibiru/pull/1568), [#1582](https://github.com/NibiruChain/nibiru/pull/1582), [#1598](https://github.com/NibiruChain/nibiru/pull/1598))
- Bump `github.com/gin-gonic/gin` from 1.8.1 to 1.9.1 (#1409)
- Bump `github.com/spf13/viper` from 1.15.0 to 1.16.0 (#1436)
- Bump `github.com/prometheus/client_golang` from 1.15.1 to 1.16.0 (#1431)
- Bump `github.com/cosmos/ibc-go/v7` from 7.1.0 to 7.3.0 (#1445, [#1562](https://github.com/NibiruChain/nibiru/pull/1562))
- Bump `bufbuild/buf-setup-action` from 1.21.0 to 1.26.1 (#1449, #1469, #1505, #1510, [#1537](https://github.com/NibiruChain/nibiru/pull/1537), [#1540](https://github.com/NibiruChain/nibiru/pull/1540), [#1544](https://github.com/NibiruChain/nibiru/pull/1544))
- Bump `google.golang.org/protobuf` from 1.30.0 to 1.31.0 (#1450)
- Bump `cosmossdk.io/errors` from 1.0.0-beta.7 to 1.0.0 (#1499)
- Bump `github.com/holiman/uint256` from 1.2.2 to 1.2.3 (#1504)
- Bump `docker/build-push-action` from 4 to 5 ([#1572](https://github.com/NibiruChain/nibiru/pull/1572))
- Bump `docker/login-action` from 2 to 3 ([#1571](https://github.com/NibiruChain/nibiru/pull/1571))
- Bump `docker/setup-buildx-action` from 2 to 3 ([#1570](https://github.com/NibiruChain/nibiru/pull/1570))
- Bump `docker/setup-qemu-action` from 2 to 3 ([#1569](https://github.com/NibiruChain/nibiru/pull/1569))
- Bump `github.com/cosmos/cosmos-sdk` from v0.47.4 to v0.47.5 ([#1578](https://github.com/NibiruChain/nibiru/pull/1578))
- Bump `codecov/codecov-action` from 3 to 4 ([#1583](https://github.com/NibiruChain/nibiru/pull/1583))
- Bump `actions/checkout` from 3 to 4 ([#1593](https://github.com/NibiruChain/nibiru/pull/1593))
- Bump `github.com/docker/distribution` from 2.8.1+incompatible to 2.8.2+incompatible (#1339)
- Bump `github.com/CosmWasm/wasmvm` from 1.2.1 to 1.3.0 (#1354, #1507)
- Bump `github.com/spf13/cast` from 1.5.0 to 1.5.1 (#1358)
- Bump `github.com/stretchr/testify` from 1.8.2 to 1.8.4 (#1384, #1435)
- Bump `cosmossdk.io/math` from 1.0.0-beta.6 to 1.1.2 (#1394, [#1547](https://github.com/NibiruChain/nibiru/pull/1547))
- Bump `google.golang.org/grpc` from 1.53.0 to 1.57.0 (#1395, #1437, #1443, #1497, [#1525](https://github.com/NibiruChain/nibiru/pull/1525))
- Bump `github.com/gin-gonic/gin` from 1.8.1 to 1.9.1 (#1409)
- Bump `github.com/spf13/viper` from 1.15.0 to 1.16.0 (#1436)
- Bump `github.com/prometheus/client_golang` from 1.15.1 to 1.16.0 (#1431)
- Bump `github.com/cosmos/ibc-go/v7` from 7.1.0 to 7.3.0 (#1445, [#1562](https://github.com/NibiruChain/nibiru/pull/1562))
- Bump `bufbuild/buf-setup-action` from 1.21.0 to 1.26.1 (#1449, #1469, #1505, #1510, [#1537](https://github.com/NibiruChain/nibiru/pull/1537), [#1540](https://github.com/NibiruChain/nibiru/pull/1540), [#1544](https://github.com/NibiruChain/nibiru/pull/1544))
- Bump `google.golang.org/protobuf` from 1.30.0 to 1.31.0 (#1450)
- Bump `cosmossdk.io/errors` from 1.0.0-beta.7 to 1.0.0 (#1499)
- Bump `github.com/holiman/uint256` from 1.2.2 to 1.2.3 (#1504)
- Bump `actions/checkout` from 3 to 4 ([#1563](https://github.com/NibiruChain/nibiru/pull/1563))

## [v0.19.4] - 2023-05-26

- Summary: Changes up to pull request #1337
- [[Release Link](https://github.com/NibiruChain/nibiru/releases/tag/v0.19.4)]

### State Machine Breaking

- [#1336](https://github.com/NibiruChain/nibiru/pull/1336) - feat: move oracle params out of params subspace and onto the keeper
- [#1336](https://github.com/NibiruChain/nibiru/pull/1336) - feat: move oracle params out of params subspace and onto the keeper
- [#1335](https://github.com/NibiruChain/nibiru/pull/1335) - refactor(perp): move remaining perpv1 files to v1 directory
- [#1334](https://github.com/NibiruChain/nibiru/pull/1334) - feat(perp): add PerpKeeperV2 `ClosePosition`
- [#1333](https://github.com/NibiruChain/nibiru/pull/1333) - feat(perp): add basic clearing house functions
- [#1332](https://github.com/NibiruChain/nibiru/pull/1332) - feat(perp): add hooks to update funding rate
- [#1331](https://github.com/NibiruChain/nibiru/pull/1331) - refactor(perp): create perp v1 type package and module package
- [#1329](https://github.com/NibiruChain/nibiru/pull/1329) - feat(perp): add PerpKeeperV2 withdraw methods
- [#1328](https://github.com/NibiruChain/nibiru/pull/1328) - feat(perp): add PerpKeeperV2 swap methods
- [#1322](https://gitub.com/NibiruChain/nibiru/pull/1322) - build(deps): Bumps github.com/armon/go-metrics from 0.4.0 to 0.4.1.
- [#1319](https://github.com/NibiruChain/nibiru/pull/1319) - test: add integration test actions
- [#1317](https://github.com/NibiruChain/nibiru/pull/1317) - feat(testutil): Use secp256k1 algo for private key generation in common/testutil.
- [#1317](https://github.com/NibiruChain/nibiru/pull/1317) - feat(sudo): Implement and test CLI commands for tx and queries.
- [#1317](https://github.com/NibiruChain/nibiru/pull/1317) - feat(sudo): Implement and test CLI commands for tx and queries.
- [#1315](https://github.com/NibiruChain/nibiru/pull/1315) - feat: oracle rewards distribution every week
- [#1315](https://github.com/NibiruChain/nibiru/pull/1315) - feat: oracle rewards distribution every week
- [#1312](https://github.com/NibiruChain/nibiru/pull/1312) - feat(wasm): wire depth shift handler to the wasm router
- [#1312](https://github.com/NibiruChain/nibiru/pull/1312) - feat(wasm): wire depth shift handler to the wasm router
- [#1311](https://github.com/NibiruChain/nibiru/pull/1311) - feat(perp): add PerpKeeperV2
- [#1311](https://github.com/NibiruChain/nibiru/pull/1311) - feat(perp): add Calc and Twap methods
- [#1309](https://github.com/NibiruChain/nibiru/pull/1309) - feat: minimum swap amount set to $1
- [#1309](https://github.com/NibiruChain/nibiru/pull/1309) - feat: minimum swap amount set to $1
- [#1308](https://github.com/NibiruChain/nibiru/pull/1308) - feat(perp): ensure there's no int overflow in liq depth calculation
- [#1307](https://github.com/NibiruChain/nibiru/pull/1307) - feat(sudo): Create the x/sudo module + integration tests
- [#1307](https://github.com/NibiruChain/nibiru/pull/1307) - feat(sudo): Create the x/sudo module + integration tests
- [#1306](https://github.com/NibiruChain/nibiru/pull/1306) - feat(perp): complete perp v2 types
- [#1306](https://github.com/NibiruChain/nibiru/pull/1306) - feat(perp): complete perp v2 types
- [#1305](https://github.com/NibiruChain/nibiru/pull/1305) - refactor(perp!): Remove unnecessary protos
- [#1305](https://github.com/NibiruChain/nibiru/pull/1305) - refactor(perp!): Remove unnecessary protos
- [#1304](https://github.com/NibiruChain/nibiru/pull/1304) - feat: db backend - rocksdb
- [#1304](https://github.com/NibiruChain/nibiru/pull/1304) - feat: db backend - rocksdb
- [#1302](https://github.com/NibiruChain/nibiru/pull/1302) - refactor(oracle)!: price snapshot start time inclusive
- [#1302](https://github.com/NibiruChain/nibiru/pull/1302) - refactor(oracle)!: price snapshot start time inclusive
- [#1301](https://github.com/NibiruChain/nibiru/pull/1301) - fix(epochs)!: correct epoch start time
- [#1301](https://github.com/NibiruChain/nibiru/pull/1301) - fix(epochs)!: correct epoch start time
- [#1299](https://github.com/NibiruChain/nibiru/pull/1299) - feat(wasm): Add peg shift bindings
- [#1299](https://github.com/NibiruChain/nibiru/pull/1299) - feat(wasm): Add peg shift bindings
- [#1298](https://github.com/NibiruChain/nibiru/pull/1298) - refactor(perp)!: remove `MaxOracleSpreadRatio` from Perpv2
- [#1298](https://github.com/NibiruChain/nibiru/pull/1298) - refactor(perp)!: remove `MaxOracleSpreadRatio` from Perpv2
- [#1296](https://github.com/NibiruChain/nibiru/pull/1296) - refactor(perp)!: update perp v2 state protos
- [#1296](https://github.com/NibiruChain/nibiru/pull/1296) - refactor(perp)!: update perp v2 state protos
- [#1295](https://github.com/NibiruChain/nibiru/pull/1295) - refactor(app): Organize keepers, store keys, and module manager initialization in app.go
- [#1292](https://github.com/NibiruChain/nibiru/pull/1292) - feat(wasm): Add module bindings for execute calls in x/perp: OpenPosition, ClosePosition, AddMargin, RemoveMargin.
- [#1292](https://github.com/NibiruChain/nibiru/pull/1292) - feat(wasm): Add module bindings for execute calls in x/perp: OpenPosition, ClosePosition, AddMargin, RemoveMargin.
- [#1291](https://github.com/NibiruChain/nibiru/pull/1291) - refactor(perp)!: add perp v2 state protos
- [#1291](https://github.com/NibiruChain/nibiru/pull/1291) - refactor(perp)!: add perp v2 state protos
- [#1290](https://github.com/NibiruChain/nibiru/pull/1290) - refactor: fix quote/base reserve naming convention
- [#1289](https://github.com/NibiruChain/nibiru/pull/1289) - feat: SqrtDepth equal to base reserves when pool creation
- [#1287](https://github.com/NibiruChain/nibiru/pull/1287) - feat(wasm): Add module bindings for custom queries in x/perp: Reserves, AllMarkets, BasePrice, PremiumFraction, Metrics, PerpParams, PerpModuleAccounts
- [#1287](https://github.com/NibiruChain/nibiru/pull/1287) - feat(wasm): Add module bindings for custom queries in x/perp: Reserves, AllMarkets, BasePrice, PremiumFraction, Metrics, PerpParams, PerpModuleAccounts
- [#1286](https://github.com/NibiruChain/nibiru/pull/1286) - feat: bias is zero when creating pool
- [#1284](https://github.com/NibiruChain/nibiru/pull/1284) - feat: fails if base and quote reserves are not equal on CreatePool
- [#1282](https://github.com/NibiruChain/nibiru/pull/1282) - feat(inflation)!: add inflation module
- [#1282](https://github.com/NibiruChain/nibiru/pull/1282) - feat(inflation)!: add inflation module
- [#1281](https://github.com/NibiruChain/nibiru/pull/1281) - feat: add peg multiplier to the pricing logic
- [#1281](https://github.com/NibiruChain/nibiru/pull/1281) - feat: add peg multiplier to the pricing logic
- [#1271](https://github.com/NibiruChain/nibiru/pull/1271) - refactor(perp)!: vpool → perp/amm #2 | imports and renames
- [#1271](https://github.com/NibiruChain/nibiru/pull/1271) - refactor(perp)!: vpool → perp/amm #2 | imports and renames
- [#1270](https://github.com/NibiruChain/nibiru/pull/1270) - refactor(proto)!: lint protos and standardize versioning
- [#1270](https://github.com/NibiruChain/nibiru/pull/1270) - refactor(proto)!: lint protos and standardize versioning
- [#1269](https://github.com/NibiruChain/nibiru/pull/1269) - refactor(perp)!: merge x/util with x/perp
- [#1269](https://github.com/NibiruChain/nibiru/pull/1269) - refactor(perp)!: merge x/util with x/perp
- [#1267](https://github.com/NibiruChain/nibiru/pull/1267) - refactor(perp)!: vpool → perp/amm #1 | Moves types, keeper, and cli
- [#1267](https://github.com/NibiruChain/nibiru/pull/1267) - refactor(perp)!: vpool → perp/amm #1 | Moves types, keeper, and cli
- [#1255](https://github.com/NibiruChain/nibiru/pull/1255) - feat: add peg multiplier field into vpool, which for now defaults to 1
- [#1255](https://github.com/NibiruChain/nibiru/pull/1255) - feat: add peg multiplier field into vpool, which for now defaults to 1
- [#1254](https://github.com/NibiruChain/nibiru/pull/1254) - feat: add bias field into vpool
- [#1254](https://github.com/NibiruChain/nibiru/pull/1254) - feat: add bias field into vpool
- [#1248](https://github.com/NibiruChain/nibiru/pull/1248) - refactor(common): Combine x/testutil and x/common/testutil.
- [#1245](https://github.com/NibiruChain/nibiru/pull/1245) - fix(localnet.sh): force localnet.sh to work even if Coingecko is down
- [#1244](https://github.com/NibiruChain/nibiru/pull/1244) - feat: add typed event for oracle post price
- [#1243](https://github.com/NibiruChain/nibiru/pull/1243) - feat(vpool): sqrt of liquidity depth tracked on pool
- [#1243](https://github.com/NibiruChain/nibiru/pull/1243) - feat(vpool): sqrt of liquidity depth tracked on pool
- [#1240](https://github.com/NibiruChain/nibiru/pull/1240) - ci: Test `make proto-gen` when the proto gen scripts or .proto files change
- [#1237](https://github.com/NibiruChain/nibiru/pull/1237) - feat: reduce gas on openposition
- [#1229](https://github.com/NibiruChain/nibiru/pull/1229) - feat: upgrade ibc to v4.2.0 and wasm v0.30.0
- [#1229](https://github.com/NibiruChain/nibiru/pull/1229) - feat: upgrade ibc to v4.2.0 and wasm v0.30.0
- [#1228](https://github.com/NibiruChain/nibiru/pull/1228) - feat: update github.com/CosmWasm/wasmd 0.29.2
- [#1220](https://github.com/NibiruChain/nibiru/pull/1220) - feat: reduce gas fees when posting price
- [#1220](https://github.com/NibiruChain/nibiru/pull/1220) - feat: reduce gas fees when posting price
- [#1219](https://github.com/NibiruChain/nibiru/pull/1219) - fix(ci): use chaosnet image on chaosnet docker compose
- [#1212](https://github.com/NibiruChain/nibiru/pull/1212) - fix(spot): gracefully handle join spot pool with wrong tokens denom

### Non-breaking/Compatible Improvements

- [#1337](https://github.com/NibiruChain/nibiru/pull/1337) - fix(ci): fix dockerfile with rocksdb
- [#1276](https://github.com/NibiruChain/nibiru/pull/1276) - feat: add ewma function
- [#1218](https://github.com/NibiruChain/nibiru/pull/1218) - ci(release): Publish chaosnet image when tagging a release
- [#1210](https://github.com/NibiruChain/nibiru/pull/1210) - fix(ci): fix docker push workflow

### Dependencies

- Bump `technote-space/get-diff-action` from 4 to 6 (#1327)
- Bump `robinraju/release-downloader` from 1.6 to 1.8 (#1326)
- Bump `pozetroninc/github-action-get-latest-release` from 0.6.0 to 0.7.0 (#1325)
- Bump `actions/setup-go` from 3 to 4 (#1324)

- [#1321](https://github.com/NibiruChain/nibiru/pull/1321) - build(deps): bump github.com/prometheus/client_golang from 1.15.0 to 1.15.1
- [#1256](https://github.com/NibiruChain/nibiru/pull/1256) - chore(deps): bump github.com/spf13/cobra from 1.6.1 to 1.7.0
- [#1231](https://github.com/NibiruChain/nibiru/pull/1231) - chore(deps): bump github.com/cosmos/ibc-go/v4 from 4.2.0 to 4.3.0 #1231
- [#1230](https://github.com/NibiruChain/nibiru/pull/1230) - chore(deps): Bump github.com/holiman/uint256 from 1.2.1 to 1.2.2
- [#1223](https://github.com/NibiruChain/nibiru/pull/1223) - chore(deps): bump github.com/golang/protobuf from 1.5.2 to 1.5.3
- [#1222](https://github.com/NibiruChain/nibiru/pull/1222) - chore(deps): bump google.golang.org/protobuf from 1.28.2-0.20220831092852-f930b1dc76e8 to 1.29.0
- [#1211](https://github.com/NibiruChain/nibiru/pull/1211) - chore(deps): Bump github.com/stretchr/testify from 1.8.1 to 1.8.2

- [#1283](https://github.com/NibiruChain/nibiru/pull/1283) - chore(deps): bump github.com/prometheus/client_golang from 1.14.0 to 1.15.0

## [v0.19.2](https://github.com/NibiruChain/nibiru/releases/tag/v0.19.2) - 2023-02-24

Summary: Changes up to pull request #1208

### State Machine Breaking

- [#1196](https://github.com/NibiruChain/nibiru/pull/1196) - refactor(spot)!: default whitelisted asset and query cli
- [#1195](https://github.com/NibiruChain/nibiru/pull/1195) - feat(perp)!: Add `MultiLiquidation` feature for perps
- [#1194](https://github.com/NibiruChain/nibiru/pull/1194) - fix(oracle): local min voters
- [#1187](https://github.com/NibiruChain/nibiru/pull/1187) - feat(oracle): default vote threshold and min voters
- [#1176](https://github.com/NibiruChain/nibiru/pull/1176) - refactor(spot)!: replace `x/dex` module with `x/spot`.
- [#1173](https://github.com/NibiruChain/nibiru/pull/1173) - refactor(spot)!: replace `x/dex` module with `x/spot`.
- [#1171](https://github.com/NibiruChain/nibiru/pull/1171) - refactor(asset)!: Replace `common.AssetPair` with `asset.Pair`.
- [#1164](https://github.com/NibiruChain/nibiru/pull/1164) - refactor: remove client interface for liquidate msg
- [#1158](https://github.com/NibiruChain/nibiru/pull/1158) - feat(asset-registry)!: Add `AssetRegistry`
- [#1156](https://github.com/NibiruChain/nibiru/pull/1156) - refactor: remove lockup & incentivation module
- [#1154](https://github.com/NibiruChain/nibiru/pull/1154) - refactor(asset-pair)!: refactors `common.AssetPair` as an extension of string
- [#1151](https://github.com/NibiruChain/nibiru/pull/1151) - fix(dex): fix swap calculation for stableswap pools
- [#1131](https://github.com/NibiruChain/nibiru/pull/1131) - fix(oracle): use correct distribution module account

### Non-breaking/Compatible Improvements

- [#1205](https://github.com/NibiruChain/nibiru/pull/1205) - test: first testing framework skeleton and example
- [#1203](https://github.com/NibiruChain/nibiru/pull/1203) - ci: make chaosnet pull nibiru image if --build is not specified
- [#1199](https://github.com/NibiruChain/nibiru/pull/1199) - chore(deps): bump golang.org/x/net from 0.4.0 to 0.7.0
- [#1197](https://github.com/NibiruChain/nibiru/pull/1197) - feat: add fees into events in spot module: `EventPoolExited`, `EventPoolCreated`, `EventAssetsSwapped`.
- [#1197](https://github.com/NibiruChain/nibiru/pull/1197) - refactor(testutil): clean up `x/common/testutil` test setup code
- [#1193](https://github.com/NibiruChain/nibiru/pull/1193) - refactor(oracle): clean up `x/oracle/keeper` tests
- [#1192](https://github.com/NibiruChain/nibiru/pull/1192) - feat: chaosnet docker-compose
- [#1191](https://github.com/NibiruChain/nibiru/pull/1191) - fix(oracle): default whitelisted pairs
- [#1190](https://github.com/NibiruChain/nibiru/pull/1190) - ci(release): fix TM_VERSION not being set on releases
- [#1189](https://github.com/NibiruChain/nibiru/pull/1189) - ci(codecov): add Codecov reporting
- [#1188](https://github.com/NibiruChain/nibiru/pull/1188) - fix(spot): remove A precision and clean up borked logic
- [#1184](https://github.com/NibiruChain/nibiru/pull/1184) - docs(oracle): proto type docs, (2) spec clean-up, and (3) remove panic case
- [#1181](https://github.com/NibiruChain/nibiru/pull/1181) - refactor(oracle): keeper method locations
- [#1180](https://github.com/NibiruChain/nibiru/pull/1180) - refactor(oracle): whitelist refactor
- [#1179](https://github.com/NibiruChain/nibiru/pull/1179) - refactor(oracle): types refactor for validator performance map and whitelist map
- [#1165](https://github.com/NibiruChain/nibiru/pull/1165) - chore(deps): bump cosmos-sdk to [v0.45.12](https://github.com/cosmos/cosmos-sdk/blob/release/v0.45.x/CHANGELOG.md#v04512---2023-01-23)
- [#1161](https://github.com/NibiruChain/nibiru/pull/1161) - refactor: migrate simapp tests to use main app
- [#1160](https://github.com/NibiruChain/nibiru/pull/1160) - feat: generic set
- [#1149](https://github.com/NibiruChain/nibiru/pull/1149) - chore(deps): Bump [github.com/btcsuite/btcd](https://github.com/btcsuite/btcd) from 0.22.1 to 0.22.2
- [#1146](https://github.com/NibiruChain/nibiru/pull/1146) - fix: local docker-compose network
- [#1145](https://github.com/NibiruChain/nibiru/pull/1145) - chore: add USD quote asset
- [#1144](https://github.com/NibiruChain/nibiru/pull/1144) - ci: release for linux and darwin (arm64 and amd64)
- [#1141](https://github.com/NibiruChain/nibiru/pull/1141) - refactor(oracle): rename variables for readability
- [#1139](https://github.com/NibiruChain/nibiru/pull/1139) - feat: add default oracle whitelisted pairs
- [#1138](https://github.com/NibiruChain/nibiru/pull/1138) - refactor: put Makefile workflows in separate directory
- [#1135](https://github.com/NibiruChain/nibiru/pull/1135) - fix: add genesis oracle prices to localnet
- [#1134](https://github.com/NibiruChain/nibiru/pull/1134) - refactor: remove panics from vpool and spillovers from the perp module. It's now impossible to call functions in x/perp that would panic in vpool.
- [#1127](https://github.com/NibiruChain/nibiru/pull/1127) - refactor: remove unnecessary panics from x/dex and x/stablecoin
- [#1126](https://github.com/NibiruChain/nibiru/pull/1126) - test(oracle): stop the tyrannical behavior of TestFuzz_PickReferencePair
- [#1126](https://github.com/NibiruChain/nibiru/pull/1126) - test(oracle): stop the tyrannical behavior of TestFuzz_PickReferencePair
- [#1126](https://github.com/NibiruChain/nibiru/pull/1126) - refactor(perp): remove unnecessary panics
- [#1089](https://github.com/NibiruChain/nibiru/pull/1089) - refactor(deps): Bump [github.com/holiman/uint256](https://github.com/holiman/uint256) from 1.1.1 to 1.2.1 (syntax changes)
- [#1032](https://github.com/NibiruChain/nibiru/pull/1107) - ci: Create e2e wasm contract test

## [v0.16.3] - 2022-12-28

- [[Release Link](https://github.com/NibiruChain/nibiru/releases/tag/v0.16.3)]
  [[Commits](https://github.com/NibiruChain/nibiru/commits/v0.16.3)]

### Features

- [#1115](https://github.com/NibiruChain/nibiru/pull/1115) - feat: improve single asset join calculation
- [#1117](https://github.com/NibiruChain/nibiru/pull/1117) - feat: wire multi-liquidate transaction
- [#1120](https://github.com/NibiruChain/nibiru/pull/1120) - feat: replace pricefeed with oracle

### Bug Fixes

- [#1113](https://github.com/NibiruChain/nibiru/pull/1113) - fix: fix quick simulation issue
- [#1114](https://github.com/NibiruChain/nibiru/pull/1114) - fix(dex): fix single asset join
- [#1116](https://github.com/NibiruChain/nibiru/pull/1116) - fix(dex): unfroze pool when LP share supply of 0
- [#1124](https://github.com/NibiruChain/nibiru/pull/1124) - fix(dex): fix unexpected panic in stableswap calcs

## [v0.16.2] - 2022-12-13

- [[Release Link](https://github.com/NibiruChain/nibiru/releases/tag/v0.16.2)]
  [[Commits](https://github.com/NibiruChain/nibiru/commits/v0.16.2)]

### Features

- [#1032](https://github.com/NibiruChain/nibiru/pull/1032) - feeder: add price provide API and bitfinex price source
- [#1038](https://github.com/NibiruChain/nibiru/pull/1038) - feat(dex): add single asset join
- [#1050](https://github.com/NibiruChain/nibiru/pull/1050) - feat(dex): add stableswap pools
- [#1058](https://github.com/NibiruChain/nibiru/pull/1058) - feature: use collections external lib
- [#1082](https://github.com/NibiruChain/nibiru/pull/1082) - feat(vpool): Add gov proposal for editing the sswap invariant of a vpool..
- [#1092](https://github.com/NibiruChain/nibiru/pull/1092) - refactor(dex)!: revive dex module using intermediate test app
- [#1097](https://github.com/NibiruChain/nibiru/pull/1097) - feat(perp): Track and expose the net size of a pair with a query
- [#1105](https://github.com/NibiruChain/nibiru/pull/1105) - feat(perp): Add (notional) volume to metrics state

### API Breaking

- [#1074](https://github.com/NibiruChain/nibiru/pull/1074) - feat(vpool): Add gov proposal for editing the vpool config without changing the reserves.

### State Machine Breaking

- [#1102](https://github.com/NibiruChain/nibiru/pull/1102) - refactor(perp)!: replace CumulativePremiumFractions array with single value

### Breaking Changes

- [#1074](https://github.com/NibiruChain/nibiru/pull/1074) - feat(vpool): Add gov proposal for editing the vpool config without changing the reserves.

### Improvements

- [#1111](https://github.com/NibiruChain/nibiru/pull/1111) - feat(vpool)!: Use flags and certain default values instead of unnamed args for add-genesis-vpool to improve ease of use
- [#1046](https://github.com/NibiruChain/nibiru/pull/1046) - remove: feeder. The price feeder was moved to an external repo.
- [#1015](https://github.com/NibiruChain/nibiru/pull/1015) - feat(dex): throw error when swap output amount is less than 1
- [#1018](https://github.com/NibiruChain/nibiru/pull/1018) - chore(dex): refactor to match best practice
- [#1024](https://github.com/NibiruChain/nibiru/pull/1024) - refactor(oracle): remove Pair and PairList
- [#1034](https://github.com/NibiruChain/nibiru/pull/1034) - refactor(proto): use proto-typed events x/dex
- [#1035](https://github.com/NibiruChain/nibiru/pull/1035) - refactor(proto): use proto-typed events for epochs
- [#1014](https://github.com/NibiruChain/nibiru/pull/1014) - refactor(oracle): full refactor of EndBlock UpdateExchangeRates() long function
- [#1054](https://github.com/NibiruChain/nibiru/pull/1054) - chore(deps): Bump github.com/cosmos/ibc-go/v3 from 3.3.0 to 3.4.0
- [#1043](https://github.com/NibiruChain/nibiru/pull/1043) - chore(deps): Bump github.com/spf13/cobra from 1.6.0 to 1.6.1
- [#1056](https://github.com/NibiruChain/nibiru/pull/1056) - chore(deps): Bump github.com/prometheus/client_golang from 1.13.0 to 1.13.1
- [#1055](https://github.com/NibiruChain/nibiru/pull/1055) - chore(deps): Bump github.com/spf13/viper from 1.13.0 to 1.14.0
- [#1061](https://github.com/NibiruChain/nibiru/pull/1061) - feat(cmd): hard-code block time parameters in the Tendermint config
- [#1068](https://github.com/NibiruChain/nibiru/pull/1068) - refactor(vpool)!: Remove ReserveSnapshot from the vpool genesis state since reserves are taken automatically on vpool initialization.
- [#1064](https://github.com/NibiruChain/nibiru/pull/1064) - test(wasm): add test for Cosmwasm
- [#1075](https://github.com/NibiruChain/nibiru/pull/1075) - feat(dex): remove possibility to create multiple pools with the same assets
- [#1080](https://github.com/NibiruChain/nibiru/pull/1080) - feat(perp): Add exchanged notional to the position changed event #1080
- [#1082](https://github.com/NibiruChain/nibiru/pull/1082) - feat(localnet.sh): Set genesis prices based on real BTC and ETH prices
- [#1086](https://github.com/NibiruChain/nibiru/pull/1086) - refactor(perp)!: Removed unused field, `LiquidationPenalty`, from `PositionChangedEvent`
- [#1093](https://github.com/NibiruChain/nibiru/pull/1093) - simulation(dex): add simulation tests for stableswap pools
- [#1091](https://github.com/NibiruChain/nibiru/pull/1091) - refactor: Use common.Precision instead of 1_000_000 in the codebase
- [#1109](https://github.com/NibiruChain/nibiru/pull/1109) - refactor(vpool)!: Condense swap SwapXForY and SwapYForX events into SwapEvent

### Bug Fixes

- [#1100](https://github.com/NibiruChain/nibiru/pull/1100) - fix(oracle): fix flaky oracle test
- [#1110](https://github.com/NibiruChain/nibiru/pull/1110) - fix(dex): fix dex issue on unsorted join pool

### CI

- [#1088](https://github.com/NibiruChain/nibiru/pull/1088) - ci: build cross binaries

## v0.15.0

### CI

- [#785](https://github.com/NibiruChain/nibiru/pull/785) - ci: create simulations job

### State Machine Breaking

- [#994](https://github.com/NibiruChain/nibiru/pull/994) - x/oracle refactor to use collections
- [#991](https://github.com/NibiruChain/nibiru/pull/991) - collections refactoring of keys and values
- [#978](https://github.com/NibiruChain/nibiru/pull/978) - x/vpool move state logic to collections
- [#977](https://github.com/NibiruChain/nibiru/pull/977) - x/perp add whitelisted liquidators
- [#960](https://github.com/NibiruChain/nibiru/pull/960) - x/common validate asset pair denoms
- [#952](https://github.com/NibiruChain/nibiru/pull/952) - x/perp move state logic to collections
- [#872](https://github.com/NibiruChain/nibiru/pull/872) - x/perp remove module balances from genesis
- [#878](https://github.com/NibiruChain/nibiru/pull/878) - rename `PremiumFraction` to `FundingRate`
- [#900](https://github.com/NibiruChain/nibiru/pull/900) - refactor x/vpool snapshot state management
- [#904](https://github.com/NibiruChain/nibiru/pull/904) - refactor: change Pool name to VPool in vpool module
- [#894](https://github.com/NibiruChain/nibiru/pull/894) - add the collections package!
- [#897](https://github.com/NibiruChain/nibiru/pull/897) - x/pricefeed - use collections.
- [#933](https://github.com/NibiruChain/nibiru/pull/933) - refactor(perp): remove whitelist and simplify state keys
- [#959](https://github.com/NibiruChain/nibiru/pull/959) - feat(vpool): complete genesis import export
  - removed Params from genesis.
  - added pair into ReserveSnapshot type.
  - added validation of snapshots and snapshots in genesis.
- [#975](https://github.com/NibiruChain/nibiru/pull/975) - fix(perp): funding payment calculations
- [#976](https://github.com/NibiruChain/nibiru/pull/976) - refactor(epochs): refactor to increase readability and some tests
  - EpochInfo.CurrentEpoch changed from int64 to uint64.

### API Breaking

- [#880](https://github.com/NibiruChain/nibiru/pull/880) - refactor `PostRawPrice` return values
- [#900](https://github.com/NibiruChain/nibiru/pull/900) - fix x/vpool twap calculation to be bounded in time
- [#919](https://github.com/NibiruChain/nibiru/pull/919) - refactor(proto): vpool module files consistency
  - MarkPriceChanged renamed to MarkPriceChangedEvent
- [#875](https://github.com/NibiruChain/nibiru/pull/875) - x/perp add MsgMultiLiquidate
- [#979](https://github.com/NibiruChain/nibiru/pull/979) - refactor and clean VPool.

### Improvements

- [#1044](https://github.com/NibiruChain/nibiru/pull/1044) - feat(wasm): cosmwasm module integration
- [#858](https://github.com/NibiruChain/nibiru/pull/858) - fix trading limit ratio check; checks in both directions on both quote and base assets
- [#865](https://github.com/NibiruChain/nibiru/pull/865) - refactor(vpool): clean up interface for CmdGetBaseAssetPrice to use add and remove as directions
- [#868](https://github.com/NibiruChain/nibiru/pull/868) - refactor dex integration tests to be independent between them
- [#876](https://github.com/NibiruChain/nibiru/pull/876) - chore(deps): bump github.com/spf13/viper from 1.12.0 to 1.13.0
- [#879](https://github.com/NibiruChain/nibiru/pull/879) - test(perp): liquidate cli test and genesis fix for testutil initGenFiles
- [#889](https://github.com/NibiruChain/nibiru/pull/889) - feat: decouple keeper from servers in pricefeed module
- [#886](https://github.com/NibiruChain/nibiru/pull/886) - feat: decouple keeper from servers in perp module
- [#901](https://github.com/NibiruChain/nibiru/pull/901) - refactor(vpool): remove `GetUnderlyingPrice` method
- [#902](https://github.com/NibiruChain/nibiru/pull/902) - refactor(common): improve usability of `common.AssetPair`
- [#913](https://github.com/NibiruChain/nibiru/pull/913) - chore(epochs): update x/epochs module
- [#911](https://github.com/NibiruChain/nibiru/pull/911) - test(perp): add `MsgOpenPosition` simulation tests
- [#917](https://github.com/NibiruChain/nibiru/pull/917) - refactor(proto): perp module files consistency
- [#920](https://github.com/NibiruChain/nibiru/pull/920) - refactor(proto): pricefeed module files consistency
- [#926](https://github.com/NibiruChain/nibiru/pull/926) - feat: use spot twap for funding rate calculation
- [#932](https://github.com/NibiruChain/nibiru/pull/932) - refactor(perp): rename premium fraction to funding rate
- [#963](https://github.com/NibiruChain/nibiru/pull/963) - test: add collections api tests
- [#971](https://github.com/NibiruChain/nibiru/pull/971) - chore: use upstream 99designs/keyring module
- [#964](https://github.com/NibiruChain/nibiru/pull/964) - test(vpool): refactor flaky vpool cli test
- [#956](https://github.com/NibiruChain/nibiru/pull/956) - test(perp): partial liquidate unit test
- [#981](https://github.com/NibiruChain/nibiru/pull/981) - chore(testutil): clean up x/testutil packages
- [#980](https://github.com/NibiruChain/nibiru/pull/980) - test(perp): add `MsgClosePosition`, `MsgAddMargin`, and `MsgRemoveMargin` simulation tests
- [#987](https://github.com/NibiruChain/nibiru/pull/987) - feat: create a query that directly returns all module accounts without pagination or iteration
- [#982](https://github.com/NibiruChain/nibiru/pull/982) - improvements for pricefeed genesis
- [#989](https://github.com/NibiruChain/nibiru/pull/989) - test(perp): cli test for AddMargin
- [#1001](https://github.com/NibiruChain/nibiru/pull/1001) - chore(deps): bump github.com/spf13/cobra from 1.5.0 to 1.6.0
- [#1013](https://github.com/NibiruChain/nibiru/pull/1013) - test(vpool): more calc twap tests and documentation
- [#1012](https://github.com/NibiruChain/nibiru/pull/1012) - test(vpool): make vpool simulation with random parameters

### Features

- [#1019](https://github.com/NibiruChain/nibiru/pull/1019) - add fields to the snapshot reserve event
- [#1010](https://github.com/NibiruChain/nibiru/pull/1010) - feeder: initialize oracle feeder core logic
- [#966](https://github.com/NibiruChain/nibiru/pull/966) - collections: add indexed map
- [#852](https://github.com/NibiruChain/nibiru/pull/852) - feat(genesis): add cli command to add pairs at genesis
- [#861](https://github.com/NibiruChain/nibiru/pull/861) - feat: query cumulative funding payments
- [#985](https://github.com/NibiruChain/nibiru/pull/985) - feat: query all active positions for a trader
- [#997](https://github.com/NibiruChain/nibiru/pull/997) - feat: emit `ReserveSnapshotSavedEvent` in vpool EndBlocker
- [#1011](https://github.com/NibiruChain/nibiru/pull/1011) - feat(perp): add DonateToEF cli command
- [#1044](https://github.com/NibiruChain/nibiru/pull/1044) - feat(wasm): cosmwasm module integration

### Fixes

- [#1023](https://github.com/NibiruChain/nibiru/pull/1023) - collections: golang compiler bug
- [#1017](https://github.com/NibiruChain/nibiru/pull/1017) - collections: correctly reports value type and key in case of not found errors.
- [#857](https://github.com/NibiruChain/nibiru/pull/857) - x/perp add proper stateless genesis validation checks
- [#874](https://github.com/NibiruChain/nibiru/pull/874) - fix --home issue with unsafe-reset-all command, updating tendermint to v0.34.21
- [#892](https://github.com/NibiruChain/nibiru/pull/892) - chore: fix localnet script
- [#925](https://github.com/NibiruChain/nibiru/pull/925) - fix(vpool): snapshot iteration
- [#930](https://github.com/NibiruChain/nibiru/pull/930) - fix(vpool): snapshot iteration on mark twap
- [#911](https://github.com/NibiruChain/nibiru/pull/911) - fix(perp): handle issue where no vpool snapshots are found
- [#958](https://github.com/NibiruChain/nibiru/pull/930) - fix(pricefeed): add twap to prices query
- [#961](https://github.com/NibiruChain/nibiru/pull/961) - fix(perp): wire the funding rate query
- [#993](https://github.com/NibiruChain/nibiru/pull/993) - fix(vpool): fluctuation limit check
- [#1000](https://github.com/NibiruChain/nibiru/pull/1000) - chore: bump cosmos-sdk to v0.45.9 to fix ibc bug
- [#1002](https://github.com/NibiruChain/nibiru/pull/1002) - fix: update go.mod dependencies to fix the protocgen script

## v0.14.0

### API Breaking

- [#830](https://github.com/NibiruChain/nibiru/pull/830) - test(vpool): Make missing fields for 'query vpool all-pools' display as empty strings.
  - Improve test coverage of functions used in the query server.
  - Added 'pair' field to the `all-pools` to make the prices array easier to digest
- [#878](https://github.com/NibiruChain/nibiru/pull/878) - rename `funding-payments` query to `funding-rate`

### Improvements

- [#837](https://github.com/NibiruChain/nibiru/pull/837) - simplify makefile, removing unused module creation and usage of new command to add vpool at genesis
- [#836](https://github.com/NibiruChain/nibiru/pull/836) - refactor(genesis): DRY improvements and functions added to localnet.sh for readability
- [#842](https://github.com/NibiruChain/nibiru/pull/842) - use self-hosted runner
- [#843](https://github.com/NibiruChain/nibiru/pull/843) - add timeout to github actions integration tests
- [#847](https://github.com/NibiruChain/nibiru/pull/847) - add command in localnet to whitelist oracle
- [#848](https://github.com/NibiruChain/nibiru/pull/848) - add check max leverage on add vpool in genesis command

### Fixes

- [#850](https://github.com/NibiruChain/nibiru/pull/850) - x/vpool - properly validate vpools at genesis
- [#854](https://github.com/NibiruChain/nibiru/pull/854) - add buildx to the docker release workflow

### Features

- [#827](https://github.com/NibiruChain/nibiru/pull/827) - feat(genesis): add cli command to add vpool at genesis
- [#838](https://github.com/NibiruChain/nibiru/pull/838) - feat(genesis): add cli command to whitelist oracles at genesis
- [#846](https://github.com/NibiruChain/nibiru/pull/846) - x/oracle remove reference pair

## [v0.13.0](https://github.com/NibiruChain/nibiru/releases/tag/v0.13.0) - 2022-08-16

## API Breaking

- [#831](https://github.com/NibiruChain/nibiru/pull/831) - remove modules that are not used in testnet

### CI

- [#795](https://github.com/NibiruChain/nibiru/pull/795) - integration tests run when PR is approved
- [#826](https://github.com/NibiruChain/nibiru/pull/826) - create and push docker image on release

### Improvements

- [#798](https://github.com/NibiruChain/nibiru/pull/798) - fix integration tests caused by PR #786
- [#801](https://github.com/NibiruChain/nibiru/pull/801) - remove unused pair constants
- [#788](https://github.com/NibiruChain/nibiru/pull/788) - add --overwrite flag to the nibid init call of localnet.sh
- [#804](https://github.com/NibiruChain/nibiru/pull/804) - bump ibc-go to v3.1.1
- [#817](https://github.com/NibiruChain/nibiru/pull/817) - Make post prices transactions gasless for whitelisted oracles
- [#818](https://github.com/NibiruChain/nibiru/pull/818) - fix(localnet.sh): add max leverage to vpools in genesis to fix open-position
- [#819](https://github.com/NibiruChain/nibiru/pull/819) - add golangci-linter using docker in Makefile
- [#835](https://github.com/NibiruChain/nibiru/pull/835) - x/oracle cleanup code

### Features

- [#839](https://github.com/NibiruChain/nibiru/pull/839) - x/oracle rewarding
- [#791](https://github.com/NibiruChain/nibiru/pull/791) Add the x/oracle module
- [#811](https://github.com/NibiruChain/nibiru/pull/811) Return the index twap in `QueryPrice` cmd
- [#813](https://github.com/NibiruChain/nibiru/pull/813) - (vpool): Expose mark price, mark TWAP, index price, and k (swap invariant) in the all-pools query
- [#816](https://github.com/NibiruChain/nibiru/pull/816) - Remove tobin tax from x/oracle
- [#810](https://github.com/NibiruChain/nibiru/pull/810) - feat(x/perp): expose 'marginRatioIndex' and block number on QueryPosition
- [#832](https://github.com/NibiruChain/nibiru/pull/832) - x/oracle app wiring

### Documentation

- [#814](https://github.com/NibiruChain/nibiru/pull/814) - docs(perp): Added events specification for the perp module.

## [v0.12.1](https://github.com/NibiruChain/nibiru/releases/tag/v0.12.1) - 2022-08-04

- [#796](https://github.com/NibiruChain/nibiru/pull/796) - fix bug that caused that epochKeeper was nil when running epoch hook from Perp module
- [#793](https://github.com/NibiruChain/nibiru/pull/793) - add a vpool parameter to limit leverage in open position

## [v0.12.0](https://github.com/NibiruChain/nibiru/releases/tag/v0.12.0) - 2022-08-03

### Improvements

- [#775](https://github.com/NibiruChain/nibiru/pull/775) - bump google.golang.org/protobuf from 1.28.0 to 1.28.1
- [#768](https://github.com/NibiruChain/nibiru/pull/768) - add simulation tests to make file
- [#767](https://github.com/NibiruChain/nibiru/pull/767) - add fluctuation limit checks on `OpenPosition`.
- [#786](https://github.com/NibiruChain/nibiru/pull/786) - add genesis params in localnet script.
- [#770](https://github.com/NibiruChain/nibiru/pull/770) - Return err in case of zero time elapsed and zero snapshots on `GetCurrentTWAP` func. If zero time has elapsed, and snapshots exists, return the instantaneous average.

### Bug Fixes

- [#766](https://github.com/NibiruChain/nibiru/pull/766) - Fixed margin ratio calculation for trader position.
- [#776](https://github.com/NibiruChain/nibiru/pull/776) - Fix a bug where the user could open infinite leverage positions
- [#779](https://github.com/NibiruChain/nibiru/pull/779) - Fix issue with released tokens being invalid in `ExitPool`

### Testing

- [#782](https://github.com/NibiruChain/nibiru/pull/782) - replace GitHub test workflows to use make commands
- [#784](https://github.com/NibiruChain/nibiru/pull/784) - fix runsim
- [#783](https://github.com/NibiruChain/nibiru/pull/783) - sanitise inputs for msg swap simulations

## [v0.11.0](https://github.com/NibiruChain/nibiru/releases/tag/v0.11.0) - 2022-07-29

### Documentation

- [#701](https://github.com/NibiruChain/nibiru/pull/701) Add release process guide

### Improvements

- [#715](https://github.com/NibiruChain/nibiru/pull/715) - remove redundant perp.Keeper.SetPosition parameters
- [#718](https://github.com/NibiruChain/nibiru/pull/718) - add guard clauses on OpenPosition (leverage and quote amount != 0)
- [#728](https://github.com/NibiruChain/nibiru/pull/728) - add dependabot file into the project.
- [#723](https://github.com/NibiruChain/nibiru/pull/723) - refactor perp keeper's `RemoveMargin` method
- [#730](https://github.com/NibiruChain/nibiru/pull/730) - update localnet script.
- [#736](https://github.com/NibiruChain/nibiru/pull/736) - Bumps [github.com/spf13/cast](https://github.com/spf13/cast) from 1.4.1 to 1.5.0
- [#735](https://github.com/NibiruChain/nibiru/pull/735) - Bump github.com/spf13/cobra from 1.4.0 to 1.5.0
- [#729](https://github.com/NibiruChain/nibiru/pull/729) - move maintenance margin to the vpool module
- [#741](https://github.com/NibiruChain/nibiru/pull/741) - remove unused code and refactored variable names.
- [#742](https://github.com/NibiruChain/nibiru/pull/742) - Vpools are not tradeable if they have invalid oracle prices.
- [#739](https://github.com/NibiruChain/nibiru/pull/739) - Bump github.com/spf13/viper from 1.11.0 to 1.12.0

### API Breaking

- [#721](https://github.com/NibiruChain/nibiru/pull/721) - Updated proto property names to adhere to standard snake_casing and added Unlock REST endpoint
- [#724](https://github.com/NibiruChain/nibiru/pull/724) - Add position fields in `ClosePositionResponse`.
- [#737](https://github.com/NibiruChain/nibiru/pull/737) - Renamed from property to avoid python name clash

### State Machine Breaking

- [#733](https://github.com/NibiruChain/nibiru/pull/733) - Bump github.com/cosmos/ibc-go/v3 from 3.0.0 to 3.1.0
- [#741](https://github.com/NibiruChain/nibiru/pull/741) - Rename `epoch_identifier` param to `funding_rate_interval`.
- [#745](https://github.com/NibiruChain/nibiru/pull/745) - Updated pricefeed twap calc to use bounded time

### Bug Fixes

- [#746](https://github.com/NibiruChain/nibiru/pull/746) - Pin cosmos-sdk version to v0.45 for proto generation.

## [v0.10.0](https://github.com/NibiruChain/nibiru/releases/tag/v0.10.0) - 2022-07-18

### Improvements

- [#705](https://github.com/NibiruChain/nibiru/pull/705) Refactor PerpKeeper's `AddMargin` method to accept individual fields instead of the entire Msg object.

### API Breaking

- [#709](https://github.com/NibiruChain/nibiru/pull/709) Add fields to `OpenPosition` response.
- [#707](https://github.com/NibiruChain/nibiru/pull/707) Add fluctuation limit checks in vpool methods.
- [#712](https://github.com/NibiruChain/nibiru/pull/712) Add funding rate calculation and `FundingRateChangedEvent`.

### Upgrades

- [#725](https://github.com/NibiruChain/nibiru/pull/725) Add governance handler for creating new virtual pools.
- [#702](https://github.com/NibiruChain/nibiru/pull/702) Add upgrade handler for v0.10.0.

## [v0.9.2](https://github.com/NibiruChain/nibiru/releases/tag/v0.9.2) - 2022-07-11

### Improvements

- [#686](https://github.com/NibiruChain/nibiru/pull/686) Add changelog enforcer to github actions.
- [#681](https://github.com/NibiruChain/nibiru/pull/681) Remove automatic release and leave integration tests when merge into master.
- [#684](https://github.com/NibiruChain/nibiru/pull/684) Reorganize PerpKeeper methods.
- [#690](https://github.com/NibiruChain/nibiru/pull/690) Call `closePositionEntirely` from `ClosePosition`.
- [#689](https://github.com/NibiruChain/nibiru/pull/689) Apply funding rate calculation 48 times per day.

### API Breaking

- [#687](https://github.com/NibiruChain/nibiru/pull/687) Emit `PositionChangedEvent` upon changing margin.
- [#685](https://github.com/NibiruChain/nibiru/pull/685) Represent `PositionChangedEvent` bad debt as Coin.
- [#697](https://github.com/NibiruChain/nibiru/pull/697) Rename pricefeed keeper methods.
- [#689](https://github.com/NibiruChain/nibiru/pull/689) Change liquidation params to 2.5% liquidation fee ratio and 25% partial liquidation ratio.

### Testing

- [#695](https://github.com/NibiruChain/nibiru/pull/695) Add `OpenPosition` integration tests.
- [#692](https://github.com/NibiruChain/nibiru/pull/692) Add test coverage for Perp MsgServer methods.<|MERGE_RESOLUTION|>--- conflicted
+++ resolved
@@ -45,11 +45,8 @@
 - [#2119](https://github.com/NibiruChain/nibiru/pull/2119) - fix(evm): Guarantee
 that gas consumed during any send operation of the "NibiruBankKeeper" depends
 only on the "bankkeeper.BaseKeeper"'s gas consumption.
-<<<<<<< HEAD
+- [#2120](https://github.com/NibiruChain/nibiru/pull/2120) - fix: Use canonical hexadecimal strings for Eip155 address encoding 
 - [#2122](https://github.com/NibiruChain/nibiru/pull/2122) - test(evm): more bank extension tests
-=======
-- [#2120](https://github.com/NibiruChain/nibiru/pull/2120) - fix: Use canonical hexadecimal strings for Eip155 address encoding 
->>>>>>> debaa4d6
 
 #### Nibiru EVM | Before Audit 2 - 2024-12-06
 
