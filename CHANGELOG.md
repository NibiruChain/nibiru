--- conflicted
+++ resolved
@@ -54,12 +54,9 @@
 - [#2125](https://github.com/NibiruChain/nibiru/pull/2125) - feat(evm-precompile):Emit EVM events created to reflect the ABCI events that occur outside the EVM to make sure that block explorers and indexers can find indexed ABCI event information.
 - [#2129](https://github.com/NibiruChain/nibiru/pull/2129) - fix(evm): issue with infinite recursion in erc20 funtoken contracts
 - [#2134](https://github.com/NibiruChain/nibiru/pull/2134) - fix(evm): query of NIBI should use bank state, not the StateDB
-<<<<<<< HEAD
 - [#2139](https://github.com/NibiruChain/nibiru/pull/2139) - fix(evm): erc20 born funtoken: properly burn bank coins after converting coin back to erc20 
-=======
 - [#2141](https://github.com/NibiruChain/nibiru/pull/2141) - refactor: simplify account retrieval operation in `nibid q evm account`.
 - [#2142](https://github.com/NibiruChain/nibiru/pull/2142) - fix(bank): add additional missing methods to the NibiruBankKeeper
->>>>>>> 8cd4ceb0
 
 #### Nibiru EVM | Before Audit 2 - 2024-12-06
 
