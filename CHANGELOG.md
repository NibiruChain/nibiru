<!--
Guiding Principles:

Changelogs are for humans, not machines.
There should be an entry for every single version.
The same types of changes should be grouped.
Versions and sections should be linkable.
The latest version comes first.
The release date of each version is displayed.
Mention whether you follow Semantic Versioning.

Usage:

Change log entries are to be added to the Unreleased section under the
appropriate stanza (see below). Each entry should ideally include a tag and
the Github issue reference in the following format:

* (<tag>) \#<issue-number> message

The issue numbers will later be link-ified during the release process so you do
not have to worry about including a link manually, but you can if you wish.

Types of changes (Stanzas):

"Features" for new features.
"Improvements" for changes in existing functionality.
"Deprecated" for soon-to-be removed features.
"Bug Fixes" for any bug fixes.
"API Breaking" for breaking CLI commands and REST routes used by end-users.
"State Machine Breaking" for any changes that result in a different AppState given same genesisState and txList.
Ref: https://keepachangelog.com/en/1.0.0/
-->

# Changelog

All notable changes to this project will be documented in this file.

The format is based on [Keep a Changelog](https://keepachangelog.com/en/1.0.0/),
and this project adheres to [Semantic Versioning](https://semver.org/spec/v2.0.0.html).

## [Unreleased]

### Nibiru EVM

- [#2119](https://github.com/NibiruChain/nibiru/pull/2119) - fix(evm): Guarantee
<<<<<<< HEAD
  that gas consumed during any send operation of the "NibiruBankKeeper" depends
  only on the "bankkeeper.BaseKeeper"'s gas consumption.
- [#2120](https://github.com/NibiruChain/nibiru/pull/2120) - fix: Use canonical hexadecimal strings for Eip155 address encoding
- [#2122](https://github.com/NibiruChain/nibiru/pull/2122) - test(evm): more bank extension tests and EVM ABCI integration tests to prevent regressions
- [#2124](https://github.com/NibiruChain/nibiru/pull/2124) - refactor(evm):
  Remove unnecessary argument in the `VerifyFee` function, which returns the token
  payment required based on the effective fee from the tx data. Improve
  documentation.
=======
that gas consumed during any send operation of the "NibiruBankKeeper" depends
only on the "bankkeeper.BaseKeeper"'s gas consumption.
- [#2120](https://github.com/NibiruChain/nibiru/pull/2120) - fix: Use canonical hexadecimal strings for Eip155 address encoding
- [#2122](https://github.com/NibiruChain/nibiru/pull/2122) - test(evm): more bank extension tests and EVM ABCI integration tests to prevent regressions
- [#2124](https://github.com/NibiruChain/nibiru/pull/2124) - refactor(evm):
Remove unnecessary argument in the `VerifyFee` function, which returns the token
payment required based on the effective fee from the tx data. Improve
documentation.
>>>>>>> 350b9e97
- [#2125](https://github.com/NibiruChain/nibiru/pull/2125) - feat(evm-precompile):Emit EVM events created to reflect the ABCI events that occur outside the EVM to make sure that block explorers and indexers can find indexed ABCI event information.
- [#2129](https://github.com/NibiruChain/nibiru/pull/2129) - fix(evm): issue with infinite recursion in erc20 funtoken contracts
- [#2134](https://github.com/NibiruChain/nibiru/pull/2134) - fix(evm): query of NIBI should use bank state, not the StateDB
- [#2140](https://github.com/NibiruChain/nibiru/pull/2140) - fix(bank): bank keeper extension now charges gas for the bank operations
- [#2141](https://github.com/NibiruChain/nibiru/pull/2141) - refactor: simplify account retrieval operation in `nibid q evm account`.
- [#2142](https://github.com/NibiruChain/nibiru/pull/2142) - fix(bank): add additional missing methods to the NibiruBankKeeper


#### Nibiru EVM | Before Audit 2 - 2024-12-06

The codebase went through a third-party [Code4rena
Zenith](https://code4rena.com/zenith) Audit, running from 2024-10-07 until
2024-11-01 and including both a primary review period and mitigation/remission
period. This section describes code changes that occurred after that audit in
preparation for a second audit starting in November 2024.

- [#2068](https://github.com/NibiruChain/nibiru/pull/2068) - feat: enable wasm light clients on IBC (08-wasm)
- [#2074](https://github.com/NibiruChain/nibiru/pull/2074) - fix(evm-keeper): better utilize ERC20 metadata during FunToken creation. The bank metadata for a new FunToken mapping ties a connection between the Bank Coin's `DenomUnit` and the ERC20 contract metadata like the name, decimals, and symbol. This change brings parity between EVM wallets, such as MetaMask, and Interchain wallets like Keplr and Leap.
- [#2076](https://github.com/NibiruChain/nibiru/pull/2076) - fix(evm-gas-fees):
  Use effective gas price in RefundGas and make sure that units are properly
  reflected on all occurrences of "base fee" in the codebase. This fixes [#2059](https://github.com/NibiruChain/nibiru/issues/2059)
  and the [related comments from @Unique-Divine and @berndartmueller](https://github.com/NibiruChain/nibiru/issues/2059#issuecomment-2408625724).
- [#2084](https://github.com/NibiruChain/nibiru/pull/2084) - feat(evm-forge): foundry support and template for Nibiru EVM development
- [#2086](https://github.com/NibiruChain/nibiru/pull/2086) - fix(evm-precomples):
  Fix state consistency in precompile execution by ensuring proper journaling of
  state changes in the StateDB. This pull request makes sure that state is
  committed as expected, fixes the `StateDB.Commit` to follow its guidelines more
  closely, and solves for a critical state inconsistency producible from the
  FunToken.sol precompiled contract. It also aligns the precompiles to use
  consistent setup and dynamic gas calculations, addressing the following tickets.
  - <https://github.com/NibiruChain/nibiru/issues/2083>
  - <https://github.com/code-423n4/2024-10-nibiru-zenith/issues/43>
  - <https://github.com/code-423n4/2024-10-nibiru-zenith/issues/47>
- [#2088](https://github.com/NibiruChain/nibiru/pull/2088) - refactor(evm): remove outdated comment and improper error message text
- [#2089](https://github.com/NibiruChain/nibiru/pull/2089) - better handling of gas consumption within erc20 contract execution
- [#2090](https://github.com/NibiruChain/nibiru/pull/2090) - fix(evm): Account
  for (1) ERC20 transfers with tokens that return false success values instead of
  throwing an error and (2) ERC20 transfers with other operations that don't bring
  about the expected resulting balance for the transfer recipient.
- [#2091](https://github.com/NibiruChain/nibiru/pull/2091) - feat(evm): add fun token creation fee validation
- [#2093](https://github.com/NibiruChain/nibiru/pull/2093) - feat(evm): gas usage in precompiles: limits, local gas meters
- [#2092](https://github.com/NibiruChain/nibiru/pull/2092) - feat(evm): add validation for wasm multi message execution
- [#2094](https://github.com/NibiruChain/nibiru/pull/2094) - fix(evm): Following
  from the changs in #2086, this pull request implements a new `JournalChange`
  struct that saves a deep copy of the state multi store before each
  state-modifying, Nibiru-specific precompiled contract is called (`OnRunStart`).
  Additionally, we commit the `StateDB` there as well. This guarantees that the
  non-EVM and EVM state will be in sync even if there are complex, multi-step
  Ethereum transactions, such as in the case of an EthereumTx that influences the
  `StateDB`, then calls a precompile that also changes non-EVM state, and then EVM
  reverts inside of a try-catch.
- [#2095](https://github.com/NibiruChain/nibiru/pull/2095) - fix(evm): This
  change records NIBI (ether) transfers on the `StateDB` during precompiled
  contract calls using the `NibiruBankKeeper`, which is struct extension of
  the `bankkeeper.BaseKeeper` that is used throughout Nibiru.
  The `NibiruBankKeeper` holds a reference to the current EVM `StateDB` and records
  balance changes in wei as journal changes automatically. This guarantees that
  commits and reversions of the `StateDB` do not misalign with the state of the
  Bank module. This code change uses the `NibiruBankKeeper` on all modules that
  depend on x/bank, such as the EVM and Wasm modules.
- [#2097](https://github.com/NibiruChain/nibiru/pull/2097) - feat(evm): Add new query to get dated price from the oracle precompile
- [#2098](https://github.com/NibiruChain/nibiru/pull/2098) - test(evm): statedb
  tests for race conditions within funtoken precompile
- [#2100](https://github.com/NibiruChain/nibiru/pull/2100) - refactor: cleanup statedb and precompile sections
- [#2101](https://github.com/NibiruChain/nibiru/pull/2101) - fix(evm): tx receipt proper marshalling
- [#2105](https://github.com/NibiruChain/nibiru/pull/2105) - test(evm): precompile call with revert
- [#2106](https://github.com/NibiruChain/nibiru/pull/2106) - chore: scheduled basic e2e tests for evm testnet endpoint
- [#2107](https://github.com/NibiruChain/nibiru/pull/2107) - feat(evm-funtoken-precompile): Implement methods: balance, bankBalance, whoAmI
- [#2108](https://github.com/NibiruChain/nibiru/pull/2108) - fix(evm): removed deprecated root key from eth_getTransactionReceipt
- [#2110](https://github.com/NibiruChain/nibiru/pull/2110) - fix(evm): Restore StateDB to its state prior to ApplyEvmMsg call to ensure deterministic gas usage. This fixes an issue where the StateDB pointer field in NibiruBankKeeper was being updated during readonly query endpoints like eth_estimateGas, leading to non-deterministic gas usage in subsequent transactions.
- [#2111](https://github.com/NibiruChain/nibiru/pull/2111) - fix: e2e-evm-cron.yml
- [#2114](https://github.com/NibiruChain/nibiru/pull/2114) - fix(evm): make gas cost zero in conditional bank keeper flow
- [#2116](https://github.com/NibiruChain/nibiru/pull/2116) - fix(precompile-funtoken.go): Fixes a bug where the err != nil check is missing in the bankBalance precompile method
- [#2117](https://github.com/NibiruChain/nibiru/pull/2117) - fix(oracle): The
  timestamps resulting from ctx.WithBlock\* don't actually correspond to the block
  header information from specified blocks in the chain's history, so the oracle
  exchange rates need a way to correctly retrieve this information. This change
  fixes that discrepancy, giving the expected block timestamp for the EVM's oracle
  precompiled contract. The change also simplifies and corrects the code in x/oracle.

#### Nibiru EVM | Before Audit 1 - 2024-10-18

- [#1837](https://github.com/NibiruChain/nibiru/pull/1837) - feat(eth): protos, eth types, and evm module types
- [#1838](https://github.com/NibiruChain/nibiru/pull/1838) - feat(eth): Go-ethereum, crypto, encoding, and unit tests for evm/types
- [#1841](https://github.com/NibiruChain/nibiru/pull/1841) - feat(eth): Collections encoders for bytes, Ethereum addresses, and Ethereum hashes
- [#1855](https://github.com/NibiruChain/nibiru/pull/1855) - feat(eth-pubsub): Implement in-memory EventBus for real-time topic management and event distribution
- [#1856](https://github.com/NibiruChain/nibiru/pull/1856) - feat(eth-rpc): Conversion types and functions between Ethereum txs and blocks and Tendermint ones.
- [#1861](https://github.com/NibiruChain/nibiru/pull/1861) - feat(eth-rpc): RPC backend, Ethereum tracer, KV indexer, and RPC APIs
- [#1869](https://github.com/NibiruChain/nibiru/pull/1869) - feat(eth): Module and start of keeper tests
- [#1871](https://github.com/NibiruChain/nibiru/pull/1871) - feat(evm): app config and json-rpc
- [#1873](https://github.com/NibiruChain/nibiru/pull/1873) - feat(evm): keeper collections and grpc query impls for EthAccount, NibiruAccount
- [#1883](https://github.com/NibiruChain/nibiru/pull/1883) - feat(evm): keeper logic, Ante handlers, EthCall, and EVM transactions.
- [#1887](https://github.com/NibiruChain/nibiru/pull/1887) - test(evm): eth api integration test suite
- [#1889](https://github.com/NibiruChain/nibiru/pull/1889) - feat: implemented basic evm tx methods
- [#1895](https://github.com/NibiruChain/nibiru/pull/1895) - refactor(geth): Reference go-ethereum as a submodule for easier change tracking with upstream
- [#1901](https://github.com/NibiruChain/nibiru/pull/1901) - test(evm): more e2e test contracts for edge cases
- [#1907](https://github.com/NibiruChain/nibiru/pull/1907) - test(evm): grpc_query full coverage
- [#1909](https://github.com/NibiruChain/nibiru/pull/1909) - chore(evm): set is_london true by default and removed from config
- [#1911](https://github.com/NibiruChain/nibiru/pull/1911) - chore(evm): simplified config by removing old eth forks
- [#1912](https://github.com/NibiruChain/nibiru/pull/1912) - test(evm): unit tests for evm_ante
- [#1914](https://github.com/NibiruChain/nibiru/pull/1914) - refactor(evm): Remove dead code and document non-EVM ante handler
- [#1917](https://github.com/NibiruChain/nibiru/pull/1917) - test(e2e-evm): TypeScript support. Type generation from compiled contracts. Formatter for TS code.
- [#1922](https://github.com/NibiruChain/nibiru/pull/1922) - feat(evm): tracer option is read from the config.
- [#1936](https://github.com/NibiruChain/nibiru/pull/1936) - feat(evm): EVM fungible token protobufs and encoding tests
- [#1947](https://github.com/NibiruChain/nibiru/pull/1947) - fix(evm): fix FunToken state marshalling
- [#1949](https://github.com/NibiruChain/nibiru/pull/1949) - feat(evm): add fungible token mapping queries
- [#1950](https://github.com/NibiruChain/nibiru/pull/1950) - feat(evm): Tx to create FunToken mapping from ERC20, contract embeds, and ERC20 queries.
- [#1956](https://github.com/NibiruChain/nibiru/pull/1956) - feat(evm): msg to send bank coin to erc20
- [#1958](https://github.com/NibiruChain/nibiru/pull/1958) - chore(evm): wiped deprecated evm apis: miner, personal
- [#1959](https://github.com/NibiruChain/nibiru/pull/1959) - feat(evm): Add precompile to the EVM that enables transfers of ERC20 tokens to "nibi" accounts as regular Ethereum transactions
- [#1960](https://github.com/NibiruChain/nibiru/pull/1960) - test(network): graceful cleanup for more consistent CI runs
- [#1961](https://github.com/NibiruChain/nibiru/pull/1961) - chore(test): reverted funtoken precompile test back to the isolated state
- [#1962](https://github.com/NibiruChain/nibiru/pull/1962) - chore(evm): code cleanup, unused code, typos, styles, warnings
- [#1963](https://github.com/NibiruChain/nibiru/pull/1963) - feat(evm): Deduct a fee during the creation of a FunToken mapping. Implemented by `deductCreateFunTokenFee` inside of the `eth.evm.v1.MsgCreateFunToken` transaction.
- [#1965](https://github.com/NibiruChain/nibiru/pull/1965) - refactor(evm): remove evm post-processing hooks
- [#1966](https://github.com/NibiruChain/nibiru/pull/1966) - refactor(evm): clean up AnteHandler setup
- [#1967](https://github.com/NibiruChain/nibiru/pull/1967) - feat(evm): export genesis
- [#1968](https://github.com/NibiruChain/nibiru/pull/1968) - refactor(evm): funtoken events, cli commands and queries
- [#1970](https://github.com/NibiruChain/nibiru/pull/1970) - refactor(evm): move evm antehandlers to separate package. Remove "gosdk/sequence_test.go", which causes a race condition in CI.
- [#1971](https://github.com/NibiruChain/nibiru/pull/1971) - feat(evm): typed events for contract creation, contract execution and transfer
- [#1973](https://github.com/NibiruChain/nibiru/pull/1973) - chore(appconst): Add chain IDs ending in "3" to the "knownEthChainIDMap". This makes it possible to use devnet 3 and testnet 3.
- [#1976](https://github.com/NibiruChain/nibiru/pull/1976) - refactor(evm): unique chain ids for all networks
- [#1977](https://github.com/NibiruChain/nibiru/pull/1977) - fix(localnet): rolled back change of evm validator address with cosmos derivation path
- [#1979](https://github.com/NibiruChain/nibiru/pull/1979) - refactor(db): use pebbledb as the default db in integration tests
- [#1981](https://github.com/NibiruChain/nibiru/pull/1981) - fix(evm): remove isCheckTx() short circuit on `AnteDecVerifyEthAcc`
- [#1982](https://github.com/NibiruChain/nibiru/pull/1982) - feat(evm): add GlobalMinGasPrices
- [#1983](https://github.com/NibiruChain/nibiru/pull/1983) - chore(evm): remove ExtensionOptionsWeb3Tx and ExtensionOptionDynamicFeeTx
- [#1984](https://github.com/NibiruChain/nibiru/pull/1984) - refactor(evm): embeds
- [#1985](https://github.com/NibiruChain/nibiru/pull/1985) - feat(evm)!: Use atto denomination for the wei units in the EVM so that NIBI is "ether" to clients. Only micronibi (unibi) amounts can be transferred. All clients follow the constraint equation, 1 ether == 1 NIBI == 10^6 unibi == 10^18 wei.
- [#1986](https://github.com/NibiruChain/nibiru/pull/1986) - feat(evm): Combine both account queries into "/eth.evm.v1.Query/EthAccount", accepting both nibi-prefixed Bech32 addresses and Ethereum-type hexadecimal addresses as input.
- [#1989](https://github.com/NibiruChain/nibiru/pull/1989) - refactor(evm): simplify evm module address
- [#1996](https://github.com/NibiruChain/nibiru/pull/1996) - perf(evm-keeper-precompile): implement sorted map for `k.precompiles` to remove dead code
- [#1997](https://github.com/NibiruChain/nibiru/pull/1997) - refactor(evm): Remove unnecessary params: "enable_call", "enable_create".
- [#2000](https://github.com/NibiruChain/nibiru/pull/2000) - refactor(evm): simplify ERC-20 keeper methods
- [#2001](https://github.com/NibiruChain/nibiru/pull/2001) - refactor(evm): simplify FunToken methods and tests
- [#2002](https://github.com/NibiruChain/nibiru/pull/2002) - feat(evm): Add the account query to the EVM command. Cover the CLI with tests.
- [#2003](https://github.com/NibiruChain/nibiru/pull/2003) - fix(evm): fix FunToken conversions between Cosmos and EVM
- [#2004](https://github.com/NibiruChain/nibiru/pull/2004) - refactor(evm)!: replace `HexAddr` with `EIP55Addr`
- [#2006](https://github.com/NibiruChain/nibiru/pull/2006) - test(evm): e2e tests for eth\_\* endpoints
- [#2008](https://github.com/NibiruChain/nibiru/pull/2008) - refactor(evm): clean up precompile setups
- [#2013](https://github.com/NibiruChain/nibiru/pull/2013) - chore(evm): Set appropriate gas value for the required gas of the "IFunToken.sol" precompile.
- [#2014](https://github.com/NibiruChain/nibiru/pull/2014) - feat(evm): Emit block bloom event in EndBlock hook.
- [#2017](https://github.com/NibiruChain/nibiru/pull/2017) - fix(evm): Fix DynamicFeeTx gas cap parameters
- [#2019](https://github.com/NibiruChain/nibiru/pull/2019) - chore(evm): enabled debug rpc api on localnet.
- [#2020](https://github.com/NibiruChain/nibiru/pull/2020) - test(evm): e2e tests for debug namespace
- [#2022](https://github.com/NibiruChain/nibiru/pull/2022) - feat(evm): debug_traceCall method implemented
- [#2023](https://github.com/NibiruChain/nibiru/pull/2023) - fix(evm)!: adjusted generation and parsing of the block bloom events
- [#2030](https://github.com/NibiruChain/nibiru/pull/2030) - refactor(eth/rpc): Delete unused code and improve logging in the eth and debug namespaces
- [#2031](https://github.com/NibiruChain/nibiru/pull/2031) - fix(evm): debug calls with custom tracer and tracer options
- [#2032](https://github.com/NibiruChain/nibiru/pull/2032) - feat(evm): ante handler to prohibit authz grant evm messages
- [#2039](https://github.com/NibiruChain/nibiru/pull/2039) - refactor(rpc-backend): remove unnecessary interface code
- [#2044](https://github.com/NibiruChain/nibiru/pull/2044) - feat(evm): evm tx indexer service implemented
- [#2045](https://github.com/NibiruChain/nibiru/pull/2045) - test(evm): backend tests with test network and real txs
- [#2053](https://github.com/NibiruChain/nibiru/pull/2053) - refactor(evm): converted untyped event to typed and cleaned up
- [#2054](https://github.com/NibiruChain/nibiru/pull/2054) - feat(evm-precompile): Precompile for one-way EVM calls to invoke/execute Wasm contracts.
- [#2060](https://github.com/NibiruChain/nibiru/pull/2060) - fix(evm-precompiles): add assertNumArgs validation
- [#2056](https://github.com/NibiruChain/nibiru/pull/2056) - feat(evm): add oracle precompile
- [#2065](https://github.com/NibiruChain/nibiru/pull/2065) - refactor(evm)!: Refactor out dead code from the evm.Params
- [#2135](https://github.com/NibiruChain/nibiru/pull/2135) - feat(evm): add precompile for calling bank to evm from evm

### State Machine Breaking (Other)

#### For next mainnet version

- [#1766](https://github.com/NibiruChain/nibiru/pull/1766) - refactor(app-wasmext)!: remove wasmbinding `CosmosMsg::Custom` bindings.
- [#1776](https://github.com/NibiruChain/nibiru/pull/1776) - feat(inflation): make inflation params a collection and add commands to update them
- [#1872](https://github.com/NibiruChain/nibiru/pull/1872) - chore(math): use cosmossdk.io/math to replace sdk types
- [#1874](https://github.com/NibiruChain/nibiru/pull/1874) - chore(proto): remove the proto stringer as per Cosmos SDK migration guidelines
- [#1932](https://github.com/NibiruChain/nibiru/pull/1932) - fix(gosdk): fix keyring import functions

#### Dapp modules: perp, spot, oracle, etc

- [#1573](https://github.com/NibiruChain/nibiru/pull/1573) - feat(perp): Close markets and compute settlement price
- [#1632](https://github.com/NibiruChain/nibiru/pull/1632) - feat(perp): Add settle position transaction
- [#1656](https://github.com/NibiruChain/nibiru/pull/1656) - feat(perp): Make the collateral denom a stateful collections.Item
- [#1663](https://github.com/NibiruChain/nibiru/pull/1663) - feat(perp): Add volume based rebates
- [#1669](https://github.com/NibiruChain/nibiru/pull/1669) - feat(perp): add query to get collateral metadata
- [#1677](https://github.com/NibiruChain/nibiru/pull/1677) - fix(perp): make Gen_market set initial perp versions
- [#1680](https://github.com/NibiruChain/nibiru/pull/1680) - feat(perp): MsgShiftPegMultiplier, MsgShiftSwapInvariant.
- [#1683](https://github.com/NibiruChain/nibiru/pull/1683) - feat(perp): Add `StartDnREpoch` to `AfterEpochEnd` hook
- [#1686](https://github.com/NibiruChain/nibiru/pull/1686) - test(perp): add more tests for perp module msg server for DnR
- [#1687](https://github.com/NibiruChain/nibiru/pull/1687) - chore(wasmbinding): delete CustomQuerier since we have QueryRequest::Stargate now
- [#1705](https://github.com/NibiruChain/nibiru/pull/1705) - feat(perp): Add oracle pair to market object
- [#1718](https://github.com/NibiruChain/nibiru/pull/1718) - fix(perp): fees does not require additional funds
- [#1734](https://github.com/NibiruChain/nibiru/pull/1734) - feat(perp): MsgDonateToPerpFund sudo call as part of #1642
- [#1749](https://github.com/NibiruChain/nibiru/pull/1749) - feat(perp): move close market from Wasm Binding to MsgCloseMarket
- [#1752](https://github.com/NibiruChain/nibiru/pull/1752) - feat(oracle): MsgEditOracleParams sudo tx msg as part of #1642
- [#1755](https://github.com/NibiruChain/nibiru/pull/1755) - feat(oracle): Add more events on validator's performance
- [#1764](https://github.com/NibiruChain/nibiru/pull/1764) - fix(perp): make updateswapinvariant aware of total short supply to avoid panics
- [#1710](https://github.com/NibiruChain/nibiru/pull/1710) - refactor(perp): Clean and organize module errors for x/perp

### Non-breaking/Compatible Improvements

- [#1893](https://github.com/NibiruChain/nibiru/pull/1893) - feat(gosdk): migrate Go-sdk into the Nibiru blockchain repo.
- [#1899](https://github.com/NibiruChain/nibiru/pull/1899) - build(deps): cometbft v0.37.5, cosmos-sdk v0.47.11, proto-builder v0.14.0
- [#1913](https://github.com/NibiruChain/nibiru/pull/1913) - fix(tests): race condition from heavy Network tests
- [#1992](https://github.com/NibiruChain/nibiru/pull/1992) - chore: enabled grpc for localnet
- [#1999](https://github.com/NibiruChain/nibiru/pull/1999) - chore: update nibi go package version to v2
- [#2050](https://github.com/NibiruChain/nibiru/pull/2050) - refactor(oracle): remove unused code and collapse empty client/cli directory

### Dependencies

- Bump `github.com/grpc-ecosystem/grpc-gateway/v2` from 2.18.1 to 2.19.1 ([#1767](https://github.com/NibiruChain/nibiru/pull/1767), [#1782](https://github.com/NibiruChain/nibiru/pull/1782))
- Bump `robinraju/release-downloader` from 1.8 to 1.11 ([#1783](https://github.com/NibiruChain/nibiru/pull/1783), [#1839](https://github.com/NibiruChain/nibiru/pull/1839), [#1948](https://github.com/NibiruChain/nibiru/pull/1948))
- Bump `github.com/prometheus/client_golang` from 1.17.0 to 1.18.0 ([#1750](https://github.com/NibiruChain/nibiru/pull/1750))
- Bump `golang.org/x/crypto` from 0.15.0 to 0.31.0 ([#1724](https://github.com/NibiruChain/nibiru/pull/1724), [#1843](https://github.com/NibiruChain/nibiru/pull/1843), [#2123](https://github.com/NibiruChain/nibiru/pull/2123))
- Bump `github.com/holiman/uint256` from 1.2.3 to 1.2.4 ([#1730](https://github.com/NibiruChain/nibiru/pull/1730))
- Bump `github.com/dvsekhvalnov/jose2go` from 1.5.0 to 1.6.0 ([#1733](https://github.com/NibiruChain/nibiru/pull/1733))
- Bump `github.com/spf13/cast` from 1.5.1 to 1.6.0 ([#1689](https://github.com/NibiruChain/nibiru/pull/1689))
- Bump `cosmossdk.io/math` from 1.1.2 to 1.4.0 ([#1676](https://github.com/NibiruChain/nibiru/pull/1676), [#2115](https://github.com/NibiruChain/nibiru/pull/2115))
- Bump `github.com/grpc-ecosystem/grpc-gateway/v2` from 2.18.0 to 2.18.1 ([#1675](https://github.com/NibiruChain/nibiru/pull/1675))
- Bump `actions/setup-go` from 4 to 5 ([#1696](https://github.com/NibiruChain/nibiru/pull/1696))
- Bump `golang` from 1.19 to 1.21 ([#1698](https://github.com/NibiruChain/nibiru/pull/1698))
- [#1678](https://github.com/NibiruChain/nibiru/pull/1678) - chore(deps): collections to v0.4.0 for math.Int value encoder
- Bump `golang.org/x/net` from 0.0.0-20220607020251-c690dde0001d to 0.23.0 in /geth ([#1849](https://github.com/NibiruChain/nibiru/pull/1849))
- Bump `golang.org/x/net` from 0.20.0 to 0.23.0 ([#1850](https://github.com/NibiruChain/nibiru/pull/1850))
- Bump `github.com/supranational/blst` from 0.3.8-0.20220526154634-513d2456b344 to 0.3.11 ([#1851](https://github.com/NibiruChain/nibiru/pull/1851))
- Bump `golangci/golangci-lint-action` from 4 to 6 ([#1854](https://github.com/NibiruChain/nibiru/pull/1854), [#1867](https://github.com/NibiruChain/nibiru/pull/1867))
- Bump `github.com/hashicorp/go-getter` from 1.7.1 to 1.7.5 ([#1858](https://github.com/NibiruChain/nibiru/pull/1858), [#1938](https://github.com/NibiruChain/nibiru/pull/1938))
- Bump `github.com/btcsuite/btcd` from 0.23.3 to 0.24.2 ([#1862](https://github.com/NibiruChain/nibiru/pull/1862), [#2070](https://github.com/NibiruChain/nibiru/pull/2070))
- Bump `pozetroninc/github-action-get-latest-release` from 0.7.0 to 0.8.0 ([#1863](https://github.com/NibiruChain/nibiru/pull/1863))
- Bump `bufbuild/buf-setup-action` from 1.30.1 to 1.47.2 ([#1891](https://github.com/NibiruChain/nibiru/pull/1891), [#1900](https://github.com/NibiruChain/nibiru/pull/1900), [#1923](https://github.com/NibiruChain/nibiru/pull/1923), [#1972](https://github.com/NibiruChain/nibiru/pull/1972), [#1974](https://github.com/NibiruChain/nibiru/pull/1974), [#1988](https://github.com/NibiruChain/nibiru/pull/1988), [#2043](https://github.com/NibiruChain/nibiru/pull/2043), [#2057](https://github.com/NibiruChain/nibiru/pull/2057), [#2062](https://github.com/NibiruChain/nibiru/pull/2062), [#2069](https://github.com/NibiruChain/nibiru/pull/2069), [#2102](https://github.com/NibiruChain/nibiru/pull/2102), [#2113](https://github.com/NibiruChain/nibiru/pull/2113))
- Bump `axios` from 1.7.3 to 1.7.4 ([#2016](https://github.com/NibiruChain/nibiru/pull/2016))
- Bump `github.com/CosmWasm/wasmvm` from 1.5.0 to 1.5.5 ([#2047](https://github.com/NibiruChain/nibiru/pull/2047))
- Bump `docker/build-push-action` from 5 to 6 ([#1924](https://github.com/NibiruChain/nibiru/pull/1924))
- Bump `codecov/codecov-action` from 4 to 5 ([#2112](https://github.com/NibiruChain/nibiru/pull/2112))

## [v1.5.0](https://github.com/NibiruChain/nibiru/releases/tag/v1.5.0) - 2024-06-21

Nibiru v1.5.0 enables IBC CosmWasm smart contracts.

- [[Release Link](https://github.com/NibiruChain/nibiru/releases/tag/v1.5.0)]
- [[Commits](https://github.com/NibiruChain/nibiru/commits/v1.5.0)]

### Features

- [#1931](https://github.com/NibiruChain/nibiru/pull/1931) - feat(ibc): add `wasm` route to IBC router

## [v1.4.0](https://github.com/NibiruChain/nibiru/releases/tag/v1.4.0) - 2024-06-04

Nibiru v1.4.0 adds PebbleDB support and increases the wasm contract size limit to 3MB.

- [[Release Link](https://github.com/NibiruChain/nibiru/releases/tag/v1.4.0)]
- [[Commits](https://github.com/NibiruChain/nibiru/commits/v1.4.0)]

### State Machine Breaking

- [#1906](https://github.com/NibiruChain/nibiru/pull/1906) - feat(wasm): increase contract size limit to 3MB

### Features

- [#1818](https://github.com/NibiruChain/nibiru/pull/1818) - feat: add pebbledb support
- [#1908](https://github.com/NibiruChain/nibiru/pull/1908) - chore: make pebbledb the default db backend
-

## [v1.3.0](https://github.com/NibiruChain/nibiru/releases/tag/v1.3.0) - 2024-05-07

Nibiru v1.3.0 adds interchain accounts.

- [[Release Link](https://github.com/NibiruChain/nibiru/releases/tag/v1.3.0)]
- [[Commits](https://github.com/NibiruChain/nibiru/commits/v1.3.0)]

### Features

- [#1820](https://github.com/NibiruChain/nibiru/pull/1820) - feat: add interchain accounts

### Bug Fixes

- [#1864](https://github.com/NibiruChain/nibiru/pull/1864) - fix(ica): add ICA controller stack

### Improvements

- [#1859](https://github.com/NibiruChain/nibiru/pull/1859) - refactor(oracle): add oracle slashing events

## [v1.2.0](https://github.com/NibiruChain/nibiru/releases/tag/v1.2.0) - 2024-03-28

Nibiru v1.2.0 adds a burn method to the x/inflation module that allows senders to burn tokens.

- [[Release Link](https://github.com/NibiruChain/nibiru/releases/tag/v1.2.0)]
- [[Commits](https://github.com/NibiruChain/nibiru/commits/v1.2.0)]

### Features

- [#1832](https://github.com/NibiruChain/nibiru/pull/1832) - feat(tokenfactory): add burn method for native tokens

## [v1.1.0](https://github.com/NibiruChain/nibiru/releases/tag/v1.1.0) - 2024-03-19

Nibiru v1.1.0 is the minor release used to add inflation to the network.

### State Machine Breaking

- [#1786](https://github.com/NibiruChain/nibiru/pull/1786) - fix(inflation): fix inflation off-by 2 error
- [#1796](https://github.com/NibiruChain/nibiru/pull/1796) - fix(inflation): fix num skipped epoch when inflation is added to an existing chain
- [#1797](https://github.com/NibiruChain/nibiru/pull/1797) - fix(inflation): fix num skipped epoch updates logic
- [#1712](https://github.com/NibiruChain/nibiru/pull/1712) - refactor(inflation): turn inflation off by default

### Bug Fixes

- [#1706](https://github.com/NibiruChain/nibiru/pull/706) - fix: `v1.1.0` upgrade handler
- [#1804](https://github.com/NibiruChain/nibiru/pull/1804) - fix(inflation): update default parameters
- [#1688](https://github.com/NibiruChain/nibiru/pull/1688) - fix(inflation): make default inflation allocation follow tokenomics

### Features

- [#1670](https://github.com/NibiruChain/nibiru/pull/1670) - feat(inflation): Make inflation polynomial
- [#1682](https://github.com/NibiruChain/nibiru/pull/1682) - feat!: add upgrade handler for v1.1.0
- [#1776](https://github.com/NibiruChain/nibiru/pull/1776) - feat(inflation): make inflation params a collection and add commands to update them
- [#1795](https://github.com/NibiruChain/nibiru/pull/1795) - feat(inflation): add inflation tx cmds

### Improvements

- [#1695](https://github.com/NibiruChain/nibiru/pull/1695) - feat(inflation): add events for inflation distribution
- [#1792](https://github.com/NibiruChain/nibiru/pull/1792) - fix(inflation): uncomment legacy amino register on app module basic
- [#1799](https://github.com/NibiruChain/nibiru/pull/1799) refactor,docs(inflation): Document everything + delete unused code. Make perp and spot optional features in localnet.sh

## [v1.0.3](https://github.com/NibiruChain/nibiru/releases/tag/v1.0.3) - 2024-03-18

### Fix

- [#1816](https://github.com/NibiruChain/nibiru/pull/1816) - fix(ibc): fix ibc transaction from wasm contract

### CLI

- [#1731](https://github.com/NibiruChain/nibiru/pull/1731) - feat(cli): add cli command to decode stargate base64 messages
- [#1754](https://github.com/NibiruChain/nibiru/pull/1754) - refactor(decode-base64): clean code improvements and fn docs

## [v1.0.2](https://github.com/NibiruChain/nibiru/releases/tag/v1.0.2) - 2024-03-03

### Dependencies

- [65c06ba](https://github.com/NibiruChain/nibiru/commit/65c06ba774c260ece942131ad7a93de0e162266e) - Bump `cosmos-sdk` to v0.47.10

## [v1.0.1](https://github.com/NibiruChain/nibiru/releases/tag/v1.0.1) - 2024-02-09

### Dependencies

- [#1778](https://github.com/NibiruChain/nibiru/pull/1778) - chore: bump librocksdb to v8.9.1

## [v1.0.0](https://github.com/NibiruChain/nibiru/releases/tag/v1.0.0)

Nibiru v1.0.0 is the major release used for the genesis of the mainnet network,
`cataclysm-1`. It includes all of the general purpose modules such
as `devgas`, `sudo`, `wasm`, `tokenfactory`, and the defaults from Cosmos SDK
v0.47.5.

- [[Release Link](https://github.com/NibiruChain/nibiru/releases/tag/v1.0.0)]
- [[Commits](https://github.com/NibiruChain/nibiru/commits/v1.0.0)]
- [tag:v1.0.0](https://github.com/NibiruChain/nibiru/commits/v1.0.0) epic(v1.0.0): Remove unneeded Dapp modules for smooth upgrades.
  - chore!: [Date: 2023-10-16] Remove inflation, perp, stablecoin, and spot
    modules and related protobufs. This will make it easier to add the store keys
    layer if we have breaking changes before the Dapps go live without blocking
    the mainnet deployment.  
    Commits:
    [#1667](https://github.com/NibiruChain/nibiru/pull/1667)
    [6a01abe](https://github.com/NibiruChain/nibiru/commit/6a01abe5c99e26a1d17d96f359d06d61bc1e6e70)
    [2a250a3](https://github.com/NibiruChain/nibiru/commit/2a250a3c4c60c58c5526ac7d75ce5b9e13889471)
    [d713f41](https://github.com/NibiruChain/nibiru/commit/d713f41dfe17d6d29451ade4d2f0e6d950ce7c59)
    [011f1ed](https://github.com/NibiruChain/nibiru/commit/011f1ed431d92899d01583e5e6110e663eceaa24)

### Features

- [#1596](https://github.com/NibiruChain/nibiru/pull/1596) - epic(tokenfactory): State transitions, collections, genesis import and export, and app wiring
- [#1607](https://github.com/NibiruChain/nibiru/pull/1607) - Token factory transaction messages for CreateDenom, ChangeAdmin, and UpdateModuleParams
- [#1620](https://github.com/NibiruChain/nibiru/pull/1620) - Token factory transaction messages for Mint and Burn
- [#1573](https://github.com/NibiruChain/nibiru/pull/1573) - feat(perp): Close markets and compute settlement price

### State Machine Breaking

- [#1609](https://github.com/NibiruChain/nibiru/pull/1609) - refactor(app)!: Remove x/stablecoin module.
- [#1613](https://github.com/NibiruChain/nibiru/pull/1613) - feat(app)!: enforce min commission by changing default and genesis validation
- [#1615](https://github.com/NibiruChain/nibiru/pull/1613) - feat(ante)!: Ante handler to add a maximum commission rate of 25% for validators.
- [#1616](https://github.com/NibiruChain/nibiru/pull/1616) - fix(app)!: Add custom wasm snapshotter for proper state exports
- [#1617](https://github.com/NibiruChain/nibiru/pull/1617) - fix(app)!: non-nil snapshot manager is not guaranteed in testapp
- [#1645](https://github.com/NibiruChain/nibiru/pull/1645) - fix(tokenfactory)!: token supply in bank keeper must be correct after MsgBurn.
- [#1646](https://github.com/NibiruChain/nibiru/pull/1646) - feat(wasmbinding)!: whitelisted stargate queries for QueryRequest::Stargate: auth, bank, gov, tokenfactory, epochs, inflation, oracle, sudo, devgas
- [#1667](https://github.com/NibiruChain/nibiru/pull/1667) - chore(inflation)!: unwire x/inflation

### Improvements

- [#1610](https://github.com/NibiruChain/nibiru/pull/1610) - refactor(app): Simplify app.go with less redundant imports using struct embedding.
- [#1614](https://github.com/NibiruChain/nibiru/pull/1614) - refactor(proto): Use explicit namespacing on proto imports for #1608
- [#1630](https://github.com/NibiruChain/nibiru/pull/1630) - refactor(wasm): clean up wasmbinding/ folder structure
- [#1631](https://github.com/NibiruChain/nibiru/pull/1631) - fix(.goreleaser.yml): Load version for wasmvm dynamically.
- [#1638](https://github.com/NibiruChain/nibiru/pull/1638) - test(tokenfactory): integration test core logic with a real smart contract using `nibiru-std`
- [#1659](https://github.com/NibiruChain/nibiru/pull/1659) - refactor(oracle): curate oracle default whitelist

### Dependencies

- Bump `github.com/prometheus/client_golang` from 1.16.0 to 1.17.0 ([#1605](https://github.com/NibiruChain/nibiru/pull/1605))
- Bump `bufbuild/buf-setup-action` from 1.26.1 to 1.27.1 ([#1624](https://github.com/NibiruChain/nibiru/pull/1624), [#1641](https://github.com/NibiruChain/nibiru/pull/1641))
- Bump `stefanzweifel/git-auto-commit-action` from 4 to 5 ([#1625](https://github.com/NibiruChain/nibiru/pull/1625))
- Bump `github.com/CosmWasm/wasmvm` from 1.4.0 to 1.5.0 ([#1629](https://github.com/NibiruChain/nibiru/pull/1629), [#1657](https://github.com/NibiruChain/nibiru/pull/1657))
- Bump `google.golang.org/grpc` from 1.58.2 to 1.59.0 ([#1633](https://github.com/NibiruChain/nibiru/pull/1633), [#1643](https://github.com/NibiruChain/nibiru/pull/1643))
- Bump `golang.org/x/net` from 0.12.0 to 0.17.0 ([#1634](https://github.com/NibiruChain/nibiru/pull/1634))
- Bump `github.com/cosmos/ibc-go/v7` from 7.3.0 to 7.3.1 ([#1647](https://github.com/NibiruChain/nibiru/pull/1647))
- Bump `github.com/CosmWasm/wasmd` from 0.40.2 to 0.43.0 ([#1660](https://github.com/NibiruChain/nibiru/pull/1660))
- Bump `github.com/CosmWasm/wasmd` from 0.43.0 to 0.44.0 ([#1666](https://github.com/NibiruChain/nibiru/pull/1666))

### Bug Fixes

- [#1606](https://github.com/NibiruChain/nibiru/pull/1606) - fix(perp): emit `MarketUpdatedEvent` in the absence of index price
- [#1649](https://github.com/NibiruChain/nibiru/pull/1649) - fix(ledger): fix ledger for newer macos versions
- [#1655](https://github.com/NibiruChain/nibiru/pull/1655) - fix(inflation): inflate NIBI correctly to strategic treasury account

## [v0.21.11] - 2023-10-02

NOTE: It's pragmatic to assume that any change prior to v1.0.0 was state machine breaking.

- Summary: Changes up to pull request #1616
- [[Release Link](https://github.com/NibiruChain/nibiru/releases/tag/v0.21.11)]

## [v0.21.10] - 2023-09-20

- Summary: Changes up to pull request #1595
- [[Release Link](https://github.com/NibiruChain/nibiru/releases/tag/v0.21.10)]

### State Machine Breaking

#### Features (Breaking)

- [#1594](https://github.com/NibiruChain/nibiru/pull/1594) - feat: add user discounts
- [#1585](https://github.com/NibiruChain/nibiru/pull/1585) - feat: include flag versioned in query markets to allow to query disabled markets
- [#1575](https://github.com/NibiruChain/nibiru/pull/1575) - feat(perp): Add trader volume tracking
- [#1559](https://github.com/NibiruChain/nibiru/pull/1559) - feat: add versions to markets to allow to disable them
- [#1543](https://github.com/NibiruChain/nibiru/pull/1543) - epic(devgas): devgas module for incentivizing smart contract
- [#1543](https://github.com/NibiruChain/nibiru/pull/1543) - epic(devgas): devgas module for incentivizing smart contract
- [#1541](https://github.com/NibiruChain/nibiru/pull/1541) - feat(perp): add clamp to premium fractions
- [#1520](https://github.com/NibiruChain/nibiru/pull/1520) - feat(wasm): no op handler + tests with updated contracts
- [#1503](https://github.com/NibiruChain/nibiru/pull/1503) - feat(wasm): add Oracle Exchange Rate query for wasm
- [#1503](https://github.com/NibiruChain/nibiru/pull/1503) - feat(wasm): add Oracle Exchange Rate query for wasm
- [#1502](https://github.com/NibiruChain/nibiru/pull/1502) - feat: add ledger build support
- [#1501](https://github.com/NibiruChain/nibiru/pull/1501) - feat(proto): add Python buf generation logic for py-sdk
- [#1501](https://github.com/NibiruChain/nibiru/pull/1501) - feat(proto): add Python buf generation logic for py-sdk
- [#1501](https://github.com/NibiruChain/nibiru/pull/1501) - feat(localnet.sh): (1) Make it possible to run while offline. (2) Implement --no-build option to use the script with the current `nibid` installed.
- [#1501](https://github.com/NibiruChain/nibiru/pull/1501) - feat(localnet.sh): (1) Make it possible to run while offline. (2) Implement --no-build option to use the script with the current `nibid` installed.
- [#1498](https://github.com/NibiruChain/nibiru/pull/1498) - feat: add cli to change root sudo command
- [#1498](https://github.com/NibiruChain/nibiru/pull/1498) - feat: add cli to change root sudo command
- [#1495](https://github.com/NibiruChain/nibiru/pull/1495) - feat: add genmsg module
- [#1494](https://github.com/NibiruChain/nibiru/pull/1494) - feat: create cli to add sudo account into genesis
- [#1479](https://github.com/NibiruChain/nibiru/pull/1479) - feat(perp): implement `PartialClose`
- [#1479](https://github.com/NibiruChain/nibiru/pull/1479) - feat(perp): implement `PartialClose`
- [#1463](https://github.com/NibiruChain/nibiru/pull/1463) - feat(oracle): add genesis pricefeeder delegation
- [#1463](https://github.com/NibiruChain/nibiru/pull/1463) - feat(oracle): add genesis pricefeeder delegation
- [#1463](https://github.com/NibiruChain/nibiru/pull/1463) - feat(oracle): add genesis pricefeeder delegation
- [#1421](https://github.com/NibiruChain/nibiru/pull/1421) - feat(oracle): add expiry time to oracle prices
- [#1407](https://github.com/NibiruChain/nibiru/pull/1407) - feat!: upgrade to Cosmos SDK v0.47.3
- [#1407](https://github.com/NibiruChain/nibiru/pull/1407) - feat!: upgrade to Cosmos SDK v0.47.3
- [#1387](https://github.com/NibiruChain/nibiru/pull/1387) - feat: upgrade to Cosmos SDK v0.46.10
- [#1387](https://github.com/NibiruChain/nibiru/pull/1387) - feat: upgrade to Cosmos SDK v0.46.10
- [#1380](https://github.com/NibiruChain/nibiru/pull/1380) - feat(wasm): Add CreateMarket admin call for the controller contract
- [#1380](https://github.com/NibiruChain/nibiru/pull/1380) - feat(wasm): Add CreateMarket admin call for the controller contract
- [#1373](https://github.com/NibiruChain/nibiru/pull/1373) - feat(perp): `perpv2` `add-genesis-perp-market` CLI command
- [#1371](https://github.com/NibiruChain/nibiru/pull/1371) - feat: realize bad debt when a user tries to close his position
- [#1370](https://github.com/NibiruChain/nibiru/pull/1370) - feat(perp): `perpv2` `CreatePool` method
- [#1367](https://github.com/NibiruChain/nibiru/pull/1367) - feat: wire enable market to wasm
- [#1367](https://github.com/NibiruChain/nibiru/pull/1367) - feat: wire enable market to wasm
- [#1366](https://github.com/NibiruChain/nibiru/pull/1366) - feat: fix bindings test in cw_test
- [#1363](https://github.com/NibiruChain/nibiru/pull/1363) - feat(perp): wire `PerpV2` module
- [#1362](https://github.com/NibiruChain/nibiru/pull/1362) - feat(perp): add `perpv2` cli
- [#1361](https://github.com/NibiruChain/nibiru/pull/1361) - feat(perp): add `PerpV2` module
- [#1359](https://github.com/NibiruChain/nibiru/pull/1359) - feat(perp): Add InsuranceFundWithdraw admin call with corresponding smart contract
- [#1359](https://github.com/NibiruChain/nibiru/pull/1359) - feat(perp): Add InsuranceFundWithdraw admin call with corresponding smart contract
- [#1352](https://github.com/NibiruChain/nibiru/pull/1352) - feat(perp): add PerpKeeperV2 `MsgServer`
- [#1350](https://github.com/NibiruChain/nibiru/pull/1350) - feat(perp): `EditPriceMultiplier` and `EditSwapInvariant`
- [#1345](https://github.com/NibiruChain/nibiru/pull/1345) - feat(perp): PerpV2 QueryServer
- [#1344](https://github.com/NibiruChain/nibiru/pull/1344) - feat(perp): PerpKeeperV2 `AddMargin` and `RemoveMargin`
- [#1343](https://github.com/NibiruChain/nibiru/pull/1343) - feat(perp): add PerpKeeperV2 `MultiLiquidate`
- [#1342](https://github.com/NibiruChain/nibiru/pull/1342) - feat(perp): market not enabled can only be used to close out existing positions
- [#1342](https://github.com/NibiruChain/nibiru/pull/1342) - feat(perp): market not enabled can only be used to close out existing positions
- [#1341](https://github.com/NibiruChain/nibiru/pull/1341) - feat(bindings/oracle): add bindings for oracle module params
- [#1340](https://github.com/NibiruChain/nibiru/pull/1340) - feat(wasm): Enforce x/sudo contract permission checks on the shifter contract + integration tests
- [#1338](https://github.com/NibiruChain/nibiru/pull/1338) - feat(perp): V2 OpenPosition

#### Bug Fixes (Breaking)

- [#1586](https://github.com/NibiruChain/nibiru/pull/1586) - fix(sudo): make messages compatible with `Amino`
- [#1565](https://github.com/NibiruChain/nibiru/pull/1565) - fix(oracle)!: Count vote omission as abstain for less slashing + more stability
- [#1493](https://github.com/NibiruChain/nibiru/pull/1493) - fix(perp): allow `ClosePosition` when there is bad debt
- [#1476](https://github.com/NibiruChain/nibiru/pull/1476) - fix(wasm)!: call `ValidateBasic` before all `sdk.Msg` calls for the bindings-perp contract + remove sudo permissioning
- [#1467](https://github.com/NibiruChain/nibiru/pull/1467) - fix(oracle): make `calcTwap` safer
- [#1467](https://github.com/NibiruChain/nibiru/pull/1467) - fix(oracle): make `calcTwap` safer
- [#1464](https://github.com/NibiruChain/nibiru/pull/1464) - fix(gov): wire legacy proposal handlers
- [#1464](https://github.com/NibiruChain/nibiru/pull/1464) - fix(gov): wire legacy proposal handlers
- [#1459](https://github.com/NibiruChain/nibiru/pull/1459) - fix(spot): wire `x/spot` msgService into app router
- [#1459](https://github.com/NibiruChain/nibiru/pull/1459) - fix(spot): wire `x/spot` msgService into app router
- [#1452](https://github.com/NibiruChain/nibiru/pull/1452) - fix(oracle): continue with abci hook during error
- [#1451](https://github.com/NibiruChain/nibiru/pull/1451) - fix(perp): decrease position with zero size
- [#1446](https://github.com/NibiruChain/nibiru/pull/1446) - fix(cmd): Add custom InitCmd to set set desired Tendermint consensus params for each node.
- [#1441](https://github.com/NibiruChain/nibiru/pull/1441) - fix(oracle): ignore abstain votes in std dev calculation
- [#1425](https://github.com/NibiruChain/nibiru/pull/1425) - fix: remove positions from state when closed with reverse position
- [#1423](https://github.com/NibiruChain/nibiru/pull/1423) - fix: remove panics from abci hooks
- [#1422](https://github.com/NibiruChain/nibiru/pull/1422) - fix(oracle): handle zero oracle rewards
- [#1420](https://github.com/NibiruChain/nibiru/pull/1420) - refactor(oracle): update default params
- [#1419](https://github.com/NibiruChain/nibiru/pull/1419) - fix(spot): add pools to genesis state
- [#1417](https://github.com/NibiruChain/nibiru/pull/1417) - fix: run end blocker on block end for perp v2
- [#1414](https://github.com/NibiruChain/nibiru/pull/1414) - fix(oracle): Add deterministic map iterations to avoid consensus failure.
- [#1413](https://github.com/NibiruChain/nibiru/pull/1413) - fix(perp): provide descriptive errors when all liquidations fail in MultiLiquidate
- [#1413](https://github.com/NibiruChain/nibiru/pull/1413) - fix(perp): provide descriptive errors when all liquidations fail in MultiLiquidate
- [#1397](https://github.com/NibiruChain/nibiru/pull/1397) - fix: ensure margin is high enough when removing it
- [#1383](https://github.com/NibiruChain/nibiru/pull/1383) - feat: enforce contract to be whitelisted when calling perp bindings
- [#1379](https://github.com/NibiruChain/nibiru/pull/1379) - feat(perp): check for denom in add/remove margin
- [#1210](https://github.com/NibiruChain/nibiru/pull/1210) - fix(ci): fix docker push workflow

#### Else (Breaking)

- [#1477](https://github.com/NibiruChain/nibiru/pull/1477) - refactor(oracle)!: Move away from deprecated events to typed events in x/oracle
- [#1477](https://github.com/NibiruChain/nibiru/pull/1477) - refactor(oracle)!: Move away from deprecated events to typed events in x/oracle
- [#1473](https://github.com/NibiruChain/nibiru/pull/1473) - refactor(perp)!: rename `OpenPosition` to `MarketOrder`
- [#1473](https://github.com/NibiruChain/nibiru/pull/1473) - refactor(perp)!: rename `OpenPosition` to `MarketOrder`
- [#1427](https://github.com/NibiruChain/nibiru/pull/1427) - refactor(perp)!: PositionChangedEvent `MarginToUser`
- [#1427](https://github.com/NibiruChain/nibiru/pull/1427) - refactor(perp)!: PositionChangedEvent `MarginToUser`
- [#1426](https://github.com/NibiruChain/nibiru/pull/1426) - refactor(perp): remove price fluctuation limit check
- [#1388](https://github.com/NibiruChain/nibiru/pull/1388) - refactor(perp)!: idempotent position changed event
- [#1388](https://github.com/NibiruChain/nibiru/pull/1388) - refactor(perp)!: idempotent position changed event
- [#1385](https://github.com/NibiruChain/nibiru/pull/1385) - test(perp): add clearing house negative tests
- [#1385](https://github.com/NibiruChain/nibiru/pull/1385) - test(perp): add clearing house negative tests
- [#1382](https://github.com/NibiruChain/nibiru/pull/1382) - refactor(perp)!: remove `perpv1`
- [#1382](https://github.com/NibiruChain/nibiru/pull/1382) - refactor(perp)!: remove `perpv1`
- [#1356](https://github.com/NibiruChain/nibiru/pull/1356) - build: Regress wasmvm (v1.1.1), tendermint (v0.34.24), and Cosmos-SDK (v0.45.14) dependencies
- [#1356](https://github.com/NibiruChain/nibiru/pull/1356) - build: Regress wasmvm (v1.1.1), tendermint (v0.34.24), and Cosmos-SDK (v0.45.14) dependencies
- [#1346](https://github.com/NibiruChain/nibiru/pull/1346) - build: Upgrade wasmvm (v1.2.1), tendermint (v0.34.26), and Cosmos-SDK (v0.45.14) dependencies
- [#1346](https://github.com/NibiruChain/nibiru/pull/1346) - build: Upgrade wasmvm (v1.2.1), tendermint (v0.34.26), and Cosmos-SDK (v0.45.14) dependencies

### Non-breaking/Compatible Improvements

- [#1579](https://github.com/NibiruChain/nibiru/pull/1579) - chore(proto): Add a buf.gen.rs.yaml and corresponding script to create Rust types for Wasm Stargate messages
- [#1574](https://github.com/NibiruChain/nibiru/pull/1574) - chore(goreleaser): update wasmvm to v1.4.0
- [#1558](https://github.com/NibiruChain/nibiru/pull/1558) - feat(perp): paginated query to read the position store
- [#1555](https://github.com/NibiruChain/nibiru/pull/1555) - feat(devgas): Convert legacy ABCI events to typed proto events
- [#1554](https://github.com/NibiruChain/nibiru/pull/1554) - refactor: runs gofumpt formatter, which has nice conventions: go install mvdan.cc/gofumpt@latest
- [#1536](https://github.com/NibiruChain/nibiru/pull/1536) - test(perp): add more tests to perp module and cli
- [#1533](https://github.com/NibiruChain/nibiru/pull/1533) - feat(perp): add differential fields to PositionChangedEvent
- [#1527](https://github.com/NibiruChain/nibiru/pull/1527) - test(common): add docs for testutil and increase test coverage
- [#1521](https://github.com/NibiruChain/nibiru/pull/1521) - test(sudo): increase unit test coverage
- [#1519](https://github.com/NibiruChain/nibiru/pull/1519) - test: add more tests to x/perp keeper
- [#1518](https://github.com/NibiruChain/nibiru/pull/1518) - test: add more tests to x/perp
- [#1517](https://github.com/NibiruChain/nibiru/pull/1517) - test: add more tests to x/hooks
- [#1506](https://github.com/NibiruChain/nibiru/pull/1506) - refactor(oracle): Implement OrderedMap and use it for iterating through maps in x/oracle
- [#1500](https://github.com/NibiruChain/nibiru/pull/1500) - refactor(perp): clean up reverse market order mechanics
- [#1466](https://github.com/NibiruChain/nibiru/pull/1466) - refactor(perp): `PositionLiquidatedEvent`
- [#1466](https://github.com/NibiruChain/nibiru/pull/1466) - refactor(perp): `PositionLiquidatedEvent`
- [#1462](https://github.com/NibiruChain/nibiru/pull/1462) - fix(perp): Add pair to liquidation failed event.
- [#1424](https://github.com/NibiruChain/nibiru/pull/1424) - feat(perp): Add change type and exchanged margin to position changed events.
- [#1408](https://github.com/NibiruChain/nibiru/pull/1408) - feat(spot): idempotent events
- [#1406](https://github.com/NibiruChain/nibiru/pull/1406) - feat(perp): emit additional event info
- [#1405](https://github.com/NibiruChain/nibiru/pull/1405) - ci: use Buf to build protos
- [#1390](https://github.com/NibiruChain/nibiru/pull/1390) - fix(localnet.sh): Fix genesis market initialization + add force exits on failure
- [#1369](https://github.com/NibiruChain/nibiru/pull/1369) - refactor(oracle): divert rewards from `perpv2` instead of `perpv1`
- [#1365](https://github.com/NibiruChain/nibiru/pull/1365) - refactor(perp): split `perp` module into v1/ and v2/

### Dependencies

- [#1523](https://github.com/NibiruChain/nibiru/pull/1523) - chore: bump cosmos-sdk to v0.47.4
- [#1381](https://github.com/NibiruChain/nibiru/pull/1381) - chore(deps): Bump github.com/cosmos/cosmos-sdk to 0.45.16

- Bump `github.com/docker/distribution` from 2.8.1+incompatible to 2.8.2+incompatible (#1339)

- Bump `github.com/CosmWasm/wasmvm` from 1.2.1 to 1.4.0 (#1354, #1507, [#1564](https://github.com/NibiruChain/nibiru/pull/1564))
- Bump `github.com/spf13/cast` from 1.5.0 to 1.5.1 (#1358)
- Bump `github.com/stretchr/testify` from 1.8.2 to 1.8.4 (#1384, #1435)
- Bump `cosmossdk.io/math` from 1.0.0-beta.6 to 1.1.2 (#1394, [#1547](https://github.com/NibiruChain/nibiru/pull/1547))
- Bump `google.golang.org/grpc` from 1.53.0 to 1.58.2 (#1395, #1437, #1443, #1497, [#1525](https://github.com/NibiruChain/nibiru/pull/1525), [#1568](https://github.com/NibiruChain/nibiru/pull/1568), [#1582](https://github.com/NibiruChain/nibiru/pull/1582), [#1598](https://github.com/NibiruChain/nibiru/pull/1598))
- Bump `github.com/gin-gonic/gin` from 1.8.1 to 1.9.1 (#1409)
- Bump `github.com/spf13/viper` from 1.15.0 to 1.16.0 (#1436)
- Bump `github.com/prometheus/client_golang` from 1.15.1 to 1.16.0 (#1431)
- Bump `github.com/cosmos/ibc-go/v7` from 7.1.0 to 7.3.0 (#1445, [#1562](https://github.com/NibiruChain/nibiru/pull/1562))
- Bump `bufbuild/buf-setup-action` from 1.21.0 to 1.26.1 (#1449, #1469, #1505, #1510, [#1537](https://github.com/NibiruChain/nibiru/pull/1537), [#1540](https://github.com/NibiruChain/nibiru/pull/1540), [#1544](https://github.com/NibiruChain/nibiru/pull/1544))
- Bump `google.golang.org/protobuf` from 1.30.0 to 1.31.0 (#1450)
- Bump `cosmossdk.io/errors` from 1.0.0-beta.7 to 1.0.0 (#1499)
- Bump `github.com/holiman/uint256` from 1.2.2 to 1.2.3 (#1504)
- Bump `docker/build-push-action` from 4 to 5 ([#1572](https://github.com/NibiruChain/nibiru/pull/1572))
- Bump `docker/login-action` from 2 to 3 ([#1571](https://github.com/NibiruChain/nibiru/pull/1571))
- Bump `docker/setup-buildx-action` from 2 to 3 ([#1570](https://github.com/NibiruChain/nibiru/pull/1570))
- Bump `docker/setup-qemu-action` from 2 to 3 ([#1569](https://github.com/NibiruChain/nibiru/pull/1569))
- Bump `github.com/cosmos/cosmos-sdk` from v0.47.4 to v0.47.5 ([#1578](https://github.com/NibiruChain/nibiru/pull/1578))
- Bump `codecov/codecov-action` from 3 to 4 ([#1583](https://github.com/NibiruChain/nibiru/pull/1583))
- Bump `actions/checkout` from 3 to 4 ([#1593](https://github.com/NibiruChain/nibiru/pull/1593))
- Bump `github.com/docker/distribution` from 2.8.1+incompatible to 2.8.2+incompatible (#1339)
- Bump `github.com/CosmWasm/wasmvm` from 1.2.1 to 1.3.0 (#1354, #1507)
- Bump `github.com/spf13/cast` from 1.5.0 to 1.5.1 (#1358)
- Bump `github.com/stretchr/testify` from 1.8.2 to 1.8.4 (#1384, #1435)
- Bump `cosmossdk.io/math` from 1.0.0-beta.6 to 1.1.2 (#1394, [#1547](https://github.com/NibiruChain/nibiru/pull/1547))
- Bump `google.golang.org/grpc` from 1.53.0 to 1.57.0 (#1395, #1437, #1443, #1497, [#1525](https://github.com/NibiruChain/nibiru/pull/1525))
- Bump `github.com/gin-gonic/gin` from 1.8.1 to 1.9.1 (#1409)
- Bump `github.com/spf13/viper` from 1.15.0 to 1.16.0 (#1436)
- Bump `github.com/prometheus/client_golang` from 1.15.1 to 1.16.0 (#1431)
- Bump `github.com/cosmos/ibc-go/v7` from 7.1.0 to 7.3.0 (#1445, [#1562](https://github.com/NibiruChain/nibiru/pull/1562))
- Bump `bufbuild/buf-setup-action` from 1.21.0 to 1.26.1 (#1449, #1469, #1505, #1510, [#1537](https://github.com/NibiruChain/nibiru/pull/1537), [#1540](https://github.com/NibiruChain/nibiru/pull/1540), [#1544](https://github.com/NibiruChain/nibiru/pull/1544))
- Bump `google.golang.org/protobuf` from 1.30.0 to 1.31.0 (#1450)
- Bump `cosmossdk.io/errors` from 1.0.0-beta.7 to 1.0.0 (#1499)
- Bump `github.com/holiman/uint256` from 1.2.2 to 1.2.3 (#1504)
- Bump `actions/checkout` from 3 to 4 ([#1563](https://github.com/NibiruChain/nibiru/pull/1563))

## [v0.19.4] - 2023-05-26

- Summary: Changes up to pull request #1337
- [[Release Link](https://github.com/NibiruChain/nibiru/releases/tag/v0.19.4)]

### State Machine Breaking

- [#1336](https://github.com/NibiruChain/nibiru/pull/1336) - feat: move oracle params out of params subspace and onto the keeper
- [#1336](https://github.com/NibiruChain/nibiru/pull/1336) - feat: move oracle params out of params subspace and onto the keeper
- [#1335](https://github.com/NibiruChain/nibiru/pull/1335) - refactor(perp): move remaining perpv1 files to v1 directory
- [#1334](https://github.com/NibiruChain/nibiru/pull/1334) - feat(perp): add PerpKeeperV2 `ClosePosition`
- [#1333](https://github.com/NibiruChain/nibiru/pull/1333) - feat(perp): add basic clearing house functions
- [#1332](https://github.com/NibiruChain/nibiru/pull/1332) - feat(perp): add hooks to update funding rate
- [#1331](https://github.com/NibiruChain/nibiru/pull/1331) - refactor(perp): create perp v1 type package and module package
- [#1329](https://github.com/NibiruChain/nibiru/pull/1329) - feat(perp): add PerpKeeperV2 withdraw methods
- [#1328](https://github.com/NibiruChain/nibiru/pull/1328) - feat(perp): add PerpKeeperV2 swap methods
- [#1322](https://gitub.com/NibiruChain/nibiru/pull/1322) - build(deps): Bumps github.com/armon/go-metrics from 0.4.0 to 0.4.1.
- [#1319](https://github.com/NibiruChain/nibiru/pull/1319) - test: add integration test actions
- [#1317](https://github.com/NibiruChain/nibiru/pull/1317) - feat(testutil): Use secp256k1 algo for private key generation in common/testutil.
- [#1317](https://github.com/NibiruChain/nibiru/pull/1317) - feat(sudo): Implement and test CLI commands for tx and queries.
- [#1317](https://github.com/NibiruChain/nibiru/pull/1317) - feat(sudo): Implement and test CLI commands for tx and queries.
- [#1315](https://github.com/NibiruChain/nibiru/pull/1315) - feat: oracle rewards distribution every week
- [#1315](https://github.com/NibiruChain/nibiru/pull/1315) - feat: oracle rewards distribution every week
- [#1312](https://github.com/NibiruChain/nibiru/pull/1312) - feat(wasm): wire depth shift handler to the wasm router
- [#1312](https://github.com/NibiruChain/nibiru/pull/1312) - feat(wasm): wire depth shift handler to the wasm router
- [#1311](https://github.com/NibiruChain/nibiru/pull/1311) - feat(perp): add PerpKeeperV2
- [#1311](https://github.com/NibiruChain/nibiru/pull/1311) - feat(perp): add Calc and Twap methods
- [#1309](https://github.com/NibiruChain/nibiru/pull/1309) - feat: minimum swap amount set to $1
- [#1309](https://github.com/NibiruChain/nibiru/pull/1309) - feat: minimum swap amount set to $1
- [#1308](https://github.com/NibiruChain/nibiru/pull/1308) - feat(perp): ensure there's no int overflow in liq depth calculation
- [#1307](https://github.com/NibiruChain/nibiru/pull/1307) - feat(sudo): Create the x/sudo module + integration tests
- [#1307](https://github.com/NibiruChain/nibiru/pull/1307) - feat(sudo): Create the x/sudo module + integration tests
- [#1306](https://github.com/NibiruChain/nibiru/pull/1306) - feat(perp): complete perp v2 types
- [#1306](https://github.com/NibiruChain/nibiru/pull/1306) - feat(perp): complete perp v2 types
- [#1305](https://github.com/NibiruChain/nibiru/pull/1305) - refactor(perp!): Remove unnecessary protos
- [#1305](https://github.com/NibiruChain/nibiru/pull/1305) - refactor(perp!): Remove unnecessary protos
- [#1304](https://github.com/NibiruChain/nibiru/pull/1304) - feat: db backend - rocksdb
- [#1304](https://github.com/NibiruChain/nibiru/pull/1304) - feat: db backend - rocksdb
- [#1302](https://github.com/NibiruChain/nibiru/pull/1302) - refactor(oracle)!: price snapshot start time inclusive
- [#1302](https://github.com/NibiruChain/nibiru/pull/1302) - refactor(oracle)!: price snapshot start time inclusive
- [#1301](https://github.com/NibiruChain/nibiru/pull/1301) - fix(epochs)!: correct epoch start time
- [#1301](https://github.com/NibiruChain/nibiru/pull/1301) - fix(epochs)!: correct epoch start time
- [#1299](https://github.com/NibiruChain/nibiru/pull/1299) - feat(wasm): Add peg shift bindings
- [#1299](https://github.com/NibiruChain/nibiru/pull/1299) - feat(wasm): Add peg shift bindings
- [#1298](https://github.com/NibiruChain/nibiru/pull/1298) - refactor(perp)!: remove `MaxOracleSpreadRatio` from Perpv2
- [#1298](https://github.com/NibiruChain/nibiru/pull/1298) - refactor(perp)!: remove `MaxOracleSpreadRatio` from Perpv2
- [#1296](https://github.com/NibiruChain/nibiru/pull/1296) - refactor(perp)!: update perp v2 state protos
- [#1296](https://github.com/NibiruChain/nibiru/pull/1296) - refactor(perp)!: update perp v2 state protos
- [#1295](https://github.com/NibiruChain/nibiru/pull/1295) - refactor(app): Organize keepers, store keys, and module manager initialization in app.go
- [#1292](https://github.com/NibiruChain/nibiru/pull/1292) - feat(wasm): Add module bindings for execute calls in x/perp: OpenPosition, ClosePosition, AddMargin, RemoveMargin.
- [#1292](https://github.com/NibiruChain/nibiru/pull/1292) - feat(wasm): Add module bindings for execute calls in x/perp: OpenPosition, ClosePosition, AddMargin, RemoveMargin.
- [#1291](https://github.com/NibiruChain/nibiru/pull/1291) - refactor(perp)!: add perp v2 state protos
- [#1291](https://github.com/NibiruChain/nibiru/pull/1291) - refactor(perp)!: add perp v2 state protos
- [#1290](https://github.com/NibiruChain/nibiru/pull/1290) - refactor: fix quote/base reserve naming convention
- [#1289](https://github.com/NibiruChain/nibiru/pull/1289) - feat: SqrtDepth equal to base reserves when pool creation
- [#1287](https://github.com/NibiruChain/nibiru/pull/1287) - feat(wasm): Add module bindings for custom queries in x/perp: Reserves, AllMarkets, BasePrice, PremiumFraction, Metrics, PerpParams, PerpModuleAccounts
- [#1287](https://github.com/NibiruChain/nibiru/pull/1287) - feat(wasm): Add module bindings for custom queries in x/perp: Reserves, AllMarkets, BasePrice, PremiumFraction, Metrics, PerpParams, PerpModuleAccounts
- [#1286](https://github.com/NibiruChain/nibiru/pull/1286) - feat: bias is zero when creating pool
- [#1284](https://github.com/NibiruChain/nibiru/pull/1284) - feat: fails if base and quote reserves are not equal on CreatePool
- [#1282](https://github.com/NibiruChain/nibiru/pull/1282) - feat(inflation)!: add inflation module
- [#1282](https://github.com/NibiruChain/nibiru/pull/1282) - feat(inflation)!: add inflation module
- [#1281](https://github.com/NibiruChain/nibiru/pull/1281) - feat: add peg multiplier to the pricing logic
- [#1281](https://github.com/NibiruChain/nibiru/pull/1281) - feat: add peg multiplier to the pricing logic
- [#1271](https://github.com/NibiruChain/nibiru/pull/1271) - refactor(perp)!: vpool → perp/amm #2 | imports and renames
- [#1271](https://github.com/NibiruChain/nibiru/pull/1271) - refactor(perp)!: vpool → perp/amm #2 | imports and renames
- [#1270](https://github.com/NibiruChain/nibiru/pull/1270) - refactor(proto)!: lint protos and standardize versioning
- [#1270](https://github.com/NibiruChain/nibiru/pull/1270) - refactor(proto)!: lint protos and standardize versioning
- [#1269](https://github.com/NibiruChain/nibiru/pull/1269) - refactor(perp)!: merge x/util with x/perp
- [#1269](https://github.com/NibiruChain/nibiru/pull/1269) - refactor(perp)!: merge x/util with x/perp
- [#1267](https://github.com/NibiruChain/nibiru/pull/1267) - refactor(perp)!: vpool → perp/amm #1 | Moves types, keeper, and cli
- [#1267](https://github.com/NibiruChain/nibiru/pull/1267) - refactor(perp)!: vpool → perp/amm #1 | Moves types, keeper, and cli
- [#1255](https://github.com/NibiruChain/nibiru/pull/1255) - feat: add peg multiplier field into vpool, which for now defaults to 1
- [#1255](https://github.com/NibiruChain/nibiru/pull/1255) - feat: add peg multiplier field into vpool, which for now defaults to 1
- [#1254](https://github.com/NibiruChain/nibiru/pull/1254) - feat: add bias field into vpool
- [#1254](https://github.com/NibiruChain/nibiru/pull/1254) - feat: add bias field into vpool
- [#1248](https://github.com/NibiruChain/nibiru/pull/1248) - refactor(common): Combine x/testutil and x/common/testutil.
- [#1245](https://github.com/NibiruChain/nibiru/pull/1245) - fix(localnet.sh): force localnet.sh to work even if Coingecko is down
- [#1244](https://github.com/NibiruChain/nibiru/pull/1244) - feat: add typed event for oracle post price
- [#1243](https://github.com/NibiruChain/nibiru/pull/1243) - feat(vpool): sqrt of liquidity depth tracked on pool
- [#1243](https://github.com/NibiruChain/nibiru/pull/1243) - feat(vpool): sqrt of liquidity depth tracked on pool
- [#1240](https://github.com/NibiruChain/nibiru/pull/1240) - ci: Test `make proto-gen` when the proto gen scripts or .proto files change
- [#1237](https://github.com/NibiruChain/nibiru/pull/1237) - feat: reduce gas on openposition
- [#1229](https://github.com/NibiruChain/nibiru/pull/1229) - feat: upgrade ibc to v4.2.0 and wasm v0.30.0
- [#1229](https://github.com/NibiruChain/nibiru/pull/1229) - feat: upgrade ibc to v4.2.0 and wasm v0.30.0
- [#1228](https://github.com/NibiruChain/nibiru/pull/1228) - feat: update github.com/CosmWasm/wasmd 0.29.2
- [#1220](https://github.com/NibiruChain/nibiru/pull/1220) - feat: reduce gas fees when posting price
- [#1220](https://github.com/NibiruChain/nibiru/pull/1220) - feat: reduce gas fees when posting price
- [#1219](https://github.com/NibiruChain/nibiru/pull/1219) - fix(ci): use chaosnet image on chaosnet docker compose
- [#1212](https://github.com/NibiruChain/nibiru/pull/1212) - fix(spot): gracefully handle join spot pool with wrong tokens denom

### Non-breaking/Compatible Improvements

- [#1337](https://github.com/NibiruChain/nibiru/pull/1337) - fix(ci): fix dockerfile with rocksdb
- [#1276](https://github.com/NibiruChain/nibiru/pull/1276) - feat: add ewma function
- [#1218](https://github.com/NibiruChain/nibiru/pull/1218) - ci(release): Publish chaosnet image when tagging a release
- [#1210](https://github.com/NibiruChain/nibiru/pull/1210) - fix(ci): fix docker push workflow

### Dependencies

- Bump `technote-space/get-diff-action` from 4 to 6 (#1327)
- Bump `robinraju/release-downloader` from 1.6 to 1.8 (#1326)
- Bump `pozetroninc/github-action-get-latest-release` from 0.6.0 to 0.7.0 (#1325)
- Bump `actions/setup-go` from 3 to 4 (#1324)

- [#1321](https://github.com/NibiruChain/nibiru/pull/1321) - build(deps): bump github.com/prometheus/client_golang from 1.15.0 to 1.15.1
- [#1256](https://github.com/NibiruChain/nibiru/pull/1256) - chore(deps): bump github.com/spf13/cobra from 1.6.1 to 1.7.0
- [#1231](https://github.com/NibiruChain/nibiru/pull/1231) - chore(deps): bump github.com/cosmos/ibc-go/v4 from 4.2.0 to 4.3.0 #1231
- [#1230](https://github.com/NibiruChain/nibiru/pull/1230) - chore(deps): Bump github.com/holiman/uint256 from 1.2.1 to 1.2.2
- [#1223](https://github.com/NibiruChain/nibiru/pull/1223) - chore(deps): bump github.com/golang/protobuf from 1.5.2 to 1.5.3
- [#1222](https://github.com/NibiruChain/nibiru/pull/1222) - chore(deps): bump google.golang.org/protobuf from 1.28.2-0.20220831092852-f930b1dc76e8 to 1.29.0
- [#1211](https://github.com/NibiruChain/nibiru/pull/1211) - chore(deps): Bump github.com/stretchr/testify from 1.8.1 to 1.8.2

- [#1283](https://github.com/NibiruChain/nibiru/pull/1283) - chore(deps): bump github.com/prometheus/client_golang from 1.14.0 to 1.15.0

## [v0.19.2](https://github.com/NibiruChain/nibiru/releases/tag/v0.19.2) - 2023-02-24

Summary: Changes up to pull request #1208

### State Machine Breaking

- [#1196](https://github.com/NibiruChain/nibiru/pull/1196) - refactor(spot)!: default whitelisted asset and query cli
- [#1195](https://github.com/NibiruChain/nibiru/pull/1195) - feat(perp)!: Add `MultiLiquidation` feature for perps
- [#1194](https://github.com/NibiruChain/nibiru/pull/1194) - fix(oracle): local min voters
- [#1187](https://github.com/NibiruChain/nibiru/pull/1187) - feat(oracle): default vote threshold and min voters
- [#1176](https://github.com/NibiruChain/nibiru/pull/1176) - refactor(spot)!: replace `x/dex` module with `x/spot`.
- [#1173](https://github.com/NibiruChain/nibiru/pull/1173) - refactor(spot)!: replace `x/dex` module with `x/spot`.
- [#1171](https://github.com/NibiruChain/nibiru/pull/1171) - refactor(asset)!: Replace `common.AssetPair` with `asset.Pair`.
- [#1164](https://github.com/NibiruChain/nibiru/pull/1164) - refactor: remove client interface for liquidate msg
- [#1158](https://github.com/NibiruChain/nibiru/pull/1158) - feat(asset-registry)!: Add `AssetRegistry`
- [#1156](https://github.com/NibiruChain/nibiru/pull/1156) - refactor: remove lockup & incentivation module
- [#1154](https://github.com/NibiruChain/nibiru/pull/1154) - refactor(asset-pair)!: refactors `common.AssetPair` as an extension of string
- [#1151](https://github.com/NibiruChain/nibiru/pull/1151) - fix(dex): fix swap calculation for stableswap pools
- [#1131](https://github.com/NibiruChain/nibiru/pull/1131) - fix(oracle): use correct distribution module account

### Non-breaking/Compatible Improvements

- [#1205](https://github.com/NibiruChain/nibiru/pull/1205) - test: first testing framework skeleton and example
- [#1203](https://github.com/NibiruChain/nibiru/pull/1203) - ci: make chaosnet pull nibiru image if --build is not specified
- [#1199](https://github.com/NibiruChain/nibiru/pull/1199) - chore(deps): bump golang.org/x/net from 0.4.0 to 0.7.0
- [#1197](https://github.com/NibiruChain/nibiru/pull/1197) - feat: add fees into events in spot module: `EventPoolExited`, `EventPoolCreated`, `EventAssetsSwapped`.
- [#1197](https://github.com/NibiruChain/nibiru/pull/1197) - refactor(testutil): clean up `x/common/testutil` test setup code
- [#1193](https://github.com/NibiruChain/nibiru/pull/1193) - refactor(oracle): clean up `x/oracle/keeper` tests
- [#1192](https://github.com/NibiruChain/nibiru/pull/1192) - feat: chaosnet docker-compose
- [#1191](https://github.com/NibiruChain/nibiru/pull/1191) - fix(oracle): default whitelisted pairs
- [#1190](https://github.com/NibiruChain/nibiru/pull/1190) - ci(release): fix TM_VERSION not being set on releases
- [#1189](https://github.com/NibiruChain/nibiru/pull/1189) - ci(codecov): add Codecov reporting
- [#1188](https://github.com/NibiruChain/nibiru/pull/1188) - fix(spot): remove A precision and clean up borked logic
- [#1184](https://github.com/NibiruChain/nibiru/pull/1184) - docs(oracle): proto type docs, (2) spec clean-up, and (3) remove panic case
- [#1181](https://github.com/NibiruChain/nibiru/pull/1181) - refactor(oracle): keeper method locations
- [#1180](https://github.com/NibiruChain/nibiru/pull/1180) - refactor(oracle): whitelist refactor
- [#1179](https://github.com/NibiruChain/nibiru/pull/1179) - refactor(oracle): types refactor for validator performance map and whitelist map
- [#1165](https://github.com/NibiruChain/nibiru/pull/1165) - chore(deps): bump cosmos-sdk to [v0.45.12](https://github.com/cosmos/cosmos-sdk/blob/release/v0.45.x/CHANGELOG.md#v04512---2023-01-23)
- [#1161](https://github.com/NibiruChain/nibiru/pull/1161) - refactor: migrate simapp tests to use main app
- [#1160](https://github.com/NibiruChain/nibiru/pull/1160) - feat: generic set
- [#1149](https://github.com/NibiruChain/nibiru/pull/1149) - chore(deps): Bump [github.com/btcsuite/btcd](https://github.com/btcsuite/btcd) from 0.22.1 to 0.22.2
- [#1146](https://github.com/NibiruChain/nibiru/pull/1146) - fix: local docker-compose network
- [#1145](https://github.com/NibiruChain/nibiru/pull/1145) - chore: add USD quote asset
- [#1144](https://github.com/NibiruChain/nibiru/pull/1144) - ci: release for linux and darwin (arm64 and amd64)
- [#1141](https://github.com/NibiruChain/nibiru/pull/1141) - refactor(oracle): rename variables for readability
- [#1139](https://github.com/NibiruChain/nibiru/pull/1139) - feat: add default oracle whitelisted pairs
- [#1138](https://github.com/NibiruChain/nibiru/pull/1138) - refactor: put Makefile workflows in separate directory
- [#1135](https://github.com/NibiruChain/nibiru/pull/1135) - fix: add genesis oracle prices to localnet
- [#1134](https://github.com/NibiruChain/nibiru/pull/1134) - refactor: remove panics from vpool and spillovers from the perp module. It's now impossible to call functions in x/perp that would panic in vpool.
- [#1127](https://github.com/NibiruChain/nibiru/pull/1127) - refactor: remove unnecessary panics from x/dex and x/stablecoin
- [#1126](https://github.com/NibiruChain/nibiru/pull/1126) - test(oracle): stop the tyrannical behavior of TestFuzz_PickReferencePair
- [#1126](https://github.com/NibiruChain/nibiru/pull/1126) - test(oracle): stop the tyrannical behavior of TestFuzz_PickReferencePair
- [#1126](https://github.com/NibiruChain/nibiru/pull/1126) - refactor(perp): remove unnecessary panics
- [#1089](https://github.com/NibiruChain/nibiru/pull/1089) - refactor(deps): Bump [github.com/holiman/uint256](https://github.com/holiman/uint256) from 1.1.1 to 1.2.1 (syntax changes)
- [#1032](https://github.com/NibiruChain/nibiru/pull/1107) - ci: Create e2e wasm contract test

## [v0.16.3] - 2022-12-28

- [[Release Link](https://github.com/NibiruChain/nibiru/releases/tag/v0.16.3)]
  [[Commits](https://github.com/NibiruChain/nibiru/commits/v0.16.3)]

### Features

- [#1115](https://github.com/NibiruChain/nibiru/pull/1115) - feat: improve single asset join calculation
- [#1117](https://github.com/NibiruChain/nibiru/pull/1117) - feat: wire multi-liquidate transaction
- [#1120](https://github.com/NibiruChain/nibiru/pull/1120) - feat: replace pricefeed with oracle

### Bug Fixes

- [#1113](https://github.com/NibiruChain/nibiru/pull/1113) - fix: fix quick simulation issue
- [#1114](https://github.com/NibiruChain/nibiru/pull/1114) - fix(dex): fix single asset join
- [#1116](https://github.com/NibiruChain/nibiru/pull/1116) - fix(dex): unfroze pool when LP share supply of 0
- [#1124](https://github.com/NibiruChain/nibiru/pull/1124) - fix(dex): fix unexpected panic in stableswap calcs

## [v0.16.2] - 2022-12-13

- [[Release Link](https://github.com/NibiruChain/nibiru/releases/tag/v0.16.2)]
  [[Commits](https://github.com/NibiruChain/nibiru/commits/v0.16.2)]

### Features

- [#1032](https://github.com/NibiruChain/nibiru/pull/1032) - feeder: add price provide API and bitfinex price source
- [#1038](https://github.com/NibiruChain/nibiru/pull/1038) - feat(dex): add single asset join
- [#1050](https://github.com/NibiruChain/nibiru/pull/1050) - feat(dex): add stableswap pools
- [#1058](https://github.com/NibiruChain/nibiru/pull/1058) - feature: use collections external lib
- [#1082](https://github.com/NibiruChain/nibiru/pull/1082) - feat(vpool): Add gov proposal for editing the sswap invariant of a vpool..
- [#1092](https://github.com/NibiruChain/nibiru/pull/1092) - refactor(dex)!: revive dex module using intermediate test app
- [#1097](https://github.com/NibiruChain/nibiru/pull/1097) - feat(perp): Track and expose the net size of a pair with a query
- [#1105](https://github.com/NibiruChain/nibiru/pull/1105) - feat(perp): Add (notional) volume to metrics state

### API Breaking

- [#1074](https://github.com/NibiruChain/nibiru/pull/1074) - feat(vpool): Add gov proposal for editing the vpool config without changing the reserves.

### State Machine Breaking

- [#1102](https://github.com/NibiruChain/nibiru/pull/1102) - refactor(perp)!: replace CumulativePremiumFractions array with single value

### Breaking Changes

- [#1074](https://github.com/NibiruChain/nibiru/pull/1074) - feat(vpool): Add gov proposal for editing the vpool config without changing the reserves.

### Improvements

- [#1111](https://github.com/NibiruChain/nibiru/pull/1111) - feat(vpool)!: Use flags and certain default values instead of unnamed args for add-genesis-vpool to improve ease of use
- [#1046](https://github.com/NibiruChain/nibiru/pull/1046) - remove: feeder. The price feeder was moved to an external repo.
- [#1015](https://github.com/NibiruChain/nibiru/pull/1015) - feat(dex): throw error when swap output amount is less than 1
- [#1018](https://github.com/NibiruChain/nibiru/pull/1018) - chore(dex): refactor to match best practice
- [#1024](https://github.com/NibiruChain/nibiru/pull/1024) - refactor(oracle): remove Pair and PairList
- [#1034](https://github.com/NibiruChain/nibiru/pull/1034) - refactor(proto): use proto-typed events x/dex
- [#1035](https://github.com/NibiruChain/nibiru/pull/1035) - refactor(proto): use proto-typed events for epochs
- [#1014](https://github.com/NibiruChain/nibiru/pull/1014) - refactor(oracle): full refactor of EndBlock UpdateExchangeRates() long function
- [#1054](https://github.com/NibiruChain/nibiru/pull/1054) - chore(deps): Bump github.com/cosmos/ibc-go/v3 from 3.3.0 to 3.4.0
- [#1043](https://github.com/NibiruChain/nibiru/pull/1043) - chore(deps): Bump github.com/spf13/cobra from 1.6.0 to 1.6.1
- [#1056](https://github.com/NibiruChain/nibiru/pull/1056) - chore(deps): Bump github.com/prometheus/client_golang from 1.13.0 to 1.13.1
- [#1055](https://github.com/NibiruChain/nibiru/pull/1055) - chore(deps): Bump github.com/spf13/viper from 1.13.0 to 1.14.0
- [#1061](https://github.com/NibiruChain/nibiru/pull/1061) - feat(cmd): hard-code block time parameters in the Tendermint config
- [#1068](https://github.com/NibiruChain/nibiru/pull/1068) - refactor(vpool)!: Remove ReserveSnapshot from the vpool genesis state since reserves are taken automatically on vpool initialization.
- [#1064](https://github.com/NibiruChain/nibiru/pull/1064) - test(wasm): add test for Cosmwasm
- [#1075](https://github.com/NibiruChain/nibiru/pull/1075) - feat(dex): remove possibility to create multiple pools with the same assets
- [#1080](https://github.com/NibiruChain/nibiru/pull/1080) - feat(perp): Add exchanged notional to the position changed event #1080
- [#1082](https://github.com/NibiruChain/nibiru/pull/1082) - feat(localnet.sh): Set genesis prices based on real BTC and ETH prices
- [#1086](https://github.com/NibiruChain/nibiru/pull/1086) - refactor(perp)!: Removed unused field, `LiquidationPenalty`, from `PositionChangedEvent`
- [#1093](https://github.com/NibiruChain/nibiru/pull/1093) - simulation(dex): add simulation tests for stableswap pools
- [#1091](https://github.com/NibiruChain/nibiru/pull/1091) - refactor: Use common.Precision instead of 1_000_000 in the codebase
- [#1109](https://github.com/NibiruChain/nibiru/pull/1109) - refactor(vpool)!: Condense swap SwapXForY and SwapYForX events into SwapEvent

### Bug Fixes

- [#1100](https://github.com/NibiruChain/nibiru/pull/1100) - fix(oracle): fix flaky oracle test
- [#1110](https://github.com/NibiruChain/nibiru/pull/1110) - fix(dex): fix dex issue on unsorted join pool

### CI

- [#1088](https://github.com/NibiruChain/nibiru/pull/1088) - ci: build cross binaries

## v0.15.0

### CI

- [#785](https://github.com/NibiruChain/nibiru/pull/785) - ci: create simulations job

### State Machine Breaking

- [#994](https://github.com/NibiruChain/nibiru/pull/994) - x/oracle refactor to use collections
- [#991](https://github.com/NibiruChain/nibiru/pull/991) - collections refactoring of keys and values
- [#978](https://github.com/NibiruChain/nibiru/pull/978) - x/vpool move state logic to collections
- [#977](https://github.com/NibiruChain/nibiru/pull/977) - x/perp add whitelisted liquidators
- [#960](https://github.com/NibiruChain/nibiru/pull/960) - x/common validate asset pair denoms
- [#952](https://github.com/NibiruChain/nibiru/pull/952) - x/perp move state logic to collections
- [#872](https://github.com/NibiruChain/nibiru/pull/872) - x/perp remove module balances from genesis
- [#878](https://github.com/NibiruChain/nibiru/pull/878) - rename `PremiumFraction` to `FundingRate`
- [#900](https://github.com/NibiruChain/nibiru/pull/900) - refactor x/vpool snapshot state management
- [#904](https://github.com/NibiruChain/nibiru/pull/904) - refactor: change Pool name to VPool in vpool module
- [#894](https://github.com/NibiruChain/nibiru/pull/894) - add the collections package!
- [#897](https://github.com/NibiruChain/nibiru/pull/897) - x/pricefeed - use collections.
- [#933](https://github.com/NibiruChain/nibiru/pull/933) - refactor(perp): remove whitelist and simplify state keys
- [#959](https://github.com/NibiruChain/nibiru/pull/959) - feat(vpool): complete genesis import export
  - removed Params from genesis.
  - added pair into ReserveSnapshot type.
  - added validation of snapshots and snapshots in genesis.
- [#975](https://github.com/NibiruChain/nibiru/pull/975) - fix(perp): funding payment calculations
- [#976](https://github.com/NibiruChain/nibiru/pull/976) - refactor(epochs): refactor to increase readability and some tests
  - EpochInfo.CurrentEpoch changed from int64 to uint64.

### API Breaking

- [#880](https://github.com/NibiruChain/nibiru/pull/880) - refactor `PostRawPrice` return values
- [#900](https://github.com/NibiruChain/nibiru/pull/900) - fix x/vpool twap calculation to be bounded in time
- [#919](https://github.com/NibiruChain/nibiru/pull/919) - refactor(proto): vpool module files consistency
  - MarkPriceChanged renamed to MarkPriceChangedEvent
- [#875](https://github.com/NibiruChain/nibiru/pull/875) - x/perp add MsgMultiLiquidate
- [#979](https://github.com/NibiruChain/nibiru/pull/979) - refactor and clean VPool.

### Improvements

- [#1044](https://github.com/NibiruChain/nibiru/pull/1044) - feat(wasm): cosmwasm module integration
- [#858](https://github.com/NibiruChain/nibiru/pull/858) - fix trading limit ratio check; checks in both directions on both quote and base assets
- [#865](https://github.com/NibiruChain/nibiru/pull/865) - refactor(vpool): clean up interface for CmdGetBaseAssetPrice to use add and remove as directions
- [#868](https://github.com/NibiruChain/nibiru/pull/868) - refactor dex integration tests to be independent between them
- [#876](https://github.com/NibiruChain/nibiru/pull/876) - chore(deps): bump github.com/spf13/viper from 1.12.0 to 1.13.0
- [#879](https://github.com/NibiruChain/nibiru/pull/879) - test(perp): liquidate cli test and genesis fix for testutil initGenFiles
- [#889](https://github.com/NibiruChain/nibiru/pull/889) - feat: decouple keeper from servers in pricefeed module
- [#886](https://github.com/NibiruChain/nibiru/pull/886) - feat: decouple keeper from servers in perp module
- [#901](https://github.com/NibiruChain/nibiru/pull/901) - refactor(vpool): remove `GetUnderlyingPrice` method
- [#902](https://github.com/NibiruChain/nibiru/pull/902) - refactor(common): improve usability of `common.AssetPair`
- [#913](https://github.com/NibiruChain/nibiru/pull/913) - chore(epochs): update x/epochs module
- [#911](https://github.com/NibiruChain/nibiru/pull/911) - test(perp): add `MsgOpenPosition` simulation tests
- [#917](https://github.com/NibiruChain/nibiru/pull/917) - refactor(proto): perp module files consistency
- [#920](https://github.com/NibiruChain/nibiru/pull/920) - refactor(proto): pricefeed module files consistency
- [#926](https://github.com/NibiruChain/nibiru/pull/926) - feat: use spot twap for funding rate calculation
- [#932](https://github.com/NibiruChain/nibiru/pull/932) - refactor(perp): rename premium fraction to funding rate
- [#963](https://github.com/NibiruChain/nibiru/pull/963) - test: add collections api tests
- [#971](https://github.com/NibiruChain/nibiru/pull/971) - chore: use upstream 99designs/keyring module
- [#964](https://github.com/NibiruChain/nibiru/pull/964) - test(vpool): refactor flaky vpool cli test
- [#956](https://github.com/NibiruChain/nibiru/pull/956) - test(perp): partial liquidate unit test
- [#981](https://github.com/NibiruChain/nibiru/pull/981) - chore(testutil): clean up x/testutil packages
- [#980](https://github.com/NibiruChain/nibiru/pull/980) - test(perp): add `MsgClosePosition`, `MsgAddMargin`, and `MsgRemoveMargin` simulation tests
- [#987](https://github.com/NibiruChain/nibiru/pull/987) - feat: create a query that directly returns all module accounts without pagination or iteration
- [#982](https://github.com/NibiruChain/nibiru/pull/982) - improvements for pricefeed genesis
- [#989](https://github.com/NibiruChain/nibiru/pull/989) - test(perp): cli test for AddMargin
- [#1001](https://github.com/NibiruChain/nibiru/pull/1001) - chore(deps): bump github.com/spf13/cobra from 1.5.0 to 1.6.0
- [#1013](https://github.com/NibiruChain/nibiru/pull/1013) - test(vpool): more calc twap tests and documentation
- [#1012](https://github.com/NibiruChain/nibiru/pull/1012) - test(vpool): make vpool simulation with random parameters

### Features

- [#1019](https://github.com/NibiruChain/nibiru/pull/1019) - add fields to the snapshot reserve event
- [#1010](https://github.com/NibiruChain/nibiru/pull/1010) - feeder: initialize oracle feeder core logic
- [#966](https://github.com/NibiruChain/nibiru/pull/966) - collections: add indexed map
- [#852](https://github.com/NibiruChain/nibiru/pull/852) - feat(genesis): add cli command to add pairs at genesis
- [#861](https://github.com/NibiruChain/nibiru/pull/861) - feat: query cumulative funding payments
- [#985](https://github.com/NibiruChain/nibiru/pull/985) - feat: query all active positions for a trader
- [#997](https://github.com/NibiruChain/nibiru/pull/997) - feat: emit `ReserveSnapshotSavedEvent` in vpool EndBlocker
- [#1011](https://github.com/NibiruChain/nibiru/pull/1011) - feat(perp): add DonateToEF cli command
- [#1044](https://github.com/NibiruChain/nibiru/pull/1044) - feat(wasm): cosmwasm module integration

### Fixes

- [#1023](https://github.com/NibiruChain/nibiru/pull/1023) - collections: golang compiler bug
- [#1017](https://github.com/NibiruChain/nibiru/pull/1017) - collections: correctly reports value type and key in case of not found errors.
- [#857](https://github.com/NibiruChain/nibiru/pull/857) - x/perp add proper stateless genesis validation checks
- [#874](https://github.com/NibiruChain/nibiru/pull/874) - fix --home issue with unsafe-reset-all command, updating tendermint to v0.34.21
- [#892](https://github.com/NibiruChain/nibiru/pull/892) - chore: fix localnet script
- [#925](https://github.com/NibiruChain/nibiru/pull/925) - fix(vpool): snapshot iteration
- [#930](https://github.com/NibiruChain/nibiru/pull/930) - fix(vpool): snapshot iteration on mark twap
- [#911](https://github.com/NibiruChain/nibiru/pull/911) - fix(perp): handle issue where no vpool snapshots are found
- [#958](https://github.com/NibiruChain/nibiru/pull/930) - fix(pricefeed): add twap to prices query
- [#961](https://github.com/NibiruChain/nibiru/pull/961) - fix(perp): wire the funding rate query
- [#993](https://github.com/NibiruChain/nibiru/pull/993) - fix(vpool): fluctuation limit check
- [#1000](https://github.com/NibiruChain/nibiru/pull/1000) - chore: bump cosmos-sdk to v0.45.9 to fix ibc bug
- [#1002](https://github.com/NibiruChain/nibiru/pull/1002) - fix: update go.mod dependencies to fix the protocgen script

## v0.14.0

### API Breaking

- [#830](https://github.com/NibiruChain/nibiru/pull/830) - test(vpool): Make missing fields for 'query vpool all-pools' display as empty strings.
  - Improve test coverage of functions used in the query server.
  - Added 'pair' field to the `all-pools` to make the prices array easier to digest
- [#878](https://github.com/NibiruChain/nibiru/pull/878) - rename `funding-payments` query to `funding-rate`

### Improvements

- [#837](https://github.com/NibiruChain/nibiru/pull/837) - simplify makefile, removing unused module creation and usage of new command to add vpool at genesis
- [#836](https://github.com/NibiruChain/nibiru/pull/836) - refactor(genesis): DRY improvements and functions added to localnet.sh for readability
- [#842](https://github.com/NibiruChain/nibiru/pull/842) - use self-hosted runner
- [#843](https://github.com/NibiruChain/nibiru/pull/843) - add timeout to github actions integration tests
- [#847](https://github.com/NibiruChain/nibiru/pull/847) - add command in localnet to whitelist oracle
- [#848](https://github.com/NibiruChain/nibiru/pull/848) - add check max leverage on add vpool in genesis command

### Fixes

- [#850](https://github.com/NibiruChain/nibiru/pull/850) - x/vpool - properly validate vpools at genesis
- [#854](https://github.com/NibiruChain/nibiru/pull/854) - add buildx to the docker release workflow

### Features

- [#827](https://github.com/NibiruChain/nibiru/pull/827) - feat(genesis): add cli command to add vpool at genesis
- [#838](https://github.com/NibiruChain/nibiru/pull/838) - feat(genesis): add cli command to whitelist oracles at genesis
- [#846](https://github.com/NibiruChain/nibiru/pull/846) - x/oracle remove reference pair

## [v0.13.0](https://github.com/NibiruChain/nibiru/releases/tag/v0.13.0) - 2022-08-16

## API Breaking

- [#831](https://github.com/NibiruChain/nibiru/pull/831) - remove modules that are not used in testnet

### CI

- [#795](https://github.com/NibiruChain/nibiru/pull/795) - integration tests run when PR is approved
- [#826](https://github.com/NibiruChain/nibiru/pull/826) - create and push docker image on release

### Improvements

- [#798](https://github.com/NibiruChain/nibiru/pull/798) - fix integration tests caused by PR #786
- [#801](https://github.com/NibiruChain/nibiru/pull/801) - remove unused pair constants
- [#788](https://github.com/NibiruChain/nibiru/pull/788) - add --overwrite flag to the nibid init call of localnet.sh
- [#804](https://github.com/NibiruChain/nibiru/pull/804) - bump ibc-go to v3.1.1
- [#817](https://github.com/NibiruChain/nibiru/pull/817) - Make post prices transactions gasless for whitelisted oracles
- [#818](https://github.com/NibiruChain/nibiru/pull/818) - fix(localnet.sh): add max leverage to vpools in genesis to fix open-position
- [#819](https://github.com/NibiruChain/nibiru/pull/819) - add golangci-linter using docker in Makefile
- [#835](https://github.com/NibiruChain/nibiru/pull/835) - x/oracle cleanup code

### Features

- [#839](https://github.com/NibiruChain/nibiru/pull/839) - x/oracle rewarding
- [#791](https://github.com/NibiruChain/nibiru/pull/791) Add the x/oracle module
- [#811](https://github.com/NibiruChain/nibiru/pull/811) Return the index twap in `QueryPrice` cmd
- [#813](https://github.com/NibiruChain/nibiru/pull/813) - (vpool): Expose mark price, mark TWAP, index price, and k (swap invariant) in the all-pools query
- [#816](https://github.com/NibiruChain/nibiru/pull/816) - Remove tobin tax from x/oracle
- [#810](https://github.com/NibiruChain/nibiru/pull/810) - feat(x/perp): expose 'marginRatioIndex' and block number on QueryPosition
- [#832](https://github.com/NibiruChain/nibiru/pull/832) - x/oracle app wiring

### Documentation

- [#814](https://github.com/NibiruChain/nibiru/pull/814) - docs(perp): Added events specification for the perp module.

## [v0.12.1](https://github.com/NibiruChain/nibiru/releases/tag/v0.12.1) - 2022-08-04

- [#796](https://github.com/NibiruChain/nibiru/pull/796) - fix bug that caused that epochKeeper was nil when running epoch hook from Perp module
- [#793](https://github.com/NibiruChain/nibiru/pull/793) - add a vpool parameter to limit leverage in open position

## [v0.12.0](https://github.com/NibiruChain/nibiru/releases/tag/v0.12.0) - 2022-08-03

### Improvements

- [#775](https://github.com/NibiruChain/nibiru/pull/775) - bump google.golang.org/protobuf from 1.28.0 to 1.28.1
- [#768](https://github.com/NibiruChain/nibiru/pull/768) - add simulation tests to make file
- [#767](https://github.com/NibiruChain/nibiru/pull/767) - add fluctuation limit checks on `OpenPosition`.
- [#786](https://github.com/NibiruChain/nibiru/pull/786) - add genesis params in localnet script.
- [#770](https://github.com/NibiruChain/nibiru/pull/770) - Return err in case of zero time elapsed and zero snapshots on `GetCurrentTWAP` func. If zero time has elapsed, and snapshots exists, return the instantaneous average.

### Bug Fixes

- [#766](https://github.com/NibiruChain/nibiru/pull/766) - Fixed margin ratio calculation for trader position.
- [#776](https://github.com/NibiruChain/nibiru/pull/776) - Fix a bug where the user could open infinite leverage positions
- [#779](https://github.com/NibiruChain/nibiru/pull/779) - Fix issue with released tokens being invalid in `ExitPool`

### Testing

- [#782](https://github.com/NibiruChain/nibiru/pull/782) - replace GitHub test workflows to use make commands
- [#784](https://github.com/NibiruChain/nibiru/pull/784) - fix runsim
- [#783](https://github.com/NibiruChain/nibiru/pull/783) - sanitise inputs for msg swap simulations

## [v0.11.0](https://github.com/NibiruChain/nibiru/releases/tag/v0.11.0) - 2022-07-29

### Documentation

- [#701](https://github.com/NibiruChain/nibiru/pull/701) Add release process guide

### Improvements

- [#715](https://github.com/NibiruChain/nibiru/pull/715) - remove redundant perp.Keeper.SetPosition parameters
- [#718](https://github.com/NibiruChain/nibiru/pull/718) - add guard clauses on OpenPosition (leverage and quote amount != 0)
- [#728](https://github.com/NibiruChain/nibiru/pull/728) - add dependabot file into the project.
- [#723](https://github.com/NibiruChain/nibiru/pull/723) - refactor perp keeper's `RemoveMargin` method
- [#730](https://github.com/NibiruChain/nibiru/pull/730) - update localnet script.
- [#736](https://github.com/NibiruChain/nibiru/pull/736) - Bumps [github.com/spf13/cast](https://github.com/spf13/cast) from 1.4.1 to 1.5.0
- [#735](https://github.com/NibiruChain/nibiru/pull/735) - Bump github.com/spf13/cobra from 1.4.0 to 1.5.0
- [#729](https://github.com/NibiruChain/nibiru/pull/729) - move maintenance margin to the vpool module
- [#741](https://github.com/NibiruChain/nibiru/pull/741) - remove unused code and refactored variable names.
- [#742](https://github.com/NibiruChain/nibiru/pull/742) - Vpools are not tradeable if they have invalid oracle prices.
- [#739](https://github.com/NibiruChain/nibiru/pull/739) - Bump github.com/spf13/viper from 1.11.0 to 1.12.0

### API Breaking

- [#721](https://github.com/NibiruChain/nibiru/pull/721) - Updated proto property names to adhere to standard snake_casing and added Unlock REST endpoint
- [#724](https://github.com/NibiruChain/nibiru/pull/724) - Add position fields in `ClosePositionResponse`.
- [#737](https://github.com/NibiruChain/nibiru/pull/737) - Renamed from property to avoid python name clash

### State Machine Breaking

- [#733](https://github.com/NibiruChain/nibiru/pull/733) - Bump github.com/cosmos/ibc-go/v3 from 3.0.0 to 3.1.0
- [#741](https://github.com/NibiruChain/nibiru/pull/741) - Rename `epoch_identifier` param to `funding_rate_interval`.
- [#745](https://github.com/NibiruChain/nibiru/pull/745) - Updated pricefeed twap calc to use bounded time

### Bug Fixes

- [#746](https://github.com/NibiruChain/nibiru/pull/746) - Pin cosmos-sdk version to v0.45 for proto generation.

## [v0.10.0](https://github.com/NibiruChain/nibiru/releases/tag/v0.10.0) - 2022-07-18

### Improvements

- [#705](https://github.com/NibiruChain/nibiru/pull/705) Refactor PerpKeeper's `AddMargin` method to accept individual fields instead of the entire Msg object.

### API Breaking

- [#709](https://github.com/NibiruChain/nibiru/pull/709) Add fields to `OpenPosition` response.
- [#707](https://github.com/NibiruChain/nibiru/pull/707) Add fluctuation limit checks in vpool methods.
- [#712](https://github.com/NibiruChain/nibiru/pull/712) Add funding rate calculation and `FundingRateChangedEvent`.

### Upgrades

- [#725](https://github.com/NibiruChain/nibiru/pull/725) Add governance handler for creating new virtual pools.
- [#702](https://github.com/NibiruChain/nibiru/pull/702) Add upgrade handler for v0.10.0.

## [v0.9.2](https://github.com/NibiruChain/nibiru/releases/tag/v0.9.2) - 2022-07-11

### Improvements

- [#686](https://github.com/NibiruChain/nibiru/pull/686) Add changelog enforcer to github actions.
- [#681](https://github.com/NibiruChain/nibiru/pull/681) Remove automatic release and leave integration tests when merge into master.
- [#684](https://github.com/NibiruChain/nibiru/pull/684) Reorganize PerpKeeper methods.
- [#690](https://github.com/NibiruChain/nibiru/pull/690) Call `closePositionEntirely` from `ClosePosition`.
- [#689](https://github.com/NibiruChain/nibiru/pull/689) Apply funding rate calculation 48 times per day.

### API Breaking

- [#687](https://github.com/NibiruChain/nibiru/pull/687) Emit `PositionChangedEvent` upon changing margin.
- [#685](https://github.com/NibiruChain/nibiru/pull/685) Represent `PositionChangedEvent` bad debt as Coin.
- [#697](https://github.com/NibiruChain/nibiru/pull/697) Rename pricefeed keeper methods.
- [#689](https://github.com/NibiruChain/nibiru/pull/689) Change liquidation params to 2.5% liquidation fee ratio and 25% partial liquidation ratio.

### Testing

- [#695](https://github.com/NibiruChain/nibiru/pull/695) Add `OpenPosition` integration tests.
- [#692](https://github.com/NibiruChain/nibiru/pull/692) Add test coverage for Perp MsgServer methods.<|MERGE_RESOLUTION|>--- conflicted
+++ resolved
@@ -43,7 +43,6 @@
 ### Nibiru EVM
 
 - [#2119](https://github.com/NibiruChain/nibiru/pull/2119) - fix(evm): Guarantee
-<<<<<<< HEAD
   that gas consumed during any send operation of the "NibiruBankKeeper" depends
   only on the "bankkeeper.BaseKeeper"'s gas consumption.
 - [#2120](https://github.com/NibiruChain/nibiru/pull/2120) - fix: Use canonical hexadecimal strings for Eip155 address encoding
@@ -52,16 +51,6 @@
   Remove unnecessary argument in the `VerifyFee` function, which returns the token
   payment required based on the effective fee from the tx data. Improve
   documentation.
-=======
-that gas consumed during any send operation of the "NibiruBankKeeper" depends
-only on the "bankkeeper.BaseKeeper"'s gas consumption.
-- [#2120](https://github.com/NibiruChain/nibiru/pull/2120) - fix: Use canonical hexadecimal strings for Eip155 address encoding
-- [#2122](https://github.com/NibiruChain/nibiru/pull/2122) - test(evm): more bank extension tests and EVM ABCI integration tests to prevent regressions
-- [#2124](https://github.com/NibiruChain/nibiru/pull/2124) - refactor(evm):
-Remove unnecessary argument in the `VerifyFee` function, which returns the token
-payment required based on the effective fee from the tx data. Improve
-documentation.
->>>>>>> 350b9e97
 - [#2125](https://github.com/NibiruChain/nibiru/pull/2125) - feat(evm-precompile):Emit EVM events created to reflect the ABCI events that occur outside the EVM to make sure that block explorers and indexers can find indexed ABCI event information.
 - [#2129](https://github.com/NibiruChain/nibiru/pull/2129) - fix(evm): issue with infinite recursion in erc20 funtoken contracts
 - [#2134](https://github.com/NibiruChain/nibiru/pull/2134) - fix(evm): query of NIBI should use bank state, not the StateDB
