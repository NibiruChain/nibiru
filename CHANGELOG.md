<!--
Guiding Principles:

Changelogs are for humans, not machines.
There should be an entry for every single version.
The same types of changes should be grouped.
Versions and sections should be linkable.
The latest version comes first.
The release date of each version is displayed.
Mention whether you follow Semantic Versioning.

Usage:

Change log entries are to be added to the Unreleased section under the
appropriate stanza (see below). Each entry should ideally include a tag and
the Github issue reference in the following format:

* (<tag>) \#<issue-number> message

The issue numbers will later be link-ified during the release process so you do
not have to worry about including a link manually, but you can if you wish.

Types of changes (Stanzas):

"Features" for new features.
"Improvements" for changes in existing functionality.
"Deprecated" for soon-to-be removed features.
"Bug Fixes" for any bug fixes.
"API Breaking" for breaking CLI commands and REST routes used by end-users.
"State Machine Breaking" for any changes that result in a different AppState given same genesisState and txList.
Ref: https://keepachangelog.com/en/1.0.0/
-->

# Changelog

All notable changes to this project will be documented in this file.

The format is based on [Keep a Changelog](https://keepachangelog.com/en/1.0.0/),
and this project adheres to [Semantic Versioning](https://semver.org/spec/v2.0.0.html).

## [Unreleased]

### Improvements

* [#1466](https://github.com/NibiruChain/nibiru/pull/1466) - refactor(perp): `PositionLiquidatedEvent`
* [#1494](https://github.com/NibiruChain/nibiru/pull/1494) - feat: create cli to add sudo account into genesis
* [#1493](https://github.com/NibiruChain/nibiru/pull/1493) - fix(perp): allow `ClosePosition` when there is bad debt
* [#1500](https://github.com/NibiruChain/nibiru/pull/1500) - refactor(perp): clean up reverse market order mechanics
* [#1506](https://github.com/NibiruChain/nibiru/pull/1506) - refactor(oracle): Implement OrderedMap and use it for iterating through maps in x/oracle
* [#1502](https://github.com/NibiruChain/nibiru/pull/1502) - feat: add ledger build support
* [#1495](https://github.com/NibiruChain/nibiru/pull/1495) - feat: add genmsg module
* [#1517](https://github.com/NibiruChain/nibiru/pull/1517) - test: add more tests to x/hooks
* [#1518](https://github.com/NibiruChain/nibiru/pull/1518) - test: add more tests to x/perp
* [#1519](https://github.com/NibiruChain/nibiru/pull/1519) - test: add more tests to x/perp keeper
* [#1520](https://github.com/NibiruChain/nibiru/pull/1520) - feat(wasm): no op handler + tests with updated contracts
* [#1521](https://github.com/NibiruChain/nibiru/pull/1521) - test(sudo): increase unit test coverage
* [#1523](https://github.com/NibiruChain/nibiru/pull/1523) - chore: bump cosmos-sdk to v0.47.4
* [#1527](https://github.com/NibiruChain/nibiru/pull/1527) - test(common): add docs for testutil and increase test coverage
* [#1536](https://github.com/NibiruChain/nibiru/pull/1536) - test(perp): add more tests to perp module and cli
* [#1533](https://github.com/NibiruChain/nibiru/pull/1533) - feat(perp): add differential fields to PositionChangedEvent
* [#1541](https://github.com/NibiruChain/nibiru/pull/1541) - feat(perp): add clamp to premium fractions
* [#1555](https://github.com/NibiruChain/nibiru/pull/1555) - feat(devgas): Convert legacy ABCI events to typed proto events
* [#1558](https://github.com/NibiruChain/nibiru/pull/1558) - feat(perp): paginated query to read the position store  
* [#1554](https://github.com/NibiruChain/nibiru/pull/1554) - refactor: runs gofumpt formatter, which has nice conventions: go install mvdan.cc/gofumpt@latest
* [#1574](https://github.com/NibiruChain/nibiru/pull/1574) - chore(goreleaser): update wasmvm to v1.4.0

### Features
* [#1575](https://github.com/NibiruChain/nibiru/pull/1575) - feat(perp): Add trader volume tracking
* [#1463](https://github.com/NibiruChain/nibiru/pull/1463) - feat(oracle): add genesis pricefeeder delegation
* [#1479](https://github.com/NibiruChain/nibiru/pull/1479) - feat(perp): implement `PartialClose`
* [#1498](https://github.com/NibiruChain/nibiru/pull/1498) - feat: add cli to change root sudo command
* [#1501](https://github.com/NibiruChain/nibiru/pull/1501) - feat(localnet.sh): (1) Make it possible to run while offline. (2) Implement --no-build option to use the script with the current `nibid` installed.
* [#1501](https://github.com/NibiruChain/nibiru/pull/1501) - feat(proto): add Python buf generation logic for py-sdk
* [#1503](https://github.com/NibiruChain/nibiru/pull/1503) - feat(wasm): add Oracle Exchange Rate query for wasm
* [#1543](https://github.com/NibiruChain/nibiru/pull/1543) - epic(devgas): devgas module for incentivizing smart contract
* [#1559](https://github.com/NibiruChain/nibiru/pull/1559) - feat: add versions to markets to allow to disable them
<<<<<<< HEAD
* [#1585](https://github.com/NibiruChain/nibiru/pull/1585) - feat: include flag versioned in query markets to allow to query disabled markets
=======
>>>>>>> cdf86c52

### Bug Fixes

* [#1459](https://github.com/NibiruChain/nibiru/pull/1459) - fix(spot): wire `x/spot` msgService into app router
* [#1467](https://github.com/NibiruChain/nibiru/pull/1467) - fix(oracle): make `calcTwap` safer
* [#1464](https://github.com/NibiruChain/nibiru/pull/1464) - fix(gov): wire legacy proposal handlers
* [#1586](https://github.com/NibiruChain/nibiru/pull/1586) - fix(sudo): make messages compatible with `Amino`

### State Machine Breaking

* [#1473](https://github.com/NibiruChain/nibiru/pull/1473) - refactor(perp)!: rename `OpenPosition` to `MarketOrder`
* [#1477](https://github.com/NibiruChain/nibiru/pull/1477) - refactor(oracle)!: Move away from deprecated events to typed events in x/oracle

### Dependencies

- Bump `robinraju/release-downloader` from 1.6 to 1.8 (#1326)
- Bump `pozetroninc/github-action-get-latest-release` from 0.6.0 to 0.7.0 (#1325)
- Bump `technote-space/get-diff-action` from 4 to 6 (#1327)
- Bump `actions/setup-go` from 3 to 4 (#1324)
- Bump `github.com/docker/distribution` from 2.8.1+incompatible to 2.8.2+incompatible (#1339)
- Bump `github.com/CosmWasm/wasmvm` from 1.2.1 to 1.4.0 (#1354, #1507, [#1564](https://github.com/NibiruChain/nibiru/pull/1564))
- Bump `github.com/spf13/cast` from 1.5.0 to 1.5.1 (#1358)
- Bump `github.com/stretchr/testify` from 1.8.2 to 1.8.4 (#1384, #1435)
- Bump `cosmossdk.io/math` from 1.0.0-beta.6 to 1.1.2 (#1394, [#1547](https://github.com/NibiruChain/nibiru/pull/1547))
- Bump `google.golang.org/grpc` from 1.53.0 to 1.58.1 (#1395, #1437, #1443, #1497, [#1525](https://github.com/NibiruChain/nibiru/pull/1525), [#1568](https://github.com/NibiruChain/nibiru/pull/1568), [#1582](https://github.com/NibiruChain/nibiru/pull/1582))
- Bump `github.com/gin-gonic/gin` from 1.8.1 to 1.9.1 (#1409)
- Bump `github.com/spf13/viper` from 1.15.0 to 1.16.0 (#1436)
- Bump `github.com/prometheus/client_golang` from 1.15.1 to 1.16.0 (#1431)
- Bump `github.com/cosmos/ibc-go/v7` from 7.1.0 to 7.3.0 (#1445, [#1562](https://github.com/NibiruChain/nibiru/pull/1562))
- Bump `bufbuild/buf-setup-action` from 1.21.0 to 1.26.1 (#1449, #1469, #1505, #1510, [#1537](https://github.com/NibiruChain/nibiru/pull/1537), [#1540](https://github.com/NibiruChain/nibiru/pull/1540), [#1544](https://github.com/NibiruChain/nibiru/pull/1544))
- Bump `google.golang.org/protobuf` from 1.30.0 to 1.31.0 (#1450)
- Bump `cosmossdk.io/errors` from 1.0.0-beta.7 to 1.0.0 (#1499)
- Bump `github.com/holiman/uint256` from 1.2.2 to 1.2.3 (#1504)
- Bump `actions/checkout` from 3 to 4 ([#1563](https://github.com/NibiruChain/nibiru/pull/1563))
- Bump `docker/build-push-action` from 4 to 5 ([#1572](https://github.com/NibiruChain/nibiru/pull/1572))
- Bump `docker/login-action` from 2 to 3 ([#1571](https://github.com/NibiruChain/nibiru/pull/1571))
- Bump `docker/setup-buildx-action` from 2 to 3 ([#1570](https://github.com/NibiruChain/nibiru/pull/1570))
- Bump `docker/setup-qemu-action` from 2 to 3 ([#1569](https://github.com/NibiruChain/nibiru/pull/1569))
- Bump `github.com/cosmos/cosmos-sdk` from v0.47.4 to v0.47.5 ([#1578](https://github.com/NibiruChain/nibiru/pull/1578))
- Bump `codecov/codecov-action` from 3 to 4 ([#1583](https://github.com/NibiruChain/nibiru/pull/1583))

### Breaking

* [#1380](https://github.com/NibiruChain/nibiru/pull/1380) - feat(wasm): Add CreateMarket admin call for the controller contract
* [#1359](https://github.com/NibiruChain/nibiru/pull/1359) - feat(perp): Add InsuranceFundWithdraw admin call with corresponding smart contract
* [#1356](https://github.com/NibiruChain/nibiru/pull/1356) - build: Regress wasmvm (v1.1.1), tendermint (v0.34.24), and Cosmos-SDK (v0.45.14) dependencies
* [#1346](https://github.com/NibiruChain/nibiru/pull/1346) - build: Upgrade wasmvm (v1.2.1), tendermint (v0.34.26), and Cosmos-SDK (v0.45.14) dependencies
* [#1317](https://github.com/NibiruChain/nibiru/pull/1317) - feat(sudo): Implement and test CLI commands for tx and queries. 
* [#1307](https://github.com/NibiruChain/nibiru/pull/1307) - feat(sudo): Create the x/sudo module + integration tests
* [#1299](https://github.com/NibiruChain/nibiru/pull/1299) - feat(wasm): Add peg shift bindings
* [#1292](https://github.com/NibiruChain/nibiru/pull/1292) - feat(wasm): Add module bindings for execute calls in x/perp: OpenPosition, ClosePosition, AddMargin, RemoveMargin.
* [#1287](https://github.com/NibiruChain/nibiru/pull/1287) - feat(wasm): Add module bindings for custom queries in x/perp: Reserves, AllMarkets, BasePrice, PremiumFraction, Metrics, PerpParams, PerpModuleAccounts
* [#1282](https://github.com/NibiruChain/nibiru/pull/1282) - feat(inflation)!: add inflation module
* [#1270](https://github.com/NibiruChain/nibiru/pull/1270) - refactor(proto)!: lint protos and standardize versioning
* [#1271](https://github.com/NibiruChain/nibiru/pull/1271) - refactor(perp)!: vpool → perp/amm #2 | imports and renames
* [#1269](https://github.com/NibiruChain/nibiru/pull/1269) - refactor(perp)!: merge x/util with x/perp
* [#1267](https://github.com/NibiruChain/nibiru/pull/1267) - refactor(perp)!: vpool → perp/amm #1 | Moves types, keeper, and cli
* [#1243](https://github.com/NibiruChain/nibiru/pull/1243) - feat(vpool): sqrt of liquidity depth tracked on pool
* [#1220](https://github.com/NibiruChain/nibiru/pull/1220) - feat: reduce gas fees when posting price
* [#1229](https://github.com/NibiruChain/nibiru/pull/1229) - feat: upgrade ibc to v4.2.0 and wasm v0.30.0
* [#1254](https://github.com/NibiruChain/nibiru/pull/1254) - feat: add bias field into vpool
* [#1255](https://github.com/NibiruChain/nibiru/pull/1255) - feat: add peg multiplier field into vpool, which for now defaults to 1
* [#1281](https://github.com/NibiruChain/nibiru/pull/1281) - feat: add peg multiplier to the pricing logic
* [#1291](https://github.com/NibiruChain/nibiru/pull/1291) - refactor(perp)!: add perp v2 state protos
* [#1296](https://github.com/NibiruChain/nibiru/pull/1296) - refactor(perp)!: update perp v2 state protos
* [#1298](https://github.com/NibiruChain/nibiru/pull/1298) - refactor(perp)!: remove `MaxOracleSpreadRatio` from Perpv2
* [#1302](https://github.com/NibiruChain/nibiru/pull/1302) - refactor(oracle)!: price snapshot start time inclusive
* [#1301](https://github.com/NibiruChain/nibiru/pull/1301) - fix(epochs)!: correct epoch start time
* [#1304](https://github.com/NibiruChain/nibiru/pull/1304) - feat: db backend - rocksdb
* [#1305](https://github.com/NibiruChain/nibiru/pull/1305) - refactor(perp!): Remove unnecessary protos
* [#1312](https://github.com/NibiruChain/nibiru/pull/1312) - feat(wasm): wire depth shift handler to the wasm router
* [#1306](https://github.com/NibiruChain/nibiru/pull/1306) - feat(perp): complete perp v2 types
* [#1309](https://github.com/NibiruChain/nibiru/pull/1309) - feat: minimum swap amount set to $1
* [#1336](https://github.com/NibiruChain/nibiru/pull/1336) - feat: move oracle params out of params subspace and onto the keeper
* [#1315](https://github.com/NibiruChain/nibiru/pull/1315) - feat: oracle rewards distribution every week
* [#1342](https://github.com/NibiruChain/nibiru/pull/1342) - feat(perp): market not enabled can only be used to close out existing positions
* [#1367](https://github.com/NibiruChain/nibiru/pull/1367) - feat: wire enable market to wasm
* [#1382](https://github.com/NibiruChain/nibiru/pull/1382) - refactor(perp)!: remove `perpv1`
* [#1385](https://github.com/NibiruChain/nibiru/pull/1385) - test(perp): add clearing house negative tests
* [#1388](https://github.com/NibiruChain/nibiru/pull/1388) - refactor(perp)!: idempotent position changed event
* [#1387](https://github.com/NibiruChain/nibiru/pull/1387) - feat: upgrade to Cosmos SDK v0.46.10
* [#1413](https://github.com/NibiruChain/nibiru/pull/1413) - fix(perp): provide descriptive errors when all liquidations fail in MultiLiquidate
* [#1427](https://github.com/NibiruChain/nibiru/pull/1427) - refactor(perp)!: PositionChangedEvent `MarginToUser`
* [#1407](https://github.com/NibiruChain/nibiru/pull/1407) - feat!: upgrade to Cosmos SDK v0.47.3

### Improvements

* [#1463](https://github.com/NibiruChain/nibiru/pull/1463) - feat(oracle): add genesis pricefeeder delegation
* [#1466](https://github.com/NibiruChain/nibiru/pull/1466) - refactor(perp): `PositionLiquidatedEvent`
* [#1462](https://github.com/NibiruChain/nibiru/pull/1462) - fix(perp): Add pair to liquidation failed event.
* [#1424](https://github.com/NibiruChain/nibiru/pull/1424) - feat(perp): Add change type and exchanged margin to position changed events.
* [#1390](https://github.com/NibiruChain/nibiru/pull/1390) - fix(localnet.sh): Fix genesis market initialization + add force exits on failure
* [#1340](https://github.com/NibiruChain/nibiru/pull/1340) - feat(wasm): Enforce x/sudo contract permission checks on the shifter contract + integration tests
* [#1317](https://github.com/NibiruChain/nibiru/pull/1317) - feat(testutil): Use secp256k1 algo for private key generation in common/testutil.
* [#1322](https://gitub.com/NibiruChain/nibiru/pull/1322) - build(deps): Bumps github.com/armon/go-metrics from 0.4.0 to 0.4.1.
* [#1321](https://github.com/NibiruChain/nibiru/pull/1321) - build(deps): bump github.com/prometheus/client_golang from 1.15.0 to 1.15.1
* [#1295](https://github.com/NibiruChain/nibiru/pull/1295) - refactor(app): Organize keepers, store keys, and module manager initialization in app.go
* [#1248](https://github.com/NibiruChain/nibiru/pull/1248) - refactor(common): Combine x/testutil and x/common/testutil.
* [#1245](https://github.com/NibiruChain/nibiru/pull/1245) - fix(localnet.sh): force localnet.sh to work even if Coingecko is down
* [#1230](https://github.com/NibiruChain/nibiru/pull/1230) - chore(deps): Bump github.com/holiman/uint256 from 1.2.1 to 1.2.2
* [#1240](https://github.com/NibiruChain/nibiru/pull/1240) - ci: Test `make proto-gen` when the proto gen scripts or .proto files change
* [#1199](https://github.com/NibiruChain/nibiru/pull/1199) - chore(deps): bump golang.org/x/net from 0.4.0 to 0.7.0
* [#1211](https://github.com/NibiruChain/nibiru/pull/1211) - chore(deps): Bump github.com/stretchr/testify from 1.8.1 to 1.8.2
* [#1203](https://github.com/NibiruChain/nibiru/pull/1203) - ci: make chaosnet pull nibiru image if --build is not specified
* [#1197](https://github.com/NibiruChain/nibiru/pull/1197) - feat: add fees into events in spot module.
  * add `fees` field into `EventPoolCreated` event.
  * add `fees` field into `EventPoolExited` event.
  * add `fee` field into `EventAssetsSwapped` event.
* [#1222](https://github.com/NibiruChain/nibiru/pull/1222) - chore(deps): bump google.golang.org/protobuf from 1.28.2-0.20220831092852-f930b1dc76e8 to 1.29.0
* [#1223](https://github.com/NibiruChain/nibiru/pull/1223) - chore(deps): bump github.com/golang/protobuf from 1.5.2 to 1.5.3
* [#1205](https://github.com/NibiruChain/nibiru/pull/1205) - test: first testing framework skeleton and example
* [#1228](https://github.com/NibiruChain/nibiru/pull/1228) - feat: update github.com/CosmWasm/wasmd 0.29.2
* [#1244](https://github.com/NibiruChain/nibiru/pull/1244) - feat: add typed event for oracle post price
* [#1237](https://github.com/NibiruChain/nibiru/pull/1237) - feat: reduce gas on openposition
* [#1231](https://github.com/NibiruChain/nibiru/pull/1231) - chore(deps): bump github.com/cosmos/ibc-go/v4 from 4.2.0 to 4.3.0 #1231
* [#1256](https://github.com/NibiruChain/nibiru/pull/1256) - chore(deps): bump github.com/spf13/cobra from 1.6.1 to 1.7.0
* [#1289](https://github.com/NibiruChain/nibiru/pull/1289) - feat: SqrtDepth equal to base reserves when pool creation
* [#1290](https://github.com/NibiruChain/nibiru/pull/1290) - refactor: fix quote/base reserve naming convention
* [#1311](https://github.com/NibiruChain/nibiru/pull/1311) - feat(perp): add PerpKeeperV2
* [#1308](https://github.com/NibiruChain/nibiru/pull/1308) - feat(perp): ensure there's no int overflow in liq depth calculation
* [#1311](https://github.com/NibiruChain/nibiru/pull/1311) - feat(perp): add Calc and Twap methods
* [#1319](https://github.com/NibiruChain/nibiru/pull/1319) - test: add integration test actions
* [#1329](https://github.com/NibiruChain/nibiru/pull/1329) - feat(perp): add PerpKeeperV2 withdraw methods
* [#1328](https://github.com/NibiruChain/nibiru/pull/1328) - feat(perp): add PerpKeeperV2 swap methods
* [#1331](https://github.com/NibiruChain/nibiru/pull/1331) - refactor(perp): create perp v1 type package and module package
* [#1333](https://github.com/NibiruChain/nibiru/pull/1333) - feat(perp): add basic clearing house functions
* [#1332](https://github.com/NibiruChain/nibiru/pull/1332) - feat(perp): add hooks to update funding rate
* [#1334](https://github.com/NibiruChain/nibiru/pull/1334) - feat(perp): add PerpKeeperV2 `ClosePosition`
* [#1335](https://github.com/NibiruChain/nibiru/pull/1335) - refactor(perp): move remaining perpv1 files to v1 directory
* [#1338](https://github.com/NibiruChain/nibiru/pull/1338) - feat(perp): V2 OpenPosition
* [#1344](https://github.com/NibiruChain/nibiru/pull/1344) - feat(perp): PerpKeeperV2 `AddMargin` and `RemoveMargin`
* [#1345](https://github.com/NibiruChain/nibiru/pull/1345) - feat(perp): PerpV2 QueryServer
* [#1343](https://github.com/NibiruChain/nibiru/pull/1343) - feat(perp): add PerpKeeperV2 `MultiLiquidate`
* [#1352](https://github.com/NibiruChain/nibiru/pull/1352) - feat(perp): add PerpKeeperV2 `MsgServer`
* [#1350](https://github.com/NibiruChain/nibiru/pull/1350) - feat(perp): `EditPriceMultiplier` and `EditSwapInvariant`
* [#1341](https://github.com/NibiruChain/nibiru/pull/1341) - feat(bindings/oracle): add bindings for oracle module params
* [#1361](https://github.com/NibiruChain/nibiru/pull/1361) - feat(perp): add `PerpV2` module
* [#1363](https://github.com/NibiruChain/nibiru/pull/1363) - feat(perp): wire `PerpV2` module
* [#1365](https://github.com/NibiruChain/nibiru/pull/1365) - refactor(perp): split `perp` module into v1/ and v2/
* [#1366](https://github.com/NibiruChain/nibiru/pull/1366) - feat: fix bindings test in cw_test
* [#1362](https://github.com/NibiruChain/nibiru/pull/1362) - feat(perp): add `perpv2` cli
* [#1369](https://github.com/NibiruChain/nibiru/pull/1369) - refactor(oracle): divert rewards from `perpv2` instead of `perpv1`
* [#1370](https://github.com/NibiruChain/nibiru/pull/1370) - feat(perp): `perpv2` `CreatePool` method
* [#1371](https://github.com/NibiruChain/nibiru/pull/1371) - feat: realize bad debt when a user tries to close his position
* [#1373](https://github.com/NibiruChain/nibiru/pull/1373) - feat(perp): `perpv2` `add-genesis-perp-market` CLI command
* [#1381](https://github.com/NibiruChain/nibiru/pull/1381) - chore(deps): Bump github.com/cosmos/cosmos-sdk to 0.45.16
* [#1405](https://github.com/NibiruChain/nibiru/pull/1405) - ci: use Buf to build protos
* [#1406](https://github.com/NibiruChain/nibiru/pull/1406) - feat(perp): emit additional event info
* [#1419](https://github.com/NibiruChain/nibiru/pull/1419) - fix(spot): add pools to genesis state
* [#1408](https://github.com/NibiruChain/nibiru/pull/1408) - feat(spot): idempotent events
* [#1420](https://github.com/NibiruChain/nibiru/pull/1420) - refactor(oracle): update default params
* [#1421](https://github.com/NibiruChain/nibiru/pull/1421) - feat(oracle): add expiry time to oracle prices
* [#1422](https://github.com/NibiruChain/nibiru/pull/1422) - fix(oracle): handle zero oracle rewards
* [#1426](https://github.com/NibiruChain/nibiru/pull/1426) - refactor(perp): remove price fluctuation limit check
* [#1423](https://github.com/NibiruChain/nibiru/pull/1423) - fix: remove panics from abci hooks

### Bug Fixes

* [#1210](https://github.com/NibiruChain/nibiru/pull/1210) - fix(ci): fix docker push workflow
* [#1337](https://github.com/NibiruChain/nibiru/pull/1337) - fix(ci): fix dockerfile with rocksdb
* [#1379](https://github.com/NibiruChain/nibiru/pull/1379) - feat(perp): check for denom in add/remove margin
* [#1383](https://github.com/NibiruChain/nibiru/pull/1383) - feat: enforce contract to be whitelisted when calling perp bindings
* [#1397](https://github.com/NibiruChain/nibiru/pull/1397) - fix: ensure margin is high enough when removing it
* [#1417](https://github.com/NibiruChain/nibiru/pull/1417) - fix: run end blocker on block end for perp v2
* [#1425](https://github.com/NibiruChain/nibiru/pull/1425) - fix: remove positions from state when closed with reverse position
* [#1441](https://github.com/NibiruChain/nibiru/pull/1441) - fix(oracle): ignore abstain votes in std dev calculation
* [#1446](https://github.com/NibiruChain/nibiru/pull/1446) - fix(cmd): Add custom InitCmd to set set desired Tendermint consensus params for each node.
* [#1452](https://github.com/NibiruChain/nibiru/pull/1452) - fix(oracle): continue with abci hook during error
* [#1451](https://github.com/NibiruChain/nibiru/pull/1451) - fix(perp): decrease position with zero size

## [v0.19.2](https://github.com/NibiruChain/nibiru/releases/tag/v0.19.2) - 2023-02-24

### Features

* [#1187](https://github.com/NibiruChain/nibiru/pull/1187) - feat(oracle): default vote threshold and min voters
* [#1276](https://github.com/NibiruChain/nibiru/pull/1276) - feat: add ewma function
* [#1284](https://github.com/NibiruChain/nibiru/pull/1284) - feat: fails if base and quote reserves are not equal on CreatePool
* [#1286](https://github.com/NibiruChain/nibiru/pull/1286) - feat: bias is zero when creating pool

### API Breaking

* [#1196](https://github.com/NibiruChain/nibiru/pull/1196) - refactor(spot)!: default whitelisted asset and query cli
* [#1195](https://github.com/NibiruChain/nibiru/pull/1195) - feat(perp)!: Add `MultiLiquidation` feature for perps
* [#1158](https://github.com/NibiruChain/nibiru/pull/1158) - feat(asset-registry)!: Add `AssetRegistry`
* [#1171](https://github.com/NibiruChain/nibiru/pull/1171) - refactor(asset)!: Replace `common.AssetPair` with `asset.Pair`.
* [#1164](https://github.com/NibiruChain/nibiru/pull/1164) - refactor: remove client interface for liquidate msg
* [#1173](https://github.com/NibiruChain/nibiru/pull/1173) - refactor(spot)!: replace `x/dex` module with `x/spot`.
* [#1176](https://github.com/NibiruChain/nibiru/pull/1176) - refactor(spot)!: replace `x/dex` module with `x/spot`.

### State Machine Breaking

* [#xxx](https://github.com/NibiruChain/nibiru/pull/xxx) - fix(wasm)!: call `ValidateBasic` before all `sdk.Msg` calls for the bindings-perp contract + remove sudo permissioning
* [#1154](https://github.com/NibiruChain/nibiru/pull/1154) - refactor(asset-pair)!: refactors `common.AssetPair` as an extension of string
* [#1156](https://github.com/NibiruChain/nibiru/pull/1156) - refactor: remove lockup & incentivation module

### Improvements

* [#1197](https://github.com/NibiruChain/nibiru/pull/1197) - refactor(testutil): clean up `x/common/testutil` test setup code
* [#1193](https://github.com/NibiruChain/nibiru/pull/1193) - refactor(oracle): clean up `x/oracle/keeper` tests
* [#1192](https://github.com/NibiruChain/nibiru/pull/1192) - feat: chaosnet docker-compose
* [#1191](https://github.com/NibiruChain/nibiru/pull/1191) - fix(oracle): default whitelisted pairs
* [#1189](https://github.com/NibiruChain/nibiru/pull/1189) - ci(codecov): add Codecov reporting
* [#1184](https://github.com/NibiruChain/nibiru/pull/1184) - docs(oracle): proto type docs, (2) spec clean-up, and (3) remove panic case
* [#1181](https://github.com/NibiruChain/nibiru/pull/1181) - refactor(oracle): keeper method locations
* [#1180](https://github.com/NibiruChain/nibiru/pull/1180) - refactor(oracle): whitelist refactor
* [#1179](https://github.com/NibiruChain/nibiru/pull/1179) - refactor(oracle): types refactor for validator performance map and whitelist map
* [#1161](https://github.com/NibiruChain/nibiru/pull/1161) - refactor: migrate simapp tests to use main app
* [#1134](https://github.com/NibiruChain/nibiru/pull/1134) - refactor: remove panics from vpool and spillovers from the perp module. It's now impossible to call functions in x/perp that would panic in vpool.
* [#1127](https://github.com/NibiruChain/nibiru/pull/1127) - refactor: remove unnecessary panics from x/dex and x/stablecoin
* [#1126](https://github.com/NibiruChain/nibiru/pull/1126) - refactor(perp): remove unnecessary panics
* [#1138](https://github.com/NibiruChain/nibiru/pull/1138) - refactor: put Makefile workflows in separate directory
* [#1126](https://github.com/NibiruChain/nibiru/pull/1126) - test(oracle): stop the tyrannical behavior of TestFuzz_PickReferencePair
* [#1135](https://github.com/NibiruChain/nibiru/pull/1135) - fix: add genesis oracle prices to localnet
* [#1141](https://github.com/NibiruChain/nibiru/pull/1141) - refactor(oracle): rename variables for readability
* [#1146](https://github.com/NibiruChain/nibiru/pull/1146) - fix: local docker-compose network
* [#1145](https://github.com/NibiruChain/nibiru/pull/1145) - chore: add USD quote asset
* [#1160](https://github.com/NibiruChain/nibiru/pull/1160) - feat: generic set
* [#1139](https://github.com/NibiruChain/nibiru/pull/1139) - feat: add default oracle whitelisted pairs
* [#1032](https://github.com/NibiruChain/nibiru/pull/1107) - ci: Create e2e wasm contract test
* [#1144](https://github.com/NibiruChain/nibiru/pull/1144) - ci: release for linux and darwin (arm64 and amd64)
* [#1165](https://github.com/NibiruChain/nibiru/pull/1165) - chore(deps): bump cosmos-sdk to [v0.45.12](https://github.com/cosmos/cosmos-sdk/blob/release/v0.45.x/CHANGELOG.md#v04512---2023-01-23)
* [#1149](https://github.com/NibiruChain/nibiru/pull/1149) - chore(deps): Bump [github.com/btcsuite/btcd](https://github.com/btcsuite/btcd) from 0.22.1 to 0.22.2
* [#1089](https://github.com/NibiruChain/nibiru/pull/1089) - refactor(deps): Bump [github.com/holiman/uint256](https://github.com/holiman/uint256) from 1.1.1 to 1.2.1 (syntax changes)
* [#1188](https://github.com/NibiruChain/nibiru/pull/1188) - fix(spot): remove A precision and clean up borked logic
* [#1190](https://github.com/NibiruChain/nibiru/pull/1190) - ci(release): fix TM_VERSION not being set on releases
* [#1218](https://github.com/NibiruChain/nibiru/pull/1218) - ci(release): Publish chaosnet image when tagging a release
* [#1283](https://github.com/NibiruChain/nibiru/pull/1283) - chore(deps): bump github.com/prometheus/client_golang from 1.14.0 to 1.15.0

### Bug Fixes

* [#1194](https://github.com/NibiruChain/nibiru/pull/1194) - fix(oracle): local min voters
* [#1126](https://github.com/NibiruChain/nibiru/pull/1126) - test(oracle): stop the tyrannical behavior of TestFuzz_PickReferencePair
* [#1131](https://github.com/NibiruChain/nibiru/pull/1131) - fix(oracle): use correct distribution module account
* [#1151](https://github.com/NibiruChain/nibiru/pull/1151) - fix(dex): fix swap calculation for stableswap pools
* [#1210](https://github.com/NibiruChain/nibiru/pull/1210) - fix(ci): fix docker push workflow
* [#1212](https://github.com/NibiruChain/nibiru/pull/1212) - fix(spot): gracefully handle join spot pool with wrong tokens denom
* [#1219](https://github.com/NibiruChain/nibiru/pull/1219) - fix(ci): use chaosnet image on chaosnet docker compose
* [#1414](https://github.com/NibiruChain/nibiru/pull/1414) - fix(oracle): Add deterministic map iterations to avoid consensus failure.

## [v0.16.3](https://github.com/NibiruChain/nibiru/releases/tag/v0.16.3)

### Features

* [#1115](https://github.com/NibiruChain/nibiru/pull/1115) - feat: improve single asset join calculation
* [#1117](https://github.com/NibiruChain/nibiru/pull/1117) - feat: wire multi-liquidate transaction
* [#1120](https://github.com/NibiruChain/nibiru/pull/1120) - feat: replace pricefeed with oracle

### Bug Fixes

* [#1113](https://github.com/NibiruChain/nibiru/pull/1113) - fix: fix quick simulation issue
* [#1114](https://github.com/NibiruChain/nibiru/pull/1114) - fix(dex): fix single asset join
* [#1116](https://github.com/NibiruChain/nibiru/pull/1116) - fix(dex): unfroze pool when LP share supply of 0
* [#1124](https://github.com/NibiruChain/nibiru/pull/1124) - fix(dex): fix unexpected panic in stableswap calcs

## [v0.16.2](https://github.com/NibiruChain/nibiru/releases/tag/v0.16.2) - Dec 13, 2022

### Features

* [#1032](https://github.com/NibiruChain/nibiru/pull/1032) - feeder: add price provide API and bitfinex price source
* [#1038](https://github.com/NibiruChain/nibiru/pull/1038) - feat(dex): add single asset join
* [#1050](https://github.com/NibiruChain/nibiru/pull/1050) - feat(dex): add stableswap pools
* [#1058](https://github.com/NibiruChain/nibiru/pull/1058) - feature: use collections external lib
* [#1082](https://github.com/NibiruChain/nibiru/pull/1082) - feat(vpool): Add gov proposal for editing the sswap invariant of a vpool..
* [#1092](https://github.com/NibiruChain/nibiru/pull/1092) - refactor(dex)!: revive dex module using intermediate test app
* [#1097](https://github.com/NibiruChain/nibiru/pull/1097) - feat(perp): Track and expose the net size of a pair with a query
* [#1105](https://github.com/NibiruChain/nibiru/pull/1105) - feat(perp): Add (notional) volume to metrics state

### API Breaking

* [#1074](https://github.com/NibiruChain/nibiru/pull/1074) - feat(vpool): Add gov proposal for editing the vpool config without changing the reserves.

### State Machine Breaking

* [#1102](https://github.com/NibiruChain/nibiru/pull/1102) - refactor(perp)!: replace CumulativePremiumFractions array with single value

### Breaking Changes

* [#1074](https://github.com/NibiruChain/nibiru/pull/1074) - feat(vpool): Add gov proposal for editing the vpool config without changing the reserves.

### Improvements

* [#1111](https://github.com/NibiruChain/nibiru/pull/1111) - feat(vpool)!: Use flags and certain default values instead of unnamed args for add-genesis-vpool to improve ease of use
* [#1046](https://github.com/NibiruChain/nibiru/pull/1046) - remove: feeder. The price feeder was moved to an external repo.
* [#1015](https://github.com/NibiruChain/nibiru/pull/1015) - feat(dex): throw error when swap output amount is less than 1
* [#1018](https://github.com/NibiruChain/nibiru/pull/1018) - chore(dex): refactor to match best practice
* [#1024](https://github.com/NibiruChain/nibiru/pull/1024) - refactor(oracle): remove Pair and PairList
* [#1034](https://github.com/NibiruChain/nibiru/pull/1034) - refactor(proto): use proto-typed events x/dex
* [#1035](https://github.com/NibiruChain/nibiru/pull/1035) - refactor(proto): use proto-typed events for epochs
* [#1014](https://github.com/NibiruChain/nibiru/pull/1014) - refactor(oracle): full refactor of EndBlock UpdateExchangeRates() long function
* [#1054](https://github.com/NibiruChain/nibiru/pull/1054) - chore(deps): Bump github.com/cosmos/ibc-go/v3 from 3.3.0 to 3.4.0
* [#1043](https://github.com/NibiruChain/nibiru/pull/1043) - chore(deps): Bump github.com/spf13/cobra from 1.6.0 to 1.6.1
* [#1056](https://github.com/NibiruChain/nibiru/pull/1056) - chore(deps): Bump github.com/prometheus/client_golang from 1.13.0 to 1.13.1
* [#1055](https://github.com/NibiruChain/nibiru/pull/1055) - chore(deps): Bump github.com/spf13/viper from 1.13.0 to 1.14.0
* [#1061](https://github.com/NibiruChain/nibiru/pull/1061) - feat(cmd): hard-code block time parameters in the Tendermint config
* [#1068](https://github.com/NibiruChain/nibiru/pull/1068) - refactor(vpool)!: Remove ReserveSnapshot from the vpool genesis state since reserves are taken automatically on vpool initialization.
* [#1064](https://github.com/NibiruChain/nibiru/pull/1064) - test(wasm): add test for Cosmwasm
* [#1075](https://github.com/NibiruChain/nibiru/pull/1075) - feat(dex): remove possibility to create multiple pools with the same assets
* [#1080](https://github.com/NibiruChain/nibiru/pull/1080) - feat(perp): Add exchanged notional to the position changed event #1080
* [#1082](https://github.com/NibiruChain/nibiru/pull/1082) - feat(localnet.sh): Set genesis prices based on real BTC and ETH prices
* [#1086](https://github.com/NibiruChain/nibiru/pull/1086) - refactor(perp)!: Removed unused field, `LiquidationPenalty`, from `PositionChangedEvent`
* [#1093](https://github.com/NibiruChain/nibiru/pull/1093) - simulation(dex): add simulation tests for stableswap pools
* [#1091](https://github.com/NibiruChain/nibiru/pull/1091) - refactor: Use common.Precision instead of 1_000_000 in the codebase
* [#1109](https://github.com/NibiruChain/nibiru/pull/1109) - refactor(vpool)!: Condense swap SwapXForY and SwapYForX events into SwapEvent

### Bug Fixes

* [#1100](https://github.com/NibiruChain/nibiru/pull/1100) - fix(oracle): fix flaky oracle test
* [#1110](https://github.com/NibiruChain/nibiru/pull/1110) - fix(dex): fix dex issue on unsorted join pool

### CI

* [#1088](https://github.com/NibiruChain/nibiru/pull/1088) - ci: build cross binaries

## v0.15.0

### CI

* [#785](https://github.com/NibiruChain/nibiru/pull/785) - ci: create simulations job

### State Machine Breaking

* [#994](https://github.com/NibiruChain/nibiru/pull/994) - x/oracle refactor to use collections
* [#991](https://github.com/NibiruChain/nibiru/pull/991) - collections refactoring of keys and values
* [#978](https://github.com/NibiruChain/nibiru/pull/978) - x/vpool move state logic to collections
* [#977](https://github.com/NibiruChain/nibiru/pull/977) - x/perp add whitelisted liquidators
* [#960](https://github.com/NibiruChain/nibiru/pull/960) - x/common validate asset pair denoms
* [#952](https://github.com/NibiruChain/nibiru/pull/952) - x/perp move state logic to collections
* [#872](https://github.com/NibiruChain/nibiru/pull/872) - x/perp remove module balances from genesis
* [#878](https://github.com/NibiruChain/nibiru/pull/878) - rename `PremiumFraction` to `FundingRate`
* [#900](https://github.com/NibiruChain/nibiru/pull/900) - refactor x/vpool snapshot state management
* [#904](https://github.com/NibiruChain/nibiru/pull/904) - refactor: change Pool name to VPool in vpool module
* [#894](https://github.com/NibiruChain/nibiru/pull/894) - add the collections package!
* [#897](https://github.com/NibiruChain/nibiru/pull/897) - x/pricefeed - use collections.
* [#933](https://github.com/NibiruChain/nibiru/pull/933) - refactor(perp): remove whitelist and simplify state keys
* [#959](https://github.com/NibiruChain/nibiru/pull/959) - feat(vpool): complete genesis import export
  * removed Params from genesis.
  * added pair into ReserveSnapshot type.
  * added validation of snapshots and snapshots in genesis.
* [#975](https://github.com/NibiruChain/nibiru/pull/975) - fix(perp): funding payment calculations
* [#976](https://github.com/NibiruChain/nibiru/pull/976) - refactor(epochs): refactor to increase readability and some tests
  * EpochInfo.CurrentEpoch changed from int64 to uint64.

### API Breaking

* [#880](https://github.com/NibiruChain/nibiru/pull/880) - refactor `PostRawPrice` return values
* [#900](https://github.com/NibiruChain/nibiru/pull/900) - fix x/vpool twap calculation to be bounded in time
* [#919](https://github.com/NibiruChain/nibiru/pull/919) - refactor(proto): vpool module files consistency
  * MarkPriceChanged renamed to MarkPriceChangedEvent
* [#875](https://github.com/NibiruChain/nibiru/pull/875) - x/perp add MsgMultiLiquidate
* [#979](https://github.com/NibiruChain/nibiru/pull/979) - refactor and clean VPool.

### Improvements

* [#1044](https://github.com/NibiruChain/nibiru/pull/1044) - feat(wasm): cosmwasm module integration
* [#858](https://github.com/NibiruChain/nibiru/pull/858) - fix trading limit ratio check; checks in both directions on both quote and base assets
* [#865](https://github.com/NibiruChain/nibiru/pull/865) - refactor(vpool): clean up interface for CmdGetBaseAssetPrice to use add and remove as directions
* [#868](https://github.com/NibiruChain/nibiru/pull/868) - refactor dex integration tests to be independent between them
* [#876](https://github.com/NibiruChain/nibiru/pull/876) - chore(deps): bump github.com/spf13/viper from 1.12.0 to 1.13.0
* [#879](https://github.com/NibiruChain/nibiru/pull/879) - test(perp): liquidate cli test and genesis fix for testutil initGenFiles
* [#889](https://github.com/NibiruChain/nibiru/pull/889) - feat: decouple keeper from servers in pricefeed module
* [#886](https://github.com/NibiruChain/nibiru/pull/886) - feat: decouple keeper from servers in perp module
* [#901](https://github.com/NibiruChain/nibiru/pull/901) - refactor(vpool): remove `GetUnderlyingPrice` method
* [#902](https://github.com/NibiruChain/nibiru/pull/902) - refactor(common): improve usability of `common.AssetPair`
* [#913](https://github.com/NibiruChain/nibiru/pull/913) - chore(epochs): update x/epochs module
* [#911](https://github.com/NibiruChain/nibiru/pull/911) - test(perp): add `MsgOpenPosition` simulation tests
* [#917](https://github.com/NibiruChain/nibiru/pull/917) - refactor(proto): perp module files consistency
* [#920](https://github.com/NibiruChain/nibiru/pull/920) - refactor(proto): pricefeed module files consistency
* [#926](https://github.com/NibiruChain/nibiru/pull/926) - feat: use spot twap for funding rate calculation
* [#932](https://github.com/NibiruChain/nibiru/pull/932) - refactor(perp): rename premium fraction to funding rate
* [#963](https://github.com/NibiruChain/nibiru/pull/963) - test: add collections api tests
* [#971](https://github.com/NibiruChain/nibiru/pull/971) - chore: use upstream 99designs/keyring module
* [#964](https://github.com/NibiruChain/nibiru/pull/964) - test(vpool): refactor flaky vpool cli test
* [#956](https://github.com/NibiruChain/nibiru/pull/956) - test(perp): partial liquidate unit test
* [#981](https://github.com/NibiruChain/nibiru/pull/981) - chore(testutil): clean up x/testutil packages
* [#980](https://github.com/NibiruChain/nibiru/pull/980) - test(perp): add `MsgClosePosition`, `MsgAddMargin`, and `MsgRemoveMargin` simulation tests
* [#987](https://github.com/NibiruChain/nibiru/pull/987) - feat: create a query that directly returns all module accounts without pagination or iteration
* [#982](https://github.com/NibiruChain/nibiru/pull/982) - improvements for pricefeed genesis
* [#989](https://github.com/NibiruChain/nibiru/pull/989) - test(perp): cli test for AddMargin
* [#1001](https://github.com/NibiruChain/nibiru/pull/1001) - chore(deps): bump github.com/spf13/cobra from 1.5.0 to 1.6.0
* [#1013](https://github.com/NibiruChain/nibiru/pull/1013) - test(vpool): more calc twap tests and documentation
* [#1012](https://github.com/NibiruChain/nibiru/pull/1012) - test(vpool): make vpool simulation with random parameters

### Features

* [#1019](https://github.com/NibiruChain/nibiru/pull/1019) - add fields to the snapshot reserve event
* [#1010](https://github.com/NibiruChain/nibiru/pull/1010) - feeder: initialize oracle feeder core logic
* [#966](https://github.com/NibiruChain/nibiru/pull/966) - collections: add indexed map
* [#852](https://github.com/NibiruChain/nibiru/pull/852) - feat(genesis): add cli command to add pairs at genesis
* [#861](https://github.com/NibiruChain/nibiru/pull/861) - feat: query cumulative funding payments
* [#985](https://github.com/NibiruChain/nibiru/pull/985) - feat: query all active positions for a trader
* [#997](https://github.com/NibiruChain/nibiru/pull/997) - feat: emit `ReserveSnapshotSavedEvent` in vpool EndBlocker
* [#1011](https://github.com/NibiruChain/nibiru/pull/1011) - feat(perp): add DonateToEF cli command
* [#1044](https://github.com/NibiruChain/nibiru/pull/1044) - feat(wasm): cosmwasm module integration

### Fixes

* [#1023](https://github.com/NibiruChain/nibiru/pull/1023) - collections: golang compiler bug
* [#1017](https://github.com/NibiruChain/nibiru/pull/1017) - collections: correctly reports value type and key in case of not found errors.
* [#857](https://github.com/NibiruChain/nibiru/pull/857) - x/perp add proper stateless genesis validation checks
* [#874](https://github.com/NibiruChain/nibiru/pull/874) - fix --home issue with unsafe-reset-all command, updating tendermint to v0.34.21
* [#892](https://github.com/NibiruChain/nibiru/pull/892) - chore: fix localnet script
* [#925](https://github.com/NibiruChain/nibiru/pull/925) - fix(vpool): snapshot iteration
* [#930](https://github.com/NibiruChain/nibiru/pull/930) - fix(vpool): snapshot iteration on mark twap
* [#911](https://github.com/NibiruChain/nibiru/pull/911) - fix(perp): handle issue where no vpool snapshots are found
* [#958](https://github.com/NibiruChain/nibiru/pull/930) - fix(pricefeed): add twap to prices query
* [#961](https://github.com/NibiruChain/nibiru/pull/961) - fix(perp): wire the funding rate query
* [#993](https://github.com/NibiruChain/nibiru/pull/993) - fix(vpool): fluctuation limit check
* [#1000](https://github.com/NibiruChain/nibiru/pull/1000) - chore: bump cosmos-sdk to v0.45.9 to fix ibc bug
* [#1002](https://github.com/NibiruChain/nibiru/pull/1002) - fix: update go.mod dependencies to fix the protocgen script

## v0.14.0

### API Breaking

* [#830](https://github.com/NibiruChain/nibiru/pull/830) - test(vpool): Make missing fields for 'query vpool all-pools' display as empty strings.
  * Improve test coverage of functions used in the query server.
  * Added 'pair' field to the `all-pools` to make the prices array easier to digest
* [#878](https://github.com/NibiruChain/nibiru/pull/878) - rename `funding-payments` query to `funding-rate`

### Improvements

* [#837](https://github.com/NibiruChain/nibiru/pull/837) - simplify makefile, removing unused module creation and usage of new command to add vpool at genesis
* [#836](https://github.com/NibiruChain/nibiru/pull/836) - refactor(genesis): DRY improvements and functions added to localnet.sh for readability
* [#842](https://github.com/NibiruChain/nibiru/pull/842) - use self-hosted runner
* [#843](https://github.com/NibiruChain/nibiru/pull/843) - add timeout to github actions integration tests
* [#847](https://github.com/NibiruChain/nibiru/pull/847) - add command in localnet to whitelist oracle
* [#848](https://github.com/NibiruChain/nibiru/pull/848) - add check max leverage on add vpool in genesis command

### Fixes

* [#850](https://github.com/NibiruChain/nibiru/pull/850) - x/vpool - properly validate vpools at genesis
* [#854](https://github.com/NibiruChain/nibiru/pull/854) - add buildx to the docker release workflow

### Features

* [#827](https://github.com/NibiruChain/nibiru/pull/827) - feat(genesis): add cli command to add vpool at genesis
* [#838](https://github.com/NibiruChain/nibiru/pull/838) - feat(genesis): add cli command to whitelist oracles at genesis
* [#846](https://github.com/NibiruChain/nibiru/pull/846) - x/oracle remove reference pair

## [v0.13.0](https://github.com/NibiruChain/nibiru/releases/tag/v0.13.0) - 2022-08-16

## API Breaking

* [#831](https://github.com/NibiruChain/nibiru/pull/831) - remove modules that are not used in testnet

### CI

* [#795](https://github.com/NibiruChain/nibiru/pull/795) - integration tests run when PR is approved
* [#826](https://github.com/NibiruChain/nibiru/pull/826) - create and push docker image on release

### Improvements

* [#798](https://github.com/NibiruChain/nibiru/pull/798) - fix integration tests caused by PR #786
* [#801](https://github.com/NibiruChain/nibiru/pull/801) - remove unused pair constants
* [#788](https://github.com/NibiruChain/nibiru/pull/788) - add --overwrite flag to the nibid init call of localnet.sh
* [#804](https://github.com/NibiruChain/nibiru/pull/804) - bump ibc-go to v3.1.1
* [#817](https://github.com/NibiruChain/nibiru/pull/817) - Make post prices transactions gasless for whitelisted oracles
* [#818](https://github.com/NibiruChain/nibiru/pull/818) - fix(localnet.sh): add max leverage to vpools in genesis to fix open-position
* [#819](https://github.com/NibiruChain/nibiru/pull/819) - add golangci-linter using docker in Makefile
* [#835](https://github.com/NibiruChain/nibiru/pull/835) - x/oracle cleanup code

### Features

* [#839](https://github.com/NibiruChain/nibiru/pull/839) - x/oracle rewarding
* [#791](https://github.com/NibiruChain/nibiru/pull/791) Add the x/oracle module
* [#811](https://github.com/NibiruChain/nibiru/pull/811) Return the index twap in `QueryPrice` cmd
* [#813](https://github.com/NibiruChain/nibiru/pull/813) - (vpool): Expose mark price, mark TWAP, index price, and k (swap invariant) in the all-pools query
* [#816](https://github.com/NibiruChain/nibiru/pull/816) - Remove tobin tax from x/oracle
* [#810](https://github.com/NibiruChain/nibiru/pull/810) - feat(x/perp): expose 'marginRatioIndex' and block number on QueryPosition
* [#832](https://github.com/NibiruChain/nibiru/pull/832) - x/oracle app wiring

### Documentation

* [#814](https://github.com/NibiruChain/nibiru/pull/814) - docs(perp): Added events specification for the perp module.

## [v0.12.1](https://github.com/NibiruChain/nibiru/releases/tag/v0.12.1) - 2022-08-04

* [#796](https://github.com/NibiruChain/nibiru/pull/796) - fix bug that caused that epochKeeper was nil when running epoch hook from Perp module
* [#793](https://github.com/NibiruChain/nibiru/pull/793) - add a vpool parameter to limit leverage in open position

## [v0.12.0](https://github.com/NibiruChain/nibiru/releases/tag/v0.12.0) - 2022-08-03

### Improvements

* [#775](https://github.com/NibiruChain/nibiru/pull/775) - bump google.golang.org/protobuf from 1.28.0 to 1.28.1
* [#768](https://github.com/NibiruChain/nibiru/pull/768) - add simulation tests to make file
* [#767](https://github.com/NibiruChain/nibiru/pull/767) - add fluctuation limit checks on `OpenPosition`.
* [#786](https://github.com/NibiruChain/nibiru/pull/786) - add genesis params in localnet script.
* [#770](https://github.com/NibiruChain/nibiru/pull/770) - Return err in case of zero time elapsed and zero snapshots on `GetCurrentTWAP` func. If zero time has elapsed, and snapshots exists, return the instantaneous average.

### Bug Fixes

* [#766](https://github.com/NibiruChain/nibiru/pull/766) - Fixed margin ratio calculation for trader position.
* [#776](https://github.com/NibiruChain/nibiru/pull/776) - Fix a bug where the user could open infinite leverage positions
* [#779](https://github.com/NibiruChain/nibiru/pull/779) - Fix issue with released tokens being invalid in `ExitPool`

### Testing

* [#782](https://github.com/NibiruChain/nibiru/pull/782) - replace GitHub test workflows to use make commands
* [#784](https://github.com/NibiruChain/nibiru/pull/784) - fix runsim
* [#783](https://github.com/NibiruChain/nibiru/pull/783) - sanitise inputs for msg swap simulations

## [v0.11.0](https://github.com/NibiruChain/nibiru/releases/tag/v0.11.0) - 2022-07-29

### Documentation

* [#701](https://github.com/NibiruChain/nibiru/pull/701) Add release process guide

### Improvements

* [#715](https://github.com/NibiruChain/nibiru/pull/715) - remove redundant perp.Keeper.SetPosition parameters
* [#718](https://github.com/NibiruChain/nibiru/pull/718) - add guard clauses on OpenPosition (leverage and quote amount != 0)
* [#728](https://github.com/NibiruChain/nibiru/pull/728) - add dependabot file into the project.
* [#723](https://github.com/NibiruChain/nibiru/pull/723) - refactor perp keeper's `RemoveMargin` method
* [#730](https://github.com/NibiruChain/nibiru/pull/730) - update localnet script.
* [#736](https://github.com/NibiruChain/nibiru/pull/736) - Bumps [github.com/spf13/cast](https://github.com/spf13/cast) from 1.4.1 to 1.5.0
* [#735](https://github.com/NibiruChain/nibiru/pull/735) - Bump github.com/spf13/cobra from 1.4.0 to 1.5.0
* [#729](https://github.com/NibiruChain/nibiru/pull/729) - move maintenance margin to the vpool module
* [#741](https://github.com/NibiruChain/nibiru/pull/741) - remove unused code and refactored variable names.
* [#742](https://github.com/NibiruChain/nibiru/pull/742) - Vpools are not tradeable if they have invalid oracle prices.
* [#739](https://github.com/NibiruChain/nibiru/pull/739) - Bump github.com/spf13/viper from 1.11.0 to 1.12.0

### API Breaking

* [#721](https://github.com/NibiruChain/nibiru/pull/721) - Updated proto property names to adhere to standard snake_casing and added Unlock REST endpoint
* [#724](https://github.com/NibiruChain/nibiru/pull/724) - Add position fields in `ClosePositionResponse`.
* [#737](https://github.com/NibiruChain/nibiru/pull/737) - Renamed from property to avoid python name clash

### State Machine Breaking

* [#733](https://github.com/NibiruChain/nibiru/pull/733) - Bump github.com/cosmos/ibc-go/v3 from 3.0.0 to 3.1.0
* [#741](https://github.com/NibiruChain/nibiru/pull/741) - Rename `epoch_identifier` param to `funding_rate_interval`.
* [#745](https://github.com/NibiruChain/nibiru/pull/745) - Updated pricefeed twap calc to use bounded time

### Bug Fixes

* [#746](https://github.com/NibiruChain/nibiru/pull/746) - Pin cosmos-sdk version to v0.45 for proto generation.

## [v0.10.0](https://github.com/NibiruChain/nibiru/releases/tag/v0.10.0) - 2022-07-18

### Improvements

* [#705](https://github.com/NibiruChain/nibiru/pull/705) Refactor PerpKeeper's `AddMargin` method to accept individual fields instead of the entire Msg object.

### API Breaking

* [#709](https://github.com/NibiruChain/nibiru/pull/709) Add fields to `OpenPosition` response.
* [#707](https://github.com/NibiruChain/nibiru/pull/707) Add fluctuation limit checks in vpool methods.
* [#712](https://github.com/NibiruChain/nibiru/pull/712) Add funding rate calculation and `FundingRateChangedEvent`.

### Upgrades

* [#725](https://github.com/NibiruChain/nibiru/pull/725) Add governance handler for creating new virtual pools.
* [#702](https://github.com/NibiruChain/nibiru/pull/702) Add upgrade handler for v0.10.0.

## [v0.9.2](https://github.com/NibiruChain/nibiru/releases/tag/v0.9.2) - 2022-07-11

### Improvements

* [#686](https://github.com/NibiruChain/nibiru/pull/686) Add changelog enforcer to github actions.
* [#681](https://github.com/NibiruChain/nibiru/pull/681) Remove automatic release and leave integration tests when merge into master.
* [#684](https://github.com/NibiruChain/nibiru/pull/684) Reorganize PerpKeeper methods.
* [#690](https://github.com/NibiruChain/nibiru/pull/690) Call `closePositionEntirely` from `ClosePosition`.
* [#689](https://github.com/NibiruChain/nibiru/pull/689) Apply funding rate calculation 48 times per day.

### API Breaking

* [#687](https://github.com/NibiruChain/nibiru/pull/687) Emit `PositionChangedEvent` upon changing margin.
* [#685](https://github.com/NibiruChain/nibiru/pull/685) Represent `PositionChangedEvent` bad debt as Coin.
* [#697](https://github.com/NibiruChain/nibiru/pull/697) Rename pricefeed keeper methods.
* [#689](https://github.com/NibiruChain/nibiru/pull/689) Change liquidation params to 2.5% liquidation fee ratio and 25% partial liquidation ratio.

### Testing

* [#695](https://github.com/NibiruChain/nibiru/pull/695) Add `OpenPosition` integration tests.
* [#692](https://github.com/NibiruChain/nibiru/pull/692) Add test coverage for Perp MsgServer methods.<|MERGE_RESOLUTION|>--- conflicted
+++ resolved
@@ -74,10 +74,7 @@
 * [#1503](https://github.com/NibiruChain/nibiru/pull/1503) - feat(wasm): add Oracle Exchange Rate query for wasm
 * [#1543](https://github.com/NibiruChain/nibiru/pull/1543) - epic(devgas): devgas module for incentivizing smart contract
 * [#1559](https://github.com/NibiruChain/nibiru/pull/1559) - feat: add versions to markets to allow to disable them
-<<<<<<< HEAD
 * [#1585](https://github.com/NibiruChain/nibiru/pull/1585) - feat: include flag versioned in query markets to allow to query disabled markets
-=======
->>>>>>> cdf86c52
 
 ### Bug Fixes
 
