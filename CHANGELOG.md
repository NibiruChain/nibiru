<!--
Guiding Principles:

Changelogs are for humans, not machines.
There should be an entry for every single version.
The same types of changes should be grouped.
Versions and sections should be linkable.
The latest version comes first.
The release date of each version is displayed.
Mention whether you follow Semantic Versioning.

Usage:

Change log entries are to be added to the Unreleased section under the
appropriate stanza (see below). Each entry should ideally include a tag and
the Github issue reference in the following format:

* (<tag>) \#<issue-number> message

The issue numbers will later be link-ified during the release process so you do
not have to worry about including a link manually, but you can if you wish.

Types of changes (Stanzas):

"Features" for new features.
"Improvements" for changes in existing functionality.
"Deprecated" for soon-to-be removed features.
"Bug Fixes" for any bug fixes.
"API Breaking" for breaking CLI commands and REST routes used by end-users.
"State Machine Breaking" for any changes that result in a different AppState given same genesisState and txList.
Ref: https://keepachangelog.com/en/1.0.0/
-->

# Changelog

All notable changes to this project will be documented in this file.

The format is based on [Keep a Changelog](https://keepachangelog.com/en/1.0.0/),
and this project adheres to [Semantic Versioning](https://semver.org/spec/v2.0.0.html).

## [Unreleased]

### Nibiru EVM

#### Nibiru EVM | Before Audit 2 [Nov, 2024]

The codebase went through a third-party [Code4rena
Zenith](https://code4rena.com/zenith) Audit, running from 2024-10-07 until
2024-11-01 and including both a primary review period and mitigation/remission
period. This section describes code changes that occured after that audit in
preparation for a second audit starting in November 2024.

- [#2074](https://github.com/NibiruChain/nibiru/pull/2074) - fix(evm-keeper): better utilize ERC20 metadata during FunToken creation. The bank metadata for a new FunToken mapping ties a connection between the Bank Coin's `DenomUnit` and the ERC20 contract metadata like the name, decimals, and symbol. This change brings parity between EVM wallets, such as MetaMask, and Interchain wallets like Keplr and Leap.
- [#2076](https://github.com/NibiruChain/nibiru/pull/2076) - fix(evm-gas-fees):
  Use effective gas price in RefundGas and make sure that units are properly
  reflected on all occurences of "base fee" in the codebase. This fixes [#2059](https://github.com/NibiruChain/nibiru/issues/2059)
  and the [related comments from @Unique-Divine and @berndartmueller](https://github.com/NibiruChain/nibiru/issues/2059#issuecomment-2408625724).
- [#2084](https://github.com/NibiruChain/nibiru/pull/2084) - feat(evm-forge): foundry support and template for Nibiru EVM develoment
- [#2086](https://github.com/NibiruChain/nibiru/pull/2086) - fix(evm-precomples):
Fix state consistency in precompile execution by ensuring proper journaling of
state changes in the StateDB. This pull request makes sure that state is
committed as expected, fixes the `StateDB.Commit` to follow its guidelines more
closely, and solves for a critical state inconsistency producible from the
FunToken.sol precompiled contract. It also aligns the precompiles to use
consistent setup and dynamic gas calculations, addressing the following tickets.
  - <https://github.com/NibiruChain/nibiru/issues/2083>
  - <https://github.com/code-423n4/2024-10-nibiru-zenith/issues/43>
  - <https://github.com/code-423n4/2024-10-nibiru-zenith/issues/47>
- [#2088](https://github.com/NibiruChain/nibiru/pull/2088) - refactor(evm): remove outdated comment and improper error message text
- [#2089](https://github.com/NibiruChain/nibiru/pull/2089) - better handling of gas consumption within erc20 contract execution
- [#2090](https://github.com/NibiruChain/nibiru/pull/2090) - fix(evm): Account
for (1) ERC20 transfers with tokens that return false success values instead of
throwing an error and (2) ERC20 transfers with other operations that don't bring
about the expected resulting balance for the transfer recipient.
- [#2091](https://github.com/NibiruChain/nibiru/pull/2091) - feat(evm): add fun token creation fee validation
- [#2092](https://github.com/NibiruChain/nibiru/pull/2092) - feat(evm): add validation for wasm multi message execution
- [#2094](https://github.com/NibiruChain/nibiru/pull/2094) - fix(evm): Following
from the changs in #2086, this pull request implements a new `JournalChange`
struct that saves a deep copy of the state multi store before each
state-modifying, Nibiru-specific precompiled contract is called (`OnRunStart`).
Additionally, we commit the `StateDB` there as well. This guarantees that the
non-EVM and EVM state will be in sync even if there are complex, multi-step
Ethereum transactions, such as in the case of an EthereumTx that influences the
`StateDB`, then calls a precompile that also changes non-EVM state, and then EVM
reverts inside of a try-catch.
<<<<<<< HEAD
- [#2092](https://github.com/NibiruChain/nibiru/pull/2092) - feat(evm): add validation for wasm multi message execution
- [#2097](https://github.com/NibiruChain/nibiru/pull/2097) - feat(evm): Add new query to get dated price from the oracle precompile
- [#2098](https://github.com/NibiruChain/nibiru/pull/2098) - test(evm): statedb tests for race conditions within funtoken precompile
- [#2100](https://github.com/NibiruChain/nibiru/pull/2100) - refactor: cleanup statedb and precompile sections
=======
- [#2095](https://github.com/NibiruChain/nibiru/pull/2095) - fix(evm): This
change records NIBI (ether) transfers on the `StateDB` during precompiled
contract calls using the `NibiruBankKeeper`, which is struct extension of
the `bankkeeper.BaseKeeper` that is used throughout Nibiru.
The `NibiruBankKeeper` holds a reference to the current EVM `StateDB` and records
balance changes in wei as journal changes automatically. This guarantees that
commits and reversions of the `StateDB` do not misalign with the state of the
Bank module. This code change uses the `NibiruBankKeeper` on all modules that
depend on x/bank, such as the EVM and Wasm modules. 
- [#2098](https://github.com/NibiruChain/nibiru/pull/2098) - test(evm): statedb
tests for race conditions within funtoken precompile
- [#2068](https://github.com/NibiruChain/nibiru/pull/2068) - feat: enable wasm light clients on IBC (08-wasm)
- [#2101](https://github.com/NibiruChain/nibiru/pull/2101) - fix(evm): tx receipt proper marshalling
>>>>>>> ecf3e476

#### Nibiru EVM | Before Audit 1 - 2024-10-18

- [#1837](https://github.com/NibiruChain/nibiru/pull/1837) - feat(eth): protos, eth types, and evm module types
- [#1838](https://github.com/NibiruChain/nibiru/pull/1838) - feat(eth): Go-ethereum, crypto, encoding, and unit tests for evm/types
- [#1841](https://github.com/NibiruChain/nibiru/pull/1841) - feat(eth): Collections encoders for bytes, Ethereum addresses, and Ethereum hashes
- [#1855](https://github.com/NibiruChain/nibiru/pull/1855) - feat(eth-pubsub): Implement in-memory EventBus for real-time topic management and event distribution
- [#1856](https://github.com/NibiruChain/nibiru/pull/1856) - feat(eth-rpc): Conversion types and functions between Ethereum txs and blocks and Tendermint ones.
- [#1861](https://github.com/NibiruChain/nibiru/pull/1861) - feat(eth-rpc): RPC backend, Ethereum tracer, KV indexer, and RPC APIs
- [#1869](https://github.com/NibiruChain/nibiru/pull/1869) - feat(eth): Module and start of keeper tests
- [#1871](https://github.com/NibiruChain/nibiru/pull/1871) - feat(evm): app config and json-rpc
- [#1873](https://github.com/NibiruChain/nibiru/pull/1873) - feat(evm): keeper collections and grpc query impls for EthAccount, NibiruAccount
- [#1883](https://github.com/NibiruChain/nibiru/pull/1883) - feat(evm): keeper logic, Ante handlers, EthCall, and EVM transactions.
- [#1887](https://github.com/NibiruChain/nibiru/pull/1887) - test(evm): eth api integration test suite
- [#1889](https://github.com/NibiruChain/nibiru/pull/1889) - feat: implemented basic evm tx methods
- [#1895](https://github.com/NibiruChain/nibiru/pull/1895) - refactor(geth): Reference go-ethereum as a submodule for easier change tracking with upstream
- [#1901](https://github.com/NibiruChain/nibiru/pull/1901) - test(evm): more e2e test contracts for edge cases
- [#1907](https://github.com/NibiruChain/nibiru/pull/1907) - test(evm): grpc_query full coverage
- [#1909](https://github.com/NibiruChain/nibiru/pull/1909) - chore(evm): set is_london true by default and removed from config
- [#1911](https://github.com/NibiruChain/nibiru/pull/1911) - chore(evm): simplified config by removing old eth forks
- [#1912](https://github.com/NibiruChain/nibiru/pull/1912) - test(evm): unit tests for evm_ante
- [#1914](https://github.com/NibiruChain/nibiru/pull/1914) - refactor(evm): Remove dead code and document non-EVM ante handler
- [#1917](https://github.com/NibiruChain/nibiru/pull/1917) - test(e2e-evm): TypeScript support. Type generation from compiled contracts. Formatter for TS code.
- [#1922](https://github.com/NibiruChain/nibiru/pull/1922) - feat(evm): tracer option is read from the config.
- [#1936](https://github.com/NibiruChain/nibiru/pull/1936) - feat(evm): EVM fungible token protobufs and encoding tests
- [#1947](https://github.com/NibiruChain/nibiru/pull/1947) - fix(evm): fix FunToken state marshalling
- [#1949](https://github.com/NibiruChain/nibiru/pull/1949) - feat(evm): add fungible token mapping queries
- [#1950](https://github.com/NibiruChain/nibiru/pull/1950) - feat(evm): Tx to create FunToken mapping from ERC20, contract embeds, and ERC20 queries.
- [#1956](https://github.com/NibiruChain/nibiru/pull/1956) - feat(evm): msg to send bank coin to erc20
- [#1958](https://github.com/NibiruChain/nibiru/pull/1958) - chore(evm): wiped deprecated evm apis: miner, personal
- [#1959](https://github.com/NibiruChain/nibiru/pull/1959) - feat(evm): Add precompile to the EVM that enables transfers of ERC20 tokens to "nibi" accounts as regular Ethereum transactions
- [#1960](https://github.com/NibiruChain/nibiru/pull/1960) - test(network): graceful cleanup for more consistent CI runs
- [#1961](https://github.com/NibiruChain/nibiru/pull/1961) - chore(test): reverted funtoken precompile test back to the isolated state
- [#1962](https://github.com/NibiruChain/nibiru/pull/1962) - chore(evm): code cleanup, unused code, typos, styles, warnings
- [#1963](https://github.com/NibiruChain/nibiru/pull/1963) - feat(evm): Deduct a fee during the creation of a FunToken mapping. Implemented by `deductCreateFunTokenFee` inside of the `eth.evm.v1.MsgCreateFunToken` transaction.
- [#1965](https://github.com/NibiruChain/nibiru/pull/1965) - refactor(evm): remove evm post-processing hooks
- [#1966](https://github.com/NibiruChain/nibiru/pull/1966) - refactor(evm): clean up AnteHandler setup
- [#1967](https://github.com/NibiruChain/nibiru/pull/1967) - feat(evm): export genesis
- [#1968](https://github.com/NibiruChain/nibiru/pull/1968) - refactor(evm): funtoken events, cli commands and queries
- [#1970](https://github.com/NibiruChain/nibiru/pull/1970) - refactor(evm): move evm antehandlers to separate package. Remove "gosdk/sequence_test.go", which causes a race condition in CI.
- [#1971](https://github.com/NibiruChain/nibiru/pull/1971) - feat(evm): typed events for contract creation, contract execution and transfer
- [#1973](https://github.com/NibiruChain/nibiru/pull/1973) - chore(appconst): Add chain IDs ending in "3" to the "knownEthChainIDMap". This makes it possible to use devnet 3 and testnet 3.
- [#1976](https://github.com/NibiruChain/nibiru/pull/1976) - refactor(evm): unique chain ids for all networks
- [#1977](https://github.com/NibiruChain/nibiru/pull/1977) - fix(localnet): rolled back change of evm validator address with cosmos derivation path
- [#1979](https://github.com/NibiruChain/nibiru/pull/1979) - refactor(db): use pebbledb as the default db in integration tests
- [#1981](https://github.com/NibiruChain/nibiru/pull/1981) - fix(evm): remove isCheckTx() short circuit on `AnteDecVerifyEthAcc`
- [#1982](https://github.com/NibiruChain/nibiru/pull/1982) - feat(evm): add GlobalMinGasPrices
- [#1983](https://github.com/NibiruChain/nibiru/pull/1983) - chore(evm): remove ExtensionOptionsWeb3Tx and ExtensionOptionDynamicFeeTx
- [#1984](https://github.com/NibiruChain/nibiru/pull/1984) - refactor(evm): embeds
- [#1985](https://github.com/NibiruChain/nibiru/pull/1985) - feat(evm)!: Use atto denomination for the wei units in the EVM so that NIBI is "ether" to clients. Only micronibi (unibi) amounts can be transferred. All clients follow the constraint equation, 1 ether == 1 NIBI == 10^6 unibi == 10^18 wei.
- [#1986](https://github.com/NibiruChain/nibiru/pull/1986) - feat(evm): Combine both account queries into "/eth.evm.v1.Query/EthAccount", accepting both nibi-prefixed Bech32 addresses and Ethereum-type hexadecimal addresses as input.
- [#1989](https://github.com/NibiruChain/nibiru/pull/1989) - refactor(evm): simplify evm module address
- [#1996](https://github.com/NibiruChain/nibiru/pull/1996) - perf(evm-keeper-precompile): implement sorted map for `k.precompiles` to remove dead code
- [#1997](https://github.com/NibiruChain/nibiru/pull/1997) - refactor(evm): Remove unnecessary params: "enable_call", "enable_create".
- [#2000](https://github.com/NibiruChain/nibiru/pull/2000) - refactor(evm): simplify ERC-20 keeper methods
- [#2001](https://github.com/NibiruChain/nibiru/pull/2001) - refactor(evm): simplify FunToken methods and tests
- [#2002](https://github.com/NibiruChain/nibiru/pull/2002) - feat(evm): Add the account query to the EVM command. Cover the CLI with tests.
- [#2003](https://github.com/NibiruChain/nibiru/pull/2003) - fix(evm): fix FunToken conversions between Cosmos and EVM
- [#2004](https://github.com/NibiruChain/nibiru/pull/2004) - refactor(evm)!: replace `HexAddr` with `EIP55Addr`
- [#2006](https://github.com/NibiruChain/nibiru/pull/2006) - test(evm): e2e tests for eth\_\* endpoints
- [#2008](https://github.com/NibiruChain/nibiru/pull/2008) - refactor(evm): clean up precompile setups
- [#2013](https://github.com/NibiruChain/nibiru/pull/2013) - chore(evm): Set appropriate gas value for the required gas of the "IFunToken.sol" precompile.
- [#2014](https://github.com/NibiruChain/nibiru/pull/2014) - feat(evm): Emit block bloom event in EndBlock hook.
- [#2017](https://github.com/NibiruChain/nibiru/pull/2017) - fix(evm): Fix DynamicFeeTx gas cap parameters
- [#2019](https://github.com/NibiruChain/nibiru/pull/2019) - chore(evm): enabled debug rpc api on localnet.
- [#2020](https://github.com/NibiruChain/nibiru/pull/2020) - test(evm): e2e tests for debug namespace
- [#2022](https://github.com/NibiruChain/nibiru/pull/2022) - feat(evm): debug_traceCall method implemented
- [#2023](https://github.com/NibiruChain/nibiru/pull/2023) - fix(evm)!: adjusted generation and parsing of the block bloom events
- [#2030](https://github.com/NibiruChain/nibiru/pull/2030) - refactor(eth/rpc): Delete unused code and improve logging in the eth and debug namespaces
- [#2031](https://github.com/NibiruChain/nibiru/pull/2031) - fix(evm): debug calls with custom tracer and tracer options
- [#2032](https://github.com/NibiruChain/nibiru/pull/2032) - feat(evm): ante handler to prohibit authz grant evm messages
- [#2039](https://github.com/NibiruChain/nibiru/pull/2039) - refactor(rpc-backend): remove unnecessary interface code
- [#2044](https://github.com/NibiruChain/nibiru/pull/2044) - feat(evm): evm tx indexer service implemented
- [#2045](https://github.com/NibiruChain/nibiru/pull/2045) - test(evm): backend tests with test network and real txs
- [#2053](https://github.com/NibiruChain/nibiru/pull/2053) - refactor(evm): converted untyped event to typed and cleaned up
- [#2054](https://github.com/NibiruChain/nibiru/pull/2054) - feat(evm-precompile): Precompile for one-way EVM calls to invoke/execute Wasm contracts.
- [#2060](https://github.com/NibiruChain/nibiru/pull/2060) - fix(evm-precompiles): add assertNumArgs validation
- [#2056](https://github.com/NibiruChain/nibiru/pull/2056) - feat(evm): add oracle precompile
- [#2065](https://github.com/NibiruChain/nibiru/pull/2065) - refactor(evm)!: Refactor out dead code from the evm.Params

### State Machine Breaking (Other)

#### For next mainnet version

- [#1766](https://github.com/NibiruChain/nibiru/pull/1766) - refactor(app-wasmext)!: remove wasmbinding `CosmosMsg::Custom` bindings.
- [#1776](https://github.com/NibiruChain/nibiru/pull/1776) - feat(inflation): make inflation params a collection and add commands to update them
- [#1872](https://github.com/NibiruChain/nibiru/pull/1872) - chore(math): use cosmossdk.io/math to replace sdk types
- [#1874](https://github.com/NibiruChain/nibiru/pull/1874) - chore(proto): remove the proto stringer as per Cosmos SDK migration guidelines
- [#1932](https://github.com/NibiruChain/nibiru/pull/1932) - fix(gosdk): fix keyring import functions

#### Dapp modules: perp, spot, oracle, etc

- [#1573](https://github.com/NibiruChain/nibiru/pull/1573) - feat(perp): Close markets and compute settlement price
- [#1632](https://github.com/NibiruChain/nibiru/pull/1632) - feat(perp): Add settle position transaction
- [#1656](https://github.com/NibiruChain/nibiru/pull/1656) - feat(perp): Make the collateral denom a stateful collections.Item
- [#1663](https://github.com/NibiruChain/nibiru/pull/1663) - feat(perp): Add volume based rebates
- [#1669](https://github.com/NibiruChain/nibiru/pull/1669) - feat(perp): add query to get collateral metadata
- [#1677](https://github.com/NibiruChain/nibiru/pull/1677) - fix(perp): make Gen_market set initial perp versions
- [#1680](https://github.com/NibiruChain/nibiru/pull/1680) - feat(perp): MsgShiftPegMultiplier, MsgShiftSwapInvariant.
- [#1683](https://github.com/NibiruChain/nibiru/pull/1683) - feat(perp): Add `StartDnREpoch` to `AfterEpochEnd` hook
- [#1686](https://github.com/NibiruChain/nibiru/pull/1686) - test(perp): add more tests for perp module msg server for DnR
- [#1687](https://github.com/NibiruChain/nibiru/pull/1687) - chore(wasmbinding): delete CustomQuerier since we have QueryRequest::Stargate now
- [#1705](https://github.com/NibiruChain/nibiru/pull/1705) - feat(perp): Add oracle pair to market object
- [#1718](https://github.com/NibiruChain/nibiru/pull/1718) - fix(perp): fees does not require additional funds
- [#1734](https://github.com/NibiruChain/nibiru/pull/1734) - feat(perp): MsgDonateToPerpFund sudo call as part of #1642
- [#1749](https://github.com/NibiruChain/nibiru/pull/1749) - feat(perp): move close market from Wasm Binding to MsgCloseMarket
- [#1752](https://github.com/NibiruChain/nibiru/pull/1752) - feat(oracle): MsgEditOracleParams sudo tx msg as part of #1642
- [#1755](https://github.com/NibiruChain/nibiru/pull/1755) - feat(oracle): Add more events on validator's performance
- [#1764](https://github.com/NibiruChain/nibiru/pull/1764) - fix(perp): make updateswapinvariant aware of total short supply to avoid panics
- [#1710](https://github.com/NibiruChain/nibiru/pull/1710) - refactor(perp): Clean and organize module errors for x/perp

### Non-breaking/Compatible Improvements

- [#1893](https://github.com/NibiruChain/nibiru/pull/1893) - feat(gosdk): migrate Go-sdk into the Nibiru blockchain repo.
- [#1899](https://github.com/NibiruChain/nibiru/pull/1899) - build(deps): cometbft v0.37.5, cosmos-sdk v0.47.11, proto-builder v0.14.0
- [#1913](https://github.com/NibiruChain/nibiru/pull/1913) - fix(tests): race condition from heavy Network tests
- [#1992](https://github.com/NibiruChain/nibiru/pull/1992) - chore: enabled grpc for localnet
- [#1999](https://github.com/NibiruChain/nibiru/pull/1999) - chore: update nibi go package version to v2
- [#2050](https://github.com/NibiruChain/nibiru/pull/2050) - refactor(oracle): remove unused code and collapse empty client/cli directory

### Dependencies

- Bump `github.com/grpc-ecosystem/grpc-gateway/v2` from 2.18.1 to 2.19.1 ([#1767](https://github.com/NibiruChain/nibiru/pull/1767), [#1782](https://github.com/NibiruChain/nibiru/pull/1782))
- Bump `robinraju/release-downloader` from 1.8 to 1.11 ([#1783](https://github.com/NibiruChain/nibiru/pull/1783), [#1839](https://github.com/NibiruChain/nibiru/pull/1839), [#1948](https://github.com/NibiruChain/nibiru/pull/1948))
- Bump `github.com/prometheus/client_golang` from 1.17.0 to 1.18.0 ([#1750](https://github.com/NibiruChain/nibiru/pull/1750))
- Bump `golang.org/x/crypto` from 0.15.0 to 0.17.0 ([#1724](https://github.com/NibiruChain/nibiru/pull/1724), [#1843](https://github.com/NibiruChain/nibiru/pull/1843))
- Bump `github.com/holiman/uint256` from 1.2.3 to 1.2.4 ([#1730](https://github.com/NibiruChain/nibiru/pull/1730))
- Bump `github.com/dvsekhvalnov/jose2go` from 1.5.0 to 1.6.0 ([#1733](https://github.com/NibiruChain/nibiru/pull/1733))
- Bump `github.com/spf13/cast` from 1.5.1 to 1.6.0 ([#1689](https://github.com/NibiruChain/nibiru/pull/1689))
- Bump `cosmossdk.io/math` from 1.1.2 to 1.2.0 ([#1676](https://github.com/NibiruChain/nibiru/pull/1676))
- Bump `github.com/grpc-ecosystem/grpc-gateway/v2` from 2.18.0 to 2.18.1 ([#1675](https://github.com/NibiruChain/nibiru/pull/1675))
- Bump `actions/setup-go` from 4 to 5 ([#1696](https://github.com/NibiruChain/nibiru/pull/1696))
- Bump `golang` from 1.19 to 1.21 ([#1698](https://github.com/NibiruChain/nibiru/pull/1698))
- [#1678](https://github.com/NibiruChain/nibiru/pull/1678) - chore(deps): collections to v0.4.0 for math.Int value encoder
- Bump `golang.org/x/net` from 0.0.0-20220607020251-c690dde0001d to 0.23.0 in /geth ([#1849](https://github.com/NibiruChain/nibiru/pull/1849))
- Bump `golang.org/x/net` from 0.20.0 to 0.23.0 ([#1850](https://github.com/NibiruChain/nibiru/pull/1850))
- Bump `github.com/supranational/blst` from 0.3.8-0.20220526154634-513d2456b344 to 0.3.11 ([#1851](https://github.com/NibiruChain/nibiru/pull/1851))
- Bump `golangci/golangci-lint-action` from 4 to 6 ([#1854](https://github.com/NibiruChain/nibiru/pull/1854), [#1867](https://github.com/NibiruChain/nibiru/pull/1867))
- Bump `github.com/hashicorp/go-getter` from 1.7.1 to 1.7.5 ([#1858](https://github.com/NibiruChain/nibiru/pull/1858), [#1938](https://github.com/NibiruChain/nibiru/pull/1938))
- Bump `github.com/btcsuite/btcd` from 0.23.3 to 0.24.2 ([#1862](https://github.com/NibiruChain/nibiru/pull/1862), [#2070](https://github.com/NibiruChain/nibiru/pull/2070))
- Bump `pozetroninc/github-action-get-latest-release` from 0.7.0 to 0.8.0 ([#1863](https://github.com/NibiruChain/nibiru/pull/1863))
- Bump `bufbuild/buf-setup-action` from 1.30.1 to 1.45.0 ([#1891](https://github.com/NibiruChain/nibiru/pull/1891), [#1900](https://github.com/NibiruChain/nibiru/pull/1900), [#1923](https://github.com/NibiruChain/nibiru/pull/1923), [#1972](https://github.com/NibiruChain/nibiru/pull/1972), [#1974](https://github.com/NibiruChain/nibiru/pull/1974), [#1988](https://github.com/NibiruChain/nibiru/pull/1988), [#2043](https://github.com/NibiruChain/nibiru/pull/2043), [#2057](https://github.com/NibiruChain/nibiru/pull/2057), [#2062](https://github.com/NibiruChain/nibiru/pull/2062), [#2069](https://github.com/NibiruChain/nibiru/pull/2069))
- Bump `axios` from 1.7.3 to 1.7.4 ([#2016](https://github.com/NibiruChain/nibiru/pull/2016))
- Bump `github.com/CosmWasm/wasmvm` from 1.5.0 to 1.5.5 ([#2047](https://github.com/NibiruChain/nibiru/pull/2047))
- Bump `docker/build-push-action` from 5 to 6 ([#1924](https://github.com/NibiruChain/nibiru/pull/1924))

## [v1.5.0](https://github.com/NibiruChain/nibiru/releases/tag/v1.5.0) - 2024-06-21

Nibiru v1.5.0 enables IBC CosmWasm smart contracts.

- [[Release Link](https://github.com/NibiruChain/nibiru/releases/tag/v1.5.0)]
- [[Commits](https://github.com/NibiruChain/nibiru/commits/v1.5.0)]

### Features

- [#1931](https://github.com/NibiruChain/nibiru/pull/1931) - feat(ibc): add `wasm` route to IBC router

## [v1.4.0](https://github.com/NibiruChain/nibiru/releases/tag/v1.4.0) - 2024-06-04

Nibiru v1.4.0 adds PebbleDB support and increases the wasm contract size limit to 3MB.

- [[Release Link](https://github.com/NibiruChain/nibiru/releases/tag/v1.4.0)]
- [[Commits](https://github.com/NibiruChain/nibiru/commits/v1.4.0)]

### State Machine Breaking

- [#1906](https://github.com/NibiruChain/nibiru/pull/1906) - feat(wasm): increase contract size limit to 3MB

### Features

- [#1818](https://github.com/NibiruChain/nibiru/pull/1818) - feat: add pebbledb support
- [#1908](https://github.com/NibiruChain/nibiru/pull/1908) - chore: make pebbledb the default db backend
-

## [v1.3.0](https://github.com/NibiruChain/nibiru/releases/tag/v1.3.0) - 2024-05-07

Nibiru v1.3.0 adds interchain accounts.

- [[Release Link](https://github.com/NibiruChain/nibiru/releases/tag/v1.3.0)]
- [[Commits](https://github.com/NibiruChain/nibiru/commits/v1.3.0)]

### Features

- [#1820](https://github.com/NibiruChain/nibiru/pull/1820) - feat: add interchain accounts

### Bug Fixes

- [#1864](https://github.com/NibiruChain/nibiru/pull/1864) - fix(ica): add ICA controller stack

### Improvements

- [#1859](https://github.com/NibiruChain/nibiru/pull/1859) - refactor(oracle): add oracle slashing events

## [v1.2.0](https://github.com/NibiruChain/nibiru/releases/tag/v1.2.0) - 2024-03-28

Nibiru v1.2.0 adds a burn method to the x/inflation module that allows senders to burn tokens.

- [[Release Link](https://github.com/NibiruChain/nibiru/releases/tag/v1.2.0)]
- [[Commits](https://github.com/NibiruChain/nibiru/commits/v1.2.0)]

### Features

- [#1832](https://github.com/NibiruChain/nibiru/pull/1832) - feat(tokenfactory): add burn method for native tokens

## [v1.1.0](https://github.com/NibiruChain/nibiru/releases/tag/v1.1.0) - 2024-03-19

Nibiru v1.1.0 is the minor release used to add inflation to the network.

### State Machine Breaking

- [#1786](https://github.com/NibiruChain/nibiru/pull/1786) - fix(inflation): fix inflation off-by 2 error
- [#1796](https://github.com/NibiruChain/nibiru/pull/1796) - fix(inflation): fix num skipped epoch when inflation is added to an existing chain
- [#1797](https://github.com/NibiruChain/nibiru/pull/1797) - fix(inflation): fix num skipped epoch updates logic
- [#1712](https://github.com/NibiruChain/nibiru/pull/1712) - refactor(inflation): turn inflation off by default

### Bug Fixes

- [#1706](https://github.com/NibiruChain/nibiru/pull/706) - fix: `v1.1.0` upgrade handler
- [#1804](https://github.com/NibiruChain/nibiru/pull/1804) - fix(inflation): update default parameters
- [#1688](https://github.com/NibiruChain/nibiru/pull/1688) - fix(inflation): make default inflation allocation follow tokenomics

### Features

- [#1670](https://github.com/NibiruChain/nibiru/pull/1670) - feat(inflation): Make inflation polynomial
- [#1682](https://github.com/NibiruChain/nibiru/pull/1682) - feat!: add upgrade handler for v1.1.0
- [#1776](https://github.com/NibiruChain/nibiru/pull/1776) - feat(inflation): make inflation params a collection and add commands to update them
- [#1795](https://github.com/NibiruChain/nibiru/pull/1795) - feat(inflation): add inflation tx cmds

### Improvements

- [#1695](https://github.com/NibiruChain/nibiru/pull/1695) - feat(inflation): add events for inflation distribution
- [#1792](https://github.com/NibiruChain/nibiru/pull/1792) - fix(inflation): uncomment legacy amino register on app module basic
- [#1799](https://github.com/NibiruChain/nibiru/pull/1799) refactor,docs(inflation): Document everything + delete unused code. Make perp and spot optional features in localnet.sh

## [v1.0.3](https://github.com/NibiruChain/nibiru/releases/tag/v1.0.3) - 2024-03-18

### Fix

- [#1816](https://github.com/NibiruChain/nibiru/pull/1816) - fix(ibc): fix ibc transaction from wasm contract

### CLI

- [#1731](https://github.com/NibiruChain/nibiru/pull/1731) - feat(cli): add cli command to decode stargate base64 messages
- [#1754](https://github.com/NibiruChain/nibiru/pull/1754) - refactor(decode-base64): clean code improvements and fn docs

## [v1.0.2](https://github.com/NibiruChain/nibiru/releases/tag/v1.0.2) - 2024-03-03

### Dependencies

- [65c06ba](https://github.com/NibiruChain/nibiru/commit/65c06ba774c260ece942131ad7a93de0e162266e) - Bump `cosmos-sdk` to v0.47.10

## [v1.0.1](https://github.com/NibiruChain/nibiru/releases/tag/v1.0.1) - 2024-02-09

### Dependencies

- [#1778](https://github.com/NibiruChain/nibiru/pull/1778) - chore: bump librocksdb to v8.9.1

## [v1.0.0](https://github.com/NibiruChain/nibiru/releases/tag/v1.0.0)

Nibiru v1.0.0 is the major release used for the genesis of the mainnet network,
`cataclysm-1`. It includes all of the general purpose modules such
as `devgas`, `sudo`, `wasm`, `tokenfactory`, and the defaults from Cosmos SDK
v0.47.5.

- [[Release Link](https://github.com/NibiruChain/nibiru/releases/tag/v1.0.0)]
- [[Commits](https://github.com/NibiruChain/nibiru/commits/v1.0.0)]
- [tag:v1.0.0](https://github.com/NibiruChain/nibiru/commits/v1.0.0) epic(v1.0.0): Remove unneeded Dapp modules for smooth upgrades.
  - chore!: [Date: 2023-10-16] Remove inflation, perp, stablecoin, and spot
    modules and related protobufs. This will make it easier to add the store keys
    layer if we have breaking changes before the Dapps go live without blocking
    the mainnet deployment.  
    Commits:
    [#1667](https://github.com/NibiruChain/nibiru/pull/1667)
    [6a01abe](https://github.com/NibiruChain/nibiru/commit/6a01abe5c99e26a1d17d96f359d06d61bc1e6e70)
    [2a250a3](https://github.com/NibiruChain/nibiru/commit/2a250a3c4c60c58c5526ac7d75ce5b9e13889471)
    [d713f41](https://github.com/NibiruChain/nibiru/commit/d713f41dfe17d6d29451ade4d2f0e6d950ce7c59)
    [011f1ed](https://github.com/NibiruChain/nibiru/commit/011f1ed431d92899d01583e5e6110e663eceaa24)

### Features

- [#1596](https://github.com/NibiruChain/nibiru/pull/1596) - epic(tokenfactory): State transitions, collections, genesis import and export, and app wiring
- [#1607](https://github.com/NibiruChain/nibiru/pull/1607) - Token factory transaction messages for CreateDenom, ChangeAdmin, and UpdateModuleParams
- [#1620](https://github.com/NibiruChain/nibiru/pull/1620) - Token factory transaction messages for Mint and Burn
- [#1573](https://github.com/NibiruChain/nibiru/pull/1573) - feat(perp): Close markets and compute settlement price

### State Machine Breaking

- [#1609](https://github.com/NibiruChain/nibiru/pull/1609) - refactor(app)!: Remove x/stablecoin module.
- [#1613](https://github.com/NibiruChain/nibiru/pull/1613) - feat(app)!: enforce min commission by changing default and genesis validation
- [#1615](https://github.com/NibiruChain/nibiru/pull/1613) - feat(ante)!: Ante handler to add a maximum commission rate of 25% for validators.
- [#1616](https://github.com/NibiruChain/nibiru/pull/1616) - fix(app)!: Add custom wasm snapshotter for proper state exports
- [#1617](https://github.com/NibiruChain/nibiru/pull/1617) - fix(app)!: non-nil snapshot manager is not guaranteed in testapp
- [#1645](https://github.com/NibiruChain/nibiru/pull/1645) - fix(tokenfactory)!: token supply in bank keeper must be correct after MsgBurn.
- [#1646](https://github.com/NibiruChain/nibiru/pull/1646) - feat(wasmbinding)!: whitelisted stargate queries for QueryRequest::Stargate: auth, bank, gov, tokenfactory, epochs, inflation, oracle, sudo, devgas
- [#1667](https://github.com/NibiruChain/nibiru/pull/1667) - chore(inflation)!: unwire x/inflation

### Improvements

- [#1610](https://github.com/NibiruChain/nibiru/pull/1610) - refactor(app): Simplify app.go with less redundant imports using struct embedding.
- [#1614](https://github.com/NibiruChain/nibiru/pull/1614) - refactor(proto): Use explicit namespacing on proto imports for #1608
- [#1630](https://github.com/NibiruChain/nibiru/pull/1630) - refactor(wasm): clean up wasmbinding/ folder structure
- [#1631](https://github.com/NibiruChain/nibiru/pull/1631) - fix(.goreleaser.yml): Load version for wasmvm dynamically.
- [#1638](https://github.com/NibiruChain/nibiru/pull/1638) - test(tokenfactory): integration test core logic with a real smart contract using `nibiru-std`
- [#1659](https://github.com/NibiruChain/nibiru/pull/1659) - refactor(oracle): curate oracle default whitelist

### Dependencies

- Bump `github.com/prometheus/client_golang` from 1.16.0 to 1.17.0 ([#1605](https://github.com/NibiruChain/nibiru/pull/1605))
- Bump `bufbuild/buf-setup-action` from 1.26.1 to 1.27.1 ([#1624](https://github.com/NibiruChain/nibiru/pull/1624), [#1641](https://github.com/NibiruChain/nibiru/pull/1641))
- Bump `stefanzweifel/git-auto-commit-action` from 4 to 5 ([#1625](https://github.com/NibiruChain/nibiru/pull/1625))
- Bump `github.com/CosmWasm/wasmvm` from 1.4.0 to 1.5.0 ([#1629](https://github.com/NibiruChain/nibiru/pull/1629), [#1657](https://github.com/NibiruChain/nibiru/pull/1657))
- Bump `google.golang.org/grpc` from 1.58.2 to 1.59.0 ([#1633](https://github.com/NibiruChain/nibiru/pull/1633), [#1643](https://github.com/NibiruChain/nibiru/pull/1643))
- Bump `golang.org/x/net` from 0.12.0 to 0.17.0 ([#1634](https://github.com/NibiruChain/nibiru/pull/1634))
- Bump `github.com/cosmos/ibc-go/v7` from 7.3.0 to 7.3.1 ([#1647](https://github.com/NibiruChain/nibiru/pull/1647))
- Bump `github.com/CosmWasm/wasmd` from 0.40.2 to 0.43.0 ([#1660](https://github.com/NibiruChain/nibiru/pull/1660))
- Bump `github.com/CosmWasm/wasmd` from 0.43.0 to 0.44.0 ([#1666](https://github.com/NibiruChain/nibiru/pull/1666))

### Bug Fixes

- [#1606](https://github.com/NibiruChain/nibiru/pull/1606) - fix(perp): emit `MarketUpdatedEvent` in the absence of index price
- [#1649](https://github.com/NibiruChain/nibiru/pull/1649) - fix(ledger): fix ledger for newer macos versions
- [#1655](https://github.com/NibiruChain/nibiru/pull/1655) - fix(inflation): inflate NIBI correctly to strategic treasury account

## [v0.21.11] - 2023-10-02

NOTE: It's pragmatic to assume that any change prior to v1.0.0 was state machine breaking.

- Summary: Changes up to pull request #1616
- [[Release Link](https://github.com/NibiruChain/nibiru/releases/tag/v0.21.11)]

## [v0.21.10] - 2023-09-20

- Summary: Changes up to pull request #1595
- [[Release Link](https://github.com/NibiruChain/nibiru/releases/tag/v0.21.10)]

### State Machine Breaking

#### Features (Breaking)

- [#1594](https://github.com/NibiruChain/nibiru/pull/1594) - feat: add user discounts
- [#1585](https://github.com/NibiruChain/nibiru/pull/1585) - feat: include flag versioned in query markets to allow to query disabled markets
- [#1575](https://github.com/NibiruChain/nibiru/pull/1575) - feat(perp): Add trader volume tracking
- [#1559](https://github.com/NibiruChain/nibiru/pull/1559) - feat: add versions to markets to allow to disable them
- [#1543](https://github.com/NibiruChain/nibiru/pull/1543) - epic(devgas): devgas module for incentivizing smart contract
- [#1543](https://github.com/NibiruChain/nibiru/pull/1543) - epic(devgas): devgas module for incentivizing smart contract
- [#1541](https://github.com/NibiruChain/nibiru/pull/1541) - feat(perp): add clamp to premium fractions
- [#1520](https://github.com/NibiruChain/nibiru/pull/1520) - feat(wasm): no op handler + tests with updated contracts
- [#1503](https://github.com/NibiruChain/nibiru/pull/1503) - feat(wasm): add Oracle Exchange Rate query for wasm
- [#1503](https://github.com/NibiruChain/nibiru/pull/1503) - feat(wasm): add Oracle Exchange Rate query for wasm
- [#1502](https://github.com/NibiruChain/nibiru/pull/1502) - feat: add ledger build support
- [#1501](https://github.com/NibiruChain/nibiru/pull/1501) - feat(proto): add Python buf generation logic for py-sdk
- [#1501](https://github.com/NibiruChain/nibiru/pull/1501) - feat(proto): add Python buf generation logic for py-sdk
- [#1501](https://github.com/NibiruChain/nibiru/pull/1501) - feat(localnet.sh): (1) Make it possible to run while offline. (2) Implement --no-build option to use the script with the current `nibid` installed.
- [#1501](https://github.com/NibiruChain/nibiru/pull/1501) - feat(localnet.sh): (1) Make it possible to run while offline. (2) Implement --no-build option to use the script with the current `nibid` installed.
- [#1498](https://github.com/NibiruChain/nibiru/pull/1498) - feat: add cli to change root sudo command
- [#1498](https://github.com/NibiruChain/nibiru/pull/1498) - feat: add cli to change root sudo command
- [#1495](https://github.com/NibiruChain/nibiru/pull/1495) - feat: add genmsg module
- [#1494](https://github.com/NibiruChain/nibiru/pull/1494) - feat: create cli to add sudo account into genesis
- [#1479](https://github.com/NibiruChain/nibiru/pull/1479) - feat(perp): implement `PartialClose`
- [#1479](https://github.com/NibiruChain/nibiru/pull/1479) - feat(perp): implement `PartialClose`
- [#1463](https://github.com/NibiruChain/nibiru/pull/1463) - feat(oracle): add genesis pricefeeder delegation
- [#1463](https://github.com/NibiruChain/nibiru/pull/1463) - feat(oracle): add genesis pricefeeder delegation
- [#1463](https://github.com/NibiruChain/nibiru/pull/1463) - feat(oracle): add genesis pricefeeder delegation
- [#1421](https://github.com/NibiruChain/nibiru/pull/1421) - feat(oracle): add expiry time to oracle prices
- [#1407](https://github.com/NibiruChain/nibiru/pull/1407) - feat!: upgrade to Cosmos SDK v0.47.3
- [#1407](https://github.com/NibiruChain/nibiru/pull/1407) - feat!: upgrade to Cosmos SDK v0.47.3
- [#1387](https://github.com/NibiruChain/nibiru/pull/1387) - feat: upgrade to Cosmos SDK v0.46.10
- [#1387](https://github.com/NibiruChain/nibiru/pull/1387) - feat: upgrade to Cosmos SDK v0.46.10
- [#1380](https://github.com/NibiruChain/nibiru/pull/1380) - feat(wasm): Add CreateMarket admin call for the controller contract
- [#1380](https://github.com/NibiruChain/nibiru/pull/1380) - feat(wasm): Add CreateMarket admin call for the controller contract
- [#1373](https://github.com/NibiruChain/nibiru/pull/1373) - feat(perp): `perpv2` `add-genesis-perp-market` CLI command
- [#1371](https://github.com/NibiruChain/nibiru/pull/1371) - feat: realize bad debt when a user tries to close his position
- [#1370](https://github.com/NibiruChain/nibiru/pull/1370) - feat(perp): `perpv2` `CreatePool` method
- [#1367](https://github.com/NibiruChain/nibiru/pull/1367) - feat: wire enable market to wasm
- [#1367](https://github.com/NibiruChain/nibiru/pull/1367) - feat: wire enable market to wasm
- [#1366](https://github.com/NibiruChain/nibiru/pull/1366) - feat: fix bindings test in cw_test
- [#1363](https://github.com/NibiruChain/nibiru/pull/1363) - feat(perp): wire `PerpV2` module
- [#1362](https://github.com/NibiruChain/nibiru/pull/1362) - feat(perp): add `perpv2` cli
- [#1361](https://github.com/NibiruChain/nibiru/pull/1361) - feat(perp): add `PerpV2` module
- [#1359](https://github.com/NibiruChain/nibiru/pull/1359) - feat(perp): Add InsuranceFundWithdraw admin call with corresponding smart contract
- [#1359](https://github.com/NibiruChain/nibiru/pull/1359) - feat(perp): Add InsuranceFundWithdraw admin call with corresponding smart contract
- [#1352](https://github.com/NibiruChain/nibiru/pull/1352) - feat(perp): add PerpKeeperV2 `MsgServer`
- [#1350](https://github.com/NibiruChain/nibiru/pull/1350) - feat(perp): `EditPriceMultiplier` and `EditSwapInvariant`
- [#1345](https://github.com/NibiruChain/nibiru/pull/1345) - feat(perp): PerpV2 QueryServer
- [#1344](https://github.com/NibiruChain/nibiru/pull/1344) - feat(perp): PerpKeeperV2 `AddMargin` and `RemoveMargin`
- [#1343](https://github.com/NibiruChain/nibiru/pull/1343) - feat(perp): add PerpKeeperV2 `MultiLiquidate`
- [#1342](https://github.com/NibiruChain/nibiru/pull/1342) - feat(perp): market not enabled can only be used to close out existing positions
- [#1342](https://github.com/NibiruChain/nibiru/pull/1342) - feat(perp): market not enabled can only be used to close out existing positions
- [#1341](https://github.com/NibiruChain/nibiru/pull/1341) - feat(bindings/oracle): add bindings for oracle module params
- [#1340](https://github.com/NibiruChain/nibiru/pull/1340) - feat(wasm): Enforce x/sudo contract permission checks on the shifter contract + integration tests
- [#1338](https://github.com/NibiruChain/nibiru/pull/1338) - feat(perp): V2 OpenPosition

#### Bug Fixes (Breaking)

- [#1586](https://github.com/NibiruChain/nibiru/pull/1586) - fix(sudo): make messages compatible with `Amino`
- [#1565](https://github.com/NibiruChain/nibiru/pull/1565) - fix(oracle)!: Count vote omission as abstain for less slashing + more stability
- [#1493](https://github.com/NibiruChain/nibiru/pull/1493) - fix(perp): allow `ClosePosition` when there is bad debt
- [#1476](https://github.com/NibiruChain/nibiru/pull/1476) - fix(wasm)!: call `ValidateBasic` before all `sdk.Msg` calls for the bindings-perp contract + remove sudo permissioning
- [#1467](https://github.com/NibiruChain/nibiru/pull/1467) - fix(oracle): make `calcTwap` safer
- [#1467](https://github.com/NibiruChain/nibiru/pull/1467) - fix(oracle): make `calcTwap` safer
- [#1464](https://github.com/NibiruChain/nibiru/pull/1464) - fix(gov): wire legacy proposal handlers
- [#1464](https://github.com/NibiruChain/nibiru/pull/1464) - fix(gov): wire legacy proposal handlers
- [#1459](https://github.com/NibiruChain/nibiru/pull/1459) - fix(spot): wire `x/spot` msgService into app router
- [#1459](https://github.com/NibiruChain/nibiru/pull/1459) - fix(spot): wire `x/spot` msgService into app router
- [#1452](https://github.com/NibiruChain/nibiru/pull/1452) - fix(oracle): continue with abci hook during error
- [#1451](https://github.com/NibiruChain/nibiru/pull/1451) - fix(perp): decrease position with zero size
- [#1446](https://github.com/NibiruChain/nibiru/pull/1446) - fix(cmd): Add custom InitCmd to set set desired Tendermint consensus params for each node.
- [#1441](https://github.com/NibiruChain/nibiru/pull/1441) - fix(oracle): ignore abstain votes in std dev calculation
- [#1425](https://github.com/NibiruChain/nibiru/pull/1425) - fix: remove positions from state when closed with reverse position
- [#1423](https://github.com/NibiruChain/nibiru/pull/1423) - fix: remove panics from abci hooks
- [#1422](https://github.com/NibiruChain/nibiru/pull/1422) - fix(oracle): handle zero oracle rewards
- [#1420](https://github.com/NibiruChain/nibiru/pull/1420) - refactor(oracle): update default params
- [#1419](https://github.com/NibiruChain/nibiru/pull/1419) - fix(spot): add pools to genesis state
- [#1417](https://github.com/NibiruChain/nibiru/pull/1417) - fix: run end blocker on block end for perp v2
- [#1414](https://github.com/NibiruChain/nibiru/pull/1414) - fix(oracle): Add deterministic map iterations to avoid consensus failure.
- [#1413](https://github.com/NibiruChain/nibiru/pull/1413) - fix(perp): provide descriptive errors when all liquidations fail in MultiLiquidate
- [#1413](https://github.com/NibiruChain/nibiru/pull/1413) - fix(perp): provide descriptive errors when all liquidations fail in MultiLiquidate
- [#1397](https://github.com/NibiruChain/nibiru/pull/1397) - fix: ensure margin is high enough when removing it
- [#1383](https://github.com/NibiruChain/nibiru/pull/1383) - feat: enforce contract to be whitelisted when calling perp bindings
- [#1379](https://github.com/NibiruChain/nibiru/pull/1379) - feat(perp): check for denom in add/remove margin
- [#1210](https://github.com/NibiruChain/nibiru/pull/1210) - fix(ci): fix docker push workflow

#### Else (Breaking)

- [#1477](https://github.com/NibiruChain/nibiru/pull/1477) - refactor(oracle)!: Move away from deprecated events to typed events in x/oracle
- [#1477](https://github.com/NibiruChain/nibiru/pull/1477) - refactor(oracle)!: Move away from deprecated events to typed events in x/oracle
- [#1473](https://github.com/NibiruChain/nibiru/pull/1473) - refactor(perp)!: rename `OpenPosition` to `MarketOrder`
- [#1473](https://github.com/NibiruChain/nibiru/pull/1473) - refactor(perp)!: rename `OpenPosition` to `MarketOrder`
- [#1427](https://github.com/NibiruChain/nibiru/pull/1427) - refactor(perp)!: PositionChangedEvent `MarginToUser`
- [#1427](https://github.com/NibiruChain/nibiru/pull/1427) - refactor(perp)!: PositionChangedEvent `MarginToUser`
- [#1426](https://github.com/NibiruChain/nibiru/pull/1426) - refactor(perp): remove price fluctuation limit check
- [#1388](https://github.com/NibiruChain/nibiru/pull/1388) - refactor(perp)!: idempotent position changed event
- [#1388](https://github.com/NibiruChain/nibiru/pull/1388) - refactor(perp)!: idempotent position changed event
- [#1385](https://github.com/NibiruChain/nibiru/pull/1385) - test(perp): add clearing house negative tests
- [#1385](https://github.com/NibiruChain/nibiru/pull/1385) - test(perp): add clearing house negative tests
- [#1382](https://github.com/NibiruChain/nibiru/pull/1382) - refactor(perp)!: remove `perpv1`
- [#1382](https://github.com/NibiruChain/nibiru/pull/1382) - refactor(perp)!: remove `perpv1`
- [#1356](https://github.com/NibiruChain/nibiru/pull/1356) - build: Regress wasmvm (v1.1.1), tendermint (v0.34.24), and Cosmos-SDK (v0.45.14) dependencies
- [#1356](https://github.com/NibiruChain/nibiru/pull/1356) - build: Regress wasmvm (v1.1.1), tendermint (v0.34.24), and Cosmos-SDK (v0.45.14) dependencies
- [#1346](https://github.com/NibiruChain/nibiru/pull/1346) - build: Upgrade wasmvm (v1.2.1), tendermint (v0.34.26), and Cosmos-SDK (v0.45.14) dependencies
- [#1346](https://github.com/NibiruChain/nibiru/pull/1346) - build: Upgrade wasmvm (v1.2.1), tendermint (v0.34.26), and Cosmos-SDK (v0.45.14) dependencies

### Non-breaking/Compatible Improvements

- [#1579](https://github.com/NibiruChain/nibiru/pull/1579) - chore(proto): Add a buf.gen.rs.yaml and corresponding script to create Rust types for Wasm Stargate messages
- [#1574](https://github.com/NibiruChain/nibiru/pull/1574) - chore(goreleaser): update wasmvm to v1.4.0
- [#1558](https://github.com/NibiruChain/nibiru/pull/1558) - feat(perp): paginated query to read the position store
- [#1555](https://github.com/NibiruChain/nibiru/pull/1555) - feat(devgas): Convert legacy ABCI events to typed proto events
- [#1554](https://github.com/NibiruChain/nibiru/pull/1554) - refactor: runs gofumpt formatter, which has nice conventions: go install mvdan.cc/gofumpt@latest
- [#1536](https://github.com/NibiruChain/nibiru/pull/1536) - test(perp): add more tests to perp module and cli
- [#1533](https://github.com/NibiruChain/nibiru/pull/1533) - feat(perp): add differential fields to PositionChangedEvent
- [#1527](https://github.com/NibiruChain/nibiru/pull/1527) - test(common): add docs for testutil and increase test coverage
- [#1521](https://github.com/NibiruChain/nibiru/pull/1521) - test(sudo): increase unit test coverage
- [#1519](https://github.com/NibiruChain/nibiru/pull/1519) - test: add more tests to x/perp keeper
- [#1518](https://github.com/NibiruChain/nibiru/pull/1518) - test: add more tests to x/perp
- [#1517](https://github.com/NibiruChain/nibiru/pull/1517) - test: add more tests to x/hooks
- [#1506](https://github.com/NibiruChain/nibiru/pull/1506) - refactor(oracle): Implement OrderedMap and use it for iterating through maps in x/oracle
- [#1500](https://github.com/NibiruChain/nibiru/pull/1500) - refactor(perp): clean up reverse market order mechanics
- [#1466](https://github.com/NibiruChain/nibiru/pull/1466) - refactor(perp): `PositionLiquidatedEvent`
- [#1466](https://github.com/NibiruChain/nibiru/pull/1466) - refactor(perp): `PositionLiquidatedEvent`
- [#1462](https://github.com/NibiruChain/nibiru/pull/1462) - fix(perp): Add pair to liquidation failed event.
- [#1424](https://github.com/NibiruChain/nibiru/pull/1424) - feat(perp): Add change type and exchanged margin to position changed events.
- [#1408](https://github.com/NibiruChain/nibiru/pull/1408) - feat(spot): idempotent events
- [#1406](https://github.com/NibiruChain/nibiru/pull/1406) - feat(perp): emit additional event info
- [#1405](https://github.com/NibiruChain/nibiru/pull/1405) - ci: use Buf to build protos
- [#1390](https://github.com/NibiruChain/nibiru/pull/1390) - fix(localnet.sh): Fix genesis market initialization + add force exits on failure
- [#1369](https://github.com/NibiruChain/nibiru/pull/1369) - refactor(oracle): divert rewards from `perpv2` instead of `perpv1`
- [#1365](https://github.com/NibiruChain/nibiru/pull/1365) - refactor(perp): split `perp` module into v1/ and v2/

### Dependencies

- [#1523](https://github.com/NibiruChain/nibiru/pull/1523) - chore: bump cosmos-sdk to v0.47.4
- [#1381](https://github.com/NibiruChain/nibiru/pull/1381) - chore(deps): Bump github.com/cosmos/cosmos-sdk to 0.45.16

- Bump `github.com/docker/distribution` from 2.8.1+incompatible to 2.8.2+incompatible (#1339)

- Bump `github.com/CosmWasm/wasmvm` from 1.2.1 to 1.4.0 (#1354, #1507, [#1564](https://github.com/NibiruChain/nibiru/pull/1564))
- Bump `github.com/spf13/cast` from 1.5.0 to 1.5.1 (#1358)
- Bump `github.com/stretchr/testify` from 1.8.2 to 1.8.4 (#1384, #1435)
- Bump `cosmossdk.io/math` from 1.0.0-beta.6 to 1.1.2 (#1394, [#1547](https://github.com/NibiruChain/nibiru/pull/1547))
- Bump `google.golang.org/grpc` from 1.53.0 to 1.58.2 (#1395, #1437, #1443, #1497, [#1525](https://github.com/NibiruChain/nibiru/pull/1525), [#1568](https://github.com/NibiruChain/nibiru/pull/1568), [#1582](https://github.com/NibiruChain/nibiru/pull/1582), [#1598](https://github.com/NibiruChain/nibiru/pull/1598))
- Bump `github.com/gin-gonic/gin` from 1.8.1 to 1.9.1 (#1409)
- Bump `github.com/spf13/viper` from 1.15.0 to 1.16.0 (#1436)
- Bump `github.com/prometheus/client_golang` from 1.15.1 to 1.16.0 (#1431)
- Bump `github.com/cosmos/ibc-go/v7` from 7.1.0 to 7.3.0 (#1445, [#1562](https://github.com/NibiruChain/nibiru/pull/1562))
- Bump `bufbuild/buf-setup-action` from 1.21.0 to 1.26.1 (#1449, #1469, #1505, #1510, [#1537](https://github.com/NibiruChain/nibiru/pull/1537), [#1540](https://github.com/NibiruChain/nibiru/pull/1540), [#1544](https://github.com/NibiruChain/nibiru/pull/1544))
- Bump `google.golang.org/protobuf` from 1.30.0 to 1.31.0 (#1450)
- Bump `cosmossdk.io/errors` from 1.0.0-beta.7 to 1.0.0 (#1499)
- Bump `github.com/holiman/uint256` from 1.2.2 to 1.2.3 (#1504)
- Bump `docker/build-push-action` from 4 to 5 ([#1572](https://github.com/NibiruChain/nibiru/pull/1572))
- Bump `docker/login-action` from 2 to 3 ([#1571](https://github.com/NibiruChain/nibiru/pull/1571))
- Bump `docker/setup-buildx-action` from 2 to 3 ([#1570](https://github.com/NibiruChain/nibiru/pull/1570))
- Bump `docker/setup-qemu-action` from 2 to 3 ([#1569](https://github.com/NibiruChain/nibiru/pull/1569))
- Bump `github.com/cosmos/cosmos-sdk` from v0.47.4 to v0.47.5 ([#1578](https://github.com/NibiruChain/nibiru/pull/1578))
- Bump `codecov/codecov-action` from 3 to 4 ([#1583](https://github.com/NibiruChain/nibiru/pull/1583))
- Bump `actions/checkout` from 3 to 4 ([#1593](https://github.com/NibiruChain/nibiru/pull/1593))
- Bump `github.com/docker/distribution` from 2.8.1+incompatible to 2.8.2+incompatible (#1339)
- Bump `github.com/CosmWasm/wasmvm` from 1.2.1 to 1.3.0 (#1354, #1507)
- Bump `github.com/spf13/cast` from 1.5.0 to 1.5.1 (#1358)
- Bump `github.com/stretchr/testify` from 1.8.2 to 1.8.4 (#1384, #1435)
- Bump `cosmossdk.io/math` from 1.0.0-beta.6 to 1.1.2 (#1394, [#1547](https://github.com/NibiruChain/nibiru/pull/1547))
- Bump `google.golang.org/grpc` from 1.53.0 to 1.57.0 (#1395, #1437, #1443, #1497, [#1525](https://github.com/NibiruChain/nibiru/pull/1525))
- Bump `github.com/gin-gonic/gin` from 1.8.1 to 1.9.1 (#1409)
- Bump `github.com/spf13/viper` from 1.15.0 to 1.16.0 (#1436)
- Bump `github.com/prometheus/client_golang` from 1.15.1 to 1.16.0 (#1431)
- Bump `github.com/cosmos/ibc-go/v7` from 7.1.0 to 7.3.0 (#1445, [#1562](https://github.com/NibiruChain/nibiru/pull/1562))
- Bump `bufbuild/buf-setup-action` from 1.21.0 to 1.26.1 (#1449, #1469, #1505, #1510, [#1537](https://github.com/NibiruChain/nibiru/pull/1537), [#1540](https://github.com/NibiruChain/nibiru/pull/1540), [#1544](https://github.com/NibiruChain/nibiru/pull/1544))
- Bump `google.golang.org/protobuf` from 1.30.0 to 1.31.0 (#1450)
- Bump `cosmossdk.io/errors` from 1.0.0-beta.7 to 1.0.0 (#1499)
- Bump `github.com/holiman/uint256` from 1.2.2 to 1.2.3 (#1504)
- Bump `actions/checkout` from 3 to 4 ([#1563](https://github.com/NibiruChain/nibiru/pull/1563))

## [v0.19.4] - 2023-05-26

- Summary: Changes up to pull request #1337
- [[Release Link](https://github.com/NibiruChain/nibiru/releases/tag/v0.19.4)]

### State Machine Breaking

- [#1336](https://github.com/NibiruChain/nibiru/pull/1336) - feat: move oracle params out of params subspace and onto the keeper
- [#1336](https://github.com/NibiruChain/nibiru/pull/1336) - feat: move oracle params out of params subspace and onto the keeper
- [#1335](https://github.com/NibiruChain/nibiru/pull/1335) - refactor(perp): move remaining perpv1 files to v1 directory
- [#1334](https://github.com/NibiruChain/nibiru/pull/1334) - feat(perp): add PerpKeeperV2 `ClosePosition`
- [#1333](https://github.com/NibiruChain/nibiru/pull/1333) - feat(perp): add basic clearing house functions
- [#1332](https://github.com/NibiruChain/nibiru/pull/1332) - feat(perp): add hooks to update funding rate
- [#1331](https://github.com/NibiruChain/nibiru/pull/1331) - refactor(perp): create perp v1 type package and module package
- [#1329](https://github.com/NibiruChain/nibiru/pull/1329) - feat(perp): add PerpKeeperV2 withdraw methods
- [#1328](https://github.com/NibiruChain/nibiru/pull/1328) - feat(perp): add PerpKeeperV2 swap methods
- [#1322](https://gitub.com/NibiruChain/nibiru/pull/1322) - build(deps): Bumps github.com/armon/go-metrics from 0.4.0 to 0.4.1.
- [#1319](https://github.com/NibiruChain/nibiru/pull/1319) - test: add integration test actions
- [#1317](https://github.com/NibiruChain/nibiru/pull/1317) - feat(testutil): Use secp256k1 algo for private key generation in common/testutil.
- [#1317](https://github.com/NibiruChain/nibiru/pull/1317) - feat(sudo): Implement and test CLI commands for tx and queries.
- [#1317](https://github.com/NibiruChain/nibiru/pull/1317) - feat(sudo): Implement and test CLI commands for tx and queries.
- [#1315](https://github.com/NibiruChain/nibiru/pull/1315) - feat: oracle rewards distribution every week
- [#1315](https://github.com/NibiruChain/nibiru/pull/1315) - feat: oracle rewards distribution every week
- [#1312](https://github.com/NibiruChain/nibiru/pull/1312) - feat(wasm): wire depth shift handler to the wasm router
- [#1312](https://github.com/NibiruChain/nibiru/pull/1312) - feat(wasm): wire depth shift handler to the wasm router
- [#1311](https://github.com/NibiruChain/nibiru/pull/1311) - feat(perp): add PerpKeeperV2
- [#1311](https://github.com/NibiruChain/nibiru/pull/1311) - feat(perp): add Calc and Twap methods
- [#1309](https://github.com/NibiruChain/nibiru/pull/1309) - feat: minimum swap amount set to $1
- [#1309](https://github.com/NibiruChain/nibiru/pull/1309) - feat: minimum swap amount set to $1
- [#1308](https://github.com/NibiruChain/nibiru/pull/1308) - feat(perp): ensure there's no int overflow in liq depth calculation
- [#1307](https://github.com/NibiruChain/nibiru/pull/1307) - feat(sudo): Create the x/sudo module + integration tests
- [#1307](https://github.com/NibiruChain/nibiru/pull/1307) - feat(sudo): Create the x/sudo module + integration tests
- [#1306](https://github.com/NibiruChain/nibiru/pull/1306) - feat(perp): complete perp v2 types
- [#1306](https://github.com/NibiruChain/nibiru/pull/1306) - feat(perp): complete perp v2 types
- [#1305](https://github.com/NibiruChain/nibiru/pull/1305) - refactor(perp!): Remove unnecessary protos
- [#1305](https://github.com/NibiruChain/nibiru/pull/1305) - refactor(perp!): Remove unnecessary protos
- [#1304](https://github.com/NibiruChain/nibiru/pull/1304) - feat: db backend - rocksdb
- [#1304](https://github.com/NibiruChain/nibiru/pull/1304) - feat: db backend - rocksdb
- [#1302](https://github.com/NibiruChain/nibiru/pull/1302) - refactor(oracle)!: price snapshot start time inclusive
- [#1302](https://github.com/NibiruChain/nibiru/pull/1302) - refactor(oracle)!: price snapshot start time inclusive
- [#1301](https://github.com/NibiruChain/nibiru/pull/1301) - fix(epochs)!: correct epoch start time
- [#1301](https://github.com/NibiruChain/nibiru/pull/1301) - fix(epochs)!: correct epoch start time
- [#1299](https://github.com/NibiruChain/nibiru/pull/1299) - feat(wasm): Add peg shift bindings
- [#1299](https://github.com/NibiruChain/nibiru/pull/1299) - feat(wasm): Add peg shift bindings
- [#1298](https://github.com/NibiruChain/nibiru/pull/1298) - refactor(perp)!: remove `MaxOracleSpreadRatio` from Perpv2
- [#1298](https://github.com/NibiruChain/nibiru/pull/1298) - refactor(perp)!: remove `MaxOracleSpreadRatio` from Perpv2
- [#1296](https://github.com/NibiruChain/nibiru/pull/1296) - refactor(perp)!: update perp v2 state protos
- [#1296](https://github.com/NibiruChain/nibiru/pull/1296) - refactor(perp)!: update perp v2 state protos
- [#1295](https://github.com/NibiruChain/nibiru/pull/1295) - refactor(app): Organize keepers, store keys, and module manager initialization in app.go
- [#1292](https://github.com/NibiruChain/nibiru/pull/1292) - feat(wasm): Add module bindings for execute calls in x/perp: OpenPosition, ClosePosition, AddMargin, RemoveMargin.
- [#1292](https://github.com/NibiruChain/nibiru/pull/1292) - feat(wasm): Add module bindings for execute calls in x/perp: OpenPosition, ClosePosition, AddMargin, RemoveMargin.
- [#1291](https://github.com/NibiruChain/nibiru/pull/1291) - refactor(perp)!: add perp v2 state protos
- [#1291](https://github.com/NibiruChain/nibiru/pull/1291) - refactor(perp)!: add perp v2 state protos
- [#1290](https://github.com/NibiruChain/nibiru/pull/1290) - refactor: fix quote/base reserve naming convention
- [#1289](https://github.com/NibiruChain/nibiru/pull/1289) - feat: SqrtDepth equal to base reserves when pool creation
- [#1287](https://github.com/NibiruChain/nibiru/pull/1287) - feat(wasm): Add module bindings for custom queries in x/perp: Reserves, AllMarkets, BasePrice, PremiumFraction, Metrics, PerpParams, PerpModuleAccounts
- [#1287](https://github.com/NibiruChain/nibiru/pull/1287) - feat(wasm): Add module bindings for custom queries in x/perp: Reserves, AllMarkets, BasePrice, PremiumFraction, Metrics, PerpParams, PerpModuleAccounts
- [#1286](https://github.com/NibiruChain/nibiru/pull/1286) - feat: bias is zero when creating pool
- [#1284](https://github.com/NibiruChain/nibiru/pull/1284) - feat: fails if base and quote reserves are not equal on CreatePool
- [#1282](https://github.com/NibiruChain/nibiru/pull/1282) - feat(inflation)!: add inflation module
- [#1282](https://github.com/NibiruChain/nibiru/pull/1282) - feat(inflation)!: add inflation module
- [#1281](https://github.com/NibiruChain/nibiru/pull/1281) - feat: add peg multiplier to the pricing logic
- [#1281](https://github.com/NibiruChain/nibiru/pull/1281) - feat: add peg multiplier to the pricing logic
- [#1271](https://github.com/NibiruChain/nibiru/pull/1271) - refactor(perp)!: vpool → perp/amm #2 | imports and renames
- [#1271](https://github.com/NibiruChain/nibiru/pull/1271) - refactor(perp)!: vpool → perp/amm #2 | imports and renames
- [#1270](https://github.com/NibiruChain/nibiru/pull/1270) - refactor(proto)!: lint protos and standardize versioning
- [#1270](https://github.com/NibiruChain/nibiru/pull/1270) - refactor(proto)!: lint protos and standardize versioning
- [#1269](https://github.com/NibiruChain/nibiru/pull/1269) - refactor(perp)!: merge x/util with x/perp
- [#1269](https://github.com/NibiruChain/nibiru/pull/1269) - refactor(perp)!: merge x/util with x/perp
- [#1267](https://github.com/NibiruChain/nibiru/pull/1267) - refactor(perp)!: vpool → perp/amm #1 | Moves types, keeper, and cli
- [#1267](https://github.com/NibiruChain/nibiru/pull/1267) - refactor(perp)!: vpool → perp/amm #1 | Moves types, keeper, and cli
- [#1255](https://github.com/NibiruChain/nibiru/pull/1255) - feat: add peg multiplier field into vpool, which for now defaults to 1
- [#1255](https://github.com/NibiruChain/nibiru/pull/1255) - feat: add peg multiplier field into vpool, which for now defaults to 1
- [#1254](https://github.com/NibiruChain/nibiru/pull/1254) - feat: add bias field into vpool
- [#1254](https://github.com/NibiruChain/nibiru/pull/1254) - feat: add bias field into vpool
- [#1248](https://github.com/NibiruChain/nibiru/pull/1248) - refactor(common): Combine x/testutil and x/common/testutil.
- [#1245](https://github.com/NibiruChain/nibiru/pull/1245) - fix(localnet.sh): force localnet.sh to work even if Coingecko is down
- [#1244](https://github.com/NibiruChain/nibiru/pull/1244) - feat: add typed event for oracle post price
- [#1243](https://github.com/NibiruChain/nibiru/pull/1243) - feat(vpool): sqrt of liquidity depth tracked on pool
- [#1243](https://github.com/NibiruChain/nibiru/pull/1243) - feat(vpool): sqrt of liquidity depth tracked on pool
- [#1240](https://github.com/NibiruChain/nibiru/pull/1240) - ci: Test `make proto-gen` when the proto gen scripts or .proto files change
- [#1237](https://github.com/NibiruChain/nibiru/pull/1237) - feat: reduce gas on openposition
- [#1229](https://github.com/NibiruChain/nibiru/pull/1229) - feat: upgrade ibc to v4.2.0 and wasm v0.30.0
- [#1229](https://github.com/NibiruChain/nibiru/pull/1229) - feat: upgrade ibc to v4.2.0 and wasm v0.30.0
- [#1228](https://github.com/NibiruChain/nibiru/pull/1228) - feat: update github.com/CosmWasm/wasmd 0.29.2
- [#1220](https://github.com/NibiruChain/nibiru/pull/1220) - feat: reduce gas fees when posting price
- [#1220](https://github.com/NibiruChain/nibiru/pull/1220) - feat: reduce gas fees when posting price
- [#1219](https://github.com/NibiruChain/nibiru/pull/1219) - fix(ci): use chaosnet image on chaosnet docker compose
- [#1212](https://github.com/NibiruChain/nibiru/pull/1212) - fix(spot): gracefully handle join spot pool with wrong tokens denom

### Non-breaking/Compatible Improvements

- [#1337](https://github.com/NibiruChain/nibiru/pull/1337) - fix(ci): fix dockerfile with rocksdb
- [#1276](https://github.com/NibiruChain/nibiru/pull/1276) - feat: add ewma function
- [#1218](https://github.com/NibiruChain/nibiru/pull/1218) - ci(release): Publish chaosnet image when tagging a release
- [#1210](https://github.com/NibiruChain/nibiru/pull/1210) - fix(ci): fix docker push workflow

### Dependencies

- Bump `technote-space/get-diff-action` from 4 to 6 (#1327)
- Bump `robinraju/release-downloader` from 1.6 to 1.8 (#1326)
- Bump `pozetroninc/github-action-get-latest-release` from 0.6.0 to 0.7.0 (#1325)
- Bump `actions/setup-go` from 3 to 4 (#1324)

- [#1321](https://github.com/NibiruChain/nibiru/pull/1321) - build(deps): bump github.com/prometheus/client_golang from 1.15.0 to 1.15.1
- [#1256](https://github.com/NibiruChain/nibiru/pull/1256) - chore(deps): bump github.com/spf13/cobra from 1.6.1 to 1.7.0
- [#1231](https://github.com/NibiruChain/nibiru/pull/1231) - chore(deps): bump github.com/cosmos/ibc-go/v4 from 4.2.0 to 4.3.0 #1231
- [#1230](https://github.com/NibiruChain/nibiru/pull/1230) - chore(deps): Bump github.com/holiman/uint256 from 1.2.1 to 1.2.2
- [#1223](https://github.com/NibiruChain/nibiru/pull/1223) - chore(deps): bump github.com/golang/protobuf from 1.5.2 to 1.5.3
- [#1222](https://github.com/NibiruChain/nibiru/pull/1222) - chore(deps): bump google.golang.org/protobuf from 1.28.2-0.20220831092852-f930b1dc76e8 to 1.29.0
- [#1211](https://github.com/NibiruChain/nibiru/pull/1211) - chore(deps): Bump github.com/stretchr/testify from 1.8.1 to 1.8.2

- [#1283](https://github.com/NibiruChain/nibiru/pull/1283) - chore(deps): bump github.com/prometheus/client_golang from 1.14.0 to 1.15.0

## [v0.19.2](https://github.com/NibiruChain/nibiru/releases/tag/v0.19.2) - 2023-02-24

Summary: Changes up to pull request #1208

### State Machine Breaking

- [#1196](https://github.com/NibiruChain/nibiru/pull/1196) - refactor(spot)!: default whitelisted asset and query cli
- [#1195](https://github.com/NibiruChain/nibiru/pull/1195) - feat(perp)!: Add `MultiLiquidation` feature for perps
- [#1194](https://github.com/NibiruChain/nibiru/pull/1194) - fix(oracle): local min voters
- [#1187](https://github.com/NibiruChain/nibiru/pull/1187) - feat(oracle): default vote threshold and min voters
- [#1176](https://github.com/NibiruChain/nibiru/pull/1176) - refactor(spot)!: replace `x/dex` module with `x/spot`.
- [#1173](https://github.com/NibiruChain/nibiru/pull/1173) - refactor(spot)!: replace `x/dex` module with `x/spot`.
- [#1171](https://github.com/NibiruChain/nibiru/pull/1171) - refactor(asset)!: Replace `common.AssetPair` with `asset.Pair`.
- [#1164](https://github.com/NibiruChain/nibiru/pull/1164) - refactor: remove client interface for liquidate msg
- [#1158](https://github.com/NibiruChain/nibiru/pull/1158) - feat(asset-registry)!: Add `AssetRegistry`
- [#1156](https://github.com/NibiruChain/nibiru/pull/1156) - refactor: remove lockup & incentivation module
- [#1154](https://github.com/NibiruChain/nibiru/pull/1154) - refactor(asset-pair)!: refactors `common.AssetPair` as an extension of string
- [#1151](https://github.com/NibiruChain/nibiru/pull/1151) - fix(dex): fix swap calculation for stableswap pools
- [#1131](https://github.com/NibiruChain/nibiru/pull/1131) - fix(oracle): use correct distribution module account

### Non-breaking/Compatible Improvements

- [#1205](https://github.com/NibiruChain/nibiru/pull/1205) - test: first testing framework skeleton and example
- [#1203](https://github.com/NibiruChain/nibiru/pull/1203) - ci: make chaosnet pull nibiru image if --build is not specified
- [#1199](https://github.com/NibiruChain/nibiru/pull/1199) - chore(deps): bump golang.org/x/net from 0.4.0 to 0.7.0
- [#1197](https://github.com/NibiruChain/nibiru/pull/1197) - feat: add fees into events in spot module: `EventPoolExited`, `EventPoolCreated`, `EventAssetsSwapped`.
- [#1197](https://github.com/NibiruChain/nibiru/pull/1197) - refactor(testutil): clean up `x/common/testutil` test setup code
- [#1193](https://github.com/NibiruChain/nibiru/pull/1193) - refactor(oracle): clean up `x/oracle/keeper` tests
- [#1192](https://github.com/NibiruChain/nibiru/pull/1192) - feat: chaosnet docker-compose
- [#1191](https://github.com/NibiruChain/nibiru/pull/1191) - fix(oracle): default whitelisted pairs
- [#1190](https://github.com/NibiruChain/nibiru/pull/1190) - ci(release): fix TM_VERSION not being set on releases
- [#1189](https://github.com/NibiruChain/nibiru/pull/1189) - ci(codecov): add Codecov reporting
- [#1188](https://github.com/NibiruChain/nibiru/pull/1188) - fix(spot): remove A precision and clean up borked logic
- [#1184](https://github.com/NibiruChain/nibiru/pull/1184) - docs(oracle): proto type docs, (2) spec clean-up, and (3) remove panic case
- [#1181](https://github.com/NibiruChain/nibiru/pull/1181) - refactor(oracle): keeper method locations
- [#1180](https://github.com/NibiruChain/nibiru/pull/1180) - refactor(oracle): whitelist refactor
- [#1179](https://github.com/NibiruChain/nibiru/pull/1179) - refactor(oracle): types refactor for validator performance map and whitelist map
- [#1165](https://github.com/NibiruChain/nibiru/pull/1165) - chore(deps): bump cosmos-sdk to [v0.45.12](https://github.com/cosmos/cosmos-sdk/blob/release/v0.45.x/CHANGELOG.md#v04512---2023-01-23)
- [#1161](https://github.com/NibiruChain/nibiru/pull/1161) - refactor: migrate simapp tests to use main app
- [#1160](https://github.com/NibiruChain/nibiru/pull/1160) - feat: generic set
- [#1149](https://github.com/NibiruChain/nibiru/pull/1149) - chore(deps): Bump [github.com/btcsuite/btcd](https://github.com/btcsuite/btcd) from 0.22.1 to 0.22.2
- [#1146](https://github.com/NibiruChain/nibiru/pull/1146) - fix: local docker-compose network
- [#1145](https://github.com/NibiruChain/nibiru/pull/1145) - chore: add USD quote asset
- [#1144](https://github.com/NibiruChain/nibiru/pull/1144) - ci: release for linux and darwin (arm64 and amd64)
- [#1141](https://github.com/NibiruChain/nibiru/pull/1141) - refactor(oracle): rename variables for readability
- [#1139](https://github.com/NibiruChain/nibiru/pull/1139) - feat: add default oracle whitelisted pairs
- [#1138](https://github.com/NibiruChain/nibiru/pull/1138) - refactor: put Makefile workflows in separate directory
- [#1135](https://github.com/NibiruChain/nibiru/pull/1135) - fix: add genesis oracle prices to localnet
- [#1134](https://github.com/NibiruChain/nibiru/pull/1134) - refactor: remove panics from vpool and spillovers from the perp module. It's now impossible to call functions in x/perp that would panic in vpool.
- [#1127](https://github.com/NibiruChain/nibiru/pull/1127) - refactor: remove unnecessary panics from x/dex and x/stablecoin
- [#1126](https://github.com/NibiruChain/nibiru/pull/1126) - test(oracle): stop the tyrannical behavior of TestFuzz_PickReferencePair
- [#1126](https://github.com/NibiruChain/nibiru/pull/1126) - test(oracle): stop the tyrannical behavior of TestFuzz_PickReferencePair
- [#1126](https://github.com/NibiruChain/nibiru/pull/1126) - refactor(perp): remove unnecessary panics
- [#1089](https://github.com/NibiruChain/nibiru/pull/1089) - refactor(deps): Bump [github.com/holiman/uint256](https://github.com/holiman/uint256) from 1.1.1 to 1.2.1 (syntax changes)
- [#1032](https://github.com/NibiruChain/nibiru/pull/1107) - ci: Create e2e wasm contract test

## [v0.16.3] - 2022-12-28

- [[Release Link](https://github.com/NibiruChain/nibiru/releases/tag/v0.16.3)]
  [[Commits](https://github.com/NibiruChain/nibiru/commits/v0.16.3)]

### Features

- [#1115](https://github.com/NibiruChain/nibiru/pull/1115) - feat: improve single asset join calculation
- [#1117](https://github.com/NibiruChain/nibiru/pull/1117) - feat: wire multi-liquidate transaction
- [#1120](https://github.com/NibiruChain/nibiru/pull/1120) - feat: replace pricefeed with oracle

### Bug Fixes

- [#1113](https://github.com/NibiruChain/nibiru/pull/1113) - fix: fix quick simulation issue
- [#1114](https://github.com/NibiruChain/nibiru/pull/1114) - fix(dex): fix single asset join
- [#1116](https://github.com/NibiruChain/nibiru/pull/1116) - fix(dex): unfroze pool when LP share supply of 0
- [#1124](https://github.com/NibiruChain/nibiru/pull/1124) - fix(dex): fix unexpected panic in stableswap calcs

## [v0.16.2] - 2022-12-13

- [[Release Link](https://github.com/NibiruChain/nibiru/releases/tag/v0.16.2)]
  [[Commits](https://github.com/NibiruChain/nibiru/commits/v0.16.2)]

### Features

- [#1032](https://github.com/NibiruChain/nibiru/pull/1032) - feeder: add price provide API and bitfinex price source
- [#1038](https://github.com/NibiruChain/nibiru/pull/1038) - feat(dex): add single asset join
- [#1050](https://github.com/NibiruChain/nibiru/pull/1050) - feat(dex): add stableswap pools
- [#1058](https://github.com/NibiruChain/nibiru/pull/1058) - feature: use collections external lib
- [#1082](https://github.com/NibiruChain/nibiru/pull/1082) - feat(vpool): Add gov proposal for editing the sswap invariant of a vpool..
- [#1092](https://github.com/NibiruChain/nibiru/pull/1092) - refactor(dex)!: revive dex module using intermediate test app
- [#1097](https://github.com/NibiruChain/nibiru/pull/1097) - feat(perp): Track and expose the net size of a pair with a query
- [#1105](https://github.com/NibiruChain/nibiru/pull/1105) - feat(perp): Add (notional) volume to metrics state

### API Breaking

- [#1074](https://github.com/NibiruChain/nibiru/pull/1074) - feat(vpool): Add gov proposal for editing the vpool config without changing the reserves.

### State Machine Breaking

- [#1102](https://github.com/NibiruChain/nibiru/pull/1102) - refactor(perp)!: replace CumulativePremiumFractions array with single value

### Breaking Changes

- [#1074](https://github.com/NibiruChain/nibiru/pull/1074) - feat(vpool): Add gov proposal for editing the vpool config without changing the reserves.

### Improvements

- [#1111](https://github.com/NibiruChain/nibiru/pull/1111) - feat(vpool)!: Use flags and certain default values instead of unnamed args for add-genesis-vpool to improve ease of use
- [#1046](https://github.com/NibiruChain/nibiru/pull/1046) - remove: feeder. The price feeder was moved to an external repo.
- [#1015](https://github.com/NibiruChain/nibiru/pull/1015) - feat(dex): throw error when swap output amount is less than 1
- [#1018](https://github.com/NibiruChain/nibiru/pull/1018) - chore(dex): refactor to match best practice
- [#1024](https://github.com/NibiruChain/nibiru/pull/1024) - refactor(oracle): remove Pair and PairList
- [#1034](https://github.com/NibiruChain/nibiru/pull/1034) - refactor(proto): use proto-typed events x/dex
- [#1035](https://github.com/NibiruChain/nibiru/pull/1035) - refactor(proto): use proto-typed events for epochs
- [#1014](https://github.com/NibiruChain/nibiru/pull/1014) - refactor(oracle): full refactor of EndBlock UpdateExchangeRates() long function
- [#1054](https://github.com/NibiruChain/nibiru/pull/1054) - chore(deps): Bump github.com/cosmos/ibc-go/v3 from 3.3.0 to 3.4.0
- [#1043](https://github.com/NibiruChain/nibiru/pull/1043) - chore(deps): Bump github.com/spf13/cobra from 1.6.0 to 1.6.1
- [#1056](https://github.com/NibiruChain/nibiru/pull/1056) - chore(deps): Bump github.com/prometheus/client_golang from 1.13.0 to 1.13.1
- [#1055](https://github.com/NibiruChain/nibiru/pull/1055) - chore(deps): Bump github.com/spf13/viper from 1.13.0 to 1.14.0
- [#1061](https://github.com/NibiruChain/nibiru/pull/1061) - feat(cmd): hard-code block time parameters in the Tendermint config
- [#1068](https://github.com/NibiruChain/nibiru/pull/1068) - refactor(vpool)!: Remove ReserveSnapshot from the vpool genesis state since reserves are taken automatically on vpool initialization.
- [#1064](https://github.com/NibiruChain/nibiru/pull/1064) - test(wasm): add test for Cosmwasm
- [#1075](https://github.com/NibiruChain/nibiru/pull/1075) - feat(dex): remove possibility to create multiple pools with the same assets
- [#1080](https://github.com/NibiruChain/nibiru/pull/1080) - feat(perp): Add exchanged notional to the position changed event #1080
- [#1082](https://github.com/NibiruChain/nibiru/pull/1082) - feat(localnet.sh): Set genesis prices based on real BTC and ETH prices
- [#1086](https://github.com/NibiruChain/nibiru/pull/1086) - refactor(perp)!: Removed unused field, `LiquidationPenalty`, from `PositionChangedEvent`
- [#1093](https://github.com/NibiruChain/nibiru/pull/1093) - simulation(dex): add simulation tests for stableswap pools
- [#1091](https://github.com/NibiruChain/nibiru/pull/1091) - refactor: Use common.Precision instead of 1_000_000 in the codebase
- [#1109](https://github.com/NibiruChain/nibiru/pull/1109) - refactor(vpool)!: Condense swap SwapXForY and SwapYForX events into SwapEvent

### Bug Fixes

- [#1100](https://github.com/NibiruChain/nibiru/pull/1100) - fix(oracle): fix flaky oracle test
- [#1110](https://github.com/NibiruChain/nibiru/pull/1110) - fix(dex): fix dex issue on unsorted join pool

### CI

- [#1088](https://github.com/NibiruChain/nibiru/pull/1088) - ci: build cross binaries

## v0.15.0

### CI

- [#785](https://github.com/NibiruChain/nibiru/pull/785) - ci: create simulations job

### State Machine Breaking

- [#994](https://github.com/NibiruChain/nibiru/pull/994) - x/oracle refactor to use collections
- [#991](https://github.com/NibiruChain/nibiru/pull/991) - collections refactoring of keys and values
- [#978](https://github.com/NibiruChain/nibiru/pull/978) - x/vpool move state logic to collections
- [#977](https://github.com/NibiruChain/nibiru/pull/977) - x/perp add whitelisted liquidators
- [#960](https://github.com/NibiruChain/nibiru/pull/960) - x/common validate asset pair denoms
- [#952](https://github.com/NibiruChain/nibiru/pull/952) - x/perp move state logic to collections
- [#872](https://github.com/NibiruChain/nibiru/pull/872) - x/perp remove module balances from genesis
- [#878](https://github.com/NibiruChain/nibiru/pull/878) - rename `PremiumFraction` to `FundingRate`
- [#900](https://github.com/NibiruChain/nibiru/pull/900) - refactor x/vpool snapshot state management
- [#904](https://github.com/NibiruChain/nibiru/pull/904) - refactor: change Pool name to VPool in vpool module
- [#894](https://github.com/NibiruChain/nibiru/pull/894) - add the collections package!
- [#897](https://github.com/NibiruChain/nibiru/pull/897) - x/pricefeed - use collections.
- [#933](https://github.com/NibiruChain/nibiru/pull/933) - refactor(perp): remove whitelist and simplify state keys
- [#959](https://github.com/NibiruChain/nibiru/pull/959) - feat(vpool): complete genesis import export
  - removed Params from genesis.
  - added pair into ReserveSnapshot type.
  - added validation of snapshots and snapshots in genesis.
- [#975](https://github.com/NibiruChain/nibiru/pull/975) - fix(perp): funding payment calculations
- [#976](https://github.com/NibiruChain/nibiru/pull/976) - refactor(epochs): refactor to increase readability and some tests
  - EpochInfo.CurrentEpoch changed from int64 to uint64.

### API Breaking

- [#880](https://github.com/NibiruChain/nibiru/pull/880) - refactor `PostRawPrice` return values
- [#900](https://github.com/NibiruChain/nibiru/pull/900) - fix x/vpool twap calculation to be bounded in time
- [#919](https://github.com/NibiruChain/nibiru/pull/919) - refactor(proto): vpool module files consistency
  - MarkPriceChanged renamed to MarkPriceChangedEvent
- [#875](https://github.com/NibiruChain/nibiru/pull/875) - x/perp add MsgMultiLiquidate
- [#979](https://github.com/NibiruChain/nibiru/pull/979) - refactor and clean VPool.

### Improvements

- [#1044](https://github.com/NibiruChain/nibiru/pull/1044) - feat(wasm): cosmwasm module integration
- [#858](https://github.com/NibiruChain/nibiru/pull/858) - fix trading limit ratio check; checks in both directions on both quote and base assets
- [#865](https://github.com/NibiruChain/nibiru/pull/865) - refactor(vpool): clean up interface for CmdGetBaseAssetPrice to use add and remove as directions
- [#868](https://github.com/NibiruChain/nibiru/pull/868) - refactor dex integration tests to be independent between them
- [#876](https://github.com/NibiruChain/nibiru/pull/876) - chore(deps): bump github.com/spf13/viper from 1.12.0 to 1.13.0
- [#879](https://github.com/NibiruChain/nibiru/pull/879) - test(perp): liquidate cli test and genesis fix for testutil initGenFiles
- [#889](https://github.com/NibiruChain/nibiru/pull/889) - feat: decouple keeper from servers in pricefeed module
- [#886](https://github.com/NibiruChain/nibiru/pull/886) - feat: decouple keeper from servers in perp module
- [#901](https://github.com/NibiruChain/nibiru/pull/901) - refactor(vpool): remove `GetUnderlyingPrice` method
- [#902](https://github.com/NibiruChain/nibiru/pull/902) - refactor(common): improve usability of `common.AssetPair`
- [#913](https://github.com/NibiruChain/nibiru/pull/913) - chore(epochs): update x/epochs module
- [#911](https://github.com/NibiruChain/nibiru/pull/911) - test(perp): add `MsgOpenPosition` simulation tests
- [#917](https://github.com/NibiruChain/nibiru/pull/917) - refactor(proto): perp module files consistency
- [#920](https://github.com/NibiruChain/nibiru/pull/920) - refactor(proto): pricefeed module files consistency
- [#926](https://github.com/NibiruChain/nibiru/pull/926) - feat: use spot twap for funding rate calculation
- [#932](https://github.com/NibiruChain/nibiru/pull/932) - refactor(perp): rename premium fraction to funding rate
- [#963](https://github.com/NibiruChain/nibiru/pull/963) - test: add collections api tests
- [#971](https://github.com/NibiruChain/nibiru/pull/971) - chore: use upstream 99designs/keyring module
- [#964](https://github.com/NibiruChain/nibiru/pull/964) - test(vpool): refactor flaky vpool cli test
- [#956](https://github.com/NibiruChain/nibiru/pull/956) - test(perp): partial liquidate unit test
- [#981](https://github.com/NibiruChain/nibiru/pull/981) - chore(testutil): clean up x/testutil packages
- [#980](https://github.com/NibiruChain/nibiru/pull/980) - test(perp): add `MsgClosePosition`, `MsgAddMargin`, and `MsgRemoveMargin` simulation tests
- [#987](https://github.com/NibiruChain/nibiru/pull/987) - feat: create a query that directly returns all module accounts without pagination or iteration
- [#982](https://github.com/NibiruChain/nibiru/pull/982) - improvements for pricefeed genesis
- [#989](https://github.com/NibiruChain/nibiru/pull/989) - test(perp): cli test for AddMargin
- [#1001](https://github.com/NibiruChain/nibiru/pull/1001) - chore(deps): bump github.com/spf13/cobra from 1.5.0 to 1.6.0
- [#1013](https://github.com/NibiruChain/nibiru/pull/1013) - test(vpool): more calc twap tests and documentation
- [#1012](https://github.com/NibiruChain/nibiru/pull/1012) - test(vpool): make vpool simulation with random parameters

### Features

- [#1019](https://github.com/NibiruChain/nibiru/pull/1019) - add fields to the snapshot reserve event
- [#1010](https://github.com/NibiruChain/nibiru/pull/1010) - feeder: initialize oracle feeder core logic
- [#966](https://github.com/NibiruChain/nibiru/pull/966) - collections: add indexed map
- [#852](https://github.com/NibiruChain/nibiru/pull/852) - feat(genesis): add cli command to add pairs at genesis
- [#861](https://github.com/NibiruChain/nibiru/pull/861) - feat: query cumulative funding payments
- [#985](https://github.com/NibiruChain/nibiru/pull/985) - feat: query all active positions for a trader
- [#997](https://github.com/NibiruChain/nibiru/pull/997) - feat: emit `ReserveSnapshotSavedEvent` in vpool EndBlocker
- [#1011](https://github.com/NibiruChain/nibiru/pull/1011) - feat(perp): add DonateToEF cli command
- [#1044](https://github.com/NibiruChain/nibiru/pull/1044) - feat(wasm): cosmwasm module integration

### Fixes

- [#1023](https://github.com/NibiruChain/nibiru/pull/1023) - collections: golang compiler bug
- [#1017](https://github.com/NibiruChain/nibiru/pull/1017) - collections: correctly reports value type and key in case of not found errors.
- [#857](https://github.com/NibiruChain/nibiru/pull/857) - x/perp add proper stateless genesis validation checks
- [#874](https://github.com/NibiruChain/nibiru/pull/874) - fix --home issue with unsafe-reset-all command, updating tendermint to v0.34.21
- [#892](https://github.com/NibiruChain/nibiru/pull/892) - chore: fix localnet script
- [#925](https://github.com/NibiruChain/nibiru/pull/925) - fix(vpool): snapshot iteration
- [#930](https://github.com/NibiruChain/nibiru/pull/930) - fix(vpool): snapshot iteration on mark twap
- [#911](https://github.com/NibiruChain/nibiru/pull/911) - fix(perp): handle issue where no vpool snapshots are found
- [#958](https://github.com/NibiruChain/nibiru/pull/930) - fix(pricefeed): add twap to prices query
- [#961](https://github.com/NibiruChain/nibiru/pull/961) - fix(perp): wire the funding rate query
- [#993](https://github.com/NibiruChain/nibiru/pull/993) - fix(vpool): fluctuation limit check
- [#1000](https://github.com/NibiruChain/nibiru/pull/1000) - chore: bump cosmos-sdk to v0.45.9 to fix ibc bug
- [#1002](https://github.com/NibiruChain/nibiru/pull/1002) - fix: update go.mod dependencies to fix the protocgen script

## v0.14.0

### API Breaking

- [#830](https://github.com/NibiruChain/nibiru/pull/830) - test(vpool): Make missing fields for 'query vpool all-pools' display as empty strings.
  - Improve test coverage of functions used in the query server.
  - Added 'pair' field to the `all-pools` to make the prices array easier to digest
- [#878](https://github.com/NibiruChain/nibiru/pull/878) - rename `funding-payments` query to `funding-rate`

### Improvements

- [#837](https://github.com/NibiruChain/nibiru/pull/837) - simplify makefile, removing unused module creation and usage of new command to add vpool at genesis
- [#836](https://github.com/NibiruChain/nibiru/pull/836) - refactor(genesis): DRY improvements and functions added to localnet.sh for readability
- [#842](https://github.com/NibiruChain/nibiru/pull/842) - use self-hosted runner
- [#843](https://github.com/NibiruChain/nibiru/pull/843) - add timeout to github actions integration tests
- [#847](https://github.com/NibiruChain/nibiru/pull/847) - add command in localnet to whitelist oracle
- [#848](https://github.com/NibiruChain/nibiru/pull/848) - add check max leverage on add vpool in genesis command

### Fixes

- [#850](https://github.com/NibiruChain/nibiru/pull/850) - x/vpool - properly validate vpools at genesis
- [#854](https://github.com/NibiruChain/nibiru/pull/854) - add buildx to the docker release workflow

### Features

- [#827](https://github.com/NibiruChain/nibiru/pull/827) - feat(genesis): add cli command to add vpool at genesis
- [#838](https://github.com/NibiruChain/nibiru/pull/838) - feat(genesis): add cli command to whitelist oracles at genesis
- [#846](https://github.com/NibiruChain/nibiru/pull/846) - x/oracle remove reference pair

## [v0.13.0](https://github.com/NibiruChain/nibiru/releases/tag/v0.13.0) - 2022-08-16

## API Breaking

- [#831](https://github.com/NibiruChain/nibiru/pull/831) - remove modules that are not used in testnet

### CI

- [#795](https://github.com/NibiruChain/nibiru/pull/795) - integration tests run when PR is approved
- [#826](https://github.com/NibiruChain/nibiru/pull/826) - create and push docker image on release

### Improvements

- [#798](https://github.com/NibiruChain/nibiru/pull/798) - fix integration tests caused by PR #786
- [#801](https://github.com/NibiruChain/nibiru/pull/801) - remove unused pair constants
- [#788](https://github.com/NibiruChain/nibiru/pull/788) - add --overwrite flag to the nibid init call of localnet.sh
- [#804](https://github.com/NibiruChain/nibiru/pull/804) - bump ibc-go to v3.1.1
- [#817](https://github.com/NibiruChain/nibiru/pull/817) - Make post prices transactions gasless for whitelisted oracles
- [#818](https://github.com/NibiruChain/nibiru/pull/818) - fix(localnet.sh): add max leverage to vpools in genesis to fix open-position
- [#819](https://github.com/NibiruChain/nibiru/pull/819) - add golangci-linter using docker in Makefile
- [#835](https://github.com/NibiruChain/nibiru/pull/835) - x/oracle cleanup code

### Features

- [#839](https://github.com/NibiruChain/nibiru/pull/839) - x/oracle rewarding
- [#791](https://github.com/NibiruChain/nibiru/pull/791) Add the x/oracle module
- [#811](https://github.com/NibiruChain/nibiru/pull/811) Return the index twap in `QueryPrice` cmd
- [#813](https://github.com/NibiruChain/nibiru/pull/813) - (vpool): Expose mark price, mark TWAP, index price, and k (swap invariant) in the all-pools query
- [#816](https://github.com/NibiruChain/nibiru/pull/816) - Remove tobin tax from x/oracle
- [#810](https://github.com/NibiruChain/nibiru/pull/810) - feat(x/perp): expose 'marginRatioIndex' and block number on QueryPosition
- [#832](https://github.com/NibiruChain/nibiru/pull/832) - x/oracle app wiring

### Documentation

- [#814](https://github.com/NibiruChain/nibiru/pull/814) - docs(perp): Added events specification for the perp module.

## [v0.12.1](https://github.com/NibiruChain/nibiru/releases/tag/v0.12.1) - 2022-08-04

- [#796](https://github.com/NibiruChain/nibiru/pull/796) - fix bug that caused that epochKeeper was nil when running epoch hook from Perp module
- [#793](https://github.com/NibiruChain/nibiru/pull/793) - add a vpool parameter to limit leverage in open position

## [v0.12.0](https://github.com/NibiruChain/nibiru/releases/tag/v0.12.0) - 2022-08-03

### Improvements

- [#775](https://github.com/NibiruChain/nibiru/pull/775) - bump google.golang.org/protobuf from 1.28.0 to 1.28.1
- [#768](https://github.com/NibiruChain/nibiru/pull/768) - add simulation tests to make file
- [#767](https://github.com/NibiruChain/nibiru/pull/767) - add fluctuation limit checks on `OpenPosition`.
- [#786](https://github.com/NibiruChain/nibiru/pull/786) - add genesis params in localnet script.
- [#770](https://github.com/NibiruChain/nibiru/pull/770) - Return err in case of zero time elapsed and zero snapshots on `GetCurrentTWAP` func. If zero time has elapsed, and snapshots exists, return the instantaneous average.

### Bug Fixes

- [#766](https://github.com/NibiruChain/nibiru/pull/766) - Fixed margin ratio calculation for trader position.
- [#776](https://github.com/NibiruChain/nibiru/pull/776) - Fix a bug where the user could open infinite leverage positions
- [#779](https://github.com/NibiruChain/nibiru/pull/779) - Fix issue with released tokens being invalid in `ExitPool`

### Testing

- [#782](https://github.com/NibiruChain/nibiru/pull/782) - replace GitHub test workflows to use make commands
- [#784](https://github.com/NibiruChain/nibiru/pull/784) - fix runsim
- [#783](https://github.com/NibiruChain/nibiru/pull/783) - sanitise inputs for msg swap simulations

## [v0.11.0](https://github.com/NibiruChain/nibiru/releases/tag/v0.11.0) - 2022-07-29

### Documentation

- [#701](https://github.com/NibiruChain/nibiru/pull/701) Add release process guide

### Improvements

- [#715](https://github.com/NibiruChain/nibiru/pull/715) - remove redundant perp.Keeper.SetPosition parameters
- [#718](https://github.com/NibiruChain/nibiru/pull/718) - add guard clauses on OpenPosition (leverage and quote amount != 0)
- [#728](https://github.com/NibiruChain/nibiru/pull/728) - add dependabot file into the project.
- [#723](https://github.com/NibiruChain/nibiru/pull/723) - refactor perp keeper's `RemoveMargin` method
- [#730](https://github.com/NibiruChain/nibiru/pull/730) - update localnet script.
- [#736](https://github.com/NibiruChain/nibiru/pull/736) - Bumps [github.com/spf13/cast](https://github.com/spf13/cast) from 1.4.1 to 1.5.0
- [#735](https://github.com/NibiruChain/nibiru/pull/735) - Bump github.com/spf13/cobra from 1.4.0 to 1.5.0
- [#729](https://github.com/NibiruChain/nibiru/pull/729) - move maintenance margin to the vpool module
- [#741](https://github.com/NibiruChain/nibiru/pull/741) - remove unused code and refactored variable names.
- [#742](https://github.com/NibiruChain/nibiru/pull/742) - Vpools are not tradeable if they have invalid oracle prices.
- [#739](https://github.com/NibiruChain/nibiru/pull/739) - Bump github.com/spf13/viper from 1.11.0 to 1.12.0

### API Breaking

- [#721](https://github.com/NibiruChain/nibiru/pull/721) - Updated proto property names to adhere to standard snake_casing and added Unlock REST endpoint
- [#724](https://github.com/NibiruChain/nibiru/pull/724) - Add position fields in `ClosePositionResponse`.
- [#737](https://github.com/NibiruChain/nibiru/pull/737) - Renamed from property to avoid python name clash

### State Machine Breaking

- [#733](https://github.com/NibiruChain/nibiru/pull/733) - Bump github.com/cosmos/ibc-go/v3 from 3.0.0 to 3.1.0
- [#741](https://github.com/NibiruChain/nibiru/pull/741) - Rename `epoch_identifier` param to `funding_rate_interval`.
- [#745](https://github.com/NibiruChain/nibiru/pull/745) - Updated pricefeed twap calc to use bounded time

### Bug Fixes

- [#746](https://github.com/NibiruChain/nibiru/pull/746) - Pin cosmos-sdk version to v0.45 for proto generation.

## [v0.10.0](https://github.com/NibiruChain/nibiru/releases/tag/v0.10.0) - 2022-07-18

### Improvements

- [#705](https://github.com/NibiruChain/nibiru/pull/705) Refactor PerpKeeper's `AddMargin` method to accept individual fields instead of the entire Msg object.

### API Breaking

- [#709](https://github.com/NibiruChain/nibiru/pull/709) Add fields to `OpenPosition` response.
- [#707](https://github.com/NibiruChain/nibiru/pull/707) Add fluctuation limit checks in vpool methods.
- [#712](https://github.com/NibiruChain/nibiru/pull/712) Add funding rate calculation and `FundingRateChangedEvent`.

### Upgrades

- [#725](https://github.com/NibiruChain/nibiru/pull/725) Add governance handler for creating new virtual pools.
- [#702](https://github.com/NibiruChain/nibiru/pull/702) Add upgrade handler for v0.10.0.

## [v0.9.2](https://github.com/NibiruChain/nibiru/releases/tag/v0.9.2) - 2022-07-11

### Improvements

- [#686](https://github.com/NibiruChain/nibiru/pull/686) Add changelog enforcer to github actions.
- [#681](https://github.com/NibiruChain/nibiru/pull/681) Remove automatic release and leave integration tests when merge into master.
- [#684](https://github.com/NibiruChain/nibiru/pull/684) Reorganize PerpKeeper methods.
- [#690](https://github.com/NibiruChain/nibiru/pull/690) Call `closePositionEntirely` from `ClosePosition`.
- [#689](https://github.com/NibiruChain/nibiru/pull/689) Apply funding rate calculation 48 times per day.

### API Breaking

- [#687](https://github.com/NibiruChain/nibiru/pull/687) Emit `PositionChangedEvent` upon changing margin.
- [#685](https://github.com/NibiruChain/nibiru/pull/685) Represent `PositionChangedEvent` bad debt as Coin.
- [#697](https://github.com/NibiruChain/nibiru/pull/697) Rename pricefeed keeper methods.
- [#689](https://github.com/NibiruChain/nibiru/pull/689) Change liquidation params to 2.5% liquidation fee ratio and 25% partial liquidation ratio.

### Testing

- [#695](https://github.com/NibiruChain/nibiru/pull/695) Add `OpenPosition` integration tests.
- [#692](https://github.com/NibiruChain/nibiru/pull/692) Add test coverage for Perp MsgServer methods.<|MERGE_RESOLUTION|>--- conflicted
+++ resolved
@@ -50,6 +50,7 @@
 period. This section describes code changes that occured after that audit in
 preparation for a second audit starting in November 2024.
 
+- [#2068](https://github.com/NibiruChain/nibiru/pull/2068) - feat: enable wasm light clients on IBC (08-wasm)
 - [#2074](https://github.com/NibiruChain/nibiru/pull/2074) - fix(evm-keeper): better utilize ERC20 metadata during FunToken creation. The bank metadata for a new FunToken mapping ties a connection between the Bank Coin's `DenomUnit` and the ERC20 contract metadata like the name, decimals, and symbol. This change brings parity between EVM wallets, such as MetaMask, and Interchain wallets like Keplr and Leap.
 - [#2076](https://github.com/NibiruChain/nibiru/pull/2076) - fix(evm-gas-fees):
   Use effective gas price in RefundGas and make sure that units are properly
@@ -83,12 +84,6 @@
 Ethereum transactions, such as in the case of an EthereumTx that influences the
 `StateDB`, then calls a precompile that also changes non-EVM state, and then EVM
 reverts inside of a try-catch.
-<<<<<<< HEAD
-- [#2092](https://github.com/NibiruChain/nibiru/pull/2092) - feat(evm): add validation for wasm multi message execution
-- [#2097](https://github.com/NibiruChain/nibiru/pull/2097) - feat(evm): Add new query to get dated price from the oracle precompile
-- [#2098](https://github.com/NibiruChain/nibiru/pull/2098) - test(evm): statedb tests for race conditions within funtoken precompile
-- [#2100](https://github.com/NibiruChain/nibiru/pull/2100) - refactor: cleanup statedb and precompile sections
-=======
 - [#2095](https://github.com/NibiruChain/nibiru/pull/2095) - fix(evm): This
 change records NIBI (ether) transfers on the `StateDB` during precompiled
 contract calls using the `NibiruBankKeeper`, which is struct extension of
@@ -98,11 +93,12 @@
 commits and reversions of the `StateDB` do not misalign with the state of the
 Bank module. This code change uses the `NibiruBankKeeper` on all modules that
 depend on x/bank, such as the EVM and Wasm modules. 
+- [#2097](https://github.com/NibiruChain/nibiru/pull/2097) - feat(evm): Add new query to get dated price from the oracle precompile
 - [#2098](https://github.com/NibiruChain/nibiru/pull/2098) - test(evm): statedb
 tests for race conditions within funtoken precompile
-- [#2068](https://github.com/NibiruChain/nibiru/pull/2068) - feat: enable wasm light clients on IBC (08-wasm)
+- [#2100](https://github.com/NibiruChain/nibiru/pull/2100) - refactor: cleanup statedb and precompile sections
 - [#2101](https://github.com/NibiruChain/nibiru/pull/2101) - fix(evm): tx receipt proper marshalling
->>>>>>> ecf3e476
+
 
 #### Nibiru EVM | Before Audit 1 - 2024-10-18
 
