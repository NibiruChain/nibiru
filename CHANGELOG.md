--- conflicted
+++ resolved
@@ -48,11 +48,8 @@
 
 - [#2311](https://github.com/NibiruChain/nibiru/pull/2311) - refactor: use Go's built-in min and max functions to simplify logic
 - [#2314](https://github.com/NibiruChain/nibiru/pull/2314) - refactor(upgrades): add public keepers to upgrade handlers + DRY improvements
-<<<<<<< HEAD
 - [#2315](https://github.com/NibiruChain/nibiru/pull/2315) - feat(upgrades): implement v2.5.0 upgrade handler that modifies the stNIBI ERC20 and Bank Coin metadata in place
-=======
 - [#2316](https://github.com/NibiruChain/nibiru/pull/2316) - feat(ux): add GET behavior to the Ethereum JSON-RPC endpoints for Nibiru so they return info instead of a blank page or error.
->>>>>>> 2a08c4a1
 
 ## v2.4.0
 
