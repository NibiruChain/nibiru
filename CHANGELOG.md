<!--
Guiding Principles:

Changelogs are for humans, not machines.
There should be an entry for every single version.
The same types of changes should be grouped.
Versions and sections should be linkable.
The latest version comes first.
The release date of each version is displayed.
Mention whether you follow Semantic Versioning.

Usage:

Change log entries are to be added to the Unreleased section under the
appropriate stanza (see below). Each entry should ideally include a tag and
the Github issue reference in the following format:

* (<tag>) \#<issue-number> message

The issue numbers will later be link-ified during the release process so you do
not have to worry about including a link manually, but you can if you wish.

Types of changes (Stanzas):

"Features" for new features.
"Improvements" for changes in existing functionality.
"Deprecated" for soon-to-be removed features.
"Bug Fixes" for any bug fixes.
"API Breaking" for breaking CLI commands and REST routes used by end-users.
"State Machine Breaking" for any changes that result in a different AppState given same genesisState and txList.
Ref: https://keepachangelog.com/en/1.0.0/
-->

# Changelog

All notable changes to this project will be documented in this file.

The format is based on [Keep a Changelog](https://keepachangelog.com/en/1.0.0/),
and this project adheres to [Semantic Versioning](https://semver.org/spec/v2.0.0.html).

## [Unreleased]

### Nibiru EVM

- [#2119](https://github.com/NibiruChain/nibiru/pull/2119) - fix(evm): Guarantee
  that gas consumed during any send operation of the "NibiruBankKeeper" depends
  only on the "bankkeeper.BaseKeeper"'s gas consumption.
- [#2120](https://github.com/NibiruChain/nibiru/pull/2120) - fix: Use canonical hexadecimal strings for Eip155 address encoding
- [#2122](https://github.com/NibiruChain/nibiru/pull/2122) - test(evm): more bank extension tests and EVM ABCI integration tests to prevent regressions
- [#2124](https://github.com/NibiruChain/nibiru/pull/2124) - refactor(evm):
  Remove unnecessary argument in the `VerifyFee` function, which returns the token
  payment required based on the effective fee from the tx data. Improve
  documentation.
- [#2125](https://github.com/NibiruChain/nibiru/pull/2125) - feat(evm-precompile):Emit EVM events created to reflect the ABCI events that occur outside the EVM to make sure that block explorers and indexers can find indexed ABCI event information.
- [#2127](https://github.com/NibiruChain/nibiru/pull/2127) - fix(vesting): disabled built in auth/vesting module functionality
- [#2129](https://github.com/NibiruChain/nibiru/pull/2129) - fix(evm): issue with infinite recursion in erc20 funtoken contracts
- [#2130](https://github.com/NibiruChain/nibiru/pull/2130) - fix(evm): proper nonce management in statedb
- [#2134](https://github.com/NibiruChain/nibiru/pull/2134) - fix(evm): query of NIBI should use bank state, not the StateDB
- [#2139](https://github.com/NibiruChain/nibiru/pull/2139) - fix(evm): erc20 born funtoken: properly burn bank coins after converting coin back to erc20 
- [#2140](https://github.com/NibiruChain/nibiru/pull/2140) - fix(bank): bank keeper extension now charges gas for the bank operations
- [#2141](https://github.com/NibiruChain/nibiru/pull/2141) - refactor: simplify account retrieval operation in `nibid q evm account`.
- [#2142](https://github.com/NibiruChain/nibiru/pull/2142) - fix(bank): add additional missing methods to the NibiruBankKeeper
- [#2144](https://github.com/NibiruChain/nibiru/pull/2144) - feat(token-registry): Implement strongly typed Nibiru Token Registry and generation command
<<<<<<< HEAD
- [#2147](https://github.com/NibiruChain/nibiru/pull/2147) - fix(simapp): manually add x/vesting Cosmos-SDK module types to the codec in simulation tests since they are expected by default
=======
- [#2145](https://github.com/NibiruChain/nibiru/pull/2145) - chore(token-registry): add xNIBI Astrovault LST to registry
>>>>>>> df8c3948

#### Nibiru EVM | Before Audit 2 - 2024-12-06

The codebase went through a third-party [Code4rena
Zenith](https://code4rena.com/zenith) Audit, running from 2024-10-07 until
2024-11-01 and including both a primary review period and mitigation/remission
period. This section describes code changes that occurred after that audit in
preparation for a second audit starting in November 2024.

- [#2068](https://github.com/NibiruChain/nibiru/pull/2068) - feat: enable wasm light clients on IBC (08-wasm)
- [#2074](https://github.com/NibiruChain/nibiru/pull/2074) - fix(evm-keeper): better utilize ERC20 metadata during FunToken creation. The bank metadata for a new FunToken mapping ties a connection between the Bank Coin's `DenomUnit` and the ERC20 contract metadata like the name, decimals, and symbol. This change brings parity between EVM wallets, such as MetaMask, and Interchain wallets like Keplr and Leap.
- [#2076](https://github.com/NibiruChain/nibiru/pull/2076) - fix(evm-gas-fees):
  Use effective gas price in RefundGas and make sure that units are properly
  reflected on all occurrences of "base fee" in the codebase. This fixes [#2059](https://github.com/NibiruChain/nibiru/issues/2059)
  and the [related comments from @Unique-Divine and @berndartmueller](https://github.com/NibiruChain/nibiru/issues/2059#issuecomment-2408625724).
- [#2084](https://github.com/NibiruChain/nibiru/pull/2084) - feat(evm-forge): foundry support and template for Nibiru EVM development
- [#2086](https://github.com/NibiruChain/nibiru/pull/2086) - fix(evm-precomples):
  Fix state consistency in precompile execution by ensuring proper journaling of
  state changes in the StateDB. This pull request makes sure that state is
  committed as expected, fixes the `StateDB.Commit` to follow its guidelines more
  closely, and solves for a critical state inconsistency producible from the
  FunToken.sol precompiled contract. It also aligns the precompiles to use
  consistent setup and dynamic gas calculations, addressing the following tickets.
  - <https://github.com/NibiruChain/nibiru/issues/2083>
  - <https://github.com/code-423n4/2024-10-nibiru-zenith/issues/43>
  - <https://github.com/code-423n4/2024-10-nibiru-zenith/issues/47>
- [#2088](https://github.com/NibiruChain/nibiru/pull/2088) - refactor(evm): remove outdated comment and improper error message text
- [#2089](https://github.com/NibiruChain/nibiru/pull/2089) - better handling of gas consumption within erc20 contract execution
- [#2090](https://github.com/NibiruChain/nibiru/pull/2090) - fix(evm): Account
  for (1) ERC20 transfers with tokens that return false success values instead of
  throwing an error and (2) ERC20 transfers with other operations that don't bring
  about the expected resulting balance for the transfer recipient.
- [#2091](https://github.com/NibiruChain/nibiru/pull/2091) - feat(evm): add fun token creation fee validation
- [#2093](https://github.com/NibiruChain/nibiru/pull/2093) - feat(evm): gas usage in precompiles: limits, local gas meters
- [#2092](https://github.com/NibiruChain/nibiru/pull/2092) - feat(evm): add validation for wasm multi message execution
- [#2094](https://github.com/NibiruChain/nibiru/pull/2094) - fix(evm): Following
  from the changs in #2086, this pull request implements a new `JournalChange`
  struct that saves a deep copy of the state multi store before each
  state-modifying, Nibiru-specific precompiled contract is called (`OnRunStart`).
  Additionally, we commit the `StateDB` there as well. This guarantees that the
  non-EVM and EVM state will be in sync even if there are complex, multi-step
  Ethereum transactions, such as in the case of an EthereumTx that influences the
  `StateDB`, then calls a precompile that also changes non-EVM state, and then EVM
  reverts inside of a try-catch.
- [#2095](https://github.com/NibiruChain/nibiru/pull/2095) - fix(evm): This
  change records NIBI (ether) transfers on the `StateDB` during precompiled
  contract calls using the `NibiruBankKeeper`, which is struct extension of
  the `bankkeeper.BaseKeeper` that is used throughout Nibiru.
  The `NibiruBankKeeper` holds a reference to the current EVM `StateDB` and records
  balance changes in wei as journal changes automatically. This guarantees that
  commits and reversions of the `StateDB` do not misalign with the state of the
  Bank module. This code change uses the `NibiruBankKeeper` on all modules that
  depend on x/bank, such as the EVM and Wasm modules.
- [#2097](https://github.com/NibiruChain/nibiru/pull/2097) - feat(evm): Add new query to get dated price from the oracle precompile
- [#2098](https://github.com/NibiruChain/nibiru/pull/2098) - test(evm): statedb
  tests for race conditions within funtoken precompile
- [#2100](https://github.com/NibiruChain/nibiru/pull/2100) - refactor: cleanup statedb and precompile sections
- [#2101](https://github.com/NibiruChain/nibiru/pull/2101) - fix(evm): tx receipt proper marshalling
- [#2105](https://github.com/NibiruChain/nibiru/pull/2105) - test(evm): precompile call with revert
- [#2106](https://github.com/NibiruChain/nibiru/pull/2106) - chore: scheduled basic e2e tests for evm testnet endpoint
- [#2107](https://github.com/NibiruChain/nibiru/pull/2107) - feat(evm-funtoken-precompile): Implement methods: balance, bankBalance, whoAmI
- [#2108](https://github.com/NibiruChain/nibiru/pull/2108) - fix(evm): removed deprecated root key from eth_getTransactionReceipt
- [#2110](https://github.com/NibiruChain/nibiru/pull/2110) - fix(evm): Restore StateDB to its state prior to ApplyEvmMsg call to ensure deterministic gas usage. This fixes an issue where the StateDB pointer field in NibiruBankKeeper was being updated during readonly query endpoints like eth_estimateGas, leading to non-deterministic gas usage in subsequent transactions.
- [#2111](https://github.com/NibiruChain/nibiru/pull/2111) - fix: e2e-evm-cron.yml
- [#2114](https://github.com/NibiruChain/nibiru/pull/2114) - fix(evm): make gas cost zero in conditional bank keeper flow
- [#2116](https://github.com/NibiruChain/nibiru/pull/2116) - fix(precompile-funtoken.go): Fixes a bug where the err != nil check is missing in the bankBalance precompile method
- [#2117](https://github.com/NibiruChain/nibiru/pull/2117) - fix(oracle): The
  timestamps resulting from ctx.WithBlock\* don't actually correspond to the block
  header information from specified blocks in the chain's history, so the oracle
  exchange rates need a way to correctly retrieve this information. This change
  fixes that discrepancy, giving the expected block timestamp for the EVM's oracle
  precompiled contract. The change also simplifies and corrects the code in x/oracle.

#### Nibiru EVM | Before Audit 1 - 2024-10-18

- [#1837](https://github.com/NibiruChain/nibiru/pull/1837) - feat(eth): protos, eth types, and evm module types
- [#1838](https://github.com/NibiruChain/nibiru/pull/1838) - feat(eth): Go-ethereum, crypto, encoding, and unit tests for evm/types
- [#1841](https://github.com/NibiruChain/nibiru/pull/1841) - feat(eth): Collections encoders for bytes, Ethereum addresses, and Ethereum hashes
- [#1855](https://github.com/NibiruChain/nibiru/pull/1855) - feat(eth-pubsub): Implement in-memory EventBus for real-time topic management and event distribution
- [#1856](https://github.com/NibiruChain/nibiru/pull/1856) - feat(eth-rpc): Conversion types and functions between Ethereum txs and blocks and Tendermint ones.
- [#1861](https://github.com/NibiruChain/nibiru/pull/1861) - feat(eth-rpc): RPC backend, Ethereum tracer, KV indexer, and RPC APIs
- [#1869](https://github.com/NibiruChain/nibiru/pull/1869) - feat(eth): Module and start of keeper tests
- [#1871](https://github.com/NibiruChain/nibiru/pull/1871) - feat(evm): app config and json-rpc
- [#1873](https://github.com/NibiruChain/nibiru/pull/1873) - feat(evm): keeper collections and grpc query impls for EthAccount, NibiruAccount
- [#1883](https://github.com/NibiruChain/nibiru/pull/1883) - feat(evm): keeper logic, Ante handlers, EthCall, and EVM transactions.
- [#1887](https://github.com/NibiruChain/nibiru/pull/1887) - test(evm): eth api integration test suite
- [#1889](https://github.com/NibiruChain/nibiru/pull/1889) - feat: implemented basic evm tx methods
- [#1895](https://github.com/NibiruChain/nibiru/pull/1895) - refactor(geth): Reference go-ethereum as a submodule for easier change tracking with upstream
- [#1901](https://github.com/NibiruChain/nibiru/pull/1901) - test(evm): more e2e test contracts for edge cases
- [#1907](https://github.com/NibiruChain/nibiru/pull/1907) - test(evm): grpc_query full coverage
- [#1909](https://github.com/NibiruChain/nibiru/pull/1909) - chore(evm): set is_london true by default and removed from config
- [#1911](https://github.com/NibiruChain/nibiru/pull/1911) - chore(evm): simplified config by removing old eth forks
- [#1912](https://github.com/NibiruChain/nibiru/pull/1912) - test(evm): unit tests for evm_ante
- [#1914](https://github.com/NibiruChain/nibiru/pull/1914) - refactor(evm): Remove dead code and document non-EVM ante handler
- [#1917](https://github.com/NibiruChain/nibiru/pull/1917) - test(e2e-evm): TypeScript support. Type generation from compiled contracts. Formatter for TS code.
- [#1922](https://github.com/NibiruChain/nibiru/pull/1922) - feat(evm): tracer option is read from the config.
- [#1936](https://github.com/NibiruChain/nibiru/pull/1936) - feat(evm): EVM fungible token protobufs and encoding tests
- [#1947](https://github.com/NibiruChain/nibiru/pull/1947) - fix(evm): fix FunToken state marshalling
- [#1949](https://github.com/NibiruChain/nibiru/pull/1949) - feat(evm): add fungible token mapping queries
- [#1950](https://github.com/NibiruChain/nibiru/pull/1950) - feat(evm): Tx to create FunToken mapping from ERC20, contract embeds, and ERC20 queries.
- [#1956](https://github.com/NibiruChain/nibiru/pull/1956) - feat(evm): msg to send bank coin to erc20
- [#1958](https://github.com/NibiruChain/nibiru/pull/1958) - chore(evm): wiped deprecated evm apis: miner, personal
- [#1959](https://github.com/NibiruChain/nibiru/pull/1959) - feat(evm): Add precompile to the EVM that enables transfers of ERC20 tokens to "nibi" accounts as regular Ethereum transactions
- [#1960](https://github.com/NibiruChain/nibiru/pull/1960) - test(network): graceful cleanup for more consistent CI runs
- [#1961](https://github.com/NibiruChain/nibiru/pull/1961) - chore(test): reverted funtoken precompile test back to the isolated state
- [#1962](https://github.com/NibiruChain/nibiru/pull/1962) - chore(evm): code cleanup, unused code, typos, styles, warnings
- [#1963](https://github.com/NibiruChain/nibiru/pull/1963) - feat(evm): Deduct a fee during the creation of a FunToken mapping. Implemented by `deductCreateFunTokenFee` inside of the `eth.evm.v1.MsgCreateFunToken` transaction.
- [#1965](https://github.com/NibiruChain/nibiru/pull/1965) - refactor(evm): remove evm post-processing hooks
- [#1966](https://github.com/NibiruChain/nibiru/pull/1966) - refactor(evm): clean up AnteHandler setup
- [#1967](https://github.com/NibiruChain/nibiru/pull/1967) - feat(evm): export genesis
- [#1968](https://github.com/NibiruChain/nibiru/pull/1968) - refactor(evm): funtoken events, cli commands and queries
- [#1970](https://github.com/NibiruChain/nibiru/pull/1970) - refactor(evm): move evm antehandlers to separate package. Remove "gosdk/sequence_test.go", which causes a race condition in CI.
- [#1971](https://github.com/NibiruChain/nibiru/pull/1971) - feat(evm): typed events for contract creation, contract execution and transfer
- [#1973](https://github.com/NibiruChain/nibiru/pull/1973) - chore(appconst): Add chain IDs ending in "3" to the "knownEthChainIDMap". This makes it possible to use devnet 3 and testnet 3.
- [#1976](https://github.com/NibiruChain/nibiru/pull/1976) - refactor(evm): unique chain ids for all networks
- [#1977](https://github.com/NibiruChain/nibiru/pull/1977) - fix(localnet): rolled back change of evm validator address with cosmos derivation path
- [#1979](https://github.com/NibiruChain/nibiru/pull/1979) - refactor(db): use pebbledb as the default db in integration tests
- [#1981](https://github.com/NibiruChain/nibiru/pull/1981) - fix(evm): remove isCheckTx() short circuit on `AnteDecVerifyEthAcc`
- [#1982](https://github.com/NibiruChain/nibiru/pull/1982) - feat(evm): add GlobalMinGasPrices
- [#1983](https://github.com/NibiruChain/nibiru/pull/1983) - chore(evm): remove ExtensionOptionsWeb3Tx and ExtensionOptionDynamicFeeTx
- [#1984](https://github.com/NibiruChain/nibiru/pull/1984) - refactor(evm): embeds
- [#1985](https://github.com/NibiruChain/nibiru/pull/1985) - feat(evm)!: Use atto denomination for the wei units in the EVM so that NIBI is "ether" to clients. Only micronibi (unibi) amounts can be transferred. All clients follow the constraint equation, 1 ether == 1 NIBI == 10^6 unibi == 10^18 wei.
- [#1986](https://github.com/NibiruChain/nibiru/pull/1986) - feat(evm): Combine both account queries into "/eth.evm.v1.Query/EthAccount", accepting both nibi-prefixed Bech32 addresses and Ethereum-type hexadecimal addresses as input.
- [#1989](https://github.com/NibiruChain/nibiru/pull/1989) - refactor(evm): simplify evm module address
- [#1996](https://github.com/NibiruChain/nibiru/pull/1996) - perf(evm-keeper-precompile): implement sorted map for `k.precompiles` to remove dead code
- [#1997](https://github.com/NibiruChain/nibiru/pull/1997) - refactor(evm): Remove unnecessary params: "enable_call", "enable_create".
- [#2000](https://github.com/NibiruChain/nibiru/pull/2000) - refactor(evm): simplify ERC-20 keeper methods
- [#2001](https://github.com/NibiruChain/nibiru/pull/2001) - refactor(evm): simplify FunToken methods and tests
- [#2002](https://github.com/NibiruChain/nibiru/pull/2002) - feat(evm): Add the account query to the EVM command. Cover the CLI with tests.
- [#2003](https://github.com/NibiruChain/nibiru/pull/2003) - fix(evm): fix FunToken conversions between Cosmos and EVM
- [#2004](https://github.com/NibiruChain/nibiru/pull/2004) - refactor(evm)!: replace `HexAddr` with `EIP55Addr`
- [#2006](https://github.com/NibiruChain/nibiru/pull/2006) - test(evm): e2e tests for eth\_\* endpoints
- [#2008](https://github.com/NibiruChain/nibiru/pull/2008) - refactor(evm): clean up precompile setups
- [#2013](https://github.com/NibiruChain/nibiru/pull/2013) - chore(evm): Set appropriate gas value for the required gas of the "IFunToken.sol" precompile.
- [#2014](https://github.com/NibiruChain/nibiru/pull/2014) - feat(evm): Emit block bloom event in EndBlock hook.
- [#2017](https://github.com/NibiruChain/nibiru/pull/2017) - fix(evm): Fix DynamicFeeTx gas cap parameters
- [#2019](https://github.com/NibiruChain/nibiru/pull/2019) - chore(evm): enabled debug rpc api on localnet.
- [#2020](https://github.com/NibiruChain/nibiru/pull/2020) - test(evm): e2e tests for debug namespace
- [#2022](https://github.com/NibiruChain/nibiru/pull/2022) - feat(evm): debug_traceCall method implemented
- [#2023](https://github.com/NibiruChain/nibiru/pull/2023) - fix(evm)!: adjusted generation and parsing of the block bloom events
- [#2030](https://github.com/NibiruChain/nibiru/pull/2030) - refactor(eth/rpc): Delete unused code and improve logging in the eth and debug namespaces
- [#2031](https://github.com/NibiruChain/nibiru/pull/2031) - fix(evm): debug calls with custom tracer and tracer options
- [#2032](https://github.com/NibiruChain/nibiru/pull/2032) - feat(evm): ante handler to prohibit authz grant evm messages
- [#2039](https://github.com/NibiruChain/nibiru/pull/2039) - refactor(rpc-backend): remove unnecessary interface code
- [#2044](https://github.com/NibiruChain/nibiru/pull/2044) - feat(evm): evm tx indexer service implemented
- [#2045](https://github.com/NibiruChain/nibiru/pull/2045) - test(evm): backend tests with test network and real txs
- [#2053](https://github.com/NibiruChain/nibiru/pull/2053) - refactor(evm): converted untyped event to typed and cleaned up
- [#2054](https://github.com/NibiruChain/nibiru/pull/2054) - feat(evm-precompile): Precompile for one-way EVM calls to invoke/execute Wasm contracts.
- [#2060](https://github.com/NibiruChain/nibiru/pull/2060) - fix(evm-precompiles): add assertNumArgs validation
- [#2056](https://github.com/NibiruChain/nibiru/pull/2056) - feat(evm): add oracle precompile
- [#2065](https://github.com/NibiruChain/nibiru/pull/2065) - refactor(evm)!: Refactor out dead code from the evm.Params
- [#2135](https://github.com/NibiruChain/nibiru/pull/2135) - feat(evm): add precompile for calling bank to evm from evm

### State Machine Breaking (Other)

#### For next mainnet version

- [#1766](https://github.com/NibiruChain/nibiru/pull/1766) - refactor(app-wasmext)!: remove wasmbinding `CosmosMsg::Custom` bindings.
- [#1776](https://github.com/NibiruChain/nibiru/pull/1776) - feat(inflation): make inflation params a collection and add commands to update them
- [#1872](https://github.com/NibiruChain/nibiru/pull/1872) - chore(math): use cosmossdk.io/math to replace sdk types
- [#1874](https://github.com/NibiruChain/nibiru/pull/1874) - chore(proto): remove the proto stringer as per Cosmos SDK migration guidelines
- [#1932](https://github.com/NibiruChain/nibiru/pull/1932) - fix(gosdk): fix keyring import functions

#### Dapp modules: perp, spot, oracle, etc

- [#1573](https://github.com/NibiruChain/nibiru/pull/1573) - feat(perp): Close markets and compute settlement price
- [#1632](https://github.com/NibiruChain/nibiru/pull/1632) - feat(perp): Add settle position transaction
- [#1656](https://github.com/NibiruChain/nibiru/pull/1656) - feat(perp): Make the collateral denom a stateful collections.Item
- [#1663](https://github.com/NibiruChain/nibiru/pull/1663) - feat(perp): Add volume based rebates
- [#1669](https://github.com/NibiruChain/nibiru/pull/1669) - feat(perp): add query to get collateral metadata
- [#1677](https://github.com/NibiruChain/nibiru/pull/1677) - fix(perp): make Gen_market set initial perp versions
- [#1680](https://github.com/NibiruChain/nibiru/pull/1680) - feat(perp): MsgShiftPegMultiplier, MsgShiftSwapInvariant.
- [#1683](https://github.com/NibiruChain/nibiru/pull/1683) - feat(perp): Add `StartDnREpoch` to `AfterEpochEnd` hook
- [#1686](https://github.com/NibiruChain/nibiru/pull/1686) - test(perp): add more tests for perp module msg server for DnR
- [#1687](https://github.com/NibiruChain/nibiru/pull/1687) - chore(wasmbinding): delete CustomQuerier since we have QueryRequest::Stargate now
- [#1705](https://github.com/NibiruChain/nibiru/pull/1705) - feat(perp): Add oracle pair to market object
- [#1718](https://github.com/NibiruChain/nibiru/pull/1718) - fix(perp): fees does not require additional funds
- [#1734](https://github.com/NibiruChain/nibiru/pull/1734) - feat(perp): MsgDonateToPerpFund sudo call as part of #1642
- [#1749](https://github.com/NibiruChain/nibiru/pull/1749) - feat(perp): move close market from Wasm Binding to MsgCloseMarket
- [#1752](https://github.com/NibiruChain/nibiru/pull/1752) - feat(oracle): MsgEditOracleParams sudo tx msg as part of #1642
- [#1755](https://github.com/NibiruChain/nibiru/pull/1755) - feat(oracle): Add more events on validator's performance
- [#1764](https://github.com/NibiruChain/nibiru/pull/1764) - fix(perp): make updateswapinvariant aware of total short supply to avoid panics
- [#1710](https://github.com/NibiruChain/nibiru/pull/1710) - refactor(perp): Clean and organize module errors for x/perp

### Non-breaking/Compatible Improvements

- [#1893](https://github.com/NibiruChain/nibiru/pull/1893) - feat(gosdk): migrate Go-sdk into the Nibiru blockchain repo.
- [#1899](https://github.com/NibiruChain/nibiru/pull/1899) - build(deps): cometbft v0.37.5, cosmos-sdk v0.47.11, proto-builder v0.14.0
- [#1913](https://github.com/NibiruChain/nibiru/pull/1913) - fix(tests): race condition from heavy Network tests
- [#1992](https://github.com/NibiruChain/nibiru/pull/1992) - chore: enabled grpc for localnet
- [#1999](https://github.com/NibiruChain/nibiru/pull/1999) - chore: update nibi go package version to v2
- [#2050](https://github.com/NibiruChain/nibiru/pull/2050) - refactor(oracle): remove unused code and collapse empty client/cli directory

### Dependencies

- Bump `github.com/grpc-ecosystem/grpc-gateway/v2` from 2.18.1 to 2.19.1 ([#1767](https://github.com/NibiruChain/nibiru/pull/1767), [#1782](https://github.com/NibiruChain/nibiru/pull/1782))
- Bump `robinraju/release-downloader` from 1.8 to 1.11 ([#1783](https://github.com/NibiruChain/nibiru/pull/1783), [#1839](https://github.com/NibiruChain/nibiru/pull/1839), [#1948](https://github.com/NibiruChain/nibiru/pull/1948))
- Bump `github.com/prometheus/client_golang` from 1.17.0 to 1.18.0 ([#1750](https://github.com/NibiruChain/nibiru/pull/1750))
- Bump `golang.org/x/crypto` from 0.15.0 to 0.31.0 ([#1724](https://github.com/NibiruChain/nibiru/pull/1724), [#1843](https://github.com/NibiruChain/nibiru/pull/1843), [#2123](https://github.com/NibiruChain/nibiru/pull/2123))
- Bump `github.com/holiman/uint256` from 1.2.3 to 1.2.4 ([#1730](https://github.com/NibiruChain/nibiru/pull/1730))
- Bump `github.com/dvsekhvalnov/jose2go` from 1.5.0 to 1.6.0 ([#1733](https://github.com/NibiruChain/nibiru/pull/1733))
- Bump `github.com/spf13/cast` from 1.5.1 to 1.6.0 ([#1689](https://github.com/NibiruChain/nibiru/pull/1689))
- Bump `cosmossdk.io/math` from 1.1.2 to 1.4.0 ([#1676](https://github.com/NibiruChain/nibiru/pull/1676), [#2115](https://github.com/NibiruChain/nibiru/pull/2115))
- Bump `github.com/grpc-ecosystem/grpc-gateway/v2` from 2.18.0 to 2.18.1 ([#1675](https://github.com/NibiruChain/nibiru/pull/1675))
- Bump `actions/setup-go` from 4 to 5 ([#1696](https://github.com/NibiruChain/nibiru/pull/1696))
- Bump `golang` from 1.19 to 1.21 ([#1698](https://github.com/NibiruChain/nibiru/pull/1698))
- [#1678](https://github.com/NibiruChain/nibiru/pull/1678) - chore(deps): collections to v0.4.0 for math.Int value encoder
- Bump `golang.org/x/net` from 0.0.0-20220607020251-c690dde0001d to 0.23.0 in /geth ([#1849](https://github.com/NibiruChain/nibiru/pull/1849))
- Bump `golang.org/x/net` from 0.20.0 to 0.23.0 ([#1850](https://github.com/NibiruChain/nibiru/pull/1850))
- Bump `github.com/supranational/blst` from 0.3.8-0.20220526154634-513d2456b344 to 0.3.11 ([#1851](https://github.com/NibiruChain/nibiru/pull/1851))
- Bump `golangci/golangci-lint-action` from 4 to 6 ([#1854](https://github.com/NibiruChain/nibiru/pull/1854), [#1867](https://github.com/NibiruChain/nibiru/pull/1867))
- Bump `github.com/hashicorp/go-getter` from 1.7.1 to 1.7.5 ([#1858](https://github.com/NibiruChain/nibiru/pull/1858), [#1938](https://github.com/NibiruChain/nibiru/pull/1938))
- Bump `github.com/btcsuite/btcd` from 0.23.3 to 0.24.2 ([#1862](https://github.com/NibiruChain/nibiru/pull/1862), [#2070](https://github.com/NibiruChain/nibiru/pull/2070))
- Bump `pozetroninc/github-action-get-latest-release` from 0.7.0 to 0.8.0 ([#1863](https://github.com/NibiruChain/nibiru/pull/1863))
- Bump `bufbuild/buf-setup-action` from 1.30.1 to 1.47.2 ([#1891](https://github.com/NibiruChain/nibiru/pull/1891), [#1900](https://github.com/NibiruChain/nibiru/pull/1900), [#1923](https://github.com/NibiruChain/nibiru/pull/1923), [#1972](https://github.com/NibiruChain/nibiru/pull/1972), [#1974](https://github.com/NibiruChain/nibiru/pull/1974), [#1988](https://github.com/NibiruChain/nibiru/pull/1988), [#2043](https://github.com/NibiruChain/nibiru/pull/2043), [#2057](https://github.com/NibiruChain/nibiru/pull/2057), [#2062](https://github.com/NibiruChain/nibiru/pull/2062), [#2069](https://github.com/NibiruChain/nibiru/pull/2069), [#2102](https://github.com/NibiruChain/nibiru/pull/2102), [#2113](https://github.com/NibiruChain/nibiru/pull/2113))
- Bump `axios` from 1.7.3 to 1.7.4 ([#2016](https://github.com/NibiruChain/nibiru/pull/2016))
- Bump `github.com/CosmWasm/wasmvm` from 1.5.0 to 1.5.5 ([#2047](https://github.com/NibiruChain/nibiru/pull/2047))
- Bump `docker/build-push-action` from 5 to 6 ([#1924](https://github.com/NibiruChain/nibiru/pull/1924))
- Bump `codecov/codecov-action` from 4 to 5 ([#2112](https://github.com/NibiruChain/nibiru/pull/2112))

## [v1.5.0](https://github.com/NibiruChain/nibiru/releases/tag/v1.5.0) - 2024-06-21

Nibiru v1.5.0 enables IBC CosmWasm smart contracts.

- [[Release Link](https://github.com/NibiruChain/nibiru/releases/tag/v1.5.0)]
- [[Commits](https://github.com/NibiruChain/nibiru/commits/v1.5.0)]

### Features

- [#1931](https://github.com/NibiruChain/nibiru/pull/1931) - feat(ibc): add `wasm` route to IBC router

## [v1.4.0](https://github.com/NibiruChain/nibiru/releases/tag/v1.4.0) - 2024-06-04

Nibiru v1.4.0 adds PebbleDB support and increases the wasm contract size limit to 3MB.

- [[Release Link](https://github.com/NibiruChain/nibiru/releases/tag/v1.4.0)]
- [[Commits](https://github.com/NibiruChain/nibiru/commits/v1.4.0)]

### State Machine Breaking

- [#1906](https://github.com/NibiruChain/nibiru/pull/1906) - feat(wasm): increase contract size limit to 3MB

### Features

- [#1818](https://github.com/NibiruChain/nibiru/pull/1818) - feat: add pebbledb support
- [#1908](https://github.com/NibiruChain/nibiru/pull/1908) - chore: make pebbledb the default db backend
-

## [v1.3.0](https://github.com/NibiruChain/nibiru/releases/tag/v1.3.0) - 2024-05-07

Nibiru v1.3.0 adds interchain accounts.

- [[Release Link](https://github.com/NibiruChain/nibiru/releases/tag/v1.3.0)]
- [[Commits](https://github.com/NibiruChain/nibiru/commits/v1.3.0)]

### Features

- [#1820](https://github.com/NibiruChain/nibiru/pull/1820) - feat: add interchain accounts

### Bug Fixes

- [#1864](https://github.com/NibiruChain/nibiru/pull/1864) - fix(ica): add ICA controller stack

### Improvements

- [#1859](https://github.com/NibiruChain/nibiru/pull/1859) - refactor(oracle): add oracle slashing events

## [v1.2.0](https://github.com/NibiruChain/nibiru/releases/tag/v1.2.0) - 2024-03-28

Nibiru v1.2.0 adds a burn method to the x/inflation module that allows senders to burn tokens.

- [[Release Link](https://github.com/NibiruChain/nibiru/releases/tag/v1.2.0)]
- [[Commits](https://github.com/NibiruChain/nibiru/commits/v1.2.0)]

### Features

- [#1832](https://github.com/NibiruChain/nibiru/pull/1832) - feat(tokenfactory): add burn method for native tokens

## [v1.1.0](https://github.com/NibiruChain/nibiru/releases/tag/v1.1.0) - 2024-03-19

Nibiru v1.1.0 is the minor release used to add inflation to the network.

### State Machine Breaking

- [#1786](https://github.com/NibiruChain/nibiru/pull/1786) - fix(inflation): fix inflation off-by 2 error
- [#1796](https://github.com/NibiruChain/nibiru/pull/1796) - fix(inflation): fix num skipped epoch when inflation is added to an existing chain
- [#1797](https://github.com/NibiruChain/nibiru/pull/1797) - fix(inflation): fix num skipped epoch updates logic
- [#1712](https://github.com/NibiruChain/nibiru/pull/1712) - refactor(inflation): turn inflation off by default

### Bug Fixes

- [#1706](https://github.com/NibiruChain/nibiru/pull/706) - fix: `v1.1.0` upgrade handler
- [#1804](https://github.com/NibiruChain/nibiru/pull/1804) - fix(inflation): update default parameters
- [#1688](https://github.com/NibiruChain/nibiru/pull/1688) - fix(inflation): make default inflation allocation follow tokenomics

### Features

- [#1670](https://github.com/NibiruChain/nibiru/pull/1670) - feat(inflation): Make inflation polynomial
- [#1682](https://github.com/NibiruChain/nibiru/pull/1682) - feat!: add upgrade handler for v1.1.0
- [#1776](https://github.com/NibiruChain/nibiru/pull/1776) - feat(inflation): make inflation params a collection and add commands to update them
- [#1795](https://github.com/NibiruChain/nibiru/pull/1795) - feat(inflation): add inflation tx cmds

### Improvements

- [#1695](https://github.com/NibiruChain/nibiru/pull/1695) - feat(inflation): add events for inflation distribution
- [#1792](https://github.com/NibiruChain/nibiru/pull/1792) - fix(inflation): uncomment legacy amino register on app module basic
- [#1799](https://github.com/NibiruChain/nibiru/pull/1799) refactor,docs(inflation): Document everything + delete unused code. Make perp and spot optional features in localnet.sh

## [v1.0.3](https://github.com/NibiruChain/nibiru/releases/tag/v1.0.3) - 2024-03-18

### Fix

- [#1816](https://github.com/NibiruChain/nibiru/pull/1816) - fix(ibc): fix ibc transaction from wasm contract

### CLI

- [#1731](https://github.com/NibiruChain/nibiru/pull/1731) - feat(cli): add cli command to decode stargate base64 messages
- [#1754](https://github.com/NibiruChain/nibiru/pull/1754) - refactor(decode-base64): clean code improvements and fn docs

## [v1.0.2](https://github.com/NibiruChain/nibiru/releases/tag/v1.0.2) - 2024-03-03

### Dependencies

- [65c06ba](https://github.com/NibiruChain/nibiru/commit/65c06ba774c260ece942131ad7a93de0e162266e) - Bump `cosmos-sdk` to v0.47.10

## [v1.0.1](https://github.com/NibiruChain/nibiru/releases/tag/v1.0.1) - 2024-02-09

### Dependencies

- [#1778](https://github.com/NibiruChain/nibiru/pull/1778) - chore: bump librocksdb to v8.9.1

## [v1.0.0](https://github.com/NibiruChain/nibiru/releases/tag/v1.0.0)

Nibiru v1.0.0 is the major release used for the genesis of the mainnet network,
`cataclysm-1`. It includes all of the general purpose modules such
as `devgas`, `sudo`, `wasm`, `tokenfactory`, and the defaults from Cosmos SDK
v0.47.5.

- [[Release Link](https://github.com/NibiruChain/nibiru/releases/tag/v1.0.0)]
- [[Commits](https://github.com/NibiruChain/nibiru/commits/v1.0.0)]
- [tag:v1.0.0](https://github.com/NibiruChain/nibiru/commits/v1.0.0) epic(v1.0.0): Remove unneeded Dapp modules for smooth upgrades.
  - chore!: [Date: 2023-10-16] Remove inflation, perp, stablecoin, and spot
    modules and related protobufs. This will make it easier to add the store keys
    layer if we have breaking changes before the Dapps go live without blocking
    the mainnet deployment.  
    Commits:
    [#1667](https://github.com/NibiruChain/nibiru/pull/1667)
    [6a01abe](https://github.com/NibiruChain/nibiru/commit/6a01abe5c99e26a1d17d96f359d06d61bc1e6e70)
    [2a250a3](https://github.com/NibiruChain/nibiru/commit/2a250a3c4c60c58c5526ac7d75ce5b9e13889471)
    [d713f41](https://github.com/NibiruChain/nibiru/commit/d713f41dfe17d6d29451ade4d2f0e6d950ce7c59)
    [011f1ed](https://github.com/NibiruChain/nibiru/commit/011f1ed431d92899d01583e5e6110e663eceaa24)

### Features

- [#1596](https://github.com/NibiruChain/nibiru/pull/1596) - epic(tokenfactory): State transitions, collections, genesis import and export, and app wiring
- [#1607](https://github.com/NibiruChain/nibiru/pull/1607) - Token factory transaction messages for CreateDenom, ChangeAdmin, and UpdateModuleParams
- [#1620](https://github.com/NibiruChain/nibiru/pull/1620) - Token factory transaction messages for Mint and Burn
- [#1573](https://github.com/NibiruChain/nibiru/pull/1573) - feat(perp): Close markets and compute settlement price

### State Machine Breaking

- [#1609](https://github.com/NibiruChain/nibiru/pull/1609) - refactor(app)!: Remove x/stablecoin module.
- [#1613](https://github.com/NibiruChain/nibiru/pull/1613) - feat(app)!: enforce min commission by changing default and genesis validation
- [#1615](https://github.com/NibiruChain/nibiru/pull/1613) - feat(ante)!: Ante handler to add a maximum commission rate of 25% for validators.
- [#1616](https://github.com/NibiruChain/nibiru/pull/1616) - fix(app)!: Add custom wasm snapshotter for proper state exports
- [#1617](https://github.com/NibiruChain/nibiru/pull/1617) - fix(app)!: non-nil snapshot manager is not guaranteed in testapp
- [#1645](https://github.com/NibiruChain/nibiru/pull/1645) - fix(tokenfactory)!: token supply in bank keeper must be correct after MsgBurn.
- [#1646](https://github.com/NibiruChain/nibiru/pull/1646) - feat(wasmbinding)!: whitelisted stargate queries for QueryRequest::Stargate: auth, bank, gov, tokenfactory, epochs, inflation, oracle, sudo, devgas
- [#1667](https://github.com/NibiruChain/nibiru/pull/1667) - chore(inflation)!: unwire x/inflation

### Improvements

- [#1610](https://github.com/NibiruChain/nibiru/pull/1610) - refactor(app): Simplify app.go with less redundant imports using struct embedding.
- [#1614](https://github.com/NibiruChain/nibiru/pull/1614) - refactor(proto): Use explicit namespacing on proto imports for #1608
- [#1630](https://github.com/NibiruChain/nibiru/pull/1630) - refactor(wasm): clean up wasmbinding/ folder structure
- [#1631](https://github.com/NibiruChain/nibiru/pull/1631) - fix(.goreleaser.yml): Load version for wasmvm dynamically.
- [#1638](https://github.com/NibiruChain/nibiru/pull/1638) - test(tokenfactory): integration test core logic with a real smart contract using `nibiru-std`
- [#1659](https://github.com/NibiruChain/nibiru/pull/1659) - refactor(oracle): curate oracle default whitelist

### Dependencies

- Bump `github.com/prometheus/client_golang` from 1.16.0 to 1.17.0 ([#1605](https://github.com/NibiruChain/nibiru/pull/1605))
- Bump `bufbuild/buf-setup-action` from 1.26.1 to 1.27.1 ([#1624](https://github.com/NibiruChain/nibiru/pull/1624), [#1641](https://github.com/NibiruChain/nibiru/pull/1641))
- Bump `stefanzweifel/git-auto-commit-action` from 4 to 5 ([#1625](https://github.com/NibiruChain/nibiru/pull/1625))
- Bump `github.com/CosmWasm/wasmvm` from 1.4.0 to 1.5.0 ([#1629](https://github.com/NibiruChain/nibiru/pull/1629), [#1657](https://github.com/NibiruChain/nibiru/pull/1657))
- Bump `google.golang.org/grpc` from 1.58.2 to 1.59.0 ([#1633](https://github.com/NibiruChain/nibiru/pull/1633), [#1643](https://github.com/NibiruChain/nibiru/pull/1643))
- Bump `golang.org/x/net` from 0.12.0 to 0.17.0 ([#1634](https://github.com/NibiruChain/nibiru/pull/1634))
- Bump `github.com/cosmos/ibc-go/v7` from 7.3.0 to 7.3.1 ([#1647](https://github.com/NibiruChain/nibiru/pull/1647))
- Bump `github.com/CosmWasm/wasmd` from 0.40.2 to 0.43.0 ([#1660](https://github.com/NibiruChain/nibiru/pull/1660))
- Bump `github.com/CosmWasm/wasmd` from 0.43.0 to 0.44.0 ([#1666](https://github.com/NibiruChain/nibiru/pull/1666))

### Bug Fixes

- [#1606](https://github.com/NibiruChain/nibiru/pull/1606) - fix(perp): emit `MarketUpdatedEvent` in the absence of index price
- [#1649](https://github.com/NibiruChain/nibiru/pull/1649) - fix(ledger): fix ledger for newer macos versions
- [#1655](https://github.com/NibiruChain/nibiru/pull/1655) - fix(inflation): inflate NIBI correctly to strategic treasury account

## [v0.21.11] - 2023-10-02

NOTE: It's pragmatic to assume that any change prior to v1.0.0 was state machine breaking.

- Summary: Changes up to pull request #1616
- [[Release Link](https://github.com/NibiruChain/nibiru/releases/tag/v0.21.11)]

## [v0.21.10] - 2023-09-20

- Summary: Changes up to pull request #1595
- [[Release Link](https://github.com/NibiruChain/nibiru/releases/tag/v0.21.10)]

### State Machine Breaking

#### Features (Breaking)

- [#1594](https://github.com/NibiruChain/nibiru/pull/1594) - feat: add user discounts
- [#1585](https://github.com/NibiruChain/nibiru/pull/1585) - feat: include flag versioned in query markets to allow to query disabled markets
- [#1575](https://github.com/NibiruChain/nibiru/pull/1575) - feat(perp): Add trader volume tracking
- [#1559](https://github.com/NibiruChain/nibiru/pull/1559) - feat: add versions to markets to allow to disable them
- [#1543](https://github.com/NibiruChain/nibiru/pull/1543) - epic(devgas): devgas module for incentivizing smart contract
- [#1543](https://github.com/NibiruChain/nibiru/pull/1543) - epic(devgas): devgas module for incentivizing smart contract
- [#1541](https://github.com/NibiruChain/nibiru/pull/1541) - feat(perp): add clamp to premium fractions
- [#1520](https://github.com/NibiruChain/nibiru/pull/1520) - feat(wasm): no op handler + tests with updated contracts
- [#1503](https://github.com/NibiruChain/nibiru/pull/1503) - feat(wasm): add Oracle Exchange Rate query for wasm
- [#1503](https://github.com/NibiruChain/nibiru/pull/1503) - feat(wasm): add Oracle Exchange Rate query for wasm
- [#1502](https://github.com/NibiruChain/nibiru/pull/1502) - feat: add ledger build support
- [#1501](https://github.com/NibiruChain/nibiru/pull/1501) - feat(proto): add Python buf generation logic for py-sdk
- [#1501](https://github.com/NibiruChain/nibiru/pull/1501) - feat(proto): add Python buf generation logic for py-sdk
- [#1501](https://github.com/NibiruChain/nibiru/pull/1501) - feat(localnet.sh): (1) Make it possible to run while offline. (2) Implement --no-build option to use the script with the current `nibid` installed.
- [#1501](https://github.com/NibiruChain/nibiru/pull/1501) - feat(localnet.sh): (1) Make it possible to run while offline. (2) Implement --no-build option to use the script with the current `nibid` installed.
- [#1498](https://github.com/NibiruChain/nibiru/pull/1498) - feat: add cli to change root sudo command
- [#1498](https://github.com/NibiruChain/nibiru/pull/1498) - feat: add cli to change root sudo command
- [#1495](https://github.com/NibiruChain/nibiru/pull/1495) - feat: add genmsg module
- [#1494](https://github.com/NibiruChain/nibiru/pull/1494) - feat: create cli to add sudo account into genesis
- [#1479](https://github.com/NibiruChain/nibiru/pull/1479) - feat(perp): implement `PartialClose`
- [#1479](https://github.com/NibiruChain/nibiru/pull/1479) - feat(perp): implement `PartialClose`
- [#1463](https://github.com/NibiruChain/nibiru/pull/1463) - feat(oracle): add genesis pricefeeder delegation
- [#1463](https://github.com/NibiruChain/nibiru/pull/1463) - feat(oracle): add genesis pricefeeder delegation
- [#1463](https://github.com/NibiruChain/nibiru/pull/1463) - feat(oracle): add genesis pricefeeder delegation
- [#1421](https://github.com/NibiruChain/nibiru/pull/1421) - feat(oracle): add expiry time to oracle prices
- [#1407](https://github.com/NibiruChain/nibiru/pull/1407) - feat!: upgrade to Cosmos SDK v0.47.3
- [#1407](https://github.com/NibiruChain/nibiru/pull/1407) - feat!: upgrade to Cosmos SDK v0.47.3
- [#1387](https://github.com/NibiruChain/nibiru/pull/1387) - feat: upgrade to Cosmos SDK v0.46.10
- [#1387](https://github.com/NibiruChain/nibiru/pull/1387) - feat: upgrade to Cosmos SDK v0.46.10
- [#1380](https://github.com/NibiruChain/nibiru/pull/1380) - feat(wasm): Add CreateMarket admin call for the controller contract
- [#1380](https://github.com/NibiruChain/nibiru/pull/1380) - feat(wasm): Add CreateMarket admin call for the controller contract
- [#1373](https://github.com/NibiruChain/nibiru/pull/1373) - feat(perp): `perpv2` `add-genesis-perp-market` CLI command
- [#1371](https://github.com/NibiruChain/nibiru/pull/1371) - feat: realize bad debt when a user tries to close his position
- [#1370](https://github.com/NibiruChain/nibiru/pull/1370) - feat(perp): `perpv2` `CreatePool` method
- [#1367](https://github.com/NibiruChain/nibiru/pull/1367) - feat: wire enable market to wasm
- [#1367](https://github.com/NibiruChain/nibiru/pull/1367) - feat: wire enable market to wasm
- [#1366](https://github.com/NibiruChain/nibiru/pull/1366) - feat: fix bindings test in cw_test
- [#1363](https://github.com/NibiruChain/nibiru/pull/1363) - feat(perp): wire `PerpV2` module
- [#1362](https://github.com/NibiruChain/nibiru/pull/1362) - feat(perp): add `perpv2` cli
- [#1361](https://github.com/NibiruChain/nibiru/pull/1361) - feat(perp): add `PerpV2` module
- [#1359](https://github.com/NibiruChain/nibiru/pull/1359) - feat(perp): Add InsuranceFundWithdraw admin call with corresponding smart contract
- [#1359](https://github.com/NibiruChain/nibiru/pull/1359) - feat(perp): Add InsuranceFundWithdraw admin call with corresponding smart contract
- [#1352](https://github.com/NibiruChain/nibiru/pull/1352) - feat(perp): add PerpKeeperV2 `MsgServer`
- [#1350](https://github.com/NibiruChain/nibiru/pull/1350) - feat(perp): `EditPriceMultiplier` and `EditSwapInvariant`
- [#1345](https://github.com/NibiruChain/nibiru/pull/1345) - feat(perp): PerpV2 QueryServer
- [#1344](https://github.com/NibiruChain/nibiru/pull/1344) - feat(perp): PerpKeeperV2 `AddMargin` and `RemoveMargin`
- [#1343](https://github.com/NibiruChain/nibiru/pull/1343) - feat(perp): add PerpKeeperV2 `MultiLiquidate`
- [#1342](https://github.com/NibiruChain/nibiru/pull/1342) - feat(perp): market not enabled can only be used to close out existing positions
- [#1342](https://github.com/NibiruChain/nibiru/pull/1342) - feat(perp): market not enabled can only be used to close out existing positions
- [#1341](https://github.com/NibiruChain/nibiru/pull/1341) - feat(bindings/oracle): add bindings for oracle module params
- [#1340](https://github.com/NibiruChain/nibiru/pull/1340) - feat(wasm): Enforce x/sudo contract permission checks on the shifter contract + integration tests
- [#1338](https://github.com/NibiruChain/nibiru/pull/1338) - feat(perp): V2 OpenPosition

#### Bug Fixes (Breaking)

- [#1586](https://github.com/NibiruChain/nibiru/pull/1586) - fix(sudo): make messages compatible with `Amino`
- [#1565](https://github.com/NibiruChain/nibiru/pull/1565) - fix(oracle)!: Count vote omission as abstain for less slashing + more stability
- [#1493](https://github.com/NibiruChain/nibiru/pull/1493) - fix(perp): allow `ClosePosition` when there is bad debt
- [#1476](https://github.com/NibiruChain/nibiru/pull/1476) - fix(wasm)!: call `ValidateBasic` before all `sdk.Msg` calls for the bindings-perp contract + remove sudo permissioning
- [#1467](https://github.com/NibiruChain/nibiru/pull/1467) - fix(oracle): make `calcTwap` safer
- [#1467](https://github.com/NibiruChain/nibiru/pull/1467) - fix(oracle): make `calcTwap` safer
- [#1464](https://github.com/NibiruChain/nibiru/pull/1464) - fix(gov): wire legacy proposal handlers
- [#1464](https://github.com/NibiruChain/nibiru/pull/1464) - fix(gov): wire legacy proposal handlers
- [#1459](https://github.com/NibiruChain/nibiru/pull/1459) - fix(spot): wire `x/spot` msgService into app router
- [#1459](https://github.com/NibiruChain/nibiru/pull/1459) - fix(spot): wire `x/spot` msgService into app router
- [#1452](https://github.com/NibiruChain/nibiru/pull/1452) - fix(oracle): continue with abci hook during error
- [#1451](https://github.com/NibiruChain/nibiru/pull/1451) - fix(perp): decrease position with zero size
- [#1446](https://github.com/NibiruChain/nibiru/pull/1446) - fix(cmd): Add custom InitCmd to set set desired Tendermint consensus params for each node.
- [#1441](https://github.com/NibiruChain/nibiru/pull/1441) - fix(oracle): ignore abstain votes in std dev calculation
- [#1425](https://github.com/NibiruChain/nibiru/pull/1425) - fix: remove positions from state when closed with reverse position
- [#1423](https://github.com/NibiruChain/nibiru/pull/1423) - fix: remove panics from abci hooks
- [#1422](https://github.com/NibiruChain/nibiru/pull/1422) - fix(oracle): handle zero oracle rewards
- [#1420](https://github.com/NibiruChain/nibiru/pull/1420) - refactor(oracle): update default params
- [#1419](https://github.com/NibiruChain/nibiru/pull/1419) - fix(spot): add pools to genesis state
- [#1417](https://github.com/NibiruChain/nibiru/pull/1417) - fix: run end blocker on block end for perp v2
- [#1414](https://github.com/NibiruChain/nibiru/pull/1414) - fix(oracle): Add deterministic map iterations to avoid consensus failure.
- [#1413](https://github.com/NibiruChain/nibiru/pull/1413) - fix(perp): provide descriptive errors when all liquidations fail in MultiLiquidate
- [#1413](https://github.com/NibiruChain/nibiru/pull/1413) - fix(perp): provide descriptive errors when all liquidations fail in MultiLiquidate
- [#1397](https://github.com/NibiruChain/nibiru/pull/1397) - fix: ensure margin is high enough when removing it
- [#1383](https://github.com/NibiruChain/nibiru/pull/1383) - feat: enforce contract to be whitelisted when calling perp bindings
- [#1379](https://github.com/NibiruChain/nibiru/pull/1379) - feat(perp): check for denom in add/remove margin
- [#1210](https://github.com/NibiruChain/nibiru/pull/1210) - fix(ci): fix docker push workflow

#### Else (Breaking)

- [#1477](https://github.com/NibiruChain/nibiru/pull/1477) - refactor(oracle)!: Move away from deprecated events to typed events in x/oracle
- [#1477](https://github.com/NibiruChain/nibiru/pull/1477) - refactor(oracle)!: Move away from deprecated events to typed events in x/oracle
- [#1473](https://github.com/NibiruChain/nibiru/pull/1473) - refactor(perp)!: rename `OpenPosition` to `MarketOrder`
- [#1473](https://github.com/NibiruChain/nibiru/pull/1473) - refactor(perp)!: rename `OpenPosition` to `MarketOrder`
- [#1427](https://github.com/NibiruChain/nibiru/pull/1427) - refactor(perp)!: PositionChangedEvent `MarginToUser`
- [#1427](https://github.com/NibiruChain/nibiru/pull/1427) - refactor(perp)!: PositionChangedEvent `MarginToUser`
- [#1426](https://github.com/NibiruChain/nibiru/pull/1426) - refactor(perp): remove price fluctuation limit check
- [#1388](https://github.com/NibiruChain/nibiru/pull/1388) - refactor(perp)!: idempotent position changed event
- [#1388](https://github.com/NibiruChain/nibiru/pull/1388) - refactor(perp)!: idempotent position changed event
- [#1385](https://github.com/NibiruChain/nibiru/pull/1385) - test(perp): add clearing house negative tests
- [#1385](https://github.com/NibiruChain/nibiru/pull/1385) - test(perp): add clearing house negative tests
- [#1382](https://github.com/NibiruChain/nibiru/pull/1382) - refactor(perp)!: remove `perpv1`
- [#1382](https://github.com/NibiruChain/nibiru/pull/1382) - refactor(perp)!: remove `perpv1`
- [#1356](https://github.com/NibiruChain/nibiru/pull/1356) - build: Regress wasmvm (v1.1.1), tendermint (v0.34.24), and Cosmos-SDK (v0.45.14) dependencies
- [#1356](https://github.com/NibiruChain/nibiru/pull/1356) - build: Regress wasmvm (v1.1.1), tendermint (v0.34.24), and Cosmos-SDK (v0.45.14) dependencies
- [#1346](https://github.com/NibiruChain/nibiru/pull/1346) - build: Upgrade wasmvm (v1.2.1), tendermint (v0.34.26), and Cosmos-SDK (v0.45.14) dependencies
- [#1346](https://github.com/NibiruChain/nibiru/pull/1346) - build: Upgrade wasmvm (v1.2.1), tendermint (v0.34.26), and Cosmos-SDK (v0.45.14) dependencies

### Non-breaking/Compatible Improvements

- [#1579](https://github.com/NibiruChain/nibiru/pull/1579) - chore(proto): Add a buf.gen.rs.yaml and corresponding script to create Rust types for Wasm Stargate messages
- [#1574](https://github.com/NibiruChain/nibiru/pull/1574) - chore(goreleaser): update wasmvm to v1.4.0
- [#1558](https://github.com/NibiruChain/nibiru/pull/1558) - feat(perp): paginated query to read the position store
- [#1555](https://github.com/NibiruChain/nibiru/pull/1555) - feat(devgas): Convert legacy ABCI events to typed proto events
- [#1554](https://github.com/NibiruChain/nibiru/pull/1554) - refactor: runs gofumpt formatter, which has nice conventions: go install mvdan.cc/gofumpt@latest
- [#1536](https://github.com/NibiruChain/nibiru/pull/1536) - test(perp): add more tests to perp module and cli
- [#1533](https://github.com/NibiruChain/nibiru/pull/1533) - feat(perp): add differential fields to PositionChangedEvent
- [#1527](https://github.com/NibiruChain/nibiru/pull/1527) - test(common): add docs for testutil and increase test coverage
- [#1521](https://github.com/NibiruChain/nibiru/pull/1521) - test(sudo): increase unit test coverage
- [#1519](https://github.com/NibiruChain/nibiru/pull/1519) - test: add more tests to x/perp keeper
- [#1518](https://github.com/NibiruChain/nibiru/pull/1518) - test: add more tests to x/perp
- [#1517](https://github.com/NibiruChain/nibiru/pull/1517) - test: add more tests to x/hooks
- [#1506](https://github.com/NibiruChain/nibiru/pull/1506) - refactor(oracle): Implement OrderedMap and use it for iterating through maps in x/oracle
- [#1500](https://github.com/NibiruChain/nibiru/pull/1500) - refactor(perp): clean up reverse market order mechanics
- [#1466](https://github.com/NibiruChain/nibiru/pull/1466) - refactor(perp): `PositionLiquidatedEvent`
- [#1466](https://github.com/NibiruChain/nibiru/pull/1466) - refactor(perp): `PositionLiquidatedEvent`
- [#1462](https://github.com/NibiruChain/nibiru/pull/1462) - fix(perp): Add pair to liquidation failed event.
- [#1424](https://github.com/NibiruChain/nibiru/pull/1424) - feat(perp): Add change type and exchanged margin to position changed events.
- [#1408](https://github.com/NibiruChain/nibiru/pull/1408) - feat(spot): idempotent events
- [#1406](https://github.com/NibiruChain/nibiru/pull/1406) - feat(perp): emit additional event info
- [#1405](https://github.com/NibiruChain/nibiru/pull/1405) - ci: use Buf to build protos
- [#1390](https://github.com/NibiruChain/nibiru/pull/1390) - fix(localnet.sh): Fix genesis market initialization + add force exits on failure
- [#1369](https://github.com/NibiruChain/nibiru/pull/1369) - refactor(oracle): divert rewards from `perpv2` instead of `perpv1`
- [#1365](https://github.com/NibiruChain/nibiru/pull/1365) - refactor(perp): split `perp` module into v1/ and v2/

### Dependencies

- [#1523](https://github.com/NibiruChain/nibiru/pull/1523) - chore: bump cosmos-sdk to v0.47.4
- [#1381](https://github.com/NibiruChain/nibiru/pull/1381) - chore(deps): Bump github.com/cosmos/cosmos-sdk to 0.45.16

- Bump `github.com/docker/distribution` from 2.8.1+incompatible to 2.8.2+incompatible (#1339)

- Bump `github.com/CosmWasm/wasmvm` from 1.2.1 to 1.4.0 (#1354, #1507, [#1564](https://github.com/NibiruChain/nibiru/pull/1564))
- Bump `github.com/spf13/cast` from 1.5.0 to 1.5.1 (#1358)
- Bump `github.com/stretchr/testify` from 1.8.2 to 1.8.4 (#1384, #1435)
- Bump `cosmossdk.io/math` from 1.0.0-beta.6 to 1.1.2 (#1394, [#1547](https://github.com/NibiruChain/nibiru/pull/1547))
- Bump `google.golang.org/grpc` from 1.53.0 to 1.58.2 (#1395, #1437, #1443, #1497, [#1525](https://github.com/NibiruChain/nibiru/pull/1525), [#1568](https://github.com/NibiruChain/nibiru/pull/1568), [#1582](https://github.com/NibiruChain/nibiru/pull/1582), [#1598](https://github.com/NibiruChain/nibiru/pull/1598))
- Bump `github.com/gin-gonic/gin` from 1.8.1 to 1.9.1 (#1409)
- Bump `github.com/spf13/viper` from 1.15.0 to 1.16.0 (#1436)
- Bump `github.com/prometheus/client_golang` from 1.15.1 to 1.16.0 (#1431)
- Bump `github.com/cosmos/ibc-go/v7` from 7.1.0 to 7.3.0 (#1445, [#1562](https://github.com/NibiruChain/nibiru/pull/1562))
- Bump `bufbuild/buf-setup-action` from 1.21.0 to 1.26.1 (#1449, #1469, #1505, #1510, [#1537](https://github.com/NibiruChain/nibiru/pull/1537), [#1540](https://github.com/NibiruChain/nibiru/pull/1540), [#1544](https://github.com/NibiruChain/nibiru/pull/1544))
- Bump `google.golang.org/protobuf` from 1.30.0 to 1.31.0 (#1450)
- Bump `cosmossdk.io/errors` from 1.0.0-beta.7 to 1.0.0 (#1499)
- Bump `github.com/holiman/uint256` from 1.2.2 to 1.2.3 (#1504)
- Bump `docker/build-push-action` from 4 to 5 ([#1572](https://github.com/NibiruChain/nibiru/pull/1572))
- Bump `docker/login-action` from 2 to 3 ([#1571](https://github.com/NibiruChain/nibiru/pull/1571))
- Bump `docker/setup-buildx-action` from 2 to 3 ([#1570](https://github.com/NibiruChain/nibiru/pull/1570))
- Bump `docker/setup-qemu-action` from 2 to 3 ([#1569](https://github.com/NibiruChain/nibiru/pull/1569))
- Bump `github.com/cosmos/cosmos-sdk` from v0.47.4 to v0.47.5 ([#1578](https://github.com/NibiruChain/nibiru/pull/1578))
- Bump `codecov/codecov-action` from 3 to 4 ([#1583](https://github.com/NibiruChain/nibiru/pull/1583))
- Bump `actions/checkout` from 3 to 4 ([#1593](https://github.com/NibiruChain/nibiru/pull/1593))
- Bump `github.com/docker/distribution` from 2.8.1+incompatible to 2.8.2+incompatible (#1339)
- Bump `github.com/CosmWasm/wasmvm` from 1.2.1 to 1.3.0 (#1354, #1507)
- Bump `github.com/spf13/cast` from 1.5.0 to 1.5.1 (#1358)
- Bump `github.com/stretchr/testify` from 1.8.2 to 1.8.4 (#1384, #1435)
- Bump `cosmossdk.io/math` from 1.0.0-beta.6 to 1.1.2 (#1394, [#1547](https://github.com/NibiruChain/nibiru/pull/1547))
- Bump `google.golang.org/grpc` from 1.53.0 to 1.57.0 (#1395, #1437, #1443, #1497, [#1525](https://github.com/NibiruChain/nibiru/pull/1525))
- Bump `github.com/gin-gonic/gin` from 1.8.1 to 1.9.1 (#1409)
- Bump `github.com/spf13/viper` from 1.15.0 to 1.16.0 (#1436)
- Bump `github.com/prometheus/client_golang` from 1.15.1 to 1.16.0 (#1431)
- Bump `github.com/cosmos/ibc-go/v7` from 7.1.0 to 7.3.0 (#1445, [#1562](https://github.com/NibiruChain/nibiru/pull/1562))
- Bump `bufbuild/buf-setup-action` from 1.21.0 to 1.26.1 (#1449, #1469, #1505, #1510, [#1537](https://github.com/NibiruChain/nibiru/pull/1537), [#1540](https://github.com/NibiruChain/nibiru/pull/1540), [#1544](https://github.com/NibiruChain/nibiru/pull/1544))
- Bump `google.golang.org/protobuf` from 1.30.0 to 1.31.0 (#1450)
- Bump `cosmossdk.io/errors` from 1.0.0-beta.7 to 1.0.0 (#1499)
- Bump `github.com/holiman/uint256` from 1.2.2 to 1.2.3 (#1504)
- Bump `actions/checkout` from 3 to 4 ([#1563](https://github.com/NibiruChain/nibiru/pull/1563))

## [v0.19.4] - 2023-05-26

- Summary: Changes up to pull request #1337
- [[Release Link](https://github.com/NibiruChain/nibiru/releases/tag/v0.19.4)]

### State Machine Breaking

- [#1336](https://github.com/NibiruChain/nibiru/pull/1336) - feat: move oracle params out of params subspace and onto the keeper
- [#1336](https://github.com/NibiruChain/nibiru/pull/1336) - feat: move oracle params out of params subspace and onto the keeper
- [#1335](https://github.com/NibiruChain/nibiru/pull/1335) - refactor(perp): move remaining perpv1 files to v1 directory
- [#1334](https://github.com/NibiruChain/nibiru/pull/1334) - feat(perp): add PerpKeeperV2 `ClosePosition`
- [#1333](https://github.com/NibiruChain/nibiru/pull/1333) - feat(perp): add basic clearing house functions
- [#1332](https://github.com/NibiruChain/nibiru/pull/1332) - feat(perp): add hooks to update funding rate
- [#1331](https://github.com/NibiruChain/nibiru/pull/1331) - refactor(perp): create perp v1 type package and module package
- [#1329](https://github.com/NibiruChain/nibiru/pull/1329) - feat(perp): add PerpKeeperV2 withdraw methods
- [#1328](https://github.com/NibiruChain/nibiru/pull/1328) - feat(perp): add PerpKeeperV2 swap methods
- [#1322](https://gitub.com/NibiruChain/nibiru/pull/1322) - build(deps): Bumps github.com/armon/go-metrics from 0.4.0 to 0.4.1.
- [#1319](https://github.com/NibiruChain/nibiru/pull/1319) - test: add integration test actions
- [#1317](https://github.com/NibiruChain/nibiru/pull/1317) - feat(testutil): Use secp256k1 algo for private key generation in common/testutil.
- [#1317](https://github.com/NibiruChain/nibiru/pull/1317) - feat(sudo): Implement and test CLI commands for tx and queries.
- [#1317](https://github.com/NibiruChain/nibiru/pull/1317) - feat(sudo): Implement and test CLI commands for tx and queries.
- [#1315](https://github.com/NibiruChain/nibiru/pull/1315) - feat: oracle rewards distribution every week
- [#1315](https://github.com/NibiruChain/nibiru/pull/1315) - feat: oracle rewards distribution every week
- [#1312](https://github.com/NibiruChain/nibiru/pull/1312) - feat(wasm): wire depth shift handler to the wasm router
- [#1312](https://github.com/NibiruChain/nibiru/pull/1312) - feat(wasm): wire depth shift handler to the wasm router
- [#1311](https://github.com/NibiruChain/nibiru/pull/1311) - feat(perp): add PerpKeeperV2
- [#1311](https://github.com/NibiruChain/nibiru/pull/1311) - feat(perp): add Calc and Twap methods
- [#1309](https://github.com/NibiruChain/nibiru/pull/1309) - feat: minimum swap amount set to $1
- [#1309](https://github.com/NibiruChain/nibiru/pull/1309) - feat: minimum swap amount set to $1
- [#1308](https://github.com/NibiruChain/nibiru/pull/1308) - feat(perp): ensure there's no int overflow in liq depth calculation
- [#1307](https://github.com/NibiruChain/nibiru/pull/1307) - feat(sudo): Create the x/sudo module + integration tests
- [#1307](https://github.com/NibiruChain/nibiru/pull/1307) - feat(sudo): Create the x/sudo module + integration tests
- [#1306](https://github.com/NibiruChain/nibiru/pull/1306) - feat(perp): complete perp v2 types
- [#1306](https://github.com/NibiruChain/nibiru/pull/1306) - feat(perp): complete perp v2 types
- [#1305](https://github.com/NibiruChain/nibiru/pull/1305) - refactor(perp!): Remove unnecessary protos
- [#1305](https://github.com/NibiruChain/nibiru/pull/1305) - refactor(perp!): Remove unnecessary protos
- [#1304](https://github.com/NibiruChain/nibiru/pull/1304) - feat: db backend - rocksdb
- [#1304](https://github.com/NibiruChain/nibiru/pull/1304) - feat: db backend - rocksdb
- [#1302](https://github.com/NibiruChain/nibiru/pull/1302) - refactor(oracle)!: price snapshot start time inclusive
- [#1302](https://github.com/NibiruChain/nibiru/pull/1302) - refactor(oracle)!: price snapshot start time inclusive
- [#1301](https://github.com/NibiruChain/nibiru/pull/1301) - fix(epochs)!: correct epoch start time
- [#1301](https://github.com/NibiruChain/nibiru/pull/1301) - fix(epochs)!: correct epoch start time
- [#1299](https://github.com/NibiruChain/nibiru/pull/1299) - feat(wasm): Add peg shift bindings
- [#1299](https://github.com/NibiruChain/nibiru/pull/1299) - feat(wasm): Add peg shift bindings
- [#1298](https://github.com/NibiruChain/nibiru/pull/1298) - refactor(perp)!: remove `MaxOracleSpreadRatio` from Perpv2
- [#1298](https://github.com/NibiruChain/nibiru/pull/1298) - refactor(perp)!: remove `MaxOracleSpreadRatio` from Perpv2
- [#1296](https://github.com/NibiruChain/nibiru/pull/1296) - refactor(perp)!: update perp v2 state protos
- [#1296](https://github.com/NibiruChain/nibiru/pull/1296) - refactor(perp)!: update perp v2 state protos
- [#1295](https://github.com/NibiruChain/nibiru/pull/1295) - refactor(app): Organize keepers, store keys, and module manager initialization in app.go
- [#1292](https://github.com/NibiruChain/nibiru/pull/1292) - feat(wasm): Add module bindings for execute calls in x/perp: OpenPosition, ClosePosition, AddMargin, RemoveMargin.
- [#1292](https://github.com/NibiruChain/nibiru/pull/1292) - feat(wasm): Add module bindings for execute calls in x/perp: OpenPosition, ClosePosition, AddMargin, RemoveMargin.
- [#1291](https://github.com/NibiruChain/nibiru/pull/1291) - refactor(perp)!: add perp v2 state protos
- [#1291](https://github.com/NibiruChain/nibiru/pull/1291) - refactor(perp)!: add perp v2 state protos
- [#1290](https://github.com/NibiruChain/nibiru/pull/1290) - refactor: fix quote/base reserve naming convention
- [#1289](https://github.com/NibiruChain/nibiru/pull/1289) - feat: SqrtDepth equal to base reserves when pool creation
- [#1287](https://github.com/NibiruChain/nibiru/pull/1287) - feat(wasm): Add module bindings for custom queries in x/perp: Reserves, AllMarkets, BasePrice, PremiumFraction, Metrics, PerpParams, PerpModuleAccounts
- [#1287](https://github.com/NibiruChain/nibiru/pull/1287) - feat(wasm): Add module bindings for custom queries in x/perp: Reserves, AllMarkets, BasePrice, PremiumFraction, Metrics, PerpParams, PerpModuleAccounts
- [#1286](https://github.com/NibiruChain/nibiru/pull/1286) - feat: bias is zero when creating pool
- [#1284](https://github.com/NibiruChain/nibiru/pull/1284) - feat: fails if base and quote reserves are not equal on CreatePool
- [#1282](https://github.com/NibiruChain/nibiru/pull/1282) - feat(inflation)!: add inflation module
- [#1282](https://github.com/NibiruChain/nibiru/pull/1282) - feat(inflation)!: add inflation module
- [#1281](https://github.com/NibiruChain/nibiru/pull/1281) - feat: add peg multiplier to the pricing logic
- [#1281](https://github.com/NibiruChain/nibiru/pull/1281) - feat: add peg multiplier to the pricing logic
- [#1271](https://github.com/NibiruChain/nibiru/pull/1271) - refactor(perp)!: vpool → perp/amm #2 | imports and renames
- [#1271](https://github.com/NibiruChain/nibiru/pull/1271) - refactor(perp)!: vpool → perp/amm #2 | imports and renames
- [#1270](https://github.com/NibiruChain/nibiru/pull/1270) - refactor(proto)!: lint protos and standardize versioning
- [#1270](https://github.com/NibiruChain/nibiru/pull/1270) - refactor(proto)!: lint protos and standardize versioning
- [#1269](https://github.com/NibiruChain/nibiru/pull/1269) - refactor(perp)!: merge x/util with x/perp
- [#1269](https://github.com/NibiruChain/nibiru/pull/1269) - refactor(perp)!: merge x/util with x/perp
- [#1267](https://github.com/NibiruChain/nibiru/pull/1267) - refactor(perp)!: vpool → perp/amm #1 | Moves types, keeper, and cli
- [#1267](https://github.com/NibiruChain/nibiru/pull/1267) - refactor(perp)!: vpool → perp/amm #1 | Moves types, keeper, and cli
- [#1255](https://github.com/NibiruChain/nibiru/pull/1255) - feat: add peg multiplier field into vpool, which for now defaults to 1
- [#1255](https://github.com/NibiruChain/nibiru/pull/1255) - feat: add peg multiplier field into vpool, which for now defaults to 1
- [#1254](https://github.com/NibiruChain/nibiru/pull/1254) - feat: add bias field into vpool
- [#1254](https://github.com/NibiruChain/nibiru/pull/1254) - feat: add bias field into vpool
- [#1248](https://github.com/NibiruChain/nibiru/pull/1248) - refactor(common): Combine x/testutil and x/common/testutil.
- [#1245](https://github.com/NibiruChain/nibiru/pull/1245) - fix(localnet.sh): force localnet.sh to work even if Coingecko is down
- [#1244](https://github.com/NibiruChain/nibiru/pull/1244) - feat: add typed event for oracle post price
- [#1243](https://github.com/NibiruChain/nibiru/pull/1243) - feat(vpool): sqrt of liquidity depth tracked on pool
- [#1243](https://github.com/NibiruChain/nibiru/pull/1243) - feat(vpool): sqrt of liquidity depth tracked on pool
- [#1240](https://github.com/NibiruChain/nibiru/pull/1240) - ci: Test `make proto-gen` when the proto gen scripts or .proto files change
- [#1237](https://github.com/NibiruChain/nibiru/pull/1237) - feat: reduce gas on openposition
- [#1229](https://github.com/NibiruChain/nibiru/pull/1229) - feat: upgrade ibc to v4.2.0 and wasm v0.30.0
- [#1229](https://github.com/NibiruChain/nibiru/pull/1229) - feat: upgrade ibc to v4.2.0 and wasm v0.30.0
- [#1228](https://github.com/NibiruChain/nibiru/pull/1228) - feat: update github.com/CosmWasm/wasmd 0.29.2
- [#1220](https://github.com/NibiruChain/nibiru/pull/1220) - feat: reduce gas fees when posting price
- [#1220](https://github.com/NibiruChain/nibiru/pull/1220) - feat: reduce gas fees when posting price
- [#1219](https://github.com/NibiruChain/nibiru/pull/1219) - fix(ci): use chaosnet image on chaosnet docker compose
- [#1212](https://github.com/NibiruChain/nibiru/pull/1212) - fix(spot): gracefully handle join spot pool with wrong tokens denom

### Non-breaking/Compatible Improvements

- [#1337](https://github.com/NibiruChain/nibiru/pull/1337) - fix(ci): fix dockerfile with rocksdb
- [#1276](https://github.com/NibiruChain/nibiru/pull/1276) - feat: add ewma function
- [#1218](https://github.com/NibiruChain/nibiru/pull/1218) - ci(release): Publish chaosnet image when tagging a release
- [#1210](https://github.com/NibiruChain/nibiru/pull/1210) - fix(ci): fix docker push workflow

### Dependencies

- Bump `technote-space/get-diff-action` from 4 to 6 (#1327)
- Bump `robinraju/release-downloader` from 1.6 to 1.8 (#1326)
- Bump `pozetroninc/github-action-get-latest-release` from 0.6.0 to 0.7.0 (#1325)
- Bump `actions/setup-go` from 3 to 4 (#1324)

- [#1321](https://github.com/NibiruChain/nibiru/pull/1321) - build(deps): bump github.com/prometheus/client_golang from 1.15.0 to 1.15.1
- [#1256](https://github.com/NibiruChain/nibiru/pull/1256) - chore(deps): bump github.com/spf13/cobra from 1.6.1 to 1.7.0
- [#1231](https://github.com/NibiruChain/nibiru/pull/1231) - chore(deps): bump github.com/cosmos/ibc-go/v4 from 4.2.0 to 4.3.0 #1231
- [#1230](https://github.com/NibiruChain/nibiru/pull/1230) - chore(deps): Bump github.com/holiman/uint256 from 1.2.1 to 1.2.2
- [#1223](https://github.com/NibiruChain/nibiru/pull/1223) - chore(deps): bump github.com/golang/protobuf from 1.5.2 to 1.5.3
- [#1222](https://github.com/NibiruChain/nibiru/pull/1222) - chore(deps): bump google.golang.org/protobuf from 1.28.2-0.20220831092852-f930b1dc76e8 to 1.29.0
- [#1211](https://github.com/NibiruChain/nibiru/pull/1211) - chore(deps): Bump github.com/stretchr/testify from 1.8.1 to 1.8.2

- [#1283](https://github.com/NibiruChain/nibiru/pull/1283) - chore(deps): bump github.com/prometheus/client_golang from 1.14.0 to 1.15.0

## [v0.19.2](https://github.com/NibiruChain/nibiru/releases/tag/v0.19.2) - 2023-02-24

Summary: Changes up to pull request #1208

### State Machine Breaking

- [#1196](https://github.com/NibiruChain/nibiru/pull/1196) - refactor(spot)!: default whitelisted asset and query cli
- [#1195](https://github.com/NibiruChain/nibiru/pull/1195) - feat(perp)!: Add `MultiLiquidation` feature for perps
- [#1194](https://github.com/NibiruChain/nibiru/pull/1194) - fix(oracle): local min voters
- [#1187](https://github.com/NibiruChain/nibiru/pull/1187) - feat(oracle): default vote threshold and min voters
- [#1176](https://github.com/NibiruChain/nibiru/pull/1176) - refactor(spot)!: replace `x/dex` module with `x/spot`.
- [#1173](https://github.com/NibiruChain/nibiru/pull/1173) - refactor(spot)!: replace `x/dex` module with `x/spot`.
- [#1171](https://github.com/NibiruChain/nibiru/pull/1171) - refactor(asset)!: Replace `common.AssetPair` with `asset.Pair`.
- [#1164](https://github.com/NibiruChain/nibiru/pull/1164) - refactor: remove client interface for liquidate msg
- [#1158](https://github.com/NibiruChain/nibiru/pull/1158) - feat(asset-registry)!: Add `AssetRegistry`
- [#1156](https://github.com/NibiruChain/nibiru/pull/1156) - refactor: remove lockup & incentivation module
- [#1154](https://github.com/NibiruChain/nibiru/pull/1154) - refactor(asset-pair)!: refactors `common.AssetPair` as an extension of string
- [#1151](https://github.com/NibiruChain/nibiru/pull/1151) - fix(dex): fix swap calculation for stableswap pools
- [#1131](https://github.com/NibiruChain/nibiru/pull/1131) - fix(oracle): use correct distribution module account

### Non-breaking/Compatible Improvements

- [#1205](https://github.com/NibiruChain/nibiru/pull/1205) - test: first testing framework skeleton and example
- [#1203](https://github.com/NibiruChain/nibiru/pull/1203) - ci: make chaosnet pull nibiru image if --build is not specified
- [#1199](https://github.com/NibiruChain/nibiru/pull/1199) - chore(deps): bump golang.org/x/net from 0.4.0 to 0.7.0
- [#1197](https://github.com/NibiruChain/nibiru/pull/1197) - feat: add fees into events in spot module: `EventPoolExited`, `EventPoolCreated`, `EventAssetsSwapped`.
- [#1197](https://github.com/NibiruChain/nibiru/pull/1197) - refactor(testutil): clean up `x/common/testutil` test setup code
- [#1193](https://github.com/NibiruChain/nibiru/pull/1193) - refactor(oracle): clean up `x/oracle/keeper` tests
- [#1192](https://github.com/NibiruChain/nibiru/pull/1192) - feat: chaosnet docker-compose
- [#1191](https://github.com/NibiruChain/nibiru/pull/1191) - fix(oracle): default whitelisted pairs
- [#1190](https://github.com/NibiruChain/nibiru/pull/1190) - ci(release): fix TM_VERSION not being set on releases
- [#1189](https://github.com/NibiruChain/nibiru/pull/1189) - ci(codecov): add Codecov reporting
- [#1188](https://github.com/NibiruChain/nibiru/pull/1188) - fix(spot): remove A precision and clean up borked logic
- [#1184](https://github.com/NibiruChain/nibiru/pull/1184) - docs(oracle): proto type docs, (2) spec clean-up, and (3) remove panic case
- [#1181](https://github.com/NibiruChain/nibiru/pull/1181) - refactor(oracle): keeper method locations
- [#1180](https://github.com/NibiruChain/nibiru/pull/1180) - refactor(oracle): whitelist refactor
- [#1179](https://github.com/NibiruChain/nibiru/pull/1179) - refactor(oracle): types refactor for validator performance map and whitelist map
- [#1165](https://github.com/NibiruChain/nibiru/pull/1165) - chore(deps): bump cosmos-sdk to [v0.45.12](https://github.com/cosmos/cosmos-sdk/blob/release/v0.45.x/CHANGELOG.md#v04512---2023-01-23)
- [#1161](https://github.com/NibiruChain/nibiru/pull/1161) - refactor: migrate simapp tests to use main app
- [#1160](https://github.com/NibiruChain/nibiru/pull/1160) - feat: generic set
- [#1149](https://github.com/NibiruChain/nibiru/pull/1149) - chore(deps): Bump [github.com/btcsuite/btcd](https://github.com/btcsuite/btcd) from 0.22.1 to 0.22.2
- [#1146](https://github.com/NibiruChain/nibiru/pull/1146) - fix: local docker-compose network
- [#1145](https://github.com/NibiruChain/nibiru/pull/1145) - chore: add USD quote asset
- [#1144](https://github.com/NibiruChain/nibiru/pull/1144) - ci: release for linux and darwin (arm64 and amd64)
- [#1141](https://github.com/NibiruChain/nibiru/pull/1141) - refactor(oracle): rename variables for readability
- [#1139](https://github.com/NibiruChain/nibiru/pull/1139) - feat: add default oracle whitelisted pairs
- [#1138](https://github.com/NibiruChain/nibiru/pull/1138) - refactor: put Makefile workflows in separate directory
- [#1135](https://github.com/NibiruChain/nibiru/pull/1135) - fix: add genesis oracle prices to localnet
- [#1134](https://github.com/NibiruChain/nibiru/pull/1134) - refactor: remove panics from vpool and spillovers from the perp module. It's now impossible to call functions in x/perp that would panic in vpool.
- [#1127](https://github.com/NibiruChain/nibiru/pull/1127) - refactor: remove unnecessary panics from x/dex and x/stablecoin
- [#1126](https://github.com/NibiruChain/nibiru/pull/1126) - test(oracle): stop the tyrannical behavior of TestFuzz_PickReferencePair
- [#1126](https://github.com/NibiruChain/nibiru/pull/1126) - test(oracle): stop the tyrannical behavior of TestFuzz_PickReferencePair
- [#1126](https://github.com/NibiruChain/nibiru/pull/1126) - refactor(perp): remove unnecessary panics
- [#1089](https://github.com/NibiruChain/nibiru/pull/1089) - refactor(deps): Bump [github.com/holiman/uint256](https://github.com/holiman/uint256) from 1.1.1 to 1.2.1 (syntax changes)
- [#1032](https://github.com/NibiruChain/nibiru/pull/1107) - ci: Create e2e wasm contract test

## [v0.16.3] - 2022-12-28

- [[Release Link](https://github.com/NibiruChain/nibiru/releases/tag/v0.16.3)]
  [[Commits](https://github.com/NibiruChain/nibiru/commits/v0.16.3)]

### Features

- [#1115](https://github.com/NibiruChain/nibiru/pull/1115) - feat: improve single asset join calculation
- [#1117](https://github.com/NibiruChain/nibiru/pull/1117) - feat: wire multi-liquidate transaction
- [#1120](https://github.com/NibiruChain/nibiru/pull/1120) - feat: replace pricefeed with oracle

### Bug Fixes

- [#1113](https://github.com/NibiruChain/nibiru/pull/1113) - fix: fix quick simulation issue
- [#1114](https://github.com/NibiruChain/nibiru/pull/1114) - fix(dex): fix single asset join
- [#1116](https://github.com/NibiruChain/nibiru/pull/1116) - fix(dex): unfroze pool when LP share supply of 0
- [#1124](https://github.com/NibiruChain/nibiru/pull/1124) - fix(dex): fix unexpected panic in stableswap calcs

## [v0.16.2] - 2022-12-13

- [[Release Link](https://github.com/NibiruChain/nibiru/releases/tag/v0.16.2)]
  [[Commits](https://github.com/NibiruChain/nibiru/commits/v0.16.2)]

### Features

- [#1032](https://github.com/NibiruChain/nibiru/pull/1032) - feeder: add price provide API and bitfinex price source
- [#1038](https://github.com/NibiruChain/nibiru/pull/1038) - feat(dex): add single asset join
- [#1050](https://github.com/NibiruChain/nibiru/pull/1050) - feat(dex): add stableswap pools
- [#1058](https://github.com/NibiruChain/nibiru/pull/1058) - feature: use collections external lib
- [#1082](https://github.com/NibiruChain/nibiru/pull/1082) - feat(vpool): Add gov proposal for editing the sswap invariant of a vpool..
- [#1092](https://github.com/NibiruChain/nibiru/pull/1092) - refactor(dex)!: revive dex module using intermediate test app
- [#1097](https://github.com/NibiruChain/nibiru/pull/1097) - feat(perp): Track and expose the net size of a pair with a query
- [#1105](https://github.com/NibiruChain/nibiru/pull/1105) - feat(perp): Add (notional) volume to metrics state

### API Breaking

- [#1074](https://github.com/NibiruChain/nibiru/pull/1074) - feat(vpool): Add gov proposal for editing the vpool config without changing the reserves.

### State Machine Breaking

- [#1102](https://github.com/NibiruChain/nibiru/pull/1102) - refactor(perp)!: replace CumulativePremiumFractions array with single value

### Breaking Changes

- [#1074](https://github.com/NibiruChain/nibiru/pull/1074) - feat(vpool): Add gov proposal for editing the vpool config without changing the reserves.

### Improvements

- [#1111](https://github.com/NibiruChain/nibiru/pull/1111) - feat(vpool)!: Use flags and certain default values instead of unnamed args for add-genesis-vpool to improve ease of use
- [#1046](https://github.com/NibiruChain/nibiru/pull/1046) - remove: feeder. The price feeder was moved to an external repo.
- [#1015](https://github.com/NibiruChain/nibiru/pull/1015) - feat(dex): throw error when swap output amount is less than 1
- [#1018](https://github.com/NibiruChain/nibiru/pull/1018) - chore(dex): refactor to match best practice
- [#1024](https://github.com/NibiruChain/nibiru/pull/1024) - refactor(oracle): remove Pair and PairList
- [#1034](https://github.com/NibiruChain/nibiru/pull/1034) - refactor(proto): use proto-typed events x/dex
- [#1035](https://github.com/NibiruChain/nibiru/pull/1035) - refactor(proto): use proto-typed events for epochs
- [#1014](https://github.com/NibiruChain/nibiru/pull/1014) - refactor(oracle): full refactor of EndBlock UpdateExchangeRates() long function
- [#1054](https://github.com/NibiruChain/nibiru/pull/1054) - chore(deps): Bump github.com/cosmos/ibc-go/v3 from 3.3.0 to 3.4.0
- [#1043](https://github.com/NibiruChain/nibiru/pull/1043) - chore(deps): Bump github.com/spf13/cobra from 1.6.0 to 1.6.1
- [#1056](https://github.com/NibiruChain/nibiru/pull/1056) - chore(deps): Bump github.com/prometheus/client_golang from 1.13.0 to 1.13.1
- [#1055](https://github.com/NibiruChain/nibiru/pull/1055) - chore(deps): Bump github.com/spf13/viper from 1.13.0 to 1.14.0
- [#1061](https://github.com/NibiruChain/nibiru/pull/1061) - feat(cmd): hard-code block time parameters in the Tendermint config
- [#1068](https://github.com/NibiruChain/nibiru/pull/1068) - refactor(vpool)!: Remove ReserveSnapshot from the vpool genesis state since reserves are taken automatically on vpool initialization.
- [#1064](https://github.com/NibiruChain/nibiru/pull/1064) - test(wasm): add test for Cosmwasm
- [#1075](https://github.com/NibiruChain/nibiru/pull/1075) - feat(dex): remove possibility to create multiple pools with the same assets
- [#1080](https://github.com/NibiruChain/nibiru/pull/1080) - feat(perp): Add exchanged notional to the position changed event #1080
- [#1082](https://github.com/NibiruChain/nibiru/pull/1082) - feat(localnet.sh): Set genesis prices based on real BTC and ETH prices
- [#1086](https://github.com/NibiruChain/nibiru/pull/1086) - refactor(perp)!: Removed unused field, `LiquidationPenalty`, from `PositionChangedEvent`
- [#1093](https://github.com/NibiruChain/nibiru/pull/1093) - simulation(dex): add simulation tests for stableswap pools
- [#1091](https://github.com/NibiruChain/nibiru/pull/1091) - refactor: Use common.Precision instead of 1_000_000 in the codebase
- [#1109](https://github.com/NibiruChain/nibiru/pull/1109) - refactor(vpool)!: Condense swap SwapXForY and SwapYForX events into SwapEvent

### Bug Fixes

- [#1100](https://github.com/NibiruChain/nibiru/pull/1100) - fix(oracle): fix flaky oracle test
- [#1110](https://github.com/NibiruChain/nibiru/pull/1110) - fix(dex): fix dex issue on unsorted join pool

### CI

- [#1088](https://github.com/NibiruChain/nibiru/pull/1088) - ci: build cross binaries

## v0.15.0

### CI

- [#785](https://github.com/NibiruChain/nibiru/pull/785) - ci: create simulations job

### State Machine Breaking

- [#994](https://github.com/NibiruChain/nibiru/pull/994) - x/oracle refactor to use collections
- [#991](https://github.com/NibiruChain/nibiru/pull/991) - collections refactoring of keys and values
- [#978](https://github.com/NibiruChain/nibiru/pull/978) - x/vpool move state logic to collections
- [#977](https://github.com/NibiruChain/nibiru/pull/977) - x/perp add whitelisted liquidators
- [#960](https://github.com/NibiruChain/nibiru/pull/960) - x/common validate asset pair denoms
- [#952](https://github.com/NibiruChain/nibiru/pull/952) - x/perp move state logic to collections
- [#872](https://github.com/NibiruChain/nibiru/pull/872) - x/perp remove module balances from genesis
- [#878](https://github.com/NibiruChain/nibiru/pull/878) - rename `PremiumFraction` to `FundingRate`
- [#900](https://github.com/NibiruChain/nibiru/pull/900) - refactor x/vpool snapshot state management
- [#904](https://github.com/NibiruChain/nibiru/pull/904) - refactor: change Pool name to VPool in vpool module
- [#894](https://github.com/NibiruChain/nibiru/pull/894) - add the collections package!
- [#897](https://github.com/NibiruChain/nibiru/pull/897) - x/pricefeed - use collections.
- [#933](https://github.com/NibiruChain/nibiru/pull/933) - refactor(perp): remove whitelist and simplify state keys
- [#959](https://github.com/NibiruChain/nibiru/pull/959) - feat(vpool): complete genesis import export
  - removed Params from genesis.
  - added pair into ReserveSnapshot type.
  - added validation of snapshots and snapshots in genesis.
- [#975](https://github.com/NibiruChain/nibiru/pull/975) - fix(perp): funding payment calculations
- [#976](https://github.com/NibiruChain/nibiru/pull/976) - refactor(epochs): refactor to increase readability and some tests
  - EpochInfo.CurrentEpoch changed from int64 to uint64.

### API Breaking

- [#880](https://github.com/NibiruChain/nibiru/pull/880) - refactor `PostRawPrice` return values
- [#900](https://github.com/NibiruChain/nibiru/pull/900) - fix x/vpool twap calculation to be bounded in time
- [#919](https://github.com/NibiruChain/nibiru/pull/919) - refactor(proto): vpool module files consistency
  - MarkPriceChanged renamed to MarkPriceChangedEvent
- [#875](https://github.com/NibiruChain/nibiru/pull/875) - x/perp add MsgMultiLiquidate
- [#979](https://github.com/NibiruChain/nibiru/pull/979) - refactor and clean VPool.

### Improvements

- [#1044](https://github.com/NibiruChain/nibiru/pull/1044) - feat(wasm): cosmwasm module integration
- [#858](https://github.com/NibiruChain/nibiru/pull/858) - fix trading limit ratio check; checks in both directions on both quote and base assets
- [#865](https://github.com/NibiruChain/nibiru/pull/865) - refactor(vpool): clean up interface for CmdGetBaseAssetPrice to use add and remove as directions
- [#868](https://github.com/NibiruChain/nibiru/pull/868) - refactor dex integration tests to be independent between them
- [#876](https://github.com/NibiruChain/nibiru/pull/876) - chore(deps): bump github.com/spf13/viper from 1.12.0 to 1.13.0
- [#879](https://github.com/NibiruChain/nibiru/pull/879) - test(perp): liquidate cli test and genesis fix for testutil initGenFiles
- [#889](https://github.com/NibiruChain/nibiru/pull/889) - feat: decouple keeper from servers in pricefeed module
- [#886](https://github.com/NibiruChain/nibiru/pull/886) - feat: decouple keeper from servers in perp module
- [#901](https://github.com/NibiruChain/nibiru/pull/901) - refactor(vpool): remove `GetUnderlyingPrice` method
- [#902](https://github.com/NibiruChain/nibiru/pull/902) - refactor(common): improve usability of `common.AssetPair`
- [#913](https://github.com/NibiruChain/nibiru/pull/913) - chore(epochs): update x/epochs module
- [#911](https://github.com/NibiruChain/nibiru/pull/911) - test(perp): add `MsgOpenPosition` simulation tests
- [#917](https://github.com/NibiruChain/nibiru/pull/917) - refactor(proto): perp module files consistency
- [#920](https://github.com/NibiruChain/nibiru/pull/920) - refactor(proto): pricefeed module files consistency
- [#926](https://github.com/NibiruChain/nibiru/pull/926) - feat: use spot twap for funding rate calculation
- [#932](https://github.com/NibiruChain/nibiru/pull/932) - refactor(perp): rename premium fraction to funding rate
- [#963](https://github.com/NibiruChain/nibiru/pull/963) - test: add collections api tests
- [#971](https://github.com/NibiruChain/nibiru/pull/971) - chore: use upstream 99designs/keyring module
- [#964](https://github.com/NibiruChain/nibiru/pull/964) - test(vpool): refactor flaky vpool cli test
- [#956](https://github.com/NibiruChain/nibiru/pull/956) - test(perp): partial liquidate unit test
- [#981](https://github.com/NibiruChain/nibiru/pull/981) - chore(testutil): clean up x/testutil packages
- [#980](https://github.com/NibiruChain/nibiru/pull/980) - test(perp): add `MsgClosePosition`, `MsgAddMargin`, and `MsgRemoveMargin` simulation tests
- [#987](https://github.com/NibiruChain/nibiru/pull/987) - feat: create a query that directly returns all module accounts without pagination or iteration
- [#982](https://github.com/NibiruChain/nibiru/pull/982) - improvements for pricefeed genesis
- [#989](https://github.com/NibiruChain/nibiru/pull/989) - test(perp): cli test for AddMargin
- [#1001](https://github.com/NibiruChain/nibiru/pull/1001) - chore(deps): bump github.com/spf13/cobra from 1.5.0 to 1.6.0
- [#1013](https://github.com/NibiruChain/nibiru/pull/1013) - test(vpool): more calc twap tests and documentation
- [#1012](https://github.com/NibiruChain/nibiru/pull/1012) - test(vpool): make vpool simulation with random parameters

### Features

- [#1019](https://github.com/NibiruChain/nibiru/pull/1019) - add fields to the snapshot reserve event
- [#1010](https://github.com/NibiruChain/nibiru/pull/1010) - feeder: initialize oracle feeder core logic
- [#966](https://github.com/NibiruChain/nibiru/pull/966) - collections: add indexed map
- [#852](https://github.com/NibiruChain/nibiru/pull/852) - feat(genesis): add cli command to add pairs at genesis
- [#861](https://github.com/NibiruChain/nibiru/pull/861) - feat: query cumulative funding payments
- [#985](https://github.com/NibiruChain/nibiru/pull/985) - feat: query all active positions for a trader
- [#997](https://github.com/NibiruChain/nibiru/pull/997) - feat: emit `ReserveSnapshotSavedEvent` in vpool EndBlocker
- [#1011](https://github.com/NibiruChain/nibiru/pull/1011) - feat(perp): add DonateToEF cli command
- [#1044](https://github.com/NibiruChain/nibiru/pull/1044) - feat(wasm): cosmwasm module integration

### Fixes

- [#1023](https://github.com/NibiruChain/nibiru/pull/1023) - collections: golang compiler bug
- [#1017](https://github.com/NibiruChain/nibiru/pull/1017) - collections: correctly reports value type and key in case of not found errors.
- [#857](https://github.com/NibiruChain/nibiru/pull/857) - x/perp add proper stateless genesis validation checks
- [#874](https://github.com/NibiruChain/nibiru/pull/874) - fix --home issue with unsafe-reset-all command, updating tendermint to v0.34.21
- [#892](https://github.com/NibiruChain/nibiru/pull/892) - chore: fix localnet script
- [#925](https://github.com/NibiruChain/nibiru/pull/925) - fix(vpool): snapshot iteration
- [#930](https://github.com/NibiruChain/nibiru/pull/930) - fix(vpool): snapshot iteration on mark twap
- [#911](https://github.com/NibiruChain/nibiru/pull/911) - fix(perp): handle issue where no vpool snapshots are found
- [#958](https://github.com/NibiruChain/nibiru/pull/930) - fix(pricefeed): add twap to prices query
- [#961](https://github.com/NibiruChain/nibiru/pull/961) - fix(perp): wire the funding rate query
- [#993](https://github.com/NibiruChain/nibiru/pull/993) - fix(vpool): fluctuation limit check
- [#1000](https://github.com/NibiruChain/nibiru/pull/1000) - chore: bump cosmos-sdk to v0.45.9 to fix ibc bug
- [#1002](https://github.com/NibiruChain/nibiru/pull/1002) - fix: update go.mod dependencies to fix the protocgen script

## v0.14.0

### API Breaking

- [#830](https://github.com/NibiruChain/nibiru/pull/830) - test(vpool): Make missing fields for 'query vpool all-pools' display as empty strings.
  - Improve test coverage of functions used in the query server.
  - Added 'pair' field to the `all-pools` to make the prices array easier to digest
- [#878](https://github.com/NibiruChain/nibiru/pull/878) - rename `funding-payments` query to `funding-rate`

### Improvements

- [#837](https://github.com/NibiruChain/nibiru/pull/837) - simplify makefile, removing unused module creation and usage of new command to add vpool at genesis
- [#836](https://github.com/NibiruChain/nibiru/pull/836) - refactor(genesis): DRY improvements and functions added to localnet.sh for readability
- [#842](https://github.com/NibiruChain/nibiru/pull/842) - use self-hosted runner
- [#843](https://github.com/NibiruChain/nibiru/pull/843) - add timeout to github actions integration tests
- [#847](https://github.com/NibiruChain/nibiru/pull/847) - add command in localnet to whitelist oracle
- [#848](https://github.com/NibiruChain/nibiru/pull/848) - add check max leverage on add vpool in genesis command

### Fixes

- [#850](https://github.com/NibiruChain/nibiru/pull/850) - x/vpool - properly validate vpools at genesis
- [#854](https://github.com/NibiruChain/nibiru/pull/854) - add buildx to the docker release workflow

### Features

- [#827](https://github.com/NibiruChain/nibiru/pull/827) - feat(genesis): add cli command to add vpool at genesis
- [#838](https://github.com/NibiruChain/nibiru/pull/838) - feat(genesis): add cli command to whitelist oracles at genesis
- [#846](https://github.com/NibiruChain/nibiru/pull/846) - x/oracle remove reference pair

## [v0.13.0](https://github.com/NibiruChain/nibiru/releases/tag/v0.13.0) - 2022-08-16

## API Breaking

- [#831](https://github.com/NibiruChain/nibiru/pull/831) - remove modules that are not used in testnet

### CI

- [#795](https://github.com/NibiruChain/nibiru/pull/795) - integration tests run when PR is approved
- [#826](https://github.com/NibiruChain/nibiru/pull/826) - create and push docker image on release

### Improvements

- [#798](https://github.com/NibiruChain/nibiru/pull/798) - fix integration tests caused by PR #786
- [#801](https://github.com/NibiruChain/nibiru/pull/801) - remove unused pair constants
- [#788](https://github.com/NibiruChain/nibiru/pull/788) - add --overwrite flag to the nibid init call of localnet.sh
- [#804](https://github.com/NibiruChain/nibiru/pull/804) - bump ibc-go to v3.1.1
- [#817](https://github.com/NibiruChain/nibiru/pull/817) - Make post prices transactions gasless for whitelisted oracles
- [#818](https://github.com/NibiruChain/nibiru/pull/818) - fix(localnet.sh): add max leverage to vpools in genesis to fix open-position
- [#819](https://github.com/NibiruChain/nibiru/pull/819) - add golangci-linter using docker in Makefile
- [#835](https://github.com/NibiruChain/nibiru/pull/835) - x/oracle cleanup code

### Features

- [#839](https://github.com/NibiruChain/nibiru/pull/839) - x/oracle rewarding
- [#791](https://github.com/NibiruChain/nibiru/pull/791) Add the x/oracle module
- [#811](https://github.com/NibiruChain/nibiru/pull/811) Return the index twap in `QueryPrice` cmd
- [#813](https://github.com/NibiruChain/nibiru/pull/813) - (vpool): Expose mark price, mark TWAP, index price, and k (swap invariant) in the all-pools query
- [#816](https://github.com/NibiruChain/nibiru/pull/816) - Remove tobin tax from x/oracle
- [#810](https://github.com/NibiruChain/nibiru/pull/810) - feat(x/perp): expose 'marginRatioIndex' and block number on QueryPosition
- [#832](https://github.com/NibiruChain/nibiru/pull/832) - x/oracle app wiring

### Documentation

- [#814](https://github.com/NibiruChain/nibiru/pull/814) - docs(perp): Added events specification for the perp module.

## [v0.12.1](https://github.com/NibiruChain/nibiru/releases/tag/v0.12.1) - 2022-08-04

- [#796](https://github.com/NibiruChain/nibiru/pull/796) - fix bug that caused that epochKeeper was nil when running epoch hook from Perp module
- [#793](https://github.com/NibiruChain/nibiru/pull/793) - add a vpool parameter to limit leverage in open position

## [v0.12.0](https://github.com/NibiruChain/nibiru/releases/tag/v0.12.0) - 2022-08-03

### Improvements

- [#775](https://github.com/NibiruChain/nibiru/pull/775) - bump google.golang.org/protobuf from 1.28.0 to 1.28.1
- [#768](https://github.com/NibiruChain/nibiru/pull/768) - add simulation tests to make file
- [#767](https://github.com/NibiruChain/nibiru/pull/767) - add fluctuation limit checks on `OpenPosition`.
- [#786](https://github.com/NibiruChain/nibiru/pull/786) - add genesis params in localnet script.
- [#770](https://github.com/NibiruChain/nibiru/pull/770) - Return err in case of zero time elapsed and zero snapshots on `GetCurrentTWAP` func. If zero time has elapsed, and snapshots exists, return the instantaneous average.

### Bug Fixes

- [#766](https://github.com/NibiruChain/nibiru/pull/766) - Fixed margin ratio calculation for trader position.
- [#776](https://github.com/NibiruChain/nibiru/pull/776) - Fix a bug where the user could open infinite leverage positions
- [#779](https://github.com/NibiruChain/nibiru/pull/779) - Fix issue with released tokens being invalid in `ExitPool`

### Testing

- [#782](https://github.com/NibiruChain/nibiru/pull/782) - replace GitHub test workflows to use make commands
- [#784](https://github.com/NibiruChain/nibiru/pull/784) - fix runsim
- [#783](https://github.com/NibiruChain/nibiru/pull/783) - sanitise inputs for msg swap simulations

## [v0.11.0](https://github.com/NibiruChain/nibiru/releases/tag/v0.11.0) - 2022-07-29

### Documentation

- [#701](https://github.com/NibiruChain/nibiru/pull/701) Add release process guide

### Improvements

- [#715](https://github.com/NibiruChain/nibiru/pull/715) - remove redundant perp.Keeper.SetPosition parameters
- [#718](https://github.com/NibiruChain/nibiru/pull/718) - add guard clauses on OpenPosition (leverage and quote amount != 0)
- [#728](https://github.com/NibiruChain/nibiru/pull/728) - add dependabot file into the project.
- [#723](https://github.com/NibiruChain/nibiru/pull/723) - refactor perp keeper's `RemoveMargin` method
- [#730](https://github.com/NibiruChain/nibiru/pull/730) - update localnet script.
- [#736](https://github.com/NibiruChain/nibiru/pull/736) - Bumps [github.com/spf13/cast](https://github.com/spf13/cast) from 1.4.1 to 1.5.0
- [#735](https://github.com/NibiruChain/nibiru/pull/735) - Bump github.com/spf13/cobra from 1.4.0 to 1.5.0
- [#729](https://github.com/NibiruChain/nibiru/pull/729) - move maintenance margin to the vpool module
- [#741](https://github.com/NibiruChain/nibiru/pull/741) - remove unused code and refactored variable names.
- [#742](https://github.com/NibiruChain/nibiru/pull/742) - Vpools are not tradeable if they have invalid oracle prices.
- [#739](https://github.com/NibiruChain/nibiru/pull/739) - Bump github.com/spf13/viper from 1.11.0 to 1.12.0

### API Breaking

- [#721](https://github.com/NibiruChain/nibiru/pull/721) - Updated proto property names to adhere to standard snake_casing and added Unlock REST endpoint
- [#724](https://github.com/NibiruChain/nibiru/pull/724) - Add position fields in `ClosePositionResponse`.
- [#737](https://github.com/NibiruChain/nibiru/pull/737) - Renamed from property to avoid python name clash

### State Machine Breaking

- [#733](https://github.com/NibiruChain/nibiru/pull/733) - Bump github.com/cosmos/ibc-go/v3 from 3.0.0 to 3.1.0
- [#741](https://github.com/NibiruChain/nibiru/pull/741) - Rename `epoch_identifier` param to `funding_rate_interval`.
- [#745](https://github.com/NibiruChain/nibiru/pull/745) - Updated pricefeed twap calc to use bounded time

### Bug Fixes

- [#746](https://github.com/NibiruChain/nibiru/pull/746) - Pin cosmos-sdk version to v0.45 for proto generation.

## [v0.10.0](https://github.com/NibiruChain/nibiru/releases/tag/v0.10.0) - 2022-07-18

### Improvements

- [#705](https://github.com/NibiruChain/nibiru/pull/705) Refactor PerpKeeper's `AddMargin` method to accept individual fields instead of the entire Msg object.

### API Breaking

- [#709](https://github.com/NibiruChain/nibiru/pull/709) Add fields to `OpenPosition` response.
- [#707](https://github.com/NibiruChain/nibiru/pull/707) Add fluctuation limit checks in vpool methods.
- [#712](https://github.com/NibiruChain/nibiru/pull/712) Add funding rate calculation and `FundingRateChangedEvent`.

### Upgrades

- [#725](https://github.com/NibiruChain/nibiru/pull/725) Add governance handler for creating new virtual pools.
- [#702](https://github.com/NibiruChain/nibiru/pull/702) Add upgrade handler for v0.10.0.

## [v0.9.2](https://github.com/NibiruChain/nibiru/releases/tag/v0.9.2) - 2022-07-11

### Improvements

- [#686](https://github.com/NibiruChain/nibiru/pull/686) Add changelog enforcer to github actions.
- [#681](https://github.com/NibiruChain/nibiru/pull/681) Remove automatic release and leave integration tests when merge into master.
- [#684](https://github.com/NibiruChain/nibiru/pull/684) Reorganize PerpKeeper methods.
- [#690](https://github.com/NibiruChain/nibiru/pull/690) Call `closePositionEntirely` from `ClosePosition`.
- [#689](https://github.com/NibiruChain/nibiru/pull/689) Apply funding rate calculation 48 times per day.

### API Breaking

- [#687](https://github.com/NibiruChain/nibiru/pull/687) Emit `PositionChangedEvent` upon changing margin.
- [#685](https://github.com/NibiruChain/nibiru/pull/685) Represent `PositionChangedEvent` bad debt as Coin.
- [#697](https://github.com/NibiruChain/nibiru/pull/697) Rename pricefeed keeper methods.
- [#689](https://github.com/NibiruChain/nibiru/pull/689) Change liquidation params to 2.5% liquidation fee ratio and 25% partial liquidation ratio.

### Testing

- [#695](https://github.com/NibiruChain/nibiru/pull/695) Add `OpenPosition` integration tests.
- [#692](https://github.com/NibiruChain/nibiru/pull/692) Add test coverage for Perp MsgServer methods.<|MERGE_RESOLUTION|>--- conflicted
+++ resolved
@@ -61,11 +61,8 @@
 - [#2141](https://github.com/NibiruChain/nibiru/pull/2141) - refactor: simplify account retrieval operation in `nibid q evm account`.
 - [#2142](https://github.com/NibiruChain/nibiru/pull/2142) - fix(bank): add additional missing methods to the NibiruBankKeeper
 - [#2144](https://github.com/NibiruChain/nibiru/pull/2144) - feat(token-registry): Implement strongly typed Nibiru Token Registry and generation command
-<<<<<<< HEAD
+- [#2145](https://github.com/NibiruChain/nibiru/pull/2145) - chore(token-registry): add xNIBI Astrovault LST to registry
 - [#2147](https://github.com/NibiruChain/nibiru/pull/2147) - fix(simapp): manually add x/vesting Cosmos-SDK module types to the codec in simulation tests since they are expected by default
-=======
-- [#2145](https://github.com/NibiruChain/nibiru/pull/2145) - chore(token-registry): add xNIBI Astrovault LST to registry
->>>>>>> df8c3948
 
 #### Nibiru EVM | Before Audit 2 - 2024-12-06
 
