--- conflicted
+++ resolved
@@ -47,14 +47,10 @@
 * [#837](https://github.com/NibiruChain/nibiru/pull/837) - simplify makefile, removing unused module cration and usage of new command to add vpool at genesis
 * [#836](https://github.com/NibiruChain/nibiru/pull/836) - refactor(genesis): DRY improvements and functions added to localnet.sh for readbility
 
-### Features
+## Features
 
-<<<<<<< HEAD
-* [#827](https://github.com/NibiruChain/nibiru/pull/827) - feat(genesis): add vpool at genesis
+* [#827](https://github.com/NibiruChain/nibiru/pull/827) - feat(genesis): add cli command to add vpool at genesis
 * [#838](https://github.com/NibiruChain/nibiru/pull/838) - feat(genesis): add whitelist oracles in genesis
-=======
-* [#827](https://github.com/NibiruChain/nibiru/pull/827) - feat(genesis): add cli command to add vpool at genesis
->>>>>>> b3f0d0ad
 
 ### State Machine Breaking
 
@@ -88,7 +84,6 @@
 * [#813](https://github.com/NibiruChain/nibiru/pull/813) - (vpool): Expose mark price, mark TWAP, index price, and k (swap invariant) in the all-pools query 
 * [#816](https://github.com/NibiruChain/nibiru/pull/816) - Remove tobin tax from x/oracle
 * [#810](https://github.com/NibiruChain/nibiru/pull/810) - feat(x/perp): expose 'marginRatioIndex' and block number on QueryTraderPosition
-* [#832](https://github.com/NibiruChain/nibiru/pull/832) - x/oracle app wiring
 
 ### Documentation
 
