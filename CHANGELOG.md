<!--
Guiding Principles:

Changelogs are for humans, not machines.
There should be an entry for every single version.
The same types of changes should be grouped.
Versions and sections should be linkable.
The latest version comes first.
The release date of each version is displayed.
Mention whether you follow Semantic Versioning.

Usage:

Change log entries are to be added to the Unreleased section under the
appropriate stanza (see below). Each entry should ideally include a tag and
the Github issue reference in the following format:

* (<tag>) \#<issue-number> message

The issue numbers will later be link-ified during the release process so you do
not have to worry about including a link manually, but you can if you wish.

Types of changes (Stanzas):

"Features" for new features.
"Improvements" for changes in existing functionality.
"Deprecated" for soon-to-be removed features.
"Bug Fixes" for any bug fixes.
"API Breaking" for breaking CLI commands and REST routes used by end-users.
"State Machine Breaking" for any changes that result in a different AppState given same genesisState and txList.
Ref: https://keepachangelog.com/en/1.0.0/
-->

# Changelog

All notable changes to this project will be documented in this file.

The format is based on [Keep a Changelog](https://keepachangelog.com/en/1.0.0/),
and this project adheres to [Semantic Versioning](https://semver.org/spec/v2.0.0.html).

## Unreleased

### Breaking

* [#1282](https://github.com/NibiruChain/nibiru/pull/1282) - feat(inflation)!: add inflation module
* [#1270](https://github.com/NibiruChain/nibiru/pull/1270) - refactor(proto)!: lint protos and standardize versioning
* [#1271](https://github.com/NibiruChain/nibiru/pull/1271) - refactor(perp)!: vpool → perp/amm #2 | imports and renames
* [#1269](https://github.com/NibiruChain/nibiru/pull/1269) - refactor(perp)!: merge x/util with x/perp
* [#1267](https://github.com/NibiruChain/nibiru/pull/1267) - refactor(perp)!: vpool → perp/amm #1 | Moves types, keeper, and cli
* [#1243](https://github.com/NibiruChain/nibiru/pull/1243) - feat(vpool): sqrt of liquidity depth tracked on pool
* [#1220](https://github.com/NibiruChain/nibiru/pull/1220) - feat: reduce gas fees when posting price
* [#1229](https://github.com/NibiruChain/nibiru/pull/1229) - feat: upgrade ibc to v4.2.0 and wasm v0.30.0
* [#1254](https://github.com/NibiruChain/nibiru/pull/1254) - feat: add bias field into vpool
* [#1255](https://github.com/NibiruChain/nibiru/pull/1255) - feat: add peg multiplier field into vpool, which for now defaults to 1
* [#1255](https://github.com/NibiruChain/nibiru/pull/1281) - feat: add peg multiplier to the pricing logic

### Improvements

* [#1248](https://github.com/NibiruChain/nibiru/pull/1248) - refactor(common): Combine x/testutil and x/common/testutil.
* [#1245](https://github.com/NibiruChain/nibiru/pull/1245) - fix(localnet.sh): force localnet.sh to work even if Coingecko is down
* [#1230](https://github.com/NibiruChain/nibiru/pull/1230) - chore(deps): Bump github.com/holiman/uint256 from 1.2.1 to 1.2.2
* [#1240](https://github.com/NibiruChain/nibiru/pull/1240) - ci: Test `make proto-gen` when the proto gen scripts or .proto files change
* [#1199](https://github.com/NibiruChain/nibiru/pull/1199) - chore(deps): bump golang.org/x/net from 0.4.0 to 0.7.0
* [#1211](https://github.com/NibiruChain/nibiru/pull/1211) - chore(deps): Bump github.com/stretchr/testify from 1.8.1 to 1.8.2
* [#1203](https://github.com/NibiruChain/nibiru/pull/1203) - ci: make chaosnet pull nibiru image if --build is not specified
* [#1197](https://github.com/NibiruChain/nibiru/pull/1197) - feat: add fees into events in spot module.
  * add `fees` field into `EventPoolCreated` event.
  * add `fees` field into `EventPoolExited` event.
  * add `fee` field into `EventAssetsSwapped` event.
* [#1222](https://github.com/NibiruChain/nibiru/pull/1222) - chore(deps): bump google.golang.org/protobuf from 1.28.2-0.20220831092852-f930b1dc76e8 to 1.29.0
* [#1223](https://github.com/NibiruChain/nibiru/pull/1223) - chore(deps): bump github.com/golang/protobuf from 1.5.2 to 1.5.3
* [#1205](https://github.com/NibiruChain/nibiru/pull/1205) - test: first testing framework skeleton and example
* [#1228](https://github.com/NibiruChain/nibiru/pull/1228) - feat: update github.com/CosmWasm/wasmd 0.29.2
* [#1244](https://github.com/NibiruChain/nibiru/pull/1244) - feat: add typed event for oracle post price
* [#1237](https://github.com/NibiruChain/nibiru/pull/1237) - feat: reduce gas on openposition
* [#1231](https://github.com/NibiruChain/nibiru/pull/1231) - chore(deps): bump github.com/cosmos/ibc-go/v4 from 4.2.0 to 4.3.0 #1231
* [#1256](https://github.com/NibiruChain/nibiru/pull/1256) - chore(deps): bump github.com/spf13/cobra from 1.6.1 to 1.7.0

### Bug Fixes

* [#1210](https://github.com/NibiruChain/nibiru/pull/1210) - fix(ci): fix docker push workflow

## [v0.19.2](https://github.com/NibiruChain/nibiru/releases/tag/v0.19.2) - 2023-02-24

### Features

* [#1187](https://github.com/NibiruChain/nibiru/pull/1187) - feat(oracle): default vote threshold and min voters
* [#1276](https://github.com/NibiruChain/nibiru/pull/1276) - feat: add ewma function
* [#1284](https://github.com/NibiruChain/nibiru/pull/1284) - feat: fails if base and quote reserves are not equal on CreatePool
<<<<<<< HEAD
* [#1286](https://github.com/NibiruChain/nibiru/pull/1286) - feat: bias is zero when creating pool
=======
>>>>>>> c41904e1

### API Breaking

* [#1196](https://github.com/NibiruChain/nibiru/pull/1196) - refactor(spot)!: default whitelisted asset and query cli
* [#1195](https://github.com/NibiruChain/nibiru/pull/1195) - feat(perp)!: Add `MultiLiquidation` feature for perps
* [#1158](https://github.com/NibiruChain/nibiru/pull/1158) - feat(asset-registry)!: Add `AssetRegistry`
* [#1171](https://github.com/NibiruChain/nibiru/pull/1171) - refactor(asset)!: Replace `common.AssetPair` with `asset.Pair`.
* [#1164](https://github.com/NibiruChain/nibiru/pull/1164) - refactor: remove client interface for liquidate msg
* [#1173](https://github.com/NibiruChain/nibiru/pull/1173) - refactor(spot)!: replace `x/dex` module with `x/spot`.
* [#1176](https://github.com/NibiruChain/nibiru/pull/1176) - refactor(spot)!: replace `x/dex` module with `x/spot`.

### State Machine Breaking

* [#1154](https://github.com/NibiruChain/nibiru/pull/1154) - refactor(asset-pair)!: refactors `common.AssetPair` as an extension of string
* [#1156](https://github.com/NibiruChain/nibiru/pull/1156) - refactor: remove lockup & incentivation module

### Improvements

* [#1197](https://github.com/NibiruChain/nibiru/pull/1197) - refactor(testutil): clean up `x/common/testutil` test setup code
* [#1193](https://github.com/NibiruChain/nibiru/pull/1193) - refactor(oracle): clean up `x/oracle/keeper` tests
* [#1192](https://github.com/NibiruChain/nibiru/pull/1192) - feat: chaosnet docker-compose
* [#1191](https://github.com/NibiruChain/nibiru/pull/1191) - fix(oracle): default whitelisted pairs
* [#1189](https://github.com/NibiruChain/nibiru/pull/1189) - ci(codecov): add Codecov reporting
* [#1184](https://github.com/NibiruChain/nibiru/pull/1184) - docs(oracle): proto type docs, (2) spec clean-up, and (3) remove panic case
* [#1181](https://github.com/NibiruChain/nibiru/pull/1181) - refactor(oracle): keeper method locations
* [#1180](https://github.com/NibiruChain/nibiru/pull/1180) - refactor(oracle): whitelist refactor
* [#1179](https://github.com/NibiruChain/nibiru/pull/1179) - refactor(oracle): types refactor for validator performance map and whitelist map
* [#1161](https://github.com/NibiruChain/nibiru/pull/1161) - refactor: migrate simapp tests to use main app
* [#1134](https://github.com/NibiruChain/nibiru/pull/1134) - refactor: remove panics from vpool and spillovers from the perp module. It's now impossible to call functions in x/perp that would panic in vpool.
* [#1127](https://github.com/NibiruChain/nibiru/pull/1127) - refactor: remove unnecessary panics from x/dex and x/stablecoin
* [#1126](https://github.com/NibiruChain/nibiru/pull/1126) - refactor(perp): remove unnecessary panics
* [#1138](https://github.com/NibiruChain/nibiru/pull/1138) - refactor: put Makefile workflows in separate directory
* [#1126](https://github.com/NibiruChain/nibiru/pull/1126) - test(oracle): stop the tyrannical behavior of TestFuzz_PickReferencePair
* [#1135](https://github.com/NibiruChain/nibiru/pull/1135) - fix: add genesis oracle prices to localnet
* [#1141](https://github.com/NibiruChain/nibiru/pull/1141) - refactor(oracle): rename variables for readability
* [#1146](https://github.com/NibiruChain/nibiru/pull/1146) - fix: local docker-compose network
* [#1145](https://github.com/NibiruChain/nibiru/pull/1145) - chore: add USD quote asset
* [#1160](https://github.com/NibiruChain/nibiru/pull/1160) - feat: generic set
* [#1139](https://github.com/NibiruChain/nibiru/pull/1139) - feat: add default oracle whitelisted pairs
* [#1032](https://github.com/NibiruChain/nibiru/pull/1107) - ci: Create e2e wasm contract test
* [#1144](https://github.com/NibiruChain/nibiru/pull/1144) - ci: release for linux and darwin (arm64 and amd64)
* [#1165](https://github.com/NibiruChain/nibiru/pull/1165) - chore(deps): bump cosmos-sdk to [v0.45.12](https://github.com/cosmos/cosmos-sdk/blob/release/v0.45.x/CHANGELOG.md#v04512---2023-01-23)
* [#1149](https://github.com/NibiruChain/nibiru/pull/1149) - chore(deps): Bump [github.com/btcsuite/btcd](https://github.com/btcsuite/btcd) from 0.22.1 to 0.22.2
* [#1089](https://github.com/NibiruChain/nibiru/pull/1089) - refactor(deps): Bump [github.com/holiman/uint256](https://github.com/holiman/uint256) from 1.1.1 to 1.2.1 (syntax changes)
* [#1188](https://github.com/NibiruChain/nibiru/pull/1188) - fix(spot): remove A precision and clean up borked logic
* [#1190](https://github.com/NibiruChain/nibiru/pull/1190) - ci(release): fix TM_VERSION not being set on releases
* [#1218](https://github.com/NibiruChain/nibiru/pull/1218) - ci(release): Publish chaosnet image when tagging a release
* [#1283](https://github.com/NibiruChain/nibiru/pull/1283) - chore(deps): bump github.com/prometheus/client_golang from 1.14.0 to 1.15.0

### Bug Fixes

* [#1194](https://github.com/NibiruChain/nibiru/pull/1194) - fix(oracle): local min voters
* [#1126](https://github.com/NibiruChain/nibiru/pull/1126) - test(oracle): stop the tyrannical behavior of TestFuzz_PickReferencePair
* [#1131](https://github.com/NibiruChain/nibiru/pull/1131) - fix(oracle): use correct distribution module account
* [#1151](https://github.com/NibiruChain/nibiru/pull/1151) - fix(dex): fix swap calculation for stableswap pools
* [#1210](https://github.com/NibiruChain/nibiru/pull/1210) - fix(ci): fix docker push workflow
* [#1212](https://github.com/NibiruChain/nibiru/pull/1212) - fix(spot): gracefully handle join spot pool with wrong tokens denom
* [#1219](https://github.com/NibiruChain/nibiru/pull/1219) - fix(ci): use chaosnet image on chaosnet docker compose

## [v0.16.3](https://github.com/NibiruChain/nibiru/releases/tag/v0.16.3)

### Features

* [#1115](https://github.com/NibiruChain/nibiru/pull/1115) - feat: improve single asset join calculation
* [#1117](https://github.com/NibiruChain/nibiru/pull/1117) - feat: wire multi-liquidate transaction
* [#1120](https://github.com/NibiruChain/nibiru/pull/1120) - feat: replace pricefeed with oracle

### Bug Fixes

* [#1113](https://github.com/NibiruChain/nibiru/pull/1113) - fix: fix quick simulation issue
* [#1114](https://github.com/NibiruChain/nibiru/pull/1114) - fix(dex): fix single asset join
* [#1116](https://github.com/NibiruChain/nibiru/pull/1116) - fix(dex): unfroze pool when LP share supply of 0
* [#1124](https://github.com/NibiruChain/nibiru/pull/1124) - fix(dex): fix unexpected panic in stableswap calcs

## [v0.16.2](https://github.com/NibiruChain/nibiru/releases/tag/v0.16.2) - Dec 13, 2022

### Features

* [#1032](https://github.com/NibiruChain/nibiru/pull/1032) - feeder: add price provide API and bitfinex price source
* [#1038](https://github.com/NibiruChain/nibiru/pull/1038) - feat(dex): add single asset join
* [#1050](https://github.com/NibiruChain/nibiru/pull/1050) - feat(dex): add stableswap pools
* [#1058](https://github.com/NibiruChain/nibiru/pull/1058) - feature: use collections external lib
* [#1082](https://github.com/NibiruChain/nibiru/pull/1082) - feat(vpool): Add gov proposal for editing the sswap invariant of a vpool..
* [#1092](https://github.com/NibiruChain/nibiru/pull/1092) - refactor(dex)!: revive dex module using intermediate test app
* [#1097](https://github.com/NibiruChain/nibiru/pull/1097) - feat(perp): Track and expose the net size of a pair with a query
* [#1105](https://github.com/NibiruChain/nibiru/pull/1105) - feat(perp): Add (notional) volume to metrics state

### API Breaking

* [#1074](https://github.com/NibiruChain/nibiru/pull/1074) - feat(vpool): Add gov proposal for editing the vpool config without changing the reserves.

### State Machine Breaking

* [#1102](https://github.com/NibiruChain/nibiru/pull/1102) - refactor(perp)!: replace CumulativePremiumFractions array with single value

### Breaking Changes

* [#1074](https://github.com/NibiruChain/nibiru/pull/1074) - feat(vpool): Add gov proposal for editing the vpool config without changing the reserves.

### Improvements

* [#1111](https://github.com/NibiruChain/nibiru/pull/1111) - feat(vpool)!: Use flags and certain default values instead of unnamed args for add-genesis-vpool to improve ease of use
* [#1046](https://github.com/NibiruChain/nibiru/pull/1046) - remove: feeder. The price feeder was moved to an external repo.
* [#1015](https://github.com/NibiruChain/nibiru/pull/1015) - feat(dex): throw error when swap output amount is less than 1
* [#1018](https://github.com/NibiruChain/nibiru/pull/1018) - chore(dex): refactor to match best practice
* [#1024](https://github.com/NibiruChain/nibiru/pull/1024) - refactor(oracle): remove Pair and PairList
* [#1034](https://github.com/NibiruChain/nibiru/pull/1034) - refactor(proto): use proto-typed events x/dex
* [#1035](https://github.com/NibiruChain/nibiru/pull/1035) - refactor(proto): use proto-typed events for epochs
* [#1014](https://github.com/NibiruChain/nibiru/pull/1014) - refactor(oracle): full refactor of EndBlock UpdateExchangeRates() long function
* [#1054](https://github.com/NibiruChain/nibiru/pull/1054) - chore(deps): Bump github.com/cosmos/ibc-go/v3 from 3.3.0 to 3.4.0
* [#1043](https://github.com/NibiruChain/nibiru/pull/1043) - chore(deps): Bump github.com/spf13/cobra from 1.6.0 to 1.6.1
* [#1056](https://github.com/NibiruChain/nibiru/pull/1056) - chore(deps): Bump github.com/prometheus/client_golang from 1.13.0 to 1.13.1
* [#1055](https://github.com/NibiruChain/nibiru/pull/1055) - chore(deps): Bump github.com/spf13/viper from 1.13.0 to 1.14.0
* [#1061](https://github.com/NibiruChain/nibiru/pull/1061) - feat(cmd): hard-code block time parameters in the Tendermint config
* [#1068](https://github.com/NibiruChain/nibiru/pull/1068) - refactor(vpool)!: Remove ReserveSnapshot from the vpool genesis state since reserves are taken automatically on vpool initialization.
* [#1064](https://github.com/NibiruChain/nibiru/pull/1064) - test(wasm): add test for Cosmwasm
* [#1075](https://github.com/NibiruChain/nibiru/pull/1075) - feat(dex): remove possibility to create multiple pools with the same assets
* [#1080](https://github.com/NibiruChain/nibiru/pull/1080) - feat(perp): Add exchanged notional to the position changed event #1080
* [#1082](https://github.com/NibiruChain/nibiru/pull/1082) - feat(localnet.sh): Set genesis prices based on real BTC and ETH prices
* [#1086](https://github.com/NibiruChain/nibiru/pull/1086) - refactor(perp)!: Removed unused field, `LiquidationPenalty`, from `PositionChangedEvent`
* [#1093](https://github.com/NibiruChain/nibiru/pull/1093) - simulation(dex): add simulation tests for stableswap pools
* [#1091](https://github.com/NibiruChain/nibiru/pull/1091) - refactor: Use common.Precision instead of 1_000_000 in the codebase
* [#1109](https://github.com/NibiruChain/nibiru/pull/1109) - refactor(vpool)!: Condense swap SwapXForY and SwapYForX events into SwapEvent

### Bug Fixes

* [#1100](https://github.com/NibiruChain/nibiru/pull/1100) - fix(oracle): fix flaky oracle test
* [#1110](https://github.com/NibiruChain/nibiru/pull/1110) - fix(dex): fix dex issue on unsorted join pool

### CI

* [#1088](https://github.com/NibiruChain/nibiru/pull/1088) - ci: build cross binaries

## v0.15.0

### CI

* [#785](https://github.com/NibiruChain/nibiru/pull/785) - ci: create simulations job

### State Machine Breaking

* [#994](https://github.com/NibiruChain/nibiru/pull/994) - x/oracle refactor to use collections
* [#991](https://github.com/NibiruChain/nibiru/pull/991) - collections refactoring of keys and values
* [#978](https://github.com/NibiruChain/nibiru/pull/978) - x/vpool move state logic to collections
* [#977](https://github.com/NibiruChain/nibiru/pull/977) - x/perp add whitelisted liquidators
* [#960](https://github.com/NibiruChain/nibiru/pull/960) - x/common validate asset pair denoms
* [#952](https://github.com/NibiruChain/nibiru/pull/952) - x/perp move state logic to collections
* [#872](https://github.com/NibiruChain/nibiru/pull/872) - x/perp remove module balances from genesis
* [#878](https://github.com/NibiruChain/nibiru/pull/878) - rename `PremiumFraction` to `FundingRate`
* [#900](https://github.com/NibiruChain/nibiru/pull/900) - refactor x/vpool snapshot state management
* [#904](https://github.com/NibiruChain/nibiru/pull/904) - refactor: change Pool name to VPool in vpool module
* [#894](https://github.com/NibiruChain/nibiru/pull/894) - add the collections package!
* [#897](https://github.com/NibiruChain/nibiru/pull/897) - x/pricefeed - use collections.
* [#933](https://github.com/NibiruChain/nibiru/pull/933) - refactor(perp): remove whitelist and simplify state keys
* [#959](https://github.com/NibiruChain/nibiru/pull/959) - feat(vpool): complete genesis import export
  * removed Params from genesis.
  * added pair into ReserveSnapshot type.
  * added validation of snapshots and snapshots in genesis.
* [#975](https://github.com/NibiruChain/nibiru/pull/975) - fix(perp): funding payment calculations
* [#976](https://github.com/NibiruChain/nibiru/pull/976) - refactor(epochs): refactor to increase readability and some tests
  * EpochInfo.CurrentEpoch changed from int64 to uint64.

### API Breaking

* [#880](https://github.com/NibiruChain/nibiru/pull/880) - refactor `PostRawPrice` return values
* [#900](https://github.com/NibiruChain/nibiru/pull/900) - fix x/vpool twap calculation to be bounded in time
* [#919](https://github.com/NibiruChain/nibiru/pull/919) - refactor(proto): vpool module files consistency
  * MarkPriceChanged renamed to MarkPriceChangedEvent
* [#875](https://github.com/NibiruChain/nibiru/pull/875) - x/perp add MsgMultiLiquidate
* [#979](https://github.com/NibiruChain/nibiru/pull/979) - refactor and clean VPool.

### Improvements

* [#1044](https://github.com/NibiruChain/nibiru/pull/1044) - feat(wasm): cosmwasm module integration
* [#858](https://github.com/NibiruChain/nibiru/pull/858) - fix trading limit ratio check; checks in both directions on both quote and base assets
* [#865](https://github.com/NibiruChain/nibiru/pull/865) - refactor(vpool): clean up interface for CmdGetBaseAssetPrice to use add and remove as directions
* [#868](https://github.com/NibiruChain/nibiru/pull/868) - refactor dex integration tests to be independent between them
* [#876](https://github.com/NibiruChain/nibiru/pull/876) - chore(deps): bump github.com/spf13/viper from 1.12.0 to 1.13.0
* [#879](https://github.com/NibiruChain/nibiru/pull/879) - test(perp): liquidate cli test and genesis fix for testutil initGenFiles
* [#889](https://github.com/NibiruChain/nibiru/pull/889) - feat: decouple keeper from servers in pricefeed module
* [#886](https://github.com/NibiruChain/nibiru/pull/886) - feat: decouple keeper from servers in perp module
* [#901](https://github.com/NibiruChain/nibiru/pull/901) - refactor(vpool): remove `GetUnderlyingPrice` method
* [#902](https://github.com/NibiruChain/nibiru/pull/902) - refactor(common): improve usability of `common.AssetPair`
* [#913](https://github.com/NibiruChain/nibiru/pull/913) - chore(epochs): update x/epochs module
* [#911](https://github.com/NibiruChain/nibiru/pull/911) - test(perp): add `MsgOpenPosition` simulation tests
* [#917](https://github.com/NibiruChain/nibiru/pull/917) - refactor(proto): perp module files consistency
* [#920](https://github.com/NibiruChain/nibiru/pull/920) - refactor(proto): pricefeed module files consistency
* [#926](https://github.com/NibiruChain/nibiru/pull/926) - feat: use spot twap for funding rate calculation
* [#932](https://github.com/NibiruChain/nibiru/pull/932) - refactor(perp): rename premium fraction to funding rate
* [#963](https://github.com/NibiruChain/nibiru/pull/963) - test: add collections api tests
* [#971](https://github.com/NibiruChain/nibiru/pull/971) - chore: use upstream 99designs/keyring module
* [#964](https://github.com/NibiruChain/nibiru/pull/964) - test(vpool): refactor flaky vpool cli test
* [#956](https://github.com/NibiruChain/nibiru/pull/956) - test(perp): partial liquidate unit test
* [#981](https://github.com/NibiruChain/nibiru/pull/981) - chore(testutil): clean up x/testutil packages
* [#980](https://github.com/NibiruChain/nibiru/pull/980) - test(perp): add `MsgClosePosition`, `MsgAddMargin`, and `MsgRemoveMargin` simulation tests
* [#987](https://github.com/NibiruChain/nibiru/pull/987) - feat: create a query that directly returns all module accounts without pagination or iteration
* [#982](https://github.com/NibiruChain/nibiru/pull/982) - improvements for pricefeed genesis
* [#989](https://github.com/NibiruChain/nibiru/pull/989) - test(perp): cli test for AddMargin
* [#1001](https://github.com/NibiruChain/nibiru/pull/1001) - chore(deps): bump github.com/spf13/cobra from 1.5.0 to 1.6.0
* [#1013](https://github.com/NibiruChain/nibiru/pull/1013) - test(vpool): more calc twap tests and documentation
* [#1012](https://github.com/NibiruChain/nibiru/pull/1012) - test(vpool): make vpool simulation with random parameters

### Features

* [#1019](https://github.com/NibiruChain/nibiru/pull/1019) - add fields to the snapshot reserve event
* [#1010](https://github.com/NibiruChain/nibiru/pull/1010) - feeder: initialize oracle feeder core logic
* [#966](https://github.com/NibiruChain/nibiru/pull/966) - collections: add indexed map
* [#852](https://github.com/NibiruChain/nibiru/pull/852) - feat(genesis): add cli command to add pairs at genesis
* [#861](https://github.com/NibiruChain/nibiru/pull/861) - feat: query cumulative funding payments
* [#985](https://github.com/NibiruChain/nibiru/pull/985) - feat: query all active positions for a trader
* [#997](https://github.com/NibiruChain/nibiru/pull/997) - feat: emit `ReserveSnapshotSavedEvent` in vpool EndBlocker
* [#1011](https://github.com/NibiruChain/nibiru/pull/1011) - feat(perp): add DonateToEF cli command
* [#1044](https://github.com/NibiruChain/nibiru/pull/1044) - feat(wasm): cosmwasm module integration

### Fixes

* [#1023](https://github.com/NibiruChain/nibiru/pull/1023) - collections: golang compiler bug
* [#1017](https://github.com/NibiruChain/nibiru/pull/1017) - collections: correctly reports value type and key in case of not found errors.
* [#857](https://github.com/NibiruChain/nibiru/pull/857) - x/perp add proper stateless genesis validation checks
* [#874](https://github.com/NibiruChain/nibiru/pull/874) - fix --home issue with unsafe-reset-all command, updating tendermint to v0.34.21
* [#892](https://github.com/NibiruChain/nibiru/pull/892) - chore: fix localnet script
* [#925](https://github.com/NibiruChain/nibiru/pull/925) - fix(vpool): snapshot iteration
* [#930](https://github.com/NibiruChain/nibiru/pull/930) - fix(vpool): snapshot iteration on mark twap
* [#911](https://github.com/NibiruChain/nibiru/pull/911) - fix(perp): handle issue where no vpool snapshots are found
* [#958](https://github.com/NibiruChain/nibiru/pull/930) - fix(pricefeed): add twap to prices query
* [#961](https://github.com/NibiruChain/nibiru/pull/961) - fix(perp): wire the funding rate query
* [#993](https://github.com/NibiruChain/nibiru/pull/993) - fix(vpool): fluctuation limit check
* [#1000](https://github.com/NibiruChain/nibiru/pull/1000) - chore: bump cosmos-sdk to v0.45.9 to fix ibc bug
* [#1002](https://github.com/NibiruChain/nibiru/pull/1002) - fix: update go.mod dependencies to fix the protocgen script

## v0.14.0

### API Breaking

* [#830](https://github.com/NibiruChain/nibiru/pull/830) - test(vpool): Make missing fields for 'query vpool all-pools' display as empty strings.
  * Improve test coverage of functions used in the query server.
  * Added 'pair' field to the `all-pools` to make the prices array easier to digest
* [#878](https://github.com/NibiruChain/nibiru/pull/878) - rename `funding-payments` query to `funding-rate`

### Improvements

* [#837](https://github.com/NibiruChain/nibiru/pull/837) - simplify makefile, removing unused module creation and usage of new command to add vpool at genesis
* [#836](https://github.com/NibiruChain/nibiru/pull/836) - refactor(genesis): DRY improvements and functions added to localnet.sh for readability
* [#842](https://github.com/NibiruChain/nibiru/pull/842) - use self-hosted runner
* [#843](https://github.com/NibiruChain/nibiru/pull/843) - add timeout to github actions integration tests
* [#847](https://github.com/NibiruChain/nibiru/pull/847) - add command in localnet to whitelist oracle
* [#848](https://github.com/NibiruChain/nibiru/pull/848) - add check max leverage on add vpool in genesis command

### Fixes

* [#850](https://github.com/NibiruChain/nibiru/pull/850) - x/vpool - properly validate vpools at genesis
* [#854](https://github.com/NibiruChain/nibiru/pull/854) - add buildx to the docker release workflow

### Features

* [#827](https://github.com/NibiruChain/nibiru/pull/827) - feat(genesis): add cli command to add vpool at genesis
* [#838](https://github.com/NibiruChain/nibiru/pull/838) - feat(genesis): add cli command to whitelist oracles at genesis
* [#846](https://github.com/NibiruChain/nibiru/pull/846) - x/oracle remove reference pair

## [v0.13.0](https://github.com/NibiruChain/nibiru/releases/tag/v0.13.0) - 2022-08-16

## API Breaking

* [#831](https://github.com/NibiruChain/nibiru/pull/831) - remove modules that are not used in testnet

### CI

* [#795](https://github.com/NibiruChain/nibiru/pull/795) - integration tests run when PR is approved
* [#826](https://github.com/NibiruChain/nibiru/pull/826) - create and push docker image on release

### Improvements

* [#798](https://github.com/NibiruChain/nibiru/pull/798) - fix integration tests caused by PR #786
* [#801](https://github.com/NibiruChain/nibiru/pull/801) - remove unused pair constants
* [#788](https://github.com/NibiruChain/nibiru/pull/788) - add --overwrite flag to the nibid init call of localnet.sh
* [#804](https://github.com/NibiruChain/nibiru/pull/804) - bump ibc-go to v3.1.1
* [#817](https://github.com/NibiruChain/nibiru/pull/817) - Make post prices transactions gasless for whitelisted oracles
* [#818](https://github.com/NibiruChain/nibiru/pull/818) - fix(localnet.sh): add max leverage to vpools in genesis to fix open-position
* [#819](https://github.com/NibiruChain/nibiru/pull/819) - add golangci-linter using docker in Makefile
* [#835](https://github.com/NibiruChain/nibiru/pull/835) - x/oracle cleanup code

### Features

* [#839](https://github.com/NibiruChain/nibiru/pull/839) - x/oracle rewarding
* [#791](https://github.com/NibiruChain/nibiru/pull/791) Add the x/oracle module
* [#811](https://github.com/NibiruChain/nibiru/pull/811) Return the index twap in `QueryPrice` cmd
* [#813](https://github.com/NibiruChain/nibiru/pull/813) - (vpool): Expose mark price, mark TWAP, index price, and k (swap invariant) in the all-pools query
* [#816](https://github.com/NibiruChain/nibiru/pull/816) - Remove tobin tax from x/oracle
* [#810](https://github.com/NibiruChain/nibiru/pull/810) - feat(x/perp): expose 'marginRatioIndex' and block number on QueryPosition
* [#832](https://github.com/NibiruChain/nibiru/pull/832) - x/oracle app wiring

### Documentation

* [#814](https://github.com/NibiruChain/nibiru/pull/814) - docs(perp): Added events specification for the perp module.

## [v0.12.1](https://github.com/NibiruChain/nibiru/releases/tag/v0.12.1) - 2022-08-04

* [#796](https://github.com/NibiruChain/nibiru/pull/796) - fix bug that caused that epochKeeper was nil when running epoch hook from Perp module
* [#793](https://github.com/NibiruChain/nibiru/pull/793) - add a vpool parameter to limit leverage in open position

## [v0.12.0](https://github.com/NibiruChain/nibiru/releases/tag/v0.12.0) - 2022-08-03

### Improvements

* [#775](https://github.com/NibiruChain/nibiru/pull/775) - bump google.golang.org/protobuf from 1.28.0 to 1.28.1
* [#768](https://github.com/NibiruChain/nibiru/pull/768) - add simulation tests to make file
* [#767](https://github.com/NibiruChain/nibiru/pull/767) - add fluctuation limit checks on `OpenPosition`.
* [#786](https://github.com/NibiruChain/nibiru/pull/786) - add genesis params in localnet script.
* [#770](https://github.com/NibiruChain/nibiru/pull/770) - Return err in case of zero time elapsed and zero snapshots on `GetCurrentTWAP` func. If zero time has elapsed, and snapshots exists, return the instantaneous average.

### Bug Fixes

* [#766](https://github.com/NibiruChain/nibiru/pull/766) - Fixed margin ratio calculation for trader position.
* [#776](https://github.com/NibiruChain/nibiru/pull/776) - Fix a bug where the user could open infinite leverage positions
* [#779](https://github.com/NibiruChain/nibiru/pull/779) - Fix issue with released tokens being invalid in `ExitPool`

### Testing

* [#782](https://github.com/NibiruChain/nibiru/pull/782) - replace GitHub test workflows to use make commands
* [#784](https://github.com/NibiruChain/nibiru/pull/784) - fix runsim
* [#783](https://github.com/NibiruChain/nibiru/pull/783) - sanitise inputs for msg swap simulations

## [v0.11.0](https://github.com/NibiruChain/nibiru/releases/tag/v0.11.0) - 2022-07-29

### Documentation

* [#701](https://github.com/NibiruChain/nibiru/pull/701) Add release process guide

### Improvements

* [#715](https://github.com/NibiruChain/nibiru/pull/715) - remove redundant perp.Keeper.SetPosition parameters
* [#718](https://github.com/NibiruChain/nibiru/pull/718) - add guard clauses on OpenPosition (leverage and quote amount != 0)
* [#728](https://github.com/NibiruChain/nibiru/pull/728) - add dependabot file into the project.
* [#723](https://github.com/NibiruChain/nibiru/pull/723) - refactor perp keeper's `RemoveMargin` method
* [#730](https://github.com/NibiruChain/nibiru/pull/730) - update localnet script.
* [#736](https://github.com/NibiruChain/nibiru/pull/736) - Bumps [github.com/spf13/cast](https://github.com/spf13/cast) from 1.4.1 to 1.5.0
* [#735](https://github.com/NibiruChain/nibiru/pull/735) - Bump github.com/spf13/cobra from 1.4.0 to 1.5.0
* [#729](https://github.com/NibiruChain/nibiru/pull/729) - move maintenance margin to the vpool module
* [#741](https://github.com/NibiruChain/nibiru/pull/741) - remove unused code and refactored variable names.
* [#742](https://github.com/NibiruChain/nibiru/pull/742) - Vpools are not tradeable if they have invalid oracle prices.
* [#739](https://github.com/NibiruChain/nibiru/pull/739) - Bump github.com/spf13/viper from 1.11.0 to 1.12.0

### API Breaking

* [#721](https://github.com/NibiruChain/nibiru/pull/721) - Updated proto property names to adhere to standard snake_casing and added Unlock REST endpoint
* [#724](https://github.com/NibiruChain/nibiru/pull/724) - Add position fields in `ClosePositionResponse`.
* [#737](https://github.com/NibiruChain/nibiru/pull/737) - Renamed from property to avoid python name clash

### State Machine Breaking

* [#733](https://github.com/NibiruChain/nibiru/pull/733) - Bump github.com/cosmos/ibc-go/v3 from 3.0.0 to 3.1.0
* [#741](https://github.com/NibiruChain/nibiru/pull/741) - Rename `epoch_identifier` param to `funding_rate_interval`.
* [#745](https://github.com/NibiruChain/nibiru/pull/745) - Updated pricefeed twap calc to use bounded time

### Bug Fixes

* [#746](https://github.com/NibiruChain/nibiru/pull/746) - Pin cosmos-sdk version to v0.45 for proto generation.

## [v0.10.0](https://github.com/NibiruChain/nibiru/releases/tag/v0.10.0) - 2022-07-18

### Improvements

* [#705](https://github.com/NibiruChain/nibiru/pull/705) Refactor PerpKeeper's `AddMargin` method to accept individual fields instead of the entire Msg object.

### API Breaking

* [#709](https://github.com/NibiruChain/nibiru/pull/709) Add fields to `OpenPosition` response.
* [#707](https://github.com/NibiruChain/nibiru/pull/707) Add fluctuation limit checks in vpool methods.
* [#712](https://github.com/NibiruChain/nibiru/pull/712) Add funding rate calculation and `FundingRateChangedEvent`.

### Upgrades

* [#725](https://github.com/NibiruChain/nibiru/pull/725) Add governance handler for creating new virtual pools.
* [#702](https://github.com/NibiruChain/nibiru/pull/702) Add upgrade handler for v0.10.0.

## [v0.9.2](https://github.com/NibiruChain/nibiru/releases/tag/v0.9.2) - 2022-07-11

### Improvements

* [#686](https://github.com/NibiruChain/nibiru/pull/686) Add changelog enforcer to github actions.
* [#681](https://github.com/NibiruChain/nibiru/pull/681) Remove automatic release and leave integration tests when merge into master.
* [#684](https://github.com/NibiruChain/nibiru/pull/684) Reorganize PerpKeeper methods.
* [#690](https://github.com/NibiruChain/nibiru/pull/690) Call `closePositionEntirely` from `ClosePosition`.
* [#689](https://github.com/NibiruChain/nibiru/pull/689) Apply funding rate calculation 48 times per day.

### API Breaking

* [#687](https://github.com/NibiruChain/nibiru/pull/687) Emit `PositionChangedEvent` upon changing margin.
* [#685](https://github.com/NibiruChain/nibiru/pull/685) Represent `PositionChangedEvent` bad debt as Coin.
* [#697](https://github.com/NibiruChain/nibiru/pull/697) Rename pricefeed keeper methods.
* [#689](https://github.com/NibiruChain/nibiru/pull/689) Change liquidation params to 2.5% liquidation fee ratio and 25% partial liquidation ratio.

### Testing

* [#695](https://github.com/NibiruChain/nibiru/pull/695) Add `OpenPosition` integration tests.
* [#692](https://github.com/NibiruChain/nibiru/pull/692) Add test coverage for Perp MsgServer methods.<|MERGE_RESOLUTION|>--- conflicted
+++ resolved
@@ -87,10 +87,7 @@
 * [#1187](https://github.com/NibiruChain/nibiru/pull/1187) - feat(oracle): default vote threshold and min voters
 * [#1276](https://github.com/NibiruChain/nibiru/pull/1276) - feat: add ewma function
 * [#1284](https://github.com/NibiruChain/nibiru/pull/1284) - feat: fails if base and quote reserves are not equal on CreatePool
-<<<<<<< HEAD
 * [#1286](https://github.com/NibiruChain/nibiru/pull/1286) - feat: bias is zero when creating pool
-=======
->>>>>>> c41904e1
 
 ### API Breaking
 
