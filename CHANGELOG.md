<!--
Guiding Principles:

Changelogs are for humans, not machines.
There should be an entry for every single version.
The same types of changes should be grouped.
Versions and sections should be linkable.
The latest version comes first.
The release date of each version is displayed.
Mention whether you follow Semantic Versioning.

Usage:

Change log entries are to be added to the Unreleased section under the
appropriate stanza (see below). Each entry should ideally include a tag and
the Github issue reference in the following format:

* (<tag>) \#<issue-number> message

The issue numbers will later be link-ified during the release process so you do
not have to worry about including a link manually, but you can if you wish.

Types of changes (Stanzas):

"Features" for new features.
"Improvements" for changes in existing functionality.
"Deprecated" for soon-to-be removed features.
"Bug Fixes" for any bug fixes.
"API Breaking" for breaking CLI commands and REST routes used by end-users.
"State Machine Breaking" for any changes that result in a different AppState given same genesisState and txList.
Ref: https://keepachangelog.com/en/1.0.0/
-->

# Changelog

All notable changes to this project will be documented in this file.

The format is based on [Keep a Changelog](https://keepachangelog.com/en/1.0.0/),
and this project adheres to [Semantic Versioning](https://semver.org/spec/v2.0.0.html).

## [Unreleased]

### Features 

<<<<<<< HEAD
* [#xxx](https://github.com/NibiruChain/nibiru/pull/xxx) - epic(tokenfactory):
=======
* [#1596](https://github.com/NibiruChain/nibiru/pull/1596) - epic(tokenfactory):
>>>>>>> 7d1adb02
  State transitions, collections, genesis import and export, and app wiring
  * [#1607](https://github.com/NibiruChain/nibiru/pull/1607) - Token factory
    transaction messages for CreateDenom, ChangeAdmin, and UpdateModuleParams 
  * [#1620](https://github.com/NibiruChain/nibiru/pull/1620) - Token factory
    transaction messages for Mint and Burn

### State Machine Breaking 

* [#1609](https://github.com/NibiruChain/nibiru/pull/1609) - refactor(app)!: Remove x/stablecoin module.
* [#1613](https://github.com/NibiruChain/nibiru/pull/1613) - feat(app)!: enforce min commission by changing default and genesis validation
* [#1615](https://github.com/NibiruChain/nibiru/pull/1613) - feat(ante)!: Ante
  handler to add a maximum commission rate of 25% for validators.
* [#1616](https://github.com/NibiruChain/nibiru/pull/1616) - fix(app)!:
  Add custom wasm snapshotter for proper state exports
* [#1617](https://github.com/NibiruChain/nibiru/pull/1617) - fix(app)!:
  non-nil snapshot manager is not guarantted in testapp

### Improvements

* [#1610](https://github.com/NibiruChain/nibiru/pull/1610) - refactor(app):
  Simplify app.go with less redundant imports using struct embedding.
* [#1614](https://github.com/NibiruChain/nibiru/pull/1614) - refactor(proto): Use
  explicit namespacing on proto imports for #1608

### Dependencies
- Bump `github.com/prometheus/client_golang` from 1.16.0 to 1.17.0 ([#1605](https://github.com/NibiruChain/nibiru/pull/1605))
- Bump `bufbuild/buf-setup-action` from 1.26.1 to 1.27.0 ([#1624](https://github.com/NibiruChain/nibiru/pull/1624))
- Bump `stefanzweifel/git-auto-commit-action` from 4 to 5 ([#1625](https://github.com/NibiruChain/nibiru/pull/1625))

### Bug Fixes

* [#1606](https://github.com/NibiruChain/nibiru/pull/1606) - fix(perp): emit `MarketUpdatedEvent` in the absence of index price

## [v0.21.10]

### Features

* [#1575](https://github.com/NibiruChain/nibiru/pull/1575) - feat(perp): Add trader volume tracking
* [#1463](https://github.com/NibiruChain/nibiru/pull/1463) - feat(oracle): add genesis pricefeeder delegation
* [#1479](https://github.com/NibiruChain/nibiru/pull/1479) - feat(perp): implement `PartialClose`
* [#1498](https://github.com/NibiruChain/nibiru/pull/1498) - feat: add cli to change root sudo command
* [#1501](https://github.com/NibiruChain/nibiru/pull/1501) - feat(localnet.sh): (1) Make it possible to run while offline. (2) Implement --no-build option to use the script with the current `nibid` installed.
* [#1501](https://github.com/NibiruChain/nibiru/pull/1501) - feat(proto): add Python buf generation logic for py-sdk
* [#1503](https://github.com/NibiruChain/nibiru/pull/1503) - feat(wasm): add Oracle Exchange Rate query for wasm
* [#1543](https://github.com/NibiruChain/nibiru/pull/1543) - epic(devgas): devgas module for incentivizing smart contract
* [#1559](https://github.com/NibiruChain/nibiru/pull/1559) - feat: add versions to markets to allow to disable them
* [#1585](https://github.com/NibiruChain/nibiru/pull/1585) - feat: include flag versioned in query markets to allow to query disabled markets
* [#1594](https://github.com/NibiruChain/nibiru/pull/1594) - feat: add user discounts

### Improvements

* [#1466](https://github.com/NibiruChain/nibiru/pull/1466) - refactor(perp): `PositionLiquidatedEvent`
* [#1494](https://github.com/NibiruChain/nibiru/pull/1494) - feat: create cli to add sudo account into genesis
* [#1493](https://github.com/NibiruChain/nibiru/pull/1493) - fix(perp): allow `ClosePosition` when there is bad debt
* [#1500](https://github.com/NibiruChain/nibiru/pull/1500) - refactor(perp): clean up reverse market order mechanics
* [#1506](https://github.com/NibiruChain/nibiru/pull/1506) - refactor(oracle): Implement OrderedMap and use it for iterating through maps in x/oracle
* [#1502](https://github.com/NibiruChain/nibiru/pull/1502) - feat: add ledger build support
* [#1495](https://github.com/NibiruChain/nibiru/pull/1495) - feat: add genmsg module
* [#1517](https://github.com/NibiruChain/nibiru/pull/1517) - test: add more tests to x/hooks
* [#1518](https://github.com/NibiruChain/nibiru/pull/1518) - test: add more tests to x/perp
* [#1519](https://github.com/NibiruChain/nibiru/pull/1519) - test: add more tests to x/perp keeper
* [#1520](https://github.com/NibiruChain/nibiru/pull/1520) - feat(wasm): no op handler + tests with updated contracts
* [#1521](https://github.com/NibiruChain/nibiru/pull/1521) - test(sudo): increase unit test coverage
* [#1523](https://github.com/NibiruChain/nibiru/pull/1523) - chore: bump cosmos-sdk to v0.47.4
* [#1527](https://github.com/NibiruChain/nibiru/pull/1527) - test(common): add docs for testutil and increase test coverage
* [#1536](https://github.com/NibiruChain/nibiru/pull/1536) - test(perp): add more tests to perp module and cli
* [#1533](https://github.com/NibiruChain/nibiru/pull/1533) - feat(perp): add differential fields to PositionChangedEvent
* [#1541](https://github.com/NibiruChain/nibiru/pull/1541) - feat(perp): add clamp to premium fractions
* [#1555](https://github.com/NibiruChain/nibiru/pull/1555) - feat(devgas): Convert legacy ABCI events to typed proto events
* [#1558](https://github.com/NibiruChain/nibiru/pull/1558) - feat(perp): paginated query to read the position store  
* [#1554](https://github.com/NibiruChain/nibiru/pull/1554) - refactor: runs gofumpt formatter, which has nice conventions: go install mvdan.cc/gofumpt@latest
* [#1574](https://github.com/NibiruChain/nibiru/pull/1574) - chore(goreleaser): update wasmvm to v1.4.0
* [#1463](https://github.com/NibiruChain/nibiru/pull/1463) - feat(oracle): add genesis pricefeeder delegation
* [#1466](https://github.com/NibiruChain/nibiru/pull/1466) - refactor(perp): `PositionLiquidatedEvent`
* [#1462](https://github.com/NibiruChain/nibiru/pull/1462) - fix(perp): Add pair to liquidation failed event.
* [#1424](https://github.com/NibiruChain/nibiru/pull/1424) - feat(perp): Add change type and exchanged margin to position changed events.
* [#1390](https://github.com/NibiruChain/nibiru/pull/1390) - fix(localnet.sh): Fix genesis market initialization + add force exits on failure
* [#1340](https://github.com/NibiruChain/nibiru/pull/1340) - feat(wasm): Enforce x/sudo contract permission checks on the shifter contract + integration tests
* [#1317](https://github.com/NibiruChain/nibiru/pull/1317) - feat(testutil): Use secp256k1 algo for private key generation in common/testutil.
* [#1322](https://gitub.com/NibiruChain/nibiru/pull/1322) - build(deps): Bumps github.com/armon/go-metrics from 0.4.0 to 0.4.1.
* [#1321](https://github.com/NibiruChain/nibiru/pull/1321) - build(deps): bump github.com/prometheus/client_golang from 1.15.0 to 1.15.1
* [#1295](https://github.com/NibiruChain/nibiru/pull/1295) - refactor(app): Organize keepers, store keys, and module manager initialization in app.go
* [#1248](https://github.com/NibiruChain/nibiru/pull/1248) - refactor(common): Combine x/testutil and x/common/testutil.
* [#1245](https://github.com/NibiruChain/nibiru/pull/1245) - fix(localnet.sh): force localnet.sh to work even if Coingecko is down
* [#1230](https://github.com/NibiruChain/nibiru/pull/1230) - chore(deps): Bump github.com/holiman/uint256 from 1.2.1 to 1.2.2
* [#1240](https://github.com/NibiruChain/nibiru/pull/1240) - ci: Test `make proto-gen` when the proto gen scripts or .proto files change
* [#1199](https://github.com/NibiruChain/nibiru/pull/1199) - chore(deps): bump golang.org/x/net from 0.4.0 to 0.7.0
* [#1211](https://github.com/NibiruChain/nibiru/pull/1211) - chore(deps): Bump github.com/stretchr/testify from 1.8.1 to 1.8.2
* [#1203](https://github.com/NibiruChain/nibiru/pull/1203) - ci: make chaosnet pull nibiru image if --build is not specified
* [#1197](https://github.com/NibiruChain/nibiru/pull/1197) - feat: add fees into events in spot module.
  * add `fees` field into `EventPoolCreated` event.
  * add `fees` field into `EventPoolExited` event.
  * add `fee` field into `EventAssetsSwapped` event.
* [#1222](https://github.com/NibiruChain/nibiru/pull/1222) - chore(deps): bump google.golang.org/protobuf from 1.28.2-0.20220831092852-f930b1dc76e8 to 1.29.0
* [#1223](https://github.com/NibiruChain/nibiru/pull/1223) - chore(deps): bump github.com/golang/protobuf from 1.5.2 to 1.5.3
* [#1205](https://github.com/NibiruChain/nibiru/pull/1205) - test: first testing framework skeleton and example
* [#1228](https://github.com/NibiruChain/nibiru/pull/1228) - feat: update github.com/CosmWasm/wasmd 0.29.2
* [#1244](https://github.com/NibiruChain/nibiru/pull/1244) - feat: add typed event for oracle post price
* [#1237](https://github.com/NibiruChain/nibiru/pull/1237) - feat: reduce gas on openposition
* [#1231](https://github.com/NibiruChain/nibiru/pull/1231) - chore(deps): bump github.com/cosmos/ibc-go/v4 from 4.2.0 to 4.3.0 #1231
* [#1256](https://github.com/NibiruChain/nibiru/pull/1256) - chore(deps): bump github.com/spf13/cobra from 1.6.1 to 1.7.0
* [#1289](https://github.com/NibiruChain/nibiru/pull/1289) - feat: SqrtDepth equal to base reserves when pool creation
* [#1290](https://github.com/NibiruChain/nibiru/pull/1290) - refactor: fix quote/base reserve naming convention
* [#1311](https://github.com/NibiruChain/nibiru/pull/1311) - feat(perp): add PerpKeeperV2
* [#1308](https://github.com/NibiruChain/nibiru/pull/1308) - feat(perp): ensure there's no int overflow in liq depth calculation
* [#1311](https://github.com/NibiruChain/nibiru/pull/1311) - feat(perp): add Calc and Twap methods
* [#1319](https://github.com/NibiruChain/nibiru/pull/1319) - test: add integration test actions
* [#1329](https://github.com/NibiruChain/nibiru/pull/1329) - feat(perp): add PerpKeeperV2 withdraw methods
* [#1328](https://github.com/NibiruChain/nibiru/pull/1328) - feat(perp): add PerpKeeperV2 swap methods
* [#1331](https://github.com/NibiruChain/nibiru/pull/1331) - refactor(perp): create perp v1 type package and module package
* [#1333](https://github.com/NibiruChain/nibiru/pull/1333) - feat(perp): add basic clearing house functions
* [#1332](https://github.com/NibiruChain/nibiru/pull/1332) - feat(perp): add hooks to update funding rate
* [#1334](https://github.com/NibiruChain/nibiru/pull/1334) - feat(perp): add PerpKeeperV2 `ClosePosition`
* [#1335](https://github.com/NibiruChain/nibiru/pull/1335) - refactor(perp): move remaining perpv1 files to v1 directory
* [#1338](https://github.com/NibiruChain/nibiru/pull/1338) - feat(perp): V2 OpenPosition
* [#1344](https://github.com/NibiruChain/nibiru/pull/1344) - feat(perp): PerpKeeperV2 `AddMargin` and `RemoveMargin`
* [#1345](https://github.com/NibiruChain/nibiru/pull/1345) - feat(perp): PerpV2 QueryServer
* [#1343](https://github.com/NibiruChain/nibiru/pull/1343) - feat(perp): add PerpKeeperV2 `MultiLiquidate`
* [#1352](https://github.com/NibiruChain/nibiru/pull/1352) - feat(perp): add PerpKeeperV2 `MsgServer`
* [#1350](https://github.com/NibiruChain/nibiru/pull/1350) - feat(perp): `EditPriceMultiplier` and `EditSwapInvariant`
* [#1341](https://github.com/NibiruChain/nibiru/pull/1341) - feat(bindings/oracle): add bindings for oracle module params
* [#1361](https://github.com/NibiruChain/nibiru/pull/1361) - feat(perp): add `PerpV2` module
* [#1363](https://github.com/NibiruChain/nibiru/pull/1363) - feat(perp): wire `PerpV2` module
* [#1365](https://github.com/NibiruChain/nibiru/pull/1365) - refactor(perp): split `perp` module into v1/ and v2/
* [#1366](https://github.com/NibiruChain/nibiru/pull/1366) - feat: fix bindings test in cw_test
* [#1362](https://github.com/NibiruChain/nibiru/pull/1362) - feat(perp): add `perpv2` cli
* [#1369](https://github.com/NibiruChain/nibiru/pull/1369) - refactor(oracle): divert rewards from `perpv2` instead of `perpv1`
* [#1370](https://github.com/NibiruChain/nibiru/pull/1370) - feat(perp): `perpv2` `CreatePool` method
* [#1371](https://github.com/NibiruChain/nibiru/pull/1371) - feat: realize bad debt when a user tries to close his position
* [#1373](https://github.com/NibiruChain/nibiru/pull/1373) - feat(perp): `perpv2` `add-genesis-perp-market` CLI command
* [#1381](https://github.com/NibiruChain/nibiru/pull/1381) - chore(deps): Bump github.com/cosmos/cosmos-sdk to 0.45.16
* [#1405](https://github.com/NibiruChain/nibiru/pull/1405) - ci: use Buf to build protos
* [#1406](https://github.com/NibiruChain/nibiru/pull/1406) - feat(perp): emit additional event info
* [#1419](https://github.com/NibiruChain/nibiru/pull/1419) - fix(spot): add pools to genesis state
* [#1408](https://github.com/NibiruChain/nibiru/pull/1408) - feat(spot): idempotent events
* [#1420](https://github.com/NibiruChain/nibiru/pull/1420) - refactor(oracle): update default params
* [#1421](https://github.com/NibiruChain/nibiru/pull/1421) - feat(oracle): add expiry time to oracle prices
* [#1422](https://github.com/NibiruChain/nibiru/pull/1422) - fix(oracle): handle zero oracle rewards
* [#1426](https://github.com/NibiruChain/nibiru/pull/1426) - refactor(perp): remove price fluctuation limit check
* [#1423](https://github.com/NibiruChain/nibiru/pull/1423) - fix: remove panics from abci hooks
* [#1579](https://github.com/NibiruChain/nibiru/pull/1579) - chore(proto): Add a buf.gen.rs.yaml and corresponding script to create Rust types for Wasm Stargate messages

### Bug Fixes

* [#1459](https://github.com/NibiruChain/nibiru/pull/1459) - fix(spot): wire `x/spot` msgService into app router
* [#1467](https://github.com/NibiruChain/nibiru/pull/1467) - fix(oracle): make `calcTwap` safer
* [#1464](https://github.com/NibiruChain/nibiru/pull/1464) - fix(gov): wire legacy proposal handlers
* [#1586](https://github.com/NibiruChain/nibiru/pull/1586) - fix(sudo): make messages compatible with `Amino`
* [#1210](https://github.com/NibiruChain/nibiru/pull/1210) - fix(ci): fix docker push workflow
* [#1337](https://github.com/NibiruChain/nibiru/pull/1337) - fix(ci): fix dockerfile with rocksdb
* [#1379](https://github.com/NibiruChain/nibiru/pull/1379) - feat(perp): check for denom in add/remove margin
* [#1383](https://github.com/NibiruChain/nibiru/pull/1383) - feat: enforce contract to be whitelisted when calling perp bindings
* [#1397](https://github.com/NibiruChain/nibiru/pull/1397) - fix: ensure margin is high enough when removing it
* [#1417](https://github.com/NibiruChain/nibiru/pull/1417) - fix: run end blocker on block end for perp v2
* [#1425](https://github.com/NibiruChain/nibiru/pull/1425) - fix: remove positions from state when closed with reverse position
* [#1441](https://github.com/NibiruChain/nibiru/pull/1441) - fix(oracle): ignore abstain votes in std dev calculation
* [#1446](https://github.com/NibiruChain/nibiru/pull/1446) - fix(cmd): Add custom InitCmd to set set desired Tendermint consensus params for each node.
* [#1452](https://github.com/NibiruChain/nibiru/pull/1452) - fix(oracle): continue with abci hook during error
* [#1451](https://github.com/NibiruChain/nibiru/pull/1451) - fix(perp): decrease position with zero size

### State Machine Breaking

* [#1473](https://github.com/NibiruChain/nibiru/pull/1473) - refactor(perp)!: rename `OpenPosition` to `MarketOrder`
* [#1477](https://github.com/NibiruChain/nibiru/pull/1477) - refactor(oracle)!: Move away from deprecated events to typed events in x/oracle

### API Breaking

* [#1380](https://github.com/NibiruChain/nibiru/pull/1380) - feat(wasm): Add CreateMarket admin call for the controller contract
* [#1359](https://github.com/NibiruChain/nibiru/pull/1359) - feat(perp): Add InsuranceFundWithdraw admin call with corresponding smart contract
* [#1356](https://github.com/NibiruChain/nibiru/pull/1356) - build: Regress wasmvm (v1.1.1), tendermint (v0.34.24), and Cosmos-SDK (v0.45.14) dependencies
* [#1346](https://github.com/NibiruChain/nibiru/pull/1346) - build: Upgrade wasmvm (v1.2.1), tendermint (v0.34.26), and Cosmos-SDK (v0.45.14) dependencies
* [#1317](https://github.com/NibiruChain/nibiru/pull/1317) - feat(sudo): Implement and test CLI commands for tx and queries. 
* [#1307](https://github.com/NibiruChain/nibiru/pull/1307) - feat(sudo): Create the x/sudo module + integration tests
* [#1299](https://github.com/NibiruChain/nibiru/pull/1299) - feat(wasm): Add peg shift bindings
* [#1292](https://github.com/NibiruChain/nibiru/pull/1292) - feat(wasm): Add module bindings for execute calls in x/perp: OpenPosition, ClosePosition, AddMargin, RemoveMargin.
* [#1287](https://github.com/NibiruChain/nibiru/pull/1287) - feat(wasm): Add module bindings for custom queries in x/perp: Reserves, AllMarkets, BasePrice, PremiumFraction, Metrics, PerpParams, PerpModuleAccounts
* [#1282](https://github.com/NibiruChain/nibiru/pull/1282) - feat(inflation)!: add inflation module
* [#1270](https://github.com/NibiruChain/nibiru/pull/1270) - refactor(proto)!: lint protos and standardize versioning
* [#1271](https://github.com/NibiruChain/nibiru/pull/1271) - refactor(perp)!: vpool → perp/amm #2 | imports and renames
* [#1269](https://github.com/NibiruChain/nibiru/pull/1269) - refactor(perp)!: merge x/util with x/perp
* [#1267](https://github.com/NibiruChain/nibiru/pull/1267) - refactor(perp)!: vpool → perp/amm #1 | Moves types, keeper, and cli
* [#1243](https://github.com/NibiruChain/nibiru/pull/1243) - feat(vpool): sqrt of liquidity depth tracked on pool
* [#1220](https://github.com/NibiruChain/nibiru/pull/1220) - feat: reduce gas fees when posting price
* [#1229](https://github.com/NibiruChain/nibiru/pull/1229) - feat: upgrade ibc to v4.2.0 and wasm v0.30.0
* [#1254](https://github.com/NibiruChain/nibiru/pull/1254) - feat: add bias field into vpool
* [#1255](https://github.com/NibiruChain/nibiru/pull/1255) - feat: add peg multiplier field into vpool, which for now defaults to 1
* [#1281](https://github.com/NibiruChain/nibiru/pull/1281) - feat: add peg multiplier to the pricing logic
* [#1291](https://github.com/NibiruChain/nibiru/pull/1291) - refactor(perp)!: add perp v2 state protos
* [#1296](https://github.com/NibiruChain/nibiru/pull/1296) - refactor(perp)!: update perp v2 state protos
* [#1298](https://github.com/NibiruChain/nibiru/pull/1298) - refactor(perp)!: remove `MaxOracleSpreadRatio` from Perpv2
* [#1302](https://github.com/NibiruChain/nibiru/pull/1302) - refactor(oracle)!: price snapshot start time inclusive
* [#1301](https://github.com/NibiruChain/nibiru/pull/1301) - fix(epochs)!: correct epoch start time
* [#1304](https://github.com/NibiruChain/nibiru/pull/1304) - feat: db backend - rocksdb
* [#1305](https://github.com/NibiruChain/nibiru/pull/1305) - refactor(perp!): Remove unnecessary protos
* [#1312](https://github.com/NibiruChain/nibiru/pull/1312) - feat(wasm): wire depth shift handler to the wasm router
* [#1306](https://github.com/NibiruChain/nibiru/pull/1306) - feat(perp): complete perp v2 types
* [#1309](https://github.com/NibiruChain/nibiru/pull/1309) - feat: minimum swap amount set to $1
* [#1336](https://github.com/NibiruChain/nibiru/pull/1336) - feat: move oracle params out of params subspace and onto the keeper
* [#1315](https://github.com/NibiruChain/nibiru/pull/1315) - feat: oracle rewards distribution every week
* [#1342](https://github.com/NibiruChain/nibiru/pull/1342) - feat(perp): market not enabled can only be used to close out existing positions
* [#1367](https://github.com/NibiruChain/nibiru/pull/1367) - feat: wire enable market to wasm
* [#1382](https://github.com/NibiruChain/nibiru/pull/1382) - refactor(perp)!: remove `perpv1`
* [#1385](https://github.com/NibiruChain/nibiru/pull/1385) - test(perp): add clearing house negative tests
* [#1388](https://github.com/NibiruChain/nibiru/pull/1388) - refactor(perp)!: idempotent position changed event
* [#1387](https://github.com/NibiruChain/nibiru/pull/1387) - feat: upgrade to Cosmos SDK v0.46.10
* [#1413](https://github.com/NibiruChain/nibiru/pull/1413) - fix(perp): provide descriptive errors when all liquidations fail in MultiLiquidate
* [#1427](https://github.com/NibiruChain/nibiru/pull/1427) - refactor(perp)!: PositionChangedEvent `MarginToUser`
* [#1407](https://github.com/NibiruChain/nibiru/pull/1407) - feat!: upgrade to Cosmos SDK v0.47.3

### Dependencies

- Bump `robinraju/release-downloader` from 1.6 to 1.8 (#1326)
- Bump `pozetroninc/github-action-get-latest-release` from 0.6.0 to 0.7.0 (#1325)
- Bump `technote-space/get-diff-action` from 4 to 6 (#1327)
- Bump `actions/setup-go` from 3 to 4 (#1324)
- Bump `github.com/docker/distribution` from 2.8.1+incompatible to 2.8.2+incompatible (#1339)
- Bump `github.com/CosmWasm/wasmvm` from 1.2.1 to 1.4.0 (#1354, #1507, [#1564](https://github.com/NibiruChain/nibiru/pull/1564))
- Bump `github.com/spf13/cast` from 1.5.0 to 1.5.1 (#1358)
- Bump `github.com/stretchr/testify` from 1.8.2 to 1.8.4 (#1384, #1435)
- Bump `cosmossdk.io/math` from 1.0.0-beta.6 to 1.1.2 (#1394, [#1547](https://github.com/NibiruChain/nibiru/pull/1547))
- Bump `google.golang.org/grpc` from 1.53.0 to 1.58.2 (#1395, #1437, #1443, #1497, [#1525](https://github.com/NibiruChain/nibiru/pull/1525), [#1568](https://github.com/NibiruChain/nibiru/pull/1568), [#1582](https://github.com/NibiruChain/nibiru/pull/1582), [#1598](https://github.com/NibiruChain/nibiru/pull/1598))
- Bump `github.com/gin-gonic/gin` from 1.8.1 to 1.9.1 (#1409)
- Bump `github.com/spf13/viper` from 1.15.0 to 1.16.0 (#1436)
- Bump `github.com/prometheus/client_golang` from 1.15.1 to 1.16.0 (#1431)
- Bump `github.com/cosmos/ibc-go/v7` from 7.1.0 to 7.3.0 (#1445, [#1562](https://github.com/NibiruChain/nibiru/pull/1562))
- Bump `bufbuild/buf-setup-action` from 1.21.0 to 1.26.1 (#1449, #1469, #1505, #1510, [#1537](https://github.com/NibiruChain/nibiru/pull/1537), [#1540](https://github.com/NibiruChain/nibiru/pull/1540), [#1544](https://github.com/NibiruChain/nibiru/pull/1544))
- Bump `google.golang.org/protobuf` from 1.30.0 to 1.31.0 (#1450)
- Bump `cosmossdk.io/errors` from 1.0.0-beta.7 to 1.0.0 (#1499)
- Bump `github.com/holiman/uint256` from 1.2.2 to 1.2.3 (#1504)
- Bump `docker/build-push-action` from 4 to 5 ([#1572](https://github.com/NibiruChain/nibiru/pull/1572))
- Bump `docker/login-action` from 2 to 3 ([#1571](https://github.com/NibiruChain/nibiru/pull/1571))
- Bump `docker/setup-buildx-action` from 2 to 3 ([#1570](https://github.com/NibiruChain/nibiru/pull/1570))
- Bump `docker/setup-qemu-action` from 2 to 3 ([#1569](https://github.com/NibiruChain/nibiru/pull/1569))
- Bump `github.com/cosmos/cosmos-sdk` from v0.47.4 to v0.47.5 ([#1578](https://github.com/NibiruChain/nibiru/pull/1578))
- Bump `codecov/codecov-action` from 3 to 4 ([#1583](https://github.com/NibiruChain/nibiru/pull/1583))
- Bump `actions/checkout` from 3 to 4 ([#1593](https://github.com/NibiruChain/nibiru/pull/1593))

## [v0.19.2](https://github.com/NibiruChain/nibiru/releases/tag/v0.19.2) - 2023-02-24

### Features

* [#1187](https://github.com/NibiruChain/nibiru/pull/1187) - feat(oracle): default vote threshold and min voters
* [#1276](https://github.com/NibiruChain/nibiru/pull/1276) - feat: add ewma function
* [#1284](https://github.com/NibiruChain/nibiru/pull/1284) - feat: fails if base and quote reserves are not equal on CreatePool
* [#1286](https://github.com/NibiruChain/nibiru/pull/1286) - feat: bias is zero when creating pool

### API Breaking

* [#1196](https://github.com/NibiruChain/nibiru/pull/1196) - refactor(spot)!: default whitelisted asset and query cli
* [#1195](https://github.com/NibiruChain/nibiru/pull/1195) - feat(perp)!: Add `MultiLiquidation` feature for perps
* [#1158](https://github.com/NibiruChain/nibiru/pull/1158) - feat(asset-registry)!: Add `AssetRegistry`
* [#1171](https://github.com/NibiruChain/nibiru/pull/1171) - refactor(asset)!: Replace `common.AssetPair` with `asset.Pair`.
* [#1164](https://github.com/NibiruChain/nibiru/pull/1164) - refactor: remove client interface for liquidate msg
* [#1173](https://github.com/NibiruChain/nibiru/pull/1173) - refactor(spot)!: replace `x/dex` module with `x/spot`.
* [#1176](https://github.com/NibiruChain/nibiru/pull/1176) - refactor(spot)!: replace `x/dex` module with `x/spot`.

### State Machine Breaking

* [#xxx](https://github.com/NibiruChain/nibiru/pull/xxx) - fix(wasm)!: call `ValidateBasic` before all `sdk.Msg` calls for the bindings-perp contract + remove sudo permissioning
* [#1154](https://github.com/NibiruChain/nibiru/pull/1154) - refactor(asset-pair)!: refactors `common.AssetPair` as an extension of string
* [#1156](https://github.com/NibiruChain/nibiru/pull/1156) - refactor: remove lockup & incentivation module

### Improvements

* [#1197](https://github.com/NibiruChain/nibiru/pull/1197) - refactor(testutil): clean up `x/common/testutil` test setup code
* [#1193](https://github.com/NibiruChain/nibiru/pull/1193) - refactor(oracle): clean up `x/oracle/keeper` tests
* [#1192](https://github.com/NibiruChain/nibiru/pull/1192) - feat: chaosnet docker-compose
* [#1191](https://github.com/NibiruChain/nibiru/pull/1191) - fix(oracle): default whitelisted pairs
* [#1189](https://github.com/NibiruChain/nibiru/pull/1189) - ci(codecov): add Codecov reporting
* [#1184](https://github.com/NibiruChain/nibiru/pull/1184) - docs(oracle): proto type docs, (2) spec clean-up, and (3) remove panic case
* [#1181](https://github.com/NibiruChain/nibiru/pull/1181) - refactor(oracle): keeper method locations
* [#1180](https://github.com/NibiruChain/nibiru/pull/1180) - refactor(oracle): whitelist refactor
* [#1179](https://github.com/NibiruChain/nibiru/pull/1179) - refactor(oracle): types refactor for validator performance map and whitelist map
* [#1161](https://github.com/NibiruChain/nibiru/pull/1161) - refactor: migrate simapp tests to use main app
* [#1134](https://github.com/NibiruChain/nibiru/pull/1134) - refactor: remove panics from vpool and spillovers from the perp module. It's now impossible to call functions in x/perp that would panic in vpool.
* [#1127](https://github.com/NibiruChain/nibiru/pull/1127) - refactor: remove unnecessary panics from x/dex and x/stablecoin
* [#1126](https://github.com/NibiruChain/nibiru/pull/1126) - refactor(perp): remove unnecessary panics
* [#1138](https://github.com/NibiruChain/nibiru/pull/1138) - refactor: put Makefile workflows in separate directory
* [#1126](https://github.com/NibiruChain/nibiru/pull/1126) - test(oracle): stop the tyrannical behavior of TestFuzz_PickReferencePair
* [#1135](https://github.com/NibiruChain/nibiru/pull/1135) - fix: add genesis oracle prices to localnet
* [#1141](https://github.com/NibiruChain/nibiru/pull/1141) - refactor(oracle): rename variables for readability
* [#1146](https://github.com/NibiruChain/nibiru/pull/1146) - fix: local docker-compose network
* [#1145](https://github.com/NibiruChain/nibiru/pull/1145) - chore: add USD quote asset
* [#1160](https://github.com/NibiruChain/nibiru/pull/1160) - feat: generic set
* [#1139](https://github.com/NibiruChain/nibiru/pull/1139) - feat: add default oracle whitelisted pairs
* [#1032](https://github.com/NibiruChain/nibiru/pull/1107) - ci: Create e2e wasm contract test
* [#1144](https://github.com/NibiruChain/nibiru/pull/1144) - ci: release for linux and darwin (arm64 and amd64)
* [#1165](https://github.com/NibiruChain/nibiru/pull/1165) - chore(deps): bump cosmos-sdk to [v0.45.12](https://github.com/cosmos/cosmos-sdk/blob/release/v0.45.x/CHANGELOG.md#v04512---2023-01-23)
* [#1149](https://github.com/NibiruChain/nibiru/pull/1149) - chore(deps): Bump [github.com/btcsuite/btcd](https://github.com/btcsuite/btcd) from 0.22.1 to 0.22.2
* [#1089](https://github.com/NibiruChain/nibiru/pull/1089) - refactor(deps): Bump [github.com/holiman/uint256](https://github.com/holiman/uint256) from 1.1.1 to 1.2.1 (syntax changes)
* [#1188](https://github.com/NibiruChain/nibiru/pull/1188) - fix(spot): remove A precision and clean up borked logic
* [#1190](https://github.com/NibiruChain/nibiru/pull/1190) - ci(release): fix TM_VERSION not being set on releases
* [#1218](https://github.com/NibiruChain/nibiru/pull/1218) - ci(release): Publish chaosnet image when tagging a release
* [#1283](https://github.com/NibiruChain/nibiru/pull/1283) - chore(deps): bump github.com/prometheus/client_golang from 1.14.0 to 1.15.0

### Bug Fixes

* [#1194](https://github.com/NibiruChain/nibiru/pull/1194) - fix(oracle): local min voters
* [#1126](https://github.com/NibiruChain/nibiru/pull/1126) - test(oracle): stop the tyrannical behavior of TestFuzz_PickReferencePair
* [#1131](https://github.com/NibiruChain/nibiru/pull/1131) - fix(oracle): use correct distribution module account
* [#1151](https://github.com/NibiruChain/nibiru/pull/1151) - fix(dex): fix swap calculation for stableswap pools
* [#1210](https://github.com/NibiruChain/nibiru/pull/1210) - fix(ci): fix docker push workflow
* [#1212](https://github.com/NibiruChain/nibiru/pull/1212) - fix(spot): gracefully handle join spot pool with wrong tokens denom
* [#1219](https://github.com/NibiruChain/nibiru/pull/1219) - fix(ci): use chaosnet image on chaosnet docker compose
* [#1414](https://github.com/NibiruChain/nibiru/pull/1414) - fix(oracle): Add deterministic map iterations to avoid consensus failure.

## [v0.16.3](https://github.com/NibiruChain/nibiru/releases/tag/v0.16.3)

### Features

* [#1115](https://github.com/NibiruChain/nibiru/pull/1115) - feat: improve single asset join calculation
* [#1117](https://github.com/NibiruChain/nibiru/pull/1117) - feat: wire multi-liquidate transaction
* [#1120](https://github.com/NibiruChain/nibiru/pull/1120) - feat: replace pricefeed with oracle

### Bug Fixes

* [#1113](https://github.com/NibiruChain/nibiru/pull/1113) - fix: fix quick simulation issue
* [#1114](https://github.com/NibiruChain/nibiru/pull/1114) - fix(dex): fix single asset join
* [#1116](https://github.com/NibiruChain/nibiru/pull/1116) - fix(dex): unfroze pool when LP share supply of 0
* [#1124](https://github.com/NibiruChain/nibiru/pull/1124) - fix(dex): fix unexpected panic in stableswap calcs

## [v0.16.2](https://github.com/NibiruChain/nibiru/releases/tag/v0.16.2) - Dec 13, 2022

### Features

* [#1032](https://github.com/NibiruChain/nibiru/pull/1032) - feeder: add price provide API and bitfinex price source
* [#1038](https://github.com/NibiruChain/nibiru/pull/1038) - feat(dex): add single asset join
* [#1050](https://github.com/NibiruChain/nibiru/pull/1050) - feat(dex): add stableswap pools
* [#1058](https://github.com/NibiruChain/nibiru/pull/1058) - feature: use collections external lib
* [#1082](https://github.com/NibiruChain/nibiru/pull/1082) - feat(vpool): Add gov proposal for editing the sswap invariant of a vpool..
* [#1092](https://github.com/NibiruChain/nibiru/pull/1092) - refactor(dex)!: revive dex module using intermediate test app
* [#1097](https://github.com/NibiruChain/nibiru/pull/1097) - feat(perp): Track and expose the net size of a pair with a query
* [#1105](https://github.com/NibiruChain/nibiru/pull/1105) - feat(perp): Add (notional) volume to metrics state

### API Breaking

* [#1074](https://github.com/NibiruChain/nibiru/pull/1074) - feat(vpool): Add gov proposal for editing the vpool config without changing the reserves.

### State Machine Breaking

* [#1102](https://github.com/NibiruChain/nibiru/pull/1102) - refactor(perp)!: replace CumulativePremiumFractions array with single value

### Breaking Changes

* [#1074](https://github.com/NibiruChain/nibiru/pull/1074) - feat(vpool): Add gov proposal for editing the vpool config without changing the reserves.

### Improvements

* [#1111](https://github.com/NibiruChain/nibiru/pull/1111) - feat(vpool)!: Use flags and certain default values instead of unnamed args for add-genesis-vpool to improve ease of use
* [#1046](https://github.com/NibiruChain/nibiru/pull/1046) - remove: feeder. The price feeder was moved to an external repo.
* [#1015](https://github.com/NibiruChain/nibiru/pull/1015) - feat(dex): throw error when swap output amount is less than 1
* [#1018](https://github.com/NibiruChain/nibiru/pull/1018) - chore(dex): refactor to match best practice
* [#1024](https://github.com/NibiruChain/nibiru/pull/1024) - refactor(oracle): remove Pair and PairList
* [#1034](https://github.com/NibiruChain/nibiru/pull/1034) - refactor(proto): use proto-typed events x/dex
* [#1035](https://github.com/NibiruChain/nibiru/pull/1035) - refactor(proto): use proto-typed events for epochs
* [#1014](https://github.com/NibiruChain/nibiru/pull/1014) - refactor(oracle): full refactor of EndBlock UpdateExchangeRates() long function
* [#1054](https://github.com/NibiruChain/nibiru/pull/1054) - chore(deps): Bump github.com/cosmos/ibc-go/v3 from 3.3.0 to 3.4.0
* [#1043](https://github.com/NibiruChain/nibiru/pull/1043) - chore(deps): Bump github.com/spf13/cobra from 1.6.0 to 1.6.1
* [#1056](https://github.com/NibiruChain/nibiru/pull/1056) - chore(deps): Bump github.com/prometheus/client_golang from 1.13.0 to 1.13.1
* [#1055](https://github.com/NibiruChain/nibiru/pull/1055) - chore(deps): Bump github.com/spf13/viper from 1.13.0 to 1.14.0
* [#1061](https://github.com/NibiruChain/nibiru/pull/1061) - feat(cmd): hard-code block time parameters in the Tendermint config
* [#1068](https://github.com/NibiruChain/nibiru/pull/1068) - refactor(vpool)!: Remove ReserveSnapshot from the vpool genesis state since reserves are taken automatically on vpool initialization.
* [#1064](https://github.com/NibiruChain/nibiru/pull/1064) - test(wasm): add test for Cosmwasm
* [#1075](https://github.com/NibiruChain/nibiru/pull/1075) - feat(dex): remove possibility to create multiple pools with the same assets
* [#1080](https://github.com/NibiruChain/nibiru/pull/1080) - feat(perp): Add exchanged notional to the position changed event #1080
* [#1082](https://github.com/NibiruChain/nibiru/pull/1082) - feat(localnet.sh): Set genesis prices based on real BTC and ETH prices
* [#1086](https://github.com/NibiruChain/nibiru/pull/1086) - refactor(perp)!: Removed unused field, `LiquidationPenalty`, from `PositionChangedEvent`
* [#1093](https://github.com/NibiruChain/nibiru/pull/1093) - simulation(dex): add simulation tests for stableswap pools
* [#1091](https://github.com/NibiruChain/nibiru/pull/1091) - refactor: Use common.Precision instead of 1_000_000 in the codebase
* [#1109](https://github.com/NibiruChain/nibiru/pull/1109) - refactor(vpool)!: Condense swap SwapXForY and SwapYForX events into SwapEvent

### Bug Fixes

* [#1100](https://github.com/NibiruChain/nibiru/pull/1100) - fix(oracle): fix flaky oracle test
* [#1110](https://github.com/NibiruChain/nibiru/pull/1110) - fix(dex): fix dex issue on unsorted join pool

### CI

* [#1088](https://github.com/NibiruChain/nibiru/pull/1088) - ci: build cross binaries

## v0.15.0

### CI

* [#785](https://github.com/NibiruChain/nibiru/pull/785) - ci: create simulations job

### State Machine Breaking

* [#994](https://github.com/NibiruChain/nibiru/pull/994) - x/oracle refactor to use collections
* [#991](https://github.com/NibiruChain/nibiru/pull/991) - collections refactoring of keys and values
* [#978](https://github.com/NibiruChain/nibiru/pull/978) - x/vpool move state logic to collections
* [#977](https://github.com/NibiruChain/nibiru/pull/977) - x/perp add whitelisted liquidators
* [#960](https://github.com/NibiruChain/nibiru/pull/960) - x/common validate asset pair denoms
* [#952](https://github.com/NibiruChain/nibiru/pull/952) - x/perp move state logic to collections
* [#872](https://github.com/NibiruChain/nibiru/pull/872) - x/perp remove module balances from genesis
* [#878](https://github.com/NibiruChain/nibiru/pull/878) - rename `PremiumFraction` to `FundingRate`
* [#900](https://github.com/NibiruChain/nibiru/pull/900) - refactor x/vpool snapshot state management
* [#904](https://github.com/NibiruChain/nibiru/pull/904) - refactor: change Pool name to VPool in vpool module
* [#894](https://github.com/NibiruChain/nibiru/pull/894) - add the collections package!
* [#897](https://github.com/NibiruChain/nibiru/pull/897) - x/pricefeed - use collections.
* [#933](https://github.com/NibiruChain/nibiru/pull/933) - refactor(perp): remove whitelist and simplify state keys
* [#959](https://github.com/NibiruChain/nibiru/pull/959) - feat(vpool): complete genesis import export
  * removed Params from genesis.
  * added pair into ReserveSnapshot type.
  * added validation of snapshots and snapshots in genesis.
* [#975](https://github.com/NibiruChain/nibiru/pull/975) - fix(perp): funding payment calculations
* [#976](https://github.com/NibiruChain/nibiru/pull/976) - refactor(epochs): refactor to increase readability and some tests
  * EpochInfo.CurrentEpoch changed from int64 to uint64.

### API Breaking

* [#880](https://github.com/NibiruChain/nibiru/pull/880) - refactor `PostRawPrice` return values
* [#900](https://github.com/NibiruChain/nibiru/pull/900) - fix x/vpool twap calculation to be bounded in time
* [#919](https://github.com/NibiruChain/nibiru/pull/919) - refactor(proto): vpool module files consistency
  * MarkPriceChanged renamed to MarkPriceChangedEvent
* [#875](https://github.com/NibiruChain/nibiru/pull/875) - x/perp add MsgMultiLiquidate
* [#979](https://github.com/NibiruChain/nibiru/pull/979) - refactor and clean VPool.

### Improvements

* [#1044](https://github.com/NibiruChain/nibiru/pull/1044) - feat(wasm): cosmwasm module integration
* [#858](https://github.com/NibiruChain/nibiru/pull/858) - fix trading limit ratio check; checks in both directions on both quote and base assets
* [#865](https://github.com/NibiruChain/nibiru/pull/865) - refactor(vpool): clean up interface for CmdGetBaseAssetPrice to use add and remove as directions
* [#868](https://github.com/NibiruChain/nibiru/pull/868) - refactor dex integration tests to be independent between them
* [#876](https://github.com/NibiruChain/nibiru/pull/876) - chore(deps): bump github.com/spf13/viper from 1.12.0 to 1.13.0
* [#879](https://github.com/NibiruChain/nibiru/pull/879) - test(perp): liquidate cli test and genesis fix for testutil initGenFiles
* [#889](https://github.com/NibiruChain/nibiru/pull/889) - feat: decouple keeper from servers in pricefeed module
* [#886](https://github.com/NibiruChain/nibiru/pull/886) - feat: decouple keeper from servers in perp module
* [#901](https://github.com/NibiruChain/nibiru/pull/901) - refactor(vpool): remove `GetUnderlyingPrice` method
* [#902](https://github.com/NibiruChain/nibiru/pull/902) - refactor(common): improve usability of `common.AssetPair`
* [#913](https://github.com/NibiruChain/nibiru/pull/913) - chore(epochs): update x/epochs module
* [#911](https://github.com/NibiruChain/nibiru/pull/911) - test(perp): add `MsgOpenPosition` simulation tests
* [#917](https://github.com/NibiruChain/nibiru/pull/917) - refactor(proto): perp module files consistency
* [#920](https://github.com/NibiruChain/nibiru/pull/920) - refactor(proto): pricefeed module files consistency
* [#926](https://github.com/NibiruChain/nibiru/pull/926) - feat: use spot twap for funding rate calculation
* [#932](https://github.com/NibiruChain/nibiru/pull/932) - refactor(perp): rename premium fraction to funding rate
* [#963](https://github.com/NibiruChain/nibiru/pull/963) - test: add collections api tests
* [#971](https://github.com/NibiruChain/nibiru/pull/971) - chore: use upstream 99designs/keyring module
* [#964](https://github.com/NibiruChain/nibiru/pull/964) - test(vpool): refactor flaky vpool cli test
* [#956](https://github.com/NibiruChain/nibiru/pull/956) - test(perp): partial liquidate unit test
* [#981](https://github.com/NibiruChain/nibiru/pull/981) - chore(testutil): clean up x/testutil packages
* [#980](https://github.com/NibiruChain/nibiru/pull/980) - test(perp): add `MsgClosePosition`, `MsgAddMargin`, and `MsgRemoveMargin` simulation tests
* [#987](https://github.com/NibiruChain/nibiru/pull/987) - feat: create a query that directly returns all module accounts without pagination or iteration
* [#982](https://github.com/NibiruChain/nibiru/pull/982) - improvements for pricefeed genesis
* [#989](https://github.com/NibiruChain/nibiru/pull/989) - test(perp): cli test for AddMargin
* [#1001](https://github.com/NibiruChain/nibiru/pull/1001) - chore(deps): bump github.com/spf13/cobra from 1.5.0 to 1.6.0
* [#1013](https://github.com/NibiruChain/nibiru/pull/1013) - test(vpool): more calc twap tests and documentation
* [#1012](https://github.com/NibiruChain/nibiru/pull/1012) - test(vpool): make vpool simulation with random parameters

### Features

* [#1019](https://github.com/NibiruChain/nibiru/pull/1019) - add fields to the snapshot reserve event
* [#1010](https://github.com/NibiruChain/nibiru/pull/1010) - feeder: initialize oracle feeder core logic
* [#966](https://github.com/NibiruChain/nibiru/pull/966) - collections: add indexed map
* [#852](https://github.com/NibiruChain/nibiru/pull/852) - feat(genesis): add cli command to add pairs at genesis
* [#861](https://github.com/NibiruChain/nibiru/pull/861) - feat: query cumulative funding payments
* [#985](https://github.com/NibiruChain/nibiru/pull/985) - feat: query all active positions for a trader
* [#997](https://github.com/NibiruChain/nibiru/pull/997) - feat: emit `ReserveSnapshotSavedEvent` in vpool EndBlocker
* [#1011](https://github.com/NibiruChain/nibiru/pull/1011) - feat(perp): add DonateToEF cli command
* [#1044](https://github.com/NibiruChain/nibiru/pull/1044) - feat(wasm): cosmwasm module integration

### Fixes

* [#1023](https://github.com/NibiruChain/nibiru/pull/1023) - collections: golang compiler bug
* [#1017](https://github.com/NibiruChain/nibiru/pull/1017) - collections: correctly reports value type and key in case of not found errors.
* [#857](https://github.com/NibiruChain/nibiru/pull/857) - x/perp add proper stateless genesis validation checks
* [#874](https://github.com/NibiruChain/nibiru/pull/874) - fix --home issue with unsafe-reset-all command, updating tendermint to v0.34.21
* [#892](https://github.com/NibiruChain/nibiru/pull/892) - chore: fix localnet script
* [#925](https://github.com/NibiruChain/nibiru/pull/925) - fix(vpool): snapshot iteration
* [#930](https://github.com/NibiruChain/nibiru/pull/930) - fix(vpool): snapshot iteration on mark twap
* [#911](https://github.com/NibiruChain/nibiru/pull/911) - fix(perp): handle issue where no vpool snapshots are found
* [#958](https://github.com/NibiruChain/nibiru/pull/930) - fix(pricefeed): add twap to prices query
* [#961](https://github.com/NibiruChain/nibiru/pull/961) - fix(perp): wire the funding rate query
* [#993](https://github.com/NibiruChain/nibiru/pull/993) - fix(vpool): fluctuation limit check
* [#1000](https://github.com/NibiruChain/nibiru/pull/1000) - chore: bump cosmos-sdk to v0.45.9 to fix ibc bug
* [#1002](https://github.com/NibiruChain/nibiru/pull/1002) - fix: update go.mod dependencies to fix the protocgen script

## v0.14.0

### API Breaking

* [#830](https://github.com/NibiruChain/nibiru/pull/830) - test(vpool): Make missing fields for 'query vpool all-pools' display as empty strings.
  * Improve test coverage of functions used in the query server.
  * Added 'pair' field to the `all-pools` to make the prices array easier to digest
* [#878](https://github.com/NibiruChain/nibiru/pull/878) - rename `funding-payments` query to `funding-rate`

### Improvements

* [#837](https://github.com/NibiruChain/nibiru/pull/837) - simplify makefile, removing unused module creation and usage of new command to add vpool at genesis
* [#836](https://github.com/NibiruChain/nibiru/pull/836) - refactor(genesis): DRY improvements and functions added to localnet.sh for readability
* [#842](https://github.com/NibiruChain/nibiru/pull/842) - use self-hosted runner
* [#843](https://github.com/NibiruChain/nibiru/pull/843) - add timeout to github actions integration tests
* [#847](https://github.com/NibiruChain/nibiru/pull/847) - add command in localnet to whitelist oracle
* [#848](https://github.com/NibiruChain/nibiru/pull/848) - add check max leverage on add vpool in genesis command

### Fixes

* [#850](https://github.com/NibiruChain/nibiru/pull/850) - x/vpool - properly validate vpools at genesis
* [#854](https://github.com/NibiruChain/nibiru/pull/854) - add buildx to the docker release workflow

### Features

* [#827](https://github.com/NibiruChain/nibiru/pull/827) - feat(genesis): add cli command to add vpool at genesis
* [#838](https://github.com/NibiruChain/nibiru/pull/838) - feat(genesis): add cli command to whitelist oracles at genesis
* [#846](https://github.com/NibiruChain/nibiru/pull/846) - x/oracle remove reference pair

## [v0.13.0](https://github.com/NibiruChain/nibiru/releases/tag/v0.13.0) - 2022-08-16

## API Breaking

* [#831](https://github.com/NibiruChain/nibiru/pull/831) - remove modules that are not used in testnet

### CI

* [#795](https://github.com/NibiruChain/nibiru/pull/795) - integration tests run when PR is approved
* [#826](https://github.com/NibiruChain/nibiru/pull/826) - create and push docker image on release

### Improvements

* [#798](https://github.com/NibiruChain/nibiru/pull/798) - fix integration tests caused by PR #786
* [#801](https://github.com/NibiruChain/nibiru/pull/801) - remove unused pair constants
* [#788](https://github.com/NibiruChain/nibiru/pull/788) - add --overwrite flag to the nibid init call of localnet.sh
* [#804](https://github.com/NibiruChain/nibiru/pull/804) - bump ibc-go to v3.1.1
* [#817](https://github.com/NibiruChain/nibiru/pull/817) - Make post prices transactions gasless for whitelisted oracles
* [#818](https://github.com/NibiruChain/nibiru/pull/818) - fix(localnet.sh): add max leverage to vpools in genesis to fix open-position
* [#819](https://github.com/NibiruChain/nibiru/pull/819) - add golangci-linter using docker in Makefile
* [#835](https://github.com/NibiruChain/nibiru/pull/835) - x/oracle cleanup code

### Features

* [#839](https://github.com/NibiruChain/nibiru/pull/839) - x/oracle rewarding
* [#791](https://github.com/NibiruChain/nibiru/pull/791) Add the x/oracle module
* [#811](https://github.com/NibiruChain/nibiru/pull/811) Return the index twap in `QueryPrice` cmd
* [#813](https://github.com/NibiruChain/nibiru/pull/813) - (vpool): Expose mark price, mark TWAP, index price, and k (swap invariant) in the all-pools query
* [#816](https://github.com/NibiruChain/nibiru/pull/816) - Remove tobin tax from x/oracle
* [#810](https://github.com/NibiruChain/nibiru/pull/810) - feat(x/perp): expose 'marginRatioIndex' and block number on QueryPosition
* [#832](https://github.com/NibiruChain/nibiru/pull/832) - x/oracle app wiring

### Documentation

* [#814](https://github.com/NibiruChain/nibiru/pull/814) - docs(perp): Added events specification for the perp module.

## [v0.12.1](https://github.com/NibiruChain/nibiru/releases/tag/v0.12.1) - 2022-08-04

* [#796](https://github.com/NibiruChain/nibiru/pull/796) - fix bug that caused that epochKeeper was nil when running epoch hook from Perp module
* [#793](https://github.com/NibiruChain/nibiru/pull/793) - add a vpool parameter to limit leverage in open position

## [v0.12.0](https://github.com/NibiruChain/nibiru/releases/tag/v0.12.0) - 2022-08-03

### Improvements

* [#775](https://github.com/NibiruChain/nibiru/pull/775) - bump google.golang.org/protobuf from 1.28.0 to 1.28.1
* [#768](https://github.com/NibiruChain/nibiru/pull/768) - add simulation tests to make file
* [#767](https://github.com/NibiruChain/nibiru/pull/767) - add fluctuation limit checks on `OpenPosition`.
* [#786](https://github.com/NibiruChain/nibiru/pull/786) - add genesis params in localnet script.
* [#770](https://github.com/NibiruChain/nibiru/pull/770) - Return err in case of zero time elapsed and zero snapshots on `GetCurrentTWAP` func. If zero time has elapsed, and snapshots exists, return the instantaneous average.

### Bug Fixes

* [#766](https://github.com/NibiruChain/nibiru/pull/766) - Fixed margin ratio calculation for trader position.
* [#776](https://github.com/NibiruChain/nibiru/pull/776) - Fix a bug where the user could open infinite leverage positions
* [#779](https://github.com/NibiruChain/nibiru/pull/779) - Fix issue with released tokens being invalid in `ExitPool`

### Testing

* [#782](https://github.com/NibiruChain/nibiru/pull/782) - replace GitHub test workflows to use make commands
* [#784](https://github.com/NibiruChain/nibiru/pull/784) - fix runsim
* [#783](https://github.com/NibiruChain/nibiru/pull/783) - sanitise inputs for msg swap simulations

## [v0.11.0](https://github.com/NibiruChain/nibiru/releases/tag/v0.11.0) - 2022-07-29

### Documentation

* [#701](https://github.com/NibiruChain/nibiru/pull/701) Add release process guide

### Improvements

* [#715](https://github.com/NibiruChain/nibiru/pull/715) - remove redundant perp.Keeper.SetPosition parameters
* [#718](https://github.com/NibiruChain/nibiru/pull/718) - add guard clauses on OpenPosition (leverage and quote amount != 0)
* [#728](https://github.com/NibiruChain/nibiru/pull/728) - add dependabot file into the project.
* [#723](https://github.com/NibiruChain/nibiru/pull/723) - refactor perp keeper's `RemoveMargin` method
* [#730](https://github.com/NibiruChain/nibiru/pull/730) - update localnet script.
* [#736](https://github.com/NibiruChain/nibiru/pull/736) - Bumps [github.com/spf13/cast](https://github.com/spf13/cast) from 1.4.1 to 1.5.0
* [#735](https://github.com/NibiruChain/nibiru/pull/735) - Bump github.com/spf13/cobra from 1.4.0 to 1.5.0
* [#729](https://github.com/NibiruChain/nibiru/pull/729) - move maintenance margin to the vpool module
* [#741](https://github.com/NibiruChain/nibiru/pull/741) - remove unused code and refactored variable names.
* [#742](https://github.com/NibiruChain/nibiru/pull/742) - Vpools are not tradeable if they have invalid oracle prices.
* [#739](https://github.com/NibiruChain/nibiru/pull/739) - Bump github.com/spf13/viper from 1.11.0 to 1.12.0

### API Breaking

* [#721](https://github.com/NibiruChain/nibiru/pull/721) - Updated proto property names to adhere to standard snake_casing and added Unlock REST endpoint
* [#724](https://github.com/NibiruChain/nibiru/pull/724) - Add position fields in `ClosePositionResponse`.
* [#737](https://github.com/NibiruChain/nibiru/pull/737) - Renamed from property to avoid python name clash

### State Machine Breaking

* [#733](https://github.com/NibiruChain/nibiru/pull/733) - Bump github.com/cosmos/ibc-go/v3 from 3.0.0 to 3.1.0
* [#741](https://github.com/NibiruChain/nibiru/pull/741) - Rename `epoch_identifier` param to `funding_rate_interval`.
* [#745](https://github.com/NibiruChain/nibiru/pull/745) - Updated pricefeed twap calc to use bounded time

### Bug Fixes

* [#746](https://github.com/NibiruChain/nibiru/pull/746) - Pin cosmos-sdk version to v0.45 for proto generation.

## [v0.10.0](https://github.com/NibiruChain/nibiru/releases/tag/v0.10.0) - 2022-07-18

### Improvements

* [#705](https://github.com/NibiruChain/nibiru/pull/705) Refactor PerpKeeper's `AddMargin` method to accept individual fields instead of the entire Msg object.

### API Breaking

* [#709](https://github.com/NibiruChain/nibiru/pull/709) Add fields to `OpenPosition` response.
* [#707](https://github.com/NibiruChain/nibiru/pull/707) Add fluctuation limit checks in vpool methods.
* [#712](https://github.com/NibiruChain/nibiru/pull/712) Add funding rate calculation and `FundingRateChangedEvent`.

### Upgrades

* [#725](https://github.com/NibiruChain/nibiru/pull/725) Add governance handler for creating new virtual pools.
* [#702](https://github.com/NibiruChain/nibiru/pull/702) Add upgrade handler for v0.10.0.

## [v0.9.2](https://github.com/NibiruChain/nibiru/releases/tag/v0.9.2) - 2022-07-11

### Improvements

* [#686](https://github.com/NibiruChain/nibiru/pull/686) Add changelog enforcer to github actions.
* [#681](https://github.com/NibiruChain/nibiru/pull/681) Remove automatic release and leave integration tests when merge into master.
* [#684](https://github.com/NibiruChain/nibiru/pull/684) Reorganize PerpKeeper methods.
* [#690](https://github.com/NibiruChain/nibiru/pull/690) Call `closePositionEntirely` from `ClosePosition`.
* [#689](https://github.com/NibiruChain/nibiru/pull/689) Apply funding rate calculation 48 times per day.

### API Breaking

* [#687](https://github.com/NibiruChain/nibiru/pull/687) Emit `PositionChangedEvent` upon changing margin.
* [#685](https://github.com/NibiruChain/nibiru/pull/685) Represent `PositionChangedEvent` bad debt as Coin.
* [#697](https://github.com/NibiruChain/nibiru/pull/697) Rename pricefeed keeper methods.
* [#689](https://github.com/NibiruChain/nibiru/pull/689) Change liquidation params to 2.5% liquidation fee ratio and 25% partial liquidation ratio.

### Testing

* [#695](https://github.com/NibiruChain/nibiru/pull/695) Add `OpenPosition` integration tests.
* [#692](https://github.com/NibiruChain/nibiru/pull/692) Add test coverage for Perp MsgServer methods.<|MERGE_RESOLUTION|>--- conflicted
+++ resolved
@@ -42,11 +42,7 @@
 
 ### Features 
 
-<<<<<<< HEAD
-* [#xxx](https://github.com/NibiruChain/nibiru/pull/xxx) - epic(tokenfactory):
-=======
 * [#1596](https://github.com/NibiruChain/nibiru/pull/1596) - epic(tokenfactory):
->>>>>>> 7d1adb02
   State transitions, collections, genesis import and export, and app wiring
   * [#1607](https://github.com/NibiruChain/nibiru/pull/1607) - Token factory
     transaction messages for CreateDenom, ChangeAdmin, and UpdateModuleParams 
