<!--
Guiding Principles:

Changelogs are for humans, not machines.
There should be an entry for every single version.
The same types of changes should be grouped.
Versions and sections should be linkable.
The latest version comes first.
The release date of each version is displayed.
Mention whether you follow Semantic Versioning.

Usage:

Change log entries are to be added to the Unreleased section under the
appropriate stanza (see below). Each entry should ideally include a tag and
the Github issue reference in the following format:

* (<tag>) \#<issue-number> message

The issue numbers will later be link-ified during the release process so you do
not have to worry about including a link manually, but you can if you wish.

Types of changes (Stanzas):

"Features" for new features.
"Improvements" for changes in existing functionality.
"Deprecated" for soon-to-be removed features.
"Bug Fixes" for any bug fixes.
"API Breaking" for breaking CLI commands and REST routes used by end-users.
"State Machine Breaking" for any changes that result in a different AppState given same genesisState and txList.
Ref: https://keepachangelog.com/en/1.0.0/
-->

# Changelog

All notable changes to this project will be documented in this file.

The format is based on [Keep a Changelog](https://keepachangelog.com/en/1.0.0/),
and this project adheres to [Semantic Versioning](https://semver.org/spec/v2.0.0.html).

## [Unreleased]

<!--
NOTE: The brackets around the word "Unreleased" are required to pass the CI test
that checks if we updated the changelog. This is a convention from the [keep a
changelog format](https://keepachangelog.com/en/1.0.0/).
See https://github.com/dangoslen/changelog-enforcer.
-->

- [#2385](https://github.com/NibiruChain/nibiru/pull/2385) - evm: 63/64 gas clamp for ERC20 calls; improved VM error surfacing; add composite Chainlink-like oracle
<<<<<<< HEAD
- [#2391](https://github.com/NibiruChain/nibiru/pull/2391) - feat(proto): impl script for gRPC Gateway REST doc generation

=======
- [#2388](https://github.com/NibiruChain/nibiru/pull/2388) - chore: erc20 token registry new tokens: cbBTC, uBTC
>>>>>>> 7016704c

## [v2.7.0](https://github.com/NibiruChain/nibiru/releases/tag/v2.7.0) - 2025-09-15

- [#2345](https://github.com/NibiruChain/nibiru/pull/2345) - feat(evm): add
"eth.evm.v1.MsgConvertEvmToCoin" tx for ERC20 to bank coin conversions with a
non-Ethereum transaction. This change introduces new message types, CLI commands,
and keeper logic to cover both directions of conversion, including special-case
handling for NIBI via WNIBI.
- [#2353](https://github.com/NibiruChain/nibiru/pull/2353) - refactor(oracle): remove dead code from asset registry 
- [#2371](https://github.com/NibiruChain/nibiru/pull/2371) - feat(evm): fix UnmarshalJSON to accept ASCII hex strings
- [#2372](https://github.com/NibiruChain/nibiru/pull/2372) - feat(tokenfactory-cli): add CLI commands for set denom functions
- [#2375](https://github.com/NibiruChain/nibiru/pull/2375) - feat(evm): Inject WNIBI.sol for non-mainnet networks in the v2.7.0 upgrade handler
- [#2379](https://github.com/NibiruChain/nibiru/pull/2379) - fix(evm): disallow permissionless creation of FunToken mappings when tokens do not already have metadata.
- [#2381](https://github.com/NibiruChain/nibiru/pull/2381) - feat(evm): Overwrite
  ERC20 metadata for stNIBI on Nibiru Testnet 2, and make the contract upgradeable.

### Dependencies
- Bump `base-x` from 3.0.10 to 3.0.11 ([#2355](https://github.com/NibiruChain/nibiru/pull/2355))
- Bump `pbkdf2` from 3.1.2 to 3.1.3 ([#2356](https://github.com/NibiruChain/nibiru/pull/2356))
- Bump `sha.js` from 2.4.11 to 2.4.12 ([#2366](https://github.com/NibiruChain/nibiru/pull/2366))
- Bump `github.com/ulikunitz/xz` from 0.5.11 to 0.5.14 ([#2370](https://github.com/NibiruChain/nibiru/pull/2370))
- Bump `cipher-base` from 1.0.4 to 1.0.6 ([#2367](https://github.com/NibiruChain/nibiru/pull/2367))
- Bump `github.com/hashicorp/go-getter` from 1.7.5 to 1.7.9 ([#2364](https://github.com/NibiruChain/nibiru/pull/2364))
- Bump `axios` from 1.9.0 to 1.12.1 ([#2383](https://github.com/NibiruChain/nibiru/pull/2383))

## [v2.6.0](https://github.com/NibiruChain/nibiru/releases/tag/v2.6.0) - 2025-08-05

- [#2331](https://github.com/NibiruChain/nibiru/pull/2331) - test(evm-e2e): WNIBI tests for deposit, transfer and total supply
- [#2334](https://github.com/NibiruChain/nibiru/pull/2334) - feat(evm-embeds): Publish new version for `@nibiruchain/solidity@0.0.6`, which updates `NibiruOracleChainLinkLike.sol` to have additional methods used by Aave.
- [#2340](https://github.com/NibiruChain/nibiru/pull/2340) - fix: evm indexer proper parsing of the start block
- [#2344](https://github.com/NibiruChain/nibiru/pull/2344) - feat(evm): Add some evm messages into the evm codec.
- [#2346](https://github.com/NibiruChain/nibiru/pull/2346) - fix(buf-gen-rs): improve Rust proto binding generation script robustness and get it to work with a forked Cosmos-SDK dependency and exit correctly on failure
- [#2348](https://github.com/NibiruChain/nibiru/pull/2348) - fix(oracle): max expiration a label rather than an invalidation for additional query liveness
- [#2350](https://github.com/NibiruChain/nibiru/pull/2350) - fix(simapp): sim tests with empty validator set panic
- [#2352](https://github.com/NibiruChain/nibiru/pull/2352) - chore(token-registry): Add bank coin versions of USDC and USDT from Stargate and LayerZero, and update ErisEvm.sol to fix redeem
- [#2354](https://github.com/NibiruChain/nibiru/pull/2354) - chore: linter upgrade to v2
- [#2357](https://github.com/NibiruChain/nibiru/pull/2357) - fix: proper statedb isolation in nibiru bank_extension

### Dependencies

- Bump `form-data` from 4.0.1 to 4.0.4 ([#2347](https://github.com/NibiruChain/nibiru/pull/2347))
- Bump `golang.org/x/oauth2` from 0.16.0 to 0.27.0 ([#2342](https://github.com/NibiruChain/nibiru/pull/2342))
- Bump `undici` from 5.28.5 to 5.29.0 ([#2310](https://github.com/NibiruChain/nibiru/pull/2310))
- Bump `base-x` from 3.0.10 to 3.0.11 ([#2307](https://github.com/NibiruChain/nibiru/pull/2307))

## [v2.5.0](https://github.com/NibiruChain/nibiru/releases/tag/v2.5.0) - 2025-06-09

- [#2311](https://github.com/NibiruChain/nibiru/pull/2311) - refactor: use Go's built-in min and max functions to simplify logic
- [#2314](https://github.com/NibiruChain/nibiru/pull/2314) - refactor(upgrades): add public keepers to upgrade handlers + DRY improvements
- [#2315](https://github.com/NibiruChain/nibiru/pull/2315) - feat(upgrades): implement v2.5.0 upgrade handler that modifies the stNIBI ERC20 and Bank Coin metadata in place
- [#2316](https://github.com/NibiruChain/nibiru/pull/2316) - feat(ux): add GET behavior to the Ethereum JSON-RPC endpoints for Nibiru so they return info instead of a blank page or error.
- [#2324](https://github.com/NibiruChain/nibiru/pull/2324) - fix(evm): adjust the v2.5.0 upgrade handler to maintain the original stNIBI ERC20 contract's state.
- [#2327](https://github.com/NibiruChain/nibiru/pull/2327) - fix(eth): implement unmarshal json for TransactionReceipt
- [#2329](https://github.com/NibiruChain/nibiru/pull/2329) - fix(eth): use evm RPC in tx_info_test
- [#2328](https://github.com/NibiruChain/nibiru/pull/2328) - fix(evm): ensure StateDB doesn't persist between EVM calls

## [v2.4.0](https://github.com/NibiruChain/nibiru/releases/tag/v2.4.0) - 2025-05-29

- [#2274](https://github.com/NibiruChain/nibiru/pull/2274) - feat(evm)!: update to geth v1.13 with EIP-1153, PRECOMPILE_ADDRS, and transient storage support
- [#2275](https://github.com/NibiruChain/nibiru/pull/2275) - feat(evm)!: update to geth v1.14 with tracing updates and new StateDB methods.
  - This upgrade keeps Nibiru's EVM on the Berlin upgrade to avoid incompatibilities stemming from functionality specific to Ethereum's consensus setup. Namely, blobs (Cancun) and Verkle additions for zkEVM.
  - The jump to v1.14 was necessary to use an up-to-date "cockroach/pebble" DB dependency and leverage new generics features added in Go 1.23+.
- [#2289](https://github.com/NibiruChain/nibiru/pull/2289) - fix(eth-rpc): error propagation fixes and tests for the methods exposed by Nibiru's EVM JSON-RPC
- [#2290](https://github.com/NibiruChain/nibiru/pull/2290) - refactor: use importas linter for consistent imports
- [#2296](https://github.com/NibiruChain/nibiru/pull/2296) - chore(ci): use shell script for generating changelog in releases
- [#2297](https://github.com/NibiruChain/nibiru/pull/2297) - fix(evm): fix error handling for revert errors
- [#2298](https://github.com/NibiruChain/nibiru/pull/2298) - fix(eth-rpc): clean up error propagation and descriptions in eth namespace
- [#2300](https://github.com/NibiruChain/nibiru/pull/2300) - refactor(eth-rpc): combine rpc/backend and rpc/rpcapi since they essentially one package
- [#2301](https://github.com/NibiruChain/nibiru/pull/2301) - fix(.github): glob patterns broken in nibiru-go filter for dorny/paths-filter
- [#2306](https://github.com/NibiruChain/nibiru/pull/2306) - feat(evm): add v2.4.0 upgrade handler
- [#2303](https://github.com/NibiruChain/nibiru/pull/2303) - test(eth/rpc/rpcapi): increase coverage of the rpcapi package using JSON-RPC calls

### Dependencies

- Bump `golang.org/x/net` from 0.37.0 to 0.39.0. ([#2284](https://github.com/NibiruChain/nibiru/pull/2284))
- Bump `github.com/golang-jwt/jwt/v4` from 4.5.1 to 4.5.2 ([#2294](https://github.com/NibiruChain/nibiru/pull/2294))

## [v2.3.0](https://github.com/NibiruChain/nibiru/releases/tag/v2.3.0) - 2025-04-22

- [#2242](https://github.com/NibiruChain/nibiru/pull/2242) - feat(tokenfactory): tx msg SudoSetDenomMetadata
- [#2244](https://github.com/NibiruChain/nibiru/pull/2244) - refactor(test): update how tests are wired with `NewNibiruTestApp`
- [#2250](https://github.com/NibiruChain/nibiru/pull/2250) - refactor(ci): separate builds by platform and without goreleaser
- [#2251](https://github.com/NibiruChain/nibiru/pull/2251) - feat(evm): add ERC20 contract with metadata updates
- [#2249](https://github.com/NibiruChain/nibiru/pull/2249) - fix(evm): resetting gas meter for afterOp in bank extension
- [#2257](https://github.com/NibiruChain/nibiru/pull/2257) - fix: simulation tests by register interfaces for vesting and use correct app keys field
- [#2260](https://github.com/NibiruChain/nibiru/pull/2260) - feat(evm): add getErc20Address method to IFunToken
- [#2268](https://github.com/NibiruChain/nibiru/pull/2268) - fix(evm): gas limit for erc20 deploy
- [#2240](https://github.com/NibiruChain/nibiru/pull/2240) - feat: add depinject wiring and wire `x/auth` module
- [#2246](https://github.com/NibiruChain/nibiru/pull/2246) - feat: add depinject wiring for x/bank module
- [#2248](https://github.com/NibiruChain/nibiru/pull/2248) - feat: add depinject wiring for x/staking module
- [#2253](https://github.com/NibiruChain/nibiru/pull/2253) - feat: add depinject wiring for x/distribution module
- [#2254](https://github.com/NibiruChain/nibiru/pull/2254) - feat: add depinject wiring for x/crisis module
- [#2259](https://github.com/NibiruChain/nibiru/pull/2259) - feat: add depinject wiring for all sdk modules
- [#2261](https://github.com/NibiruChain/nibiru/pull/2261) - feat: add depinject wiring for x/sudo module
- [#2262](https://github.com/NibiruChain/nibiru/pull/2262) - feat: add depinject wiring for x/oracle module
- [#2263](https://github.com/NibiruChain/nibiru/pull/2263) - feat: add depinject wiring for x/epochs module
- [#2265](https://github.com/NibiruChain/nibiru/pull/2265) - feat: add depinject wiring for x/inflation module
- [#2266](https://github.com/NibiruChain/nibiru/pull/2266) - feat: add depinject wiring for x/evm module
- [#2272](https://github.com/NibiruChain/nibiru/pull/2272) - feat: add depinject wiring for x/tokenfactory module
- [#2271](https://github.com/NibiruChain/nibiru/pull/2271) - fix(ci): update tag-pattern for changelog step in releases
- [#2270](https://github.com/NibiruChain/nibiru/pull/2270) - refactor(app): remove private keeper struct and transient/mem keys from app
- [#2288](https://github.com/NibiruChain/nibiru/pull/2288) - chore(ci): add workflow to check for missing upgrade handler
- [#2278](https://github.com/NibiruChain/nibiru/pull/2278) - chore: migrate to cosmossdk.io/mathLegacyDec and cosmossdk.io/math.Int
- [#2293](https://github.com/NibiruChain/nibiru/pull/2293) - ci(release): pack nibid binary with no enclosing directory
- [#2292](https://github.com/NibiruChain/nibiru/pull/2292) - fix: use tmp directory for pre-instantiating app

## [v2.2.0](https://github.com/NibiruChain/nibiru/releases/tag/v2.2.0) - 2025-03-27

- [#2222](https://github.com/NibiruChain/nibiru/pull/2222) - fix(evm): evm indexer proper stopping of the indexer service
- [#2224](https://github.com/NibiruChain/nibiru/pull/2224) - fix(evm): suppressing error on missing block bloom event
- [#2238](https://github.com/NibiruChain/nibiru/pull/2238) - feat(evm-embeds): Add WNIBI.sol implementatino to contracts and related TypeScript and Solidity package updates for npm.
- [#2239](https://github.com/NibiruChain/nibiru/pull/2239) - feat(funtoken): update `FunToken.sendToBank` to accept EVM and nibi addresses.
- [#2241](https://github.com/NibiruChain/nibiru/pull/2241) - fix(evm): evm-tx-index cli fix to exclude most latest block
- [#2236](https://github.com/NibiruChain/nibiru/pull/2236) - chore: make function comment match function name and fix linter errors
- [#2243](https://github.com/NibiruChain/nibiru/pull/2243) - fix(deps): bump Go to v1.24, similar to [#1698](https://github.com/NibiruChain/nibiru/pull/1698)
- [#2250](https://github.com/NibiruChain/nibiru/pull/2250) - fix(upgrades): add missing 2.2.0 upgrade handler

### Dependencies

- Bump `axios` from 1.7.4 to 1.8.2 ([#2230](https://github.com/NibiruChain/nibiru/pull/2230))
- Bump `golang.org/x/net` from 0.33.0 to 0.37.0 ([#2233](https://github.com/NibiruChain/nibiru/pull/2233))
- chore: update golangci-lint version to v1.64.8 ([#2233](https://github.com/NibiruChain/nibiru/pull/2233))
- Bump `[golang.org/x/net](https://github.com/golang/net)` from 0.33.0 to 0.37.0. ([#2233](https://github.com/NibiruChain/nibiru/pull/2233))
- Bump `github.com/golang/glog` from 1.2.0 to 1.2.4 ([#2182](https://github.com/NibiruChain/nibiru/pull/2182))

## [v2.1.0](https://github.com/NibiruChain/nibiru/releases/tag/v2.1.0) - 2025-02-25

- [#2104](https://github.com/NibiruChain/nibiru/pull/2104) - chore: update chain IDs
- [#2202](https://github.com/NibiruChain/nibiru/pull/2202) - chore(build): add build tags and missing flags/variables
- [#2206](https://github.com/NibiruChain/nibiru/pull/2206) - ci(chaosnet): fix docker image build
- [#2207](https://github.com/NibiruChain/nibiru/pull/2207) - chore(ci): add cache for chaosnet builds
- [#2209](https://github.com/NibiruChain/nibiru/pull/2209) - refator(ci):
  Simplify GitHub actions based on conditional paths, removing the need for files like ".github/workflows/skip-unit-tests.yml".
- [#2211](https://github.com/NibiruChain/nibiru/pull/2211) - ci(chaosnet): avoid building on cache injected directories
- [#2212](https://github.com/NibiruChain/nibiru/pull/2212) - fix(evm): proper eth tx logs emission for funtoken operations
- [#2213](https://github.com/NibiruChain/nibiru/pull/2213) - chore(build): include lib versions on cache
- [#2214](https://github.com/NibiruChain/nibiru/pull/2214) - chore(wasm): bump wasmvm to `v1.5.8`
- [#2068](https://github.com/NibiruChain/nibiru/pull/2068) - feat: enable wasm light clients on IBC (08-wasm)
- [#2217](https://github.com/NibiruChain/nibiru/pull/2217) - fix: app-db-backend not recognized on prune command
- [#2219](https://github.com/NibiruChain/nibiru/pull/2219) - fix(evm): disable unprotected tx check in EVM ante handler
- [#2220](https://github.com/NibiruChain/nibiru/pull/2220) - fix(evm): improved marshaling of the eth tx receipt

## [v2.0.0-p1](https://github.com/NibiruChain/nibiru/releases/tag/v2.0.0-p1) - 2025-02-10

- fbcca386 fix: revert wasmvm to v1.5.0
- 533490d0 fix: revert testnet-1 chain id to 7210
- d8a10921 chore: update changelog for v2 EVM release

## [v2.0.0](https://github.com/NibiruChain/nibiru/releases/tag/v2.0.0) - 2025-02-10

- [#2119](https://github.com/NibiruChain/nibiru/pull/2119) - fix(evm): Guarantee
  that gas consumed during any send operation of the "NibiruBankKeeper" depends
  only on the "bankkeeper.BaseKeeper"'s gas consumption.
- [#2120](https://github.com/NibiruChain/nibiru/pull/2120) - fix: Use canonical hexadecimal strings for Eip155 address encoding
- [#2122](https://github.com/NibiruChain/nibiru/pull/2122) - test(evm): more bank extension tests and EVM ABCI integration tests to prevent regressions
- [#2124](https://github.com/NibiruChain/nibiru/pull/2124) - refactor(evm):
  Remove unnecessary argument in the `VerifyFee` function, which returns the token
  payment required based on the effective fee from the tx data. Improve
  documentation.
- [#2125](https://github.com/NibiruChain/nibiru/pull/2125) - feat(evm-precompile):Emit EVM events created to reflect the ABCI events that occur outside the EVM to make sure that block explorers and indexers can find indexed ABCI event information.
- [#2127](https://github.com/NibiruChain/nibiru/pull/2127) - fix(vesting): disabled built in auth/vesting module functionality
- [#2129](https://github.com/NibiruChain/nibiru/pull/2129) - fix(evm): issue with infinite recursion in erc20 funtoken contracts
- [#2130](https://github.com/NibiruChain/nibiru/pull/2130) - fix(evm): proper nonce management in statedb
- [#2132](https://github.com/NibiruChain/nibiru/pull/2132) - fix(evm): proper tx gas refund
- [#2134](https://github.com/NibiruChain/nibiru/pull/2134) - fix(evm): query of NIBI should use bank state, not the StateDB
- [#2139](https://github.com/NibiruChain/nibiru/pull/2139) - fix(evm): erc20 born funtoken: properly burn bank coins after converting coin back to erc20
- [#2140](https://github.com/NibiruChain/nibiru/pull/2140) - fix(bank): bank keeper extension now charges gas for the bank operations
- [#2141](https://github.com/NibiruChain/nibiru/pull/2141) - refactor: simplify account retrieval operation in `nibid q evm account`.
- [#2142](https://github.com/NibiruChain/nibiru/pull/2142) - fix(bank): add additional missing methods to the NibiruBankKeeper
- [#2144](https://github.com/NibiruChain/nibiru/pull/2144) - feat(token-registry): Implement strongly typed Nibiru Token Registry and generation command
- [#2145](https://github.com/NibiruChain/nibiru/pull/2145) - chore(token-registry): add xNIBI Astrovault LST to registry
- [#2147](https://github.com/NibiruChain/nibiru/pull/2147) - fix(simapp): manually add x/vesting Cosmos-SDK module types to the codec in simulation tests since they are expected by default
- [#2149](https://github.com/NibiruChain/nibiru/pull/2149) - feat(evm-oracle):
  add Solidity contract that we can use to expose the Nibiru Oracle in the
  ChainLink interface. Publish all precompiled contracts and ABIs on npm under
  the `@nibiruchain/solidity` package.
- [#2151](https://github.com/NibiruChain/nibiru/pull/2151) - feat(evm): randao support for evm
- [#2152](https://github.com/NibiruChain/nibiru/pull/2152) - fix(precompile): consume gas for precompile calls regardless of error
- [#2154](https://github.com/NibiruChain/nibiru/pull/2154) - fix(evm):
  JSON encoding for the `EIP55Addr` struct was not following the Go conventions and
  needed to include double quotes around the hexadecimal string.
- [#2156](https://github.com/NibiruChain/nibiru/pull/2156) - test(evm-e2e): add E2E test using the Nibiru Oracle's ChainLink impl
- [#2157](https://github.com/NibiruChain/nibiru/pull/2157) - fix(evm): Fix unit inconsistency related to AuthInfo.Fee and txData.Fee using effective fee
- [#2159](https://github.com/NibiruChain/nibiru/pull/2159) - chore(evm): Augment the Wasm msg handler so that wasm contracts cannot send MsgEthereumTx
- [#2160](https://github.com/NibiruChain/nibiru/pull/2160) - fix(evm-precompile): use bank.MsgServer Send in precompile IFunToken.bankMsgSend
- [#2161](https://github.com/NibiruChain/nibiru/pull/2161) - fix(evm): added tx logs events to the funtoken related txs
- [#2162](https://github.com/NibiruChain/nibiru/pull/2162) - test(testutil): try retrying for 'panic: pebbledb: closed'
- [#2167](https://github.com/NibiruChain/nibiru/pull/2167) - refactor(evm): removed blockGasUsed transient variable
- [#2168](https://github.com/NibiruChain/nibiru/pull/2168) - chore(evm-solidity): Move unrelated docs, gen-embeds, and add Solidity docs
- [#2165](https://github.com/NibiruChain/nibiru/pull/2165) - fix(evm): use Singleton StateDB pattern for EVM txs
- [#2169](https://github.com/NibiruChain/nibiru/pull/2169) - fix(evm): Better handling erc20 metadata
- [#2170](https://github.com/NibiruChain/nibiru/pull/2170) - chore: Remove redundant allowUnprotectedTxs
- [#2172](https://github.com/NibiruChain/nibiru/pull/2172) - chore: close iterator in IterateEpochInfo
- [#2173](https://github.com/NibiruChain/nibiru/pull/2173) - fix(evm): clear `StateDB` between calls
- [#2177](https://github.com/NibiruChain/nibiru/pull/2177) - fix(cmd): Continue from #2127 and unwire vesting flags and logic from genaccounts.go
- [#2176](https://github.com/NibiruChain/nibiru/pull/2176) - tests(evm): add dirty state tests from code4rena audit
- [#2180](https://github.com/NibiruChain/nibiru/pull/2180) - fix(evm): apply gas consumption across the entire EVM codebase at `CallContractWithInput`
- [#2183](https://github.com/NibiruChain/nibiru/pull/2183) - fix(evm): bank keeper extension gas meter type
- [#2184](https://github.com/NibiruChain/nibiru/pull/2184) - test(evm): e2e tests configuration enhancements
- [#2187](https://github.com/NibiruChain/nibiru/pull/2187) - fix(evm): fix eip55 address encoding
- [#2188](https://github.com/NibiruChain/nibiru/pull/2188) - refactor(evm): update logs emission
- [#2192](https://github.com/NibiruChain/nibiru/pull/2192) - fix(oracle): correctly handle misscount
- [#2197](https://github.com/NibiruChain/nibiru/pull/2197) - chore(evm): Create ethers v6 adapters for Nibiru. Publish as a library on npm (`@nibiruchain/evm-core`)
- [#2200](https://github.com/NibiruChain/nibiru/pull/2200) - fix(test): evm e2e oracle test fixed pair name

#### Nibiru EVM | Before Audit 2 - 2024-12-06

The codebase went through a third-party [Code4rena
Zenith](https://code4rena.com/zenith) Audit, running from 2024-10-07 until
2024-11-01 and including both a primary review period and mitigation/remission
period. This section describes code changes that occurred after that audit in
preparation for a second audit starting in November 2024.

- [#2074](https://github.com/NibiruChain/nibiru/pull/2074) - fix(evm-keeper): better utilize ERC20 metadata during FunToken creation. The bank metadata for a new FunToken mapping ties a connection between the Bank Coin's `DenomUnit` and the ERC20 contract metadata like the name, decimals, and symbol. This change brings parity between EVM wallets, such as MetaMask, and Interchain wallets like Keplr and Leap.
- [#2076](https://github.com/NibiruChain/nibiru/pull/2076) - fix(evm-gas-fees):
  Use effective gas price in RefundGas and make sure that units are properly
  reflected on all occurrences of "base fee" in the codebase. This fixes [#2059](https://github.com/NibiruChain/nibiru/issues/2059)
  and the [related comments from @Unique-Divine and @berndartmueller](https://github.com/NibiruChain/nibiru/issues/2059#issuecomment-2408625724).
- [#2084](https://github.com/NibiruChain/nibiru/pull/2084) - feat(evm-forge): foundry support and template for Nibiru EVM development
- [#2086](https://github.com/NibiruChain/nibiru/pull/2086) - fix(evm-precomples):
  Fix state consistency in precompile execution by ensuring proper journaling of
  state changes in the StateDB. This pull request makes sure that state is
  committed as expected, fixes the `StateDB.Commit` to follow its guidelines more
  closely, and solves for a critical state inconsistency producible from the
  FunToken.sol precompiled contract. It also aligns the precompiles to use
  consistent setup and dynamic gas calculations, addressing the following tickets.
  - <https://github.com/NibiruChain/nibiru/issues/2083>
  - <https://github.com/code-423n4/2024-10-nibiru-zenith/issues/43>
  - <https://github.com/code-423n4/2024-10-nibiru-zenith/issues/47>
- [#2088](https://github.com/NibiruChain/nibiru/pull/2088) - refactor(evm): remove outdated comment and improper error message text
- [#2089](https://github.com/NibiruChain/nibiru/pull/2089) - better handling of gas consumption within erc20 contract execution
- [#2090](https://github.com/NibiruChain/nibiru/pull/2090) - fix(evm): Account
  for (1) ERC20 transfers with tokens that return false success values instead of
  throwing an error and (2) ERC20 transfers with other operations that don't bring
  about the expected resulting balance for the transfer recipient.
- [#2091](https://github.com/NibiruChain/nibiru/pull/2091) - feat(evm): add fun token creation fee validation
- [#2093](https://github.com/NibiruChain/nibiru/pull/2093) - feat(evm): gas usage in precompiles: limits, local gas meters
- [#2092](https://github.com/NibiruChain/nibiru/pull/2092) - feat(evm): add validation for wasm multi message execution
- [#2094](https://github.com/NibiruChain/nibiru/pull/2094) - fix(evm): Following
  from the changs in #2086, this pull request implements a new `JournalChange`
  struct that saves a deep copy of the state multi store before each
  state-modifying, Nibiru-specific precompiled contract is called (`OnRunStart`).
  Additionally, we commit the `StateDB` there as well. This guarantees that the
  non-EVM and EVM state will be in sync even if there are complex, multi-step
  Ethereum transactions, such as in the case of an EthereumTx that influences the
  `StateDB`, then calls a precompile that also changes non-EVM state, and then EVM
  reverts inside of a try-catch.
- [#2095](https://github.com/NibiruChain/nibiru/pull/2095) - fix(evm): This
  change records NIBI (ether) transfers on the `StateDB` during precompiled
  contract calls using the `NibiruBankKeeper`, which is struct extension of
  the `bankkeeper.BaseKeeper` that is used throughout Nibiru.
  The `NibiruBankKeeper` holds a reference to the current EVM `StateDB` and records
  balance changes in wei as journal changes automatically. This guarantees that
  commits and reversions of the `StateDB` do not misalign with the state of the
  Bank module. This code change uses the `NibiruBankKeeper` on all modules that
  depend on x/bank, such as the EVM and Wasm modules.
- [#2097](https://github.com/NibiruChain/nibiru/pull/2097) - feat(evm): Add new query to get dated price from the oracle precompile
- [#2100](https://github.com/NibiruChain/nibiru/pull/2100) - refactor: cleanup statedb and precompile sections
- [#2098](https://github.com/NibiruChain/nibiru/pull/2098) - test(evm): statedb tests for race conditions within funtoken precompile
- [#2101](https://github.com/NibiruChain/nibiru/pull/2101) - fix(evm): tx receipt proper marshalling
- [#2105](https://github.com/NibiruChain/nibiru/pull/2105) - test(evm): precompile call with revert
- [#2106](https://github.com/NibiruChain/nibiru/pull/2106) - chore: scheduled basic e2e tests for evm testnet endpoint
- [#2107](https://github.com/NibiruChain/nibiru/pull/2107) - feat(evm-funtoken-precompile): Implement methods: balance, bankBalance, whoAmI
- [#2108](https://github.com/NibiruChain/nibiru/pull/2108) - fix(evm): removed deprecated root key from eth_getTransactionReceipt
- [#2110](https://github.com/NibiruChain/nibiru/pull/2110) - fix(evm): Restore StateDB to its state prior to ApplyEvmMsg call to ensure deterministic gas usage. This fixes an issue where the StateDB pointer field in NibiruBankKeeper was being updated during readonly query endpoints like eth_estimateGas, leading to non-deterministic gas usage in subsequent transactions.
- [#2111](https://github.com/NibiruChain/nibiru/pull/2111) - fix: e2e-evm-cron.yml
- [#2114](https://github.com/NibiruChain/nibiru/pull/2114) - fix(evm): make gas cost zero in conditional bank keeper flow
- [#2116](https://github.com/NibiruChain/nibiru/pull/2116) - fix(precompile-funtoken.go): Fixes a bug where the err != nil check is missing in the bankBalance precompile method
- [#2117](https://github.com/NibiruChain/nibiru/pull/2117) - fix(oracle): The
  timestamps resulting from ctx.WithBlock\* don't actually correspond to the block
  header information from specified blocks in the chain's history, so the oracle
  exchange rates need a way to correctly retrieve this information. This change
  fixes that discrepancy, giving the expected block timestamp for the EVM's oracle
  precompiled contract. The change also simplifies and corrects the code in x/oracle.

#### Nibiru EVM | Before Audit 1 - 2024-10-18

- [#1837](https://github.com/NibiruChain/nibiru/pull/1837) - feat(eth): protos, eth types, and evm module types
- [#1838](https://github.com/NibiruChain/nibiru/pull/1838) - feat(eth): Go-ethereum, crypto, encoding, and unit tests for evm/types
- [#1841](https://github.com/NibiruChain/nibiru/pull/1841) - feat(eth): Collections encoders for bytes, Ethereum addresses, and Ethereum hashes
- [#1855](https://github.com/NibiruChain/nibiru/pull/1855) - feat(eth-pubsub): Implement in-memory EventBus for real-time topic management and event distribution
- [#1856](https://github.com/NibiruChain/nibiru/pull/1856) - feat(eth-rpc): Conversion types and functions between Ethereum txs and blocks and Tendermint ones.
- [#1861](https://github.com/NibiruChain/nibiru/pull/1861) - feat(eth-rpc): RPC backend, Ethereum tracer, KV indexer, and RPC APIs
- [#1869](https://github.com/NibiruChain/nibiru/pull/1869) - feat(eth): Module and start of keeper tests
- [#1871](https://github.com/NibiruChain/nibiru/pull/1871) - feat(evm): app config and json-rpc
- [#1873](https://github.com/NibiruChain/nibiru/pull/1873) - feat(evm): keeper collections and grpc query impls for EthAccount, NibiruAccount
- [#1883](https://github.com/NibiruChain/nibiru/pull/1883) - feat(evm): keeper logic, Ante handlers, EthCall, and EVM transactions.
- [#1887](https://github.com/NibiruChain/nibiru/pull/1887) - test(evm): eth api integration test suite
- [#1889](https://github.com/NibiruChain/nibiru/pull/1889) - feat: implemented basic evm tx methods
- [#1895](https://github.com/NibiruChain/nibiru/pull/1895) - refactor(geth): Reference go-ethereum as a submodule for easier change tracking with upstream
- [#1901](https://github.com/NibiruChain/nibiru/pull/1901) - test(evm): more e2e test contracts for edge cases
- [#1907](https://github.com/NibiruChain/nibiru/pull/1907) - test(evm): grpc_query full coverage
- [#1909](https://github.com/NibiruChain/nibiru/pull/1909) - chore(evm): set is_london true by default and removed from config
- [#1911](https://github.com/NibiruChain/nibiru/pull/1911) - chore(evm): simplified config by removing old eth forks
- [#1912](https://github.com/NibiruChain/nibiru/pull/1912) - test(evm): unit tests for evm_ante
- [#1914](https://github.com/NibiruChain/nibiru/pull/1914) - refactor(evm): Remove dead code and document non-EVM ante handler
- [#1917](https://github.com/NibiruChain/nibiru/pull/1917) - test(e2e-evm): TypeScript support. Type generation from compiled contracts. Formatter for TS code.
- [#1922](https://github.com/NibiruChain/nibiru/pull/1922) - feat(evm): tracer option is read from the config.
- [#1936](https://github.com/NibiruChain/nibiru/pull/1936) - feat(evm): EVM fungible token protobufs and encoding tests
- [#1947](https://github.com/NibiruChain/nibiru/pull/1947) - fix(evm): fix FunToken state marshalling
- [#1949](https://github.com/NibiruChain/nibiru/pull/1949) - feat(evm): add fungible token mapping queries
- [#1950](https://github.com/NibiruChain/nibiru/pull/1950) - feat(evm): Tx to create FunToken mapping from ERC20, contract embeds, and ERC20 queries.
- [#1956](https://github.com/NibiruChain/nibiru/pull/1956) - feat(evm): msg to send bank coin to erc20
- [#1958](https://github.com/NibiruChain/nibiru/pull/1958) - chore(evm): wiped deprecated evm apis: miner, personal
- [#1959](https://github.com/NibiruChain/nibiru/pull/1959) - feat(evm): Add precompile to the EVM that enables transfers of ERC20 tokens to "nibi" accounts as regular Ethereum transactions
- [#1960](https://github.com/NibiruChain/nibiru/pull/1960) - test(network): graceful cleanup for more consistent CI runs
- [#1961](https://github.com/NibiruChain/nibiru/pull/1961) - chore(test): reverted funtoken precompile test back to the isolated state
- [#1962](https://github.com/NibiruChain/nibiru/pull/1962) - chore(evm): code cleanup, unused code, typos, styles, warnings
- [#1963](https://github.com/NibiruChain/nibiru/pull/1963) - feat(evm): Deduct a fee during the creation of a FunToken mapping. Implemented by `deductCreateFunTokenFee` inside of the `eth.evm.v1.MsgCreateFunToken` transaction.
- [#1965](https://github.com/NibiruChain/nibiru/pull/1965) - refactor(evm): remove evm post-processing hooks
- [#1966](https://github.com/NibiruChain/nibiru/pull/1966) - refactor(evm): clean up AnteHandler setup
- [#1967](https://github.com/NibiruChain/nibiru/pull/1967) - feat(evm): export genesis
- [#1968](https://github.com/NibiruChain/nibiru/pull/1968) - refactor(evm): funtoken events, cli commands and queries
- [#1970](https://github.com/NibiruChain/nibiru/pull/1970) - refactor(evm): move evm antehandlers to separate package. Remove "gosdk/sequence_test.go", which causes a race condition in CI.
- [#1971](https://github.com/NibiruChain/nibiru/pull/1971) - feat(evm): typed events for contract creation, contract execution and transfer
- [#1973](https://github.com/NibiruChain/nibiru/pull/1973) - chore(appconst): Add chain IDs ending in "3" to the "knownEthChainIDMap". This makes it possible to use devnet 3 and testnet 3.
- [#1976](https://github.com/NibiruChain/nibiru/pull/1976) - refactor(evm): unique chain ids for all networks
- [#1977](https://github.com/NibiruChain/nibiru/pull/1977) - fix(localnet): rolled back change of evm validator address with cosmos derivation path
- [#1979](https://github.com/NibiruChain/nibiru/pull/1979) - refactor(db): use pebbledb as the default db in integration tests
- [#1981](https://github.com/NibiruChain/nibiru/pull/1981) - fix(evm): remove isCheckTx() short circuit on `AnteDecVerifyEthAcc`
- [#1982](https://github.com/NibiruChain/nibiru/pull/1982) - feat(evm): add GlobalMinGasPrices
- [#1983](https://github.com/NibiruChain/nibiru/pull/1983) - chore(evm): remove ExtensionOptionsWeb3Tx and ExtensionOptionDynamicFeeTx
- [#1984](https://github.com/NibiruChain/nibiru/pull/1984) - refactor(evm): embeds
- [#1985](https://github.com/NibiruChain/nibiru/pull/1985) - feat(evm)!: Use atto denomination for the wei units in the EVM so that NIBI is "ether" to clients. Only micronibi (unibi) amounts can be transferred. All clients follow the constraint equation, 1 ether == 1 NIBI == 10^6 unibi == 10^18 wei.
- [#1986](https://github.com/NibiruChain/nibiru/pull/1986) - feat(evm): Combine both account queries into "/eth.evm.v1.Query/EthAccount", accepting both nibi-prefixed Bech32 addresses and Ethereum-type hexadecimal addresses as input.
- [#1989](https://github.com/NibiruChain/nibiru/pull/1989) - refactor(evm): simplify evm module address
- [#1996](https://github.com/NibiruChain/nibiru/pull/1996) - perf(evm-keeper-precompile): implement sorted map for `k.precompiles` to remove dead code
- [#1997](https://github.com/NibiruChain/nibiru/pull/1997) - refactor(evm): Remove unnecessary params: "enable_call", "enable_create".
- [#2000](https://github.com/NibiruChain/nibiru/pull/2000) - refactor(evm): simplify ERC-20 keeper methods
- [#2001](https://github.com/NibiruChain/nibiru/pull/2001) - refactor(evm): simplify FunToken methods and tests
- [#2002](https://github.com/NibiruChain/nibiru/pull/2002) - feat(evm): Add the account query to the EVM command. Cover the CLI with tests.
- [#2003](https://github.com/NibiruChain/nibiru/pull/2003) - fix(evm): fix FunToken conversions between Cosmos and EVM
- [#2004](https://github.com/NibiruChain/nibiru/pull/2004) - refactor(evm)!: replace `HexAddr` with `EIP55Addr`
- [#2006](https://github.com/NibiruChain/nibiru/pull/2006) - test(evm): e2e tests for eth\_\* endpoints
- [#2008](https://github.com/NibiruChain/nibiru/pull/2008) - refactor(evm): clean up precompile setups
- [#2013](https://github.com/NibiruChain/nibiru/pull/2013) - chore(evm): Set appropriate gas value for the required gas of the "IFunToken.sol" precompile.
- [#2014](https://github.com/NibiruChain/nibiru/pull/2014) - feat(evm): Emit block bloom event in EndBlock hook.
- [#2017](https://github.com/NibiruChain/nibiru/pull/2017) - fix(evm): Fix DynamicFeeTx gas cap parameters
- [#2019](https://github.com/NibiruChain/nibiru/pull/2019) - chore(evm): enabled debug rpc api on localnet.
- [#2020](https://github.com/NibiruChain/nibiru/pull/2020) - test(evm): e2e tests for debug namespace
- [#2022](https://github.com/NibiruChain/nibiru/pull/2022) - feat(evm): debug_traceCall method implemented
- [#2023](https://github.com/NibiruChain/nibiru/pull/2023) - fix(evm)!: adjusted generation and parsing of the block bloom events
- [#2030](https://github.com/NibiruChain/nibiru/pull/2030) - refactor(eth/rpc): Delete unused code and improve logging in the eth and debug namespaces
- [#2031](https://github.com/NibiruChain/nibiru/pull/2031) - fix(evm): debug calls with custom tracer and tracer options
- [#2032](https://github.com/NibiruChain/nibiru/pull/2032) - feat(evm): ante handler to prohibit authz grant evm messages
- [#2039](https://github.com/NibiruChain/nibiru/pull/2039) - refactor(rpc-backend): remove unnecessary interface code
- [#2044](https://github.com/NibiruChain/nibiru/pull/2044) - feat(evm): evm tx indexer service implemented
- [#2045](https://github.com/NibiruChain/nibiru/pull/2045) - test(evm): backend tests with test network and real txs
- [#2053](https://github.com/NibiruChain/nibiru/pull/2053) - refactor(evm): converted untyped event to typed and cleaned up
- [#2054](https://github.com/NibiruChain/nibiru/pull/2054) - feat(evm-precompile): Precompile for one-way EVM calls to invoke/execute Wasm contracts.
- [#2060](https://github.com/NibiruChain/nibiru/pull/2060) - fix(evm-precompiles): add assertNumArgs validation
- [#2056](https://github.com/NibiruChain/nibiru/pull/2056) - feat(evm): add oracle precompile
- [#2065](https://github.com/NibiruChain/nibiru/pull/2065) - refactor(evm)!: Refactor out dead code from the evm.Params
- [#2135](https://github.com/NibiruChain/nibiru/pull/2135) - feat(evm): add precompile for calling bank to evm from evm

### State Machine Breaking (Other)

#### For next mainnet version

- [#1766](https://github.com/NibiruChain/nibiru/pull/1766) - refactor(app-wasmext)!: remove wasmbinding `CosmosMsg::Custom` bindings.
- [#1776](https://github.com/NibiruChain/nibiru/pull/1776) - feat(inflation): make inflation params a collection and add commands to update them
- [#1872](https://github.com/NibiruChain/nibiru/pull/1872) - chore(math): use cosmossdk.io/math to replace sdk types
- [#1874](https://github.com/NibiruChain/nibiru/pull/1874) - chore(proto): remove the proto stringer as per Cosmos SDK migration guidelines
- [#1932](https://github.com/NibiruChain/nibiru/pull/1932) - fix(gosdk): fix keyring import functions

#### Dapp modules: perp, spot, oracle, etc

- [#1573](https://github.com/NibiruChain/nibiru/pull/1573) - feat(perp): Close markets and compute settlement price
- [#1632](https://github.com/NibiruChain/nibiru/pull/1632) - feat(perp): Add settle position transaction
- [#1656](https://github.com/NibiruChain/nibiru/pull/1656) - feat(perp): Make the collateral denom a stateful collections.Item
- [#1663](https://github.com/NibiruChain/nibiru/pull/1663) - feat(perp): Add volume based rebates
- [#1669](https://github.com/NibiruChain/nibiru/pull/1669) - feat(perp): add query to get collateral metadata
- [#1677](https://github.com/NibiruChain/nibiru/pull/1677) - fix(perp): make Gen_market set initial perp versions
- [#1680](https://github.com/NibiruChain/nibiru/pull/1680) - feat(perp): MsgShiftPegMultiplier, MsgShiftSwapInvariant.
- [#1683](https://github.com/NibiruChain/nibiru/pull/1683) - feat(perp): Add `StartDnREpoch` to `AfterEpochEnd` hook
- [#1686](https://github.com/NibiruChain/nibiru/pull/1686) - test(perp): add more tests for perp module msg server for DnR
- [#1687](https://github.com/NibiruChain/nibiru/pull/1687) - chore(wasmbinding): delete CustomQuerier since we have QueryRequest::Stargate now
- [#1705](https://github.com/NibiruChain/nibiru/pull/1705) - feat(perp): Add oracle pair to market object
- [#1718](https://github.com/NibiruChain/nibiru/pull/1718) - fix(perp): fees does not require additional funds
- [#1734](https://github.com/NibiruChain/nibiru/pull/1734) - feat(perp): MsgDonateToPerpFund sudo call as part of #1642
- [#1749](https://github.com/NibiruChain/nibiru/pull/1749) - feat(perp): move close market from Wasm Binding to MsgCloseMarket
- [#1752](https://github.com/NibiruChain/nibiru/pull/1752) - feat(oracle): MsgEditOracleParams sudo tx msg as part of #1642
- [#1755](https://github.com/NibiruChain/nibiru/pull/1755) - feat(oracle): Add more events on validator's performance
- [#1764](https://github.com/NibiruChain/nibiru/pull/1764) - fix(perp): make updateswapinvariant aware of total short supply to avoid panics
- [#1710](https://github.com/NibiruChain/nibiru/pull/1710) - refactor(perp): Clean and organize module errors for x/perp

### Non-breaking/Compatible Improvements

- [#1893](https://github.com/NibiruChain/nibiru/pull/1893) - feat(gosdk): migrate Go-sdk into the Nibiru blockchain repo.
- [#1899](https://github.com/NibiruChain/nibiru/pull/1899) - build(deps): cometbft v0.37.5, cosmos-sdk v0.47.11, proto-builder v0.14.0
- [#1913](https://github.com/NibiruChain/nibiru/pull/1913) - fix(tests): race condition from heavy Network tests
- [#1992](https://github.com/NibiruChain/nibiru/pull/1992) - chore: enabled grpc for localnet
- [#1999](https://github.com/NibiruChain/nibiru/pull/1999) - chore: update nibi go package version to v2
- [#2050](https://github.com/NibiruChain/nibiru/pull/2050) - refactor(oracle): remove unused code and collapse empty client/cli directory

### Dependencies

- Bump `github.com/grpc-ecosystem/grpc-gateway/v2` from 2.18.1 to 2.19.1 ([#1767](https://github.com/NibiruChain/nibiru/pull/1767), [#1782](https://github.com/NibiruChain/nibiru/pull/1782))
- Bump `robinraju/release-downloader` from 1.8 to 1.11 ([#1783](https://github.com/NibiruChain/nibiru/pull/1783), [#1839](https://github.com/NibiruChain/nibiru/pull/1839), [#1948](https://github.com/NibiruChain/nibiru/pull/1948))
- Bump `github.com/prometheus/client_golang` from 1.17.0 to 1.18.0 ([#1750](https://github.com/NibiruChain/nibiru/pull/1750))
- Bump `golang.org/x/crypto` from 0.15.0 to 0.31.0 ([#1724](https://github.com/NibiruChain/nibiru/pull/1724), [#1843](https://github.com/NibiruChain/nibiru/pull/1843), [#2123](https://github.com/NibiruChain/nibiru/pull/2123))
- Bump `github.com/holiman/uint256` from 1.2.3 to 1.2.4 ([#1730](https://github.com/NibiruChain/nibiru/pull/1730))
- Bump `github.com/dvsekhvalnov/jose2go` from 1.5.0 to 1.6.0 ([#1733](https://github.com/NibiruChain/nibiru/pull/1733))
- Bump `github.com/spf13/cast` from 1.5.1 to 1.6.0 ([#1689](https://github.com/NibiruChain/nibiru/pull/1689))
- Bump `cosmossdk.io/math` from 1.1.2 to 1.4.0 ([#1676](https://github.com/NibiruChain/nibiru/pull/1676), [#2115](https://github.com/NibiruChain/nibiru/pull/2115))
- Bump `github.com/grpc-ecosystem/grpc-gateway/v2` from 2.18.0 to 2.18.1 ([#1675](https://github.com/NibiruChain/nibiru/pull/1675))
- Bump `actions/setup-go` from 4 to 5 ([#1696](https://github.com/NibiruChain/nibiru/pull/1696))
- Bump `golang` from 1.19 to 1.21 ([#1698](https://github.com/NibiruChain/nibiru/pull/1698))
- [#1678](https://github.com/NibiruChain/nibiru/pull/1678) - chore(deps): collections to v0.4.0 for math.Int value encoder
- Bump `golang.org/x/net` from 0.0.0-20220607020251-c690dde0001d to 0.33.0 ([#1849](https://github.com/NibiruChain/nibiru/pull/1849), [#2175](https://github.com/NibiruChain/nibiru/pull/2175))
- Bump `golang.org/x/net` from 0.20.0 to 0.23.0 ([#1850](https://github.com/NibiruChain/nibiru/pull/1850))
- Bump `github.com/supranational/blst` from 0.3.8-0.20220526154634-513d2456b344 to 0.3.11 ([#1851](https://github.com/NibiruChain/nibiru/pull/1851))
- Bump `golangci/golangci-lint-action` from 4 to 6 ([#1854](https://github.com/NibiruChain/nibiru/pull/1854), [#1867](https://github.com/NibiruChain/nibiru/pull/1867))
- Bump `github.com/hashicorp/go-getter` from 1.7.1 to 1.7.5 ([#1858](https://github.com/NibiruChain/nibiru/pull/1858), [#1938](https://github.com/NibiruChain/nibiru/pull/1938))
- Bump `github.com/btcsuite/btcd` from 0.23.3 to 0.24.2 ([#1862](https://github.com/NibiruChain/nibiru/pull/1862), [#2070](https://github.com/NibiruChain/nibiru/pull/2070))
- Bump `pozetroninc/github-action-get-latest-release` from 0.7.0 to 0.8.0 ([#1863](https://github.com/NibiruChain/nibiru/pull/1863))
- Bump `bufbuild/buf-setup-action` from 1.30.1 to 1.47.2 ([#1891](https://github.com/NibiruChain/nibiru/pull/1891), [#1900](https://github.com/NibiruChain/nibiru/pull/1900), [#1923](https://github.com/NibiruChain/nibiru/pull/1923), [#1972](https://github.com/NibiruChain/nibiru/pull/1972), [#1974](https://github.com/NibiruChain/nibiru/pull/1974), [#1988](https://github.com/NibiruChain/nibiru/pull/1988), [#2043](https://github.com/NibiruChain/nibiru/pull/2043), [#2057](https://github.com/NibiruChain/nibiru/pull/2057), [#2062](https://github.com/NibiruChain/nibiru/pull/2062), [#2069](https://github.com/NibiruChain/nibiru/pull/2069), [#2102](https://github.com/NibiruChain/nibiru/pull/2102), [#2113](https://github.com/NibiruChain/nibiru/pull/2113))
- Bump `axios` from 1.7.3 to 1.7.4 ([#2016](https://github.com/NibiruChain/nibiru/pull/2016))
- Bump `github.com/CosmWasm/wasmvm` from 1.5.0 to 1.5.5 ([#2047](https://github.com/NibiruChain/nibiru/pull/2047))
- Bump `docker/build-push-action` from 5 to 6 ([#1924](https://github.com/NibiruChain/nibiru/pull/1924))
- Bump `codecov/codecov-action` from 4 to 5 ([#2112](https://github.com/NibiruChain/nibiru/pull/2112))
- Bump `undici` from 5.28.4 to 5.28.5 ([#2174](https://github.com/NibiruChain/nibiru/pull/2174))

## [v1.5.0](https://github.com/NibiruChain/nibiru/releases/tag/v1.5.0) - 2024-06-21

Nibiru v1.5.0 enables IBC CosmWasm smart contracts.

- [[Release Link](https://github.com/NibiruChain/nibiru/releases/tag/v1.5.0)]
- [[Commits](https://github.com/NibiruChain/nibiru/commits/v1.5.0)]

### Features

- [#1931](https://github.com/NibiruChain/nibiru/pull/1931) - feat(ibc): add `wasm` route to IBC router

## [v1.4.0](https://github.com/NibiruChain/nibiru/releases/tag/v1.4.0) - 2024-06-04

Nibiru v1.4.0 adds PebbleDB support and increases the wasm contract size limit to 3MB.

- [[Release Link](https://github.com/NibiruChain/nibiru/releases/tag/v1.4.0)]
- [[Commits](https://github.com/NibiruChain/nibiru/commits/v1.4.0)]

### State Machine Breaking

- [#1906](https://github.com/NibiruChain/nibiru/pull/1906) - feat(wasm): increase contract size limit to 3MB

### Features

- [#1818](https://github.com/NibiruChain/nibiru/pull/1818) - feat: add pebbledb support
- [#1908](https://github.com/NibiruChain/nibiru/pull/1908) - chore: make pebbledb the default db backend
-

## [v1.3.0](https://github.com/NibiruChain/nibiru/releases/tag/v1.3.0) - 2024-05-07

Nibiru v1.3.0 adds interchain accounts.

- [[Release Link](https://github.com/NibiruChain/nibiru/releases/tag/v1.3.0)]
- [[Commits](https://github.com/NibiruChain/nibiru/commits/v1.3.0)]

### Features

- [#1820](https://github.com/NibiruChain/nibiru/pull/1820) - feat: add interchain accounts

### Bug Fixes

- [#1864](https://github.com/NibiruChain/nibiru/pull/1864) - fix(ica): add ICA controller stack

### Improvements

- [#1859](https://github.com/NibiruChain/nibiru/pull/1859) - refactor(oracle): add oracle slashing events

---

[LEGACY CHANGELOG](./LEGACY-CHANGELOG.md)<|MERGE_RESOLUTION|>--- conflicted
+++ resolved
@@ -48,12 +48,8 @@
 -->
 
 - [#2385](https://github.com/NibiruChain/nibiru/pull/2385) - evm: 63/64 gas clamp for ERC20 calls; improved VM error surfacing; add composite Chainlink-like oracle
-<<<<<<< HEAD
+- [#2388](https://github.com/NibiruChain/nibiru/pull/2388) - chore: erc20 token registry new tokens: cbBTC, uBTC
 - [#2391](https://github.com/NibiruChain/nibiru/pull/2391) - feat(proto): impl script for gRPC Gateway REST doc generation
-
-=======
-- [#2388](https://github.com/NibiruChain/nibiru/pull/2388) - chore: erc20 token registry new tokens: cbBTC, uBTC
->>>>>>> 7016704c
 
 ## [v2.7.0](https://github.com/NibiruChain/nibiru/releases/tag/v2.7.0) - 2025-09-15
 
