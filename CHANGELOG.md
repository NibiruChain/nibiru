--- conflicted
+++ resolved
@@ -44,16 +44,6 @@
 * ...
 
 ## [v0.16.0](https://github.com/NibiruChain/nibiru/releases/tag/v0.16.0) - Unreleased
-
-<<<<<<< HEAD
-=======
-### Bug Fixes
-
-* [#1100](https://github.com/NibiruChain/nibiru/pull/1100) - fix(oracle): fix flaky oracle test
-* [#1110](https://github.com/NibiruChain/nibiru/pull/1110) - fix(dex): fix dex issue on unsorted join pool
-
-## [v0.16.0](https://github.com/NibiruChain/nibiru/releases/tag/v0.16.0) - 2022-11-23
->>>>>>> 8f110136
 
 ### Features
 
@@ -98,6 +88,7 @@
 ### Bug Fixes
 
 * [#1100](https://github.com/NibiruChain/nibiru/pull/1100) - fix(oracle): fix flaky oracle test
+* [#1110](https://github.com/NibiruChain/nibiru/pull/1110) - fix(dex): fix dex issue on unsorted join pool
 
 ## v0.15.0
 
