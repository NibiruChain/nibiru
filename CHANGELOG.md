--- conflicted
+++ resolved
@@ -42,15 +42,13 @@
 
 ## Unreleased
 
-<<<<<<< HEAD
 ### Documentation
 
 * [#701](https://github.com/NibiruChain/nibiru/pull/701) Add release process guide
-=======
+
 ### Improvements
 
 * [#705](https://github.com/NibiruChain/nibiru/pull/705) Refactor PerpKeeper's `AddMargin` method to accept individual fields instead of the entire Msg object.
->>>>>>> 85bdffc1
 
 ### API Breaking
 
