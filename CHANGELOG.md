--- conflicted
+++ resolved
@@ -95,15 +95,10 @@
 - [#1977](https://github.com/NibiruChain/nibiru/pull/1977) - fix(localnet): rolled back change of evm validator address with cosmos derivation path
 - [#1979](https://github.com/NibiruChain/nibiru/pull/1979) -refactor(db): use pebbledb as the default db in integration tests
 - [#1981](https://github.com/NibiruChain/nibiru/pull/1981) - fix(evm): remove isCheckTx() short circuit on `AnteDecVerifyEthAcc`
-<<<<<<< HEAD
-- [#1985](https://github.com/NibiruChain/nibiru/pull/1985) - feat(evm)!: Use atto denomination for the wei units in the EVM so that NIBI is "ether" to clients. Only micronibi (unibi) amounts can be transferred. All clients follow the constraint equation, 1 ether == 1 NIBI == 10^6 unibi == 10^18 wei. 
-- [#1986](https://github.com/NibiruChain/nibiru/pull/1986) - feat(evm): Combine both account queries into "/eth.evm.v1.Query/EthAccount", accepting both nibi-prefixed Bech32 addresses and Ethereum-type hexadecimal addresses as input.
-=======
 - [#1982](https://github.com/NibiruChain/nibiru/pull/1982) - feat(evm): add GlobalMinGasPrices
 - [#1983](https://github.com/NibiruChain/nibiru/pull/1983) - chore(evm): remove ExtensionOptionsWeb3Tx and ExtensionOptionDynamicFeeTx
 - [#1985](https://github.com/NibiruChain/nibiru/pull/1985) - feat(evm)!: Use atto denomination for the wei units in the EVM so that NIBI is "ether" to clients. Only micronibi (unibi) amounts can be transferred. All clients follow the constraint equation, 1 ether == 1 NIBI == 10^6 unibi == 10^18 wei. 
-=======
->>>>>>> fd2fadb3
+- [#1986](https://github.com/NibiruChain/nibiru/pull/1986) - feat(evm): Combine both account queries into "/eth.evm.v1.Query/EthAccount", accepting both nibi-prefixed Bech32 addresses and Ethereum-type hexadecimal addresses as input.
 
 #### Dapp modules: perp, spot, oracle, etc
 
