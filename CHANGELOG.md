<!--
Guiding Principles:

Changelogs are for humans, not machines.
There should be an entry for every single version.
The same types of changes should be grouped.
Versions and sections should be linkable.
The latest version comes first.
The release date of each version is displayed.
Mention whether you follow Semantic Versioning.

Usage:

Change log entries are to be added to the Unreleased section under the
appropriate stanza (see below). Each entry should ideally include a tag and
the Github issue reference in the following format:

* (<tag>) \#<issue-number> message

The issue numbers will later be link-ified during the release process so you do
not have to worry about including a link manually, but you can if you wish.

Types of changes (Stanzas):

"Features" for new features.
"Improvements" for changes in existing functionality.
"Deprecated" for soon-to-be removed features.
"Bug Fixes" for any bug fixes.
"API Breaking" for breaking CLI commands and REST routes used by end-users.
"State Machine Breaking" for any changes that result in a different AppState given same genesisState and txList.
Ref: https://keepachangelog.com/en/1.0.0/
-->

# Changelog

All notable changes to this project will be documented in this file.

The format is based on [Keep a Changelog](https://keepachangelog.com/en/1.0.0/),
and this project adheres to [Semantic Versioning](https://semver.org/spec/v2.0.0.html).

## [Unreleased]

### State Machine Breaking

#### For next mainnet version

- [#1766](https://github.com/NibiruChain/nibiru/pull/1766) - refactor(app-wasmext)!: remove wasmbinding `CosmosMsg::Custom` bindings.
- [#1776](https://github.com/NibiruChain/nibiru/pull/1776) - feat(inflation): make inflation params a collection and add commands to update them
- [#1872](https://github.com/NibiruChain/nibiru/pull/1872) - chore(math): use cosmossdk.io/math to replace sdk types
- [#1874](https://github.com/NibiruChain/nibiru/pull/1874) - chore(proto): remove the proto stringer as per Cosmos SDK migration guidelines
- [#1932](https://github.com/NibiruChain/nibiru/pull/1932) - fix(gosdk): fix keyring import functions

#### Nibiru EVM

- [#1837](https://github.com/NibiruChain/nibiru/pull/1837) - feat(eth): protos, eth types, and evm module types
- [#1838](https://github.com/NibiruChain/nibiru/pull/1838) - feat(eth): Go-ethereum, crypto, encoding, and unit tests for evm/types
- [#1841](https://github.com/NibiruChain/nibiru/pull/1841) - feat(eth): Collections encoders for bytes, Ethereum addresses, and Ethereum hashes
- [#1855](https://github.com/NibiruChain/nibiru/pull/1855) - feat(eth-pubsub): Implement in-memory EventBus for real-time topic management and event distribution
- [#1856](https://github.com/NibiruChain/nibiru/pull/1856) - feat(eth-rpc): Conversion types and functions between Ethereum txs and blocks and Tendermint ones.
- [#1861](https://github.com/NibiruChain/nibiru/pull/1861) - feat(eth-rpc): RPC backend, Ethereum tracer, KV indexer, and RPC APIs
- [#1869](https://github.com/NibiruChain/nibiru/pull/1869) - feat(eth): Module and start of keeper tests
- [#1871](https://github.com/NibiruChain/nibiru/pull/1871) - feat(evm): app config and json-rpc
- [#1873](https://github.com/NibiruChain/nibiru/pull/1873) - feat(evm): keeper collections and grpc query impls for EthAccount, NibiruAccount
- [#1883](https://github.com/NibiruChain/nibiru/pull/1883) - feat(evm): keeper logic, Ante handlers, EthCall, and EVM transactions.
- [#1887](https://github.com/NibiruChain/nibiru/pull/1887) - test(evm): eth api integration test suite
- [#1889](https://github.com/NibiruChain/nibiru/pull/1889) - feat: implemented basic evm tx methods
- [#1895](https://github.com/NibiruChain/nibiru/pull/1895) - refactor(geth): Reference go-ethereum as a submodule for easier change tracking with upstream
- [#1901](https://github.com/NibiruChain/nibiru/pull/1901) - test(evm): more e2e test contracts for edge cases
- [#1907](https://github.com/NibiruChain/nibiru/pull/1907) - test(evm): grpc_query full coverage
- [#1909](https://github.com/NibiruChain/nibiru/pull/1909) - chore(evm): set is_london true by default and removed from config
- [#1911](https://github.com/NibiruChain/nibiru/pull/1911) - chore(evm): simplified config by removing old eth forks
- [#1912](https://github.com/NibiruChain/nibiru/pull/1912) - test(evm): unit tests for evm_ante
- [#1914](https://github.com/NibiruChain/nibiru/pull/1914) - refactor(evm): Remove dead code and document non-EVM ante handler- [#1917](https://github.com/NibiruChain/nibiru/pull/1917) - test(e2e-evm): TypeScript support. Type generation from compiled contracts. Formatter for TS code.
- [#1917](https://github.com/NibiruChain/nibiru/pull/1917) - test(e2e-evm): TypeScript support. Type generation from compiled contracts. Formatter for TS code.
- [#1922](https://github.com/NibiruChain/nibiru/pull/1922) - feat(evm): tracer option is read from the config.
- [#1936](https://github.com/NibiruChain/nibiru/pull/1936) - feat(evm): EVM fungible token protobufs and encoding tests
- [#1947](https://github.com/NibiruChain/nibiru/pull/1947) - fix(evm): fix FunToken state marshalling
- [#1949](https://github.com/NibiruChain/nibiru/pull/1949) - feat(evm): add fungible token mapping queries
- [#1950](https://github.com/NibiruChain/nibiru/pull/1950) - feat(evm): Tx to create FunToken mapping from ERC20, contract embeds, and ERC20 queries.
- [#1956](https://github.com/NibiruChain/nibiru/pull/1956) - feat(evm): msg to send bank coin to erc20
- [#1958](https://github.com/NibiruChain/nibiru/pull/1958) - chore(evm): wiped deprecated evm apis: miner, personal
- [#1959](https://github.com/NibiruChain/nibiru/pull/1959) - feat(evm): Add precompile to the EVM that enables transfers of ERC20 tokens to "nibi" accounts as regular Ethereum transactions
- [#1960](https://github.com/NibiruChain/nibiru/pull/1960) - test(network): graceful cleanup for more consistent CI runs
- [#1961](https://github.com/NibiruChain/nibiru/pull/1961) - chore(test): reverted funtoken precompile test back to the isolated state
- [#1962](https://github.com/NibiruChain/nibiru/pull/1962) - chore(evm): code cleanup, unused code, typos, styles, warnings
- [#1963](https://github.com/NibiruChain/nibiru/pull/1963) - feat(evm): Deduct a fee during the creation of a FunToken mapping. Implemented by `deductCreateFunTokenFee` inside of the `eth.evm.v1.MsgCreateFunToken` transaction.
- [#1965](https://github.com/NibiruChain/nibiru/pull/1965) - refactor(evm): remove evm post-processing hooks
- [#1966](https://github.com/NibiruChain/nibiru/pull/1966) - refactor(evm): clean up AnteHandler setup
- [#1967](https://github.com/NibiruChain/nibiru/pull/1967) - feat(evm): export genesis
- [#1968](https://github.com/NibiruChain/nibiru/pull/1968) - refactor(evm): funtoken events, cli commands and queries
- [#1970](https://github.com/NibiruChain/nibiru/pull/1970) - refactor(evm): move evm antehandlers to separate package. Remove "gosdk/sequence_test.go", which causes a race condition in CI.
- [#1971](https://github.com/NibiruChain/nibiru/pull/1971) - feat(evm): typed events for contract creation, contract execution and transfer
- [#1973](https://github.com/NibiruChain/nibiru/pull/1973) - chore(appconst): Add chain IDs ending in "3" to the "knownEthChainIDMap". This makes it possible to use devnet 3 and testnet 3.
- [#1976](https://github.com/NibiruChain/nibiru/pull/1976) - refactor(evm): unique chain ids for all networks
- [#1977](https://github.com/NibiruChain/nibiru/pull/1977) - fix(localnet): rolled back change of evm validator address with cosmos derivation path
- [#1979](https://github.com/NibiruChain/nibiru/pull/1979) - refactor(db): use pebbledb as the default db in integration tests
- [#1981](https://github.com/NibiruChain/nibiru/pull/1981) - fix(evm): remove isCheckTx() short circuit on `AnteDecVerifyEthAcc`
- [#1982](https://github.com/NibiruChain/nibiru/pull/1982) - feat(evm): add GlobalMinGasPrices
- [#1983](https://github.com/NibiruChain/nibiru/pull/1983) - chore(evm): remove ExtensionOptionsWeb3Tx and ExtensionOptionDynamicFeeTx
- [#1984](https://github.com/NibiruChain/nibiru/pull/1984) - refactor(evm): embeds
- [#1985](https://github.com/NibiruChain/nibiru/pull/1985) - feat(evm)!: Use atto denomination for the wei units in the EVM so that NIBI is "ether" to clients. Only micronibi (unibi) amounts can be transferred. All clients follow the constraint equation, 1 ether == 1 NIBI == 10^6 unibi == 10^18 wei.
- [#1986](https://github.com/NibiruChain/nibiru/pull/1986) - feat(evm): Combine both account queries into "/eth.evm.v1.Query/EthAccount", accepting both nibi-prefixed Bech32 addresses and Ethereum-type hexadecimal addresses as input.
- [#1989](https://github.com/NibiruChain/nibiru/pull/1989) - refactor(evm): simplify evm module address
- [#1996](https://github.com/NibiruChain/nibiru/pull/1996) - perf(evm-keeper-precompile): implement sorted map for `k.precompiles` to remove dead code
- [#1997](https://github.com/NibiruChain/nibiru/pull/1997) - refactor(evm): Remove unnecessary params: "enable_call", "enable_create".
- [#2000](https://github.com/NibiruChain/nibiru/pull/2000) - refactor(evm): simplify ERC-20 keeper methods
- [#2001](https://github.com/NibiruChain/nibiru/pull/2001) - refactor(evm): simplify FunToken methods and tests
- [#2002](https://github.com/NibiruChain/nibiru/pull/2002) - feat(evm): Add the account query to the EVM command. Cover the CLI with tests.
- [#2003](https://github.com/NibiruChain/nibiru/pull/2003) - fix(evm): fix FunToken conversions between Cosmos and EVM
- [#2004](https://github.com/NibiruChain/nibiru/pull/2004) - refactor(evm)!: replace `HexAddr` with `EIP55Addr`
- [#2006](https://github.com/NibiruChain/nibiru/pull/2006) - test(evm): e2e tests for eth_* endpoints
- [#2008](https://github.com/NibiruChain/nibiru/pull/2008) - refactor(evm): clean up precompile setups 
- [#2013](https://github.com/NibiruChain/nibiru/pull/2013) - chore(evm): Set appropriate gas value for the required gas of the "IFunToken.sol" precompile.
- [#2014](https://github.com/NibiruChain/nibiru/pull/2014) - feat(evm): Emit block bloom event in EndBlock hook.
- [#2017](https://github.com/NibiruChain/nibiru/pull/2017) - fix(evm): Fix DynamicFeeTx gas cap parameters
- [#2019](https://github.com/NibiruChain/nibiru/pull/2019) - chore(evm): enabled debug rpc api on localnet.
- [#2020](https://github.com/NibiruChain/nibiru/pull/2020) - test(evm): e2e tests for debug namespace
- [#2022](https://github.com/NibiruChain/nibiru/pull/2022) - feat(evm): debug_traceCall method implemented
- [#2023](https://github.com/NibiruChain/nibiru/pull/2023) - fix(evm)!: adjusted generation and parsing of the block bloom events
- [#2030](https://github.com/NibiruChain/nibiru/pull/2030) - refactor(eth/rpc): Delete unused code and improve logging in the eth and debug namespaces
- [#2031](https://github.com/NibiruChain/nibiru/pull/2031) - fix(evm): debug calls with custom tracer and tracer options
<<<<<<< HEAD
- [#2037](https://github.com/NibiruChain/nibiru/pull/2037) - refactor(evm): Move the tx logs and message event to use typed events
=======
- [#2039](https://github.com/NibiruChain/nibiru/pull/2039) - refactor(rpc-backend): remove unnecessary interface code
>>>>>>> 5085dad7

#### Dapp modules: perp, spot, oracle, etc

- [#1573](https://github.com/NibiruChain/nibiru/pull/1573) - feat(perp): Close markets and compute settlement price
- [#1632](https://github.com/NibiruChain/nibiru/pull/1632) - feat(perp): Add settle position transaction
- [#1656](https://github.com/NibiruChain/nibiru/pull/1656) - feat(perp): Make the collateral denom a stateful collections.Item
- [#1663](https://github.com/NibiruChain/nibiru/pull/1663) - feat(perp): Add volume based rebates
- [#1669](https://github.com/NibiruChain/nibiru/pull/1669) - feat(perp): add query to get collateral metadata
- [#1677](https://github.com/NibiruChain/nibiru/pull/1677) - fix(perp): make Gen_market set initial perp versions
- [#1680](https://github.com/NibiruChain/nibiru/pull/1680) - feat(perp): MsgShiftPegMultiplier, MsgShiftSwapInvariant.
- [#1683](https://github.com/NibiruChain/nibiru/pull/1683) - feat(perp): Add `StartDnREpoch` to `AfterEpochEnd` hook
- [#1686](https://github.com/NibiruChain/nibiru/pull/1686) - test(perp): add more tests for perp module msg server for DnR
- [#1687](https://github.com/NibiruChain/nibiru/pull/1687) - chore(wasmbinding): delete CustomQuerier since we have QueryRequest::Stargate now
- [#1705](https://github.com/NibiruChain/nibiru/pull/1705) - feat(perp): Add oracle pair to market object
- [#1718](https://github.com/NibiruChain/nibiru/pull/1718) - fix(perp): fees does not require additional funds
- [#1734](https://github.com/NibiruChain/nibiru/pull/1734) - feat(perp): MsgDonateToPerpFund sudo call as part of #1642
- [#1749](https://github.com/NibiruChain/nibiru/pull/1749) - feat(perp): move close market from Wasm Binding to MsgCloseMarket
- [#1752](https://github.com/NibiruChain/nibiru/pull/1752) - feat(oracle): MsgEditOracleParams sudo tx msg as part of #1642
- [#1755](https://github.com/NibiruChain/nibiru/pull/1755) - feat(oracle): Add more events on validator's performance
- [#1764](https://github.com/NibiruChain/nibiru/pull/1764) - fix(perp): make updateswapinvariant aware of total short supply to avoid panics
- [#1710](https://github.com/NibiruChain/nibiru/pull/1710) - refactor(perp): Clean and organize module errors for x/perp

### Non-breaking/Compatible Improvements

- [#1893](https://github.com/NibiruChain/nibiru/pull/1893) - feat(gosdk): migrate Go-sdk into the Nibiru blockchain repo.
- [#1899](https://github.com/NibiruChain/nibiru/pull/1899) - build(deps): cometbft v0.37.5, cosmos-sdk v0.47.11, proto-builder v0.14.0
- [#1913](https://github.com/NibiruChain/nibiru/pull/1913) - fix(tests): race condition from heavy Network tests
- [#1992](https://github.com/NibiruChain/nibiru/pull/1992) - chore: enabled grpc for localnet
- [#1999](https://github.com/NibiruChain/nibiru/pull/1999) - chore: update nibi go package version to v2

### Dependencies

- Bump `github.com/grpc-ecosystem/grpc-gateway/v2` from 2.18.1 to 2.19.1 ([#1767](https://github.com/NibiruChain/nibiru/pull/1767), [#1782](https://github.com/NibiruChain/nibiru/pull/1782))
- Bump `robinraju/release-downloader` from 1.8 to 1.11 ([#1783](https://github.com/NibiruChain/nibiru/pull/1783), [#1839](https://github.com/NibiruChain/nibiru/pull/1839), [#1948](https://github.com/NibiruChain/nibiru/pull/1948))
- Bump `github.com/prometheus/client_golang` from 1.17.0 to 1.18.0 ([#1750](https://github.com/NibiruChain/nibiru/pull/1750))
- Bump `golang.org/x/crypto` from 0.15.0 to 0.17.0 ([#1724](https://github.com/NibiruChain/nibiru/pull/1724), [#1843](https://github.com/NibiruChain/nibiru/pull/1843))
- Bump `github.com/holiman/uint256` from 1.2.3 to 1.2.4 ([#1730](https://github.com/NibiruChain/nibiru/pull/1730))
- Bump `github.com/dvsekhvalnov/jose2go` from 1.5.0 to 1.6.0 ([#1733](https://github.com/NibiruChain/nibiru/pull/1733))
- Bump `github.com/spf13/cast` from 1.5.1 to 1.6.0 ([#1689](https://github.com/NibiruChain/nibiru/pull/1689))
- Bump `cosmossdk.io/math` from 1.1.2 to 1.2.0 ([#1676](https://github.com/NibiruChain/nibiru/pull/1676))
- Bump `github.com/grpc-ecosystem/grpc-gateway/v2` from 2.18.0 to 2.18.1 ([#1675](https://github.com/NibiruChain/nibiru/pull/1675))
- Bump `actions/setup-go` from 4 to 5 ([#1696](https://github.com/NibiruChain/nibiru/pull/1696))
- Bump `golang` from 1.19 to 1.21 ([#1698](https://github.com/NibiruChain/nibiru/pull/1698))
- [#1678](https://github.com/NibiruChain/nibiru/pull/1678) - chore(deps): collections to v0.4.0 for math.Int value encoder
- Bump `golang.org/x/net` from 0.0.0-20220607020251-c690dde0001d to 0.23.0 in /geth ([#1849](https://github.com/NibiruChain/nibiru/pull/1849))
- Bump `golang.org/x/net` from 0.20.0 to 0.23.0 ([#1850](https://github.com/NibiruChain/nibiru/pull/1850))
- Bump `github.com/supranational/blst` from 0.3.8-0.20220526154634-513d2456b344 to 0.3.11 ([#1851](https://github.com/NibiruChain/nibiru/pull/1851))
- Bump `golangci/golangci-lint-action` from 4 to 6 ([#1854](https://github.com/NibiruChain/nibiru/pull/1854), [#1867](https://github.com/NibiruChain/nibiru/pull/1867))
- Bump `github.com/hashicorp/go-getter` from 1.7.1 to 1.7.5 ([#1858](https://github.com/NibiruChain/nibiru/pull/1858), [#1938](https://github.com/NibiruChain/nibiru/pull/1938))
- Bump `github.com/btcsuite/btcd` from 0.23.3 to 0.24.0 ([#1862](https://github.com/NibiruChain/nibiru/pull/1862))
- Bump `pozetroninc/github-action-get-latest-release` from 0.7.0 to 0.8.0 ([#1863](https://github.com/NibiruChain/nibiru/pull/1863))
- Bump `bufbuild/buf-setup-action` from 1.30.1 to 1.36.0 ([#1891](https://github.com/NibiruChain/nibiru/pull/1891), [#1900](https://github.com/NibiruChain/nibiru/pull/1900), [#1923](https://github.com/NibiruChain/nibiru/pull/1923), [#1972](https://github.com/NibiruChain/nibiru/pull/1972), [#1974](https://github.com/NibiruChain/nibiru/pull/1974), [#1988](https://github.com/NibiruChain/nibiru/pull/1988))

## [v1.5.0](https://github.com/NibiruChain/nibiru/releases/tag/v1.5.0) - 2024-06-21

Nibiru v1.5.0 enables IBC CosmWasm smart contracts.

- [[Release Link](https://github.com/NibiruChain/nibiru/releases/tag/v1.5.0)]
- [[Commits](https://github.com/NibiruChain/nibiru/commits/v1.5.0)]

### Features

- [#1931](https://github.com/NibiruChain/nibiru/pull/1931) - feat(ibc): add `wasm` route to IBC router

## [v1.4.0](https://github.com/NibiruChain/nibiru/releases/tag/v1.4.0) - 2024-06-04

Nibiru v1.4.0 adds PebbleDB support and increases the wasm contract size limit to 3MB.

- [[Release Link](https://github.com/NibiruChain/nibiru/releases/tag/v1.4.0)]
- [[Commits](https://github.com/NibiruChain/nibiru/commits/v1.4.0)]

### State Machine Breaking

- [#1906](https://github.com/NibiruChain/nibiru/pull/1906) - feat(wasm): increase contract size limit to 3MB

### Features

- [#1818](https://github.com/NibiruChain/nibiru/pull/1818) - feat: add pebbledb support
- [#1908](https://github.com/NibiruChain/nibiru/pull/1908) - chore: make pebbledb the default db backend
-

## [v1.3.0](https://github.com/NibiruChain/nibiru/releases/tag/v1.3.0) - 2024-05-07

Nibiru v1.3.0 adds interchain accounts.

- [[Release Link](https://github.com/NibiruChain/nibiru/releases/tag/v1.3.0)]
- [[Commits](https://github.com/NibiruChain/nibiru/commits/v1.3.0)]

### Features

- [#1820](https://github.com/NibiruChain/nibiru/pull/1820) - feat: add interchain accounts

### Bug Fixes

- [#1864](https://github.com/NibiruChain/nibiru/pull/1864) - fix(ica): add ICA controller stack

### Improvements

- [#1859](https://github.com/NibiruChain/nibiru/pull/1859) - refactor(oracle): add oracle slashing events

## [v1.2.0](https://github.com/NibiruChain/nibiru/releases/tag/v1.2.0) - 2024-03-28

Nibiru v1.2.0 adds a burn method to the x/inflation module that allows senders to burn tokens.

- [[Release Link](https://github.com/NibiruChain/nibiru/releases/tag/v1.2.0)]
- [[Commits](https://github.com/NibiruChain/nibiru/commits/v1.2.0)]

### Features

- [#1832](https://github.com/NibiruChain/nibiru/pull/1832) - feat(tokenfactory): add burn method for native tokens

## [v1.1.0](https://github.com/NibiruChain/nibiru/releases/tag/v1.1.0) - 2024-03-19

Nibiru v1.1.0 is the minor release used to add inflation to the network.

### State Machine Breaking

- [#1786](https://github.com/NibiruChain/nibiru/pull/1786) - fix(inflation): fix inflation off-by 2 error
- [#1796](https://github.com/NibiruChain/nibiru/pull/1796) - fix(inflation): fix num skipped epoch when inflation is added to an existing chain
- [#1797](https://github.com/NibiruChain/nibiru/pull/1797) - fix(inflation): fix num skipped epoch updates logic
- [#1712](https://github.com/NibiruChain/nibiru/pull/1712) - refactor(inflation): turn inflation off by default

### Bug Fixes

- [#1706](https://github.com/NibiruChain/nibiru/pull/706) - fix: `v1.1.0` upgrade handler
- [#1804](https://github.com/NibiruChain/nibiru/pull/1804) - fix(inflation): update default parameters
- [#1688](https://github.com/NibiruChain/nibiru/pull/1688) - fix(inflation): make default inflation allocation follow tokenomics

### Features

- [#1670](https://github.com/NibiruChain/nibiru/pull/1670) - feat(inflation): Make inflation polynomial
- [#1682](https://github.com/NibiruChain/nibiru/pull/1682) - feat!: add upgrade handler for v1.1.0
- [#1776](https://github.com/NibiruChain/nibiru/pull/1776) - feat(inflation): make inflation params a collection and add commands to update them
- [#1795](https://github.com/NibiruChain/nibiru/pull/1795) - feat(inflation): add inflation tx cmds

### Improvements

- [#1695](https://github.com/NibiruChain/nibiru/pull/1695) - feat(inflation): add events for inflation distribution
- [#1792](https://github.com/NibiruChain/nibiru/pull/1792) - fix(inflation): uncomment legacy amino register on app module basic
- [#1799](https://github.com/NibiruChain/nibiru/pull/1799) refactor,docs(inflation): Document everything + delete unused code. Make perp and spot optional features in localnet.sh

## [v1.0.3](https://github.com/NibiruChain/nibiru/releases/tag/v1.0.3) - 2024-03-18

### Fix

- [#1816](https://github.com/NibiruChain/nibiru/pull/1816) - fix(ibc): fix ibc transaction from wasm contract

### CLI

- [#1731](https://github.com/NibiruChain/nibiru/pull/1731) - feat(cli): add cli command to decode stargate base64 messages
- [#1754](https://github.com/NibiruChain/nibiru/pull/1754) - refactor(decode-base64): clean code improvements and fn docs

## [v1.0.2](https://github.com/NibiruChain/nibiru/releases/tag/v1.0.2) - 2024-03-03

### Dependencies

- [65c06ba](https://github.com/NibiruChain/nibiru/commit/65c06ba774c260ece942131ad7a93de0e162266e) - Bump `cosmos-sdk` to v0.47.10

## [v1.0.1](https://github.com/NibiruChain/nibiru/releases/tag/v1.0.1) - 2024-02-09

### Dependencies

- [#1778](https://github.com/NibiruChain/nibiru/pull/1778) - chore: bump librocksdb to v8.9.1

## [v1.0.0](https://github.com/NibiruChain/nibiru/releases/tag/v1.0.0)

Nibiru v1.0.0 is the major release used for the genesis of the mainnet network,
`cataclysm-1`. It includes all of the general purpose modules such
as `devgas`, `sudo`, `wasm`, `tokenfactory`, and the defaults from Cosmos SDK
v0.47.5.

- [[Release Link](https://github.com/NibiruChain/nibiru/releases/tag/v1.0.0)]
- [[Commits](https://github.com/NibiruChain/nibiru/commits/v1.0.0)]
- [tag:v1.0.0](https://github.com/NibiruChain/nibiru/commits/v1.0.0) epic(v1.0.0): Remove unneeded Dapp modules for smooth upgrades.
  - chore!: [Date: 2023-10-16] Remove inflation, perp, stablecoin, and spot
    modules and related protobufs. This will make it easier to add the store keys
    layer if we have breaking changes before the Dapps go live without blocking
    the mainnet deployment.  
    Commits:
    [#1667](https://github.com/NibiruChain/nibiru/pull/1667)
    [6a01abe](https://github.com/NibiruChain/nibiru/commit/6a01abe5c99e26a1d17d96f359d06d61bc1e6e70)
    [2a250a3](https://github.com/NibiruChain/nibiru/commit/2a250a3c4c60c58c5526ac7d75ce5b9e13889471)
    [d713f41](https://github.com/NibiruChain/nibiru/commit/d713f41dfe17d6d29451ade4d2f0e6d950ce7c59)
    [011f1ed](https://github.com/NibiruChain/nibiru/commit/011f1ed431d92899d01583e5e6110e663eceaa24)

### Features

- [#1596](https://github.com/NibiruChain/nibiru/pull/1596) - epic(tokenfactory): State transitions, collections, genesis import and export, and app wiring
- [#1607](https://github.com/NibiruChain/nibiru/pull/1607) - Token factory transaction messages for CreateDenom, ChangeAdmin, and UpdateModuleParams
- [#1620](https://github.com/NibiruChain/nibiru/pull/1620) - Token factory transaction messages for Mint and Burn
- [#1573](https://github.com/NibiruChain/nibiru/pull/1573) - feat(perp): Close markets and compute settlement price

### State Machine Breaking

- [#1609](https://github.com/NibiruChain/nibiru/pull/1609) - refactor(app)!: Remove x/stablecoin module.
- [#1613](https://github.com/NibiruChain/nibiru/pull/1613) - feat(app)!: enforce min commission by changing default and genesis validation
- [#1615](https://github.com/NibiruChain/nibiru/pull/1613) - feat(ante)!: Ante handler to add a maximum commission rate of 25% for validators.
- [#1616](https://github.com/NibiruChain/nibiru/pull/1616) - fix(app)!: Add custom wasm snapshotter for proper state exports
- [#1617](https://github.com/NibiruChain/nibiru/pull/1617) - fix(app)!: non-nil snapshot manager is not guaranteed in testapp
- [#1645](https://github.com/NibiruChain/nibiru/pull/1645) - fix(tokenfactory)!: token supply in bank keeper must be correct after MsgBurn.
- [#1646](https://github.com/NibiruChain/nibiru/pull/1646) - feat(wasmbinding)!: whitelisted stargate queries for QueryRequest::Stargate: auth, bank, gov, tokenfactory, epochs, inflation, oracle, sudo, devgas
- [#1667](https://github.com/NibiruChain/nibiru/pull/1667) - chore(inflation)!: unwire x/inflation

### Improvements

- [#1610](https://github.com/NibiruChain/nibiru/pull/1610) - refactor(app): Simplify app.go with less redundant imports using struct embedding.
- [#1614](https://github.com/NibiruChain/nibiru/pull/1614) - refactor(proto): Use explicit namespacing on proto imports for #1608
- [#1630](https://github.com/NibiruChain/nibiru/pull/1630) - refactor(wasm): clean up wasmbinding/ folder structure
- [#1631](https://github.com/NibiruChain/nibiru/pull/1631) - fix(.goreleaser.yml): Load version for wasmvm dynamically.
- [#1638](https://github.com/NibiruChain/nibiru/pull/1638) - test(tokenfactory): integration test core logic with a real smart contract using `nibiru-std`
- [#1659](https://github.com/NibiruChain/nibiru/pull/1659) - refactor(oracle): curate oracle default whitelist

### Dependencies

- Bump `github.com/prometheus/client_golang` from 1.16.0 to 1.17.0 ([#1605](https://github.com/NibiruChain/nibiru/pull/1605))
- Bump `bufbuild/buf-setup-action` from 1.26.1 to 1.27.1 ([#1624](https://github.com/NibiruChain/nibiru/pull/1624), [#1641](https://github.com/NibiruChain/nibiru/pull/1641))
- Bump `stefanzweifel/git-auto-commit-action` from 4 to 5 ([#1625](https://github.com/NibiruChain/nibiru/pull/1625))
- Bump `github.com/CosmWasm/wasmvm` from 1.4.0 to 1.5.0 ([#1629](https://github.com/NibiruChain/nibiru/pull/1629), [#1657](https://github.com/NibiruChain/nibiru/pull/1657))
- Bump `google.golang.org/grpc` from 1.58.2 to 1.59.0 ([#1633](https://github.com/NibiruChain/nibiru/pull/1633), [#1643](https://github.com/NibiruChain/nibiru/pull/1643))
- Bump `golang.org/x/net` from 0.12.0 to 0.17.0 ([#1634](https://github.com/NibiruChain/nibiru/pull/1634))
- Bump `github.com/cosmos/ibc-go/v7` from 7.3.0 to 7.3.1 ([#1647](https://github.com/NibiruChain/nibiru/pull/1647))
- Bump `github.com/CosmWasm/wasmd` from 0.40.2 to 0.43.0 ([#1660](https://github.com/NibiruChain/nibiru/pull/1660))
- Bump `github.com/CosmWasm/wasmd` from 0.43.0 to 0.44.0 ([#1666](https://github.com/NibiruChain/nibiru/pull/1666))

### Bug Fixes

- [#1606](https://github.com/NibiruChain/nibiru/pull/1606) - fix(perp): emit `MarketUpdatedEvent` in the absence of index price
- [#1649](https://github.com/NibiruChain/nibiru/pull/1649) - fix(ledger): fix ledger for newer macos versions
- [#1655](https://github.com/NibiruChain/nibiru/pull/1655) - fix(inflation): inflate NIBI correctly to strategic treasury account

## [v0.21.11] - 2023-10-02

NOTE: It's pragmatic to assume that any change prior to v1.0.0 was state machine breaking.

- Summary: Changes up to pull request #1616
- [[Release Link](https://github.com/NibiruChain/nibiru/releases/tag/v0.21.11)]

## [v0.21.10] - 2023-09-20

- Summary: Changes up to pull request #1595
- [[Release Link](https://github.com/NibiruChain/nibiru/releases/tag/v0.21.10)]

### State Machine Breaking

#### Features (Breaking)

- [#1594](https://github.com/NibiruChain/nibiru/pull/1594) - feat: add user discounts
- [#1585](https://github.com/NibiruChain/nibiru/pull/1585) - feat: include flag versioned in query markets to allow to query disabled markets
- [#1575](https://github.com/NibiruChain/nibiru/pull/1575) - feat(perp): Add trader volume tracking
- [#1559](https://github.com/NibiruChain/nibiru/pull/1559) - feat: add versions to markets to allow to disable them
- [#1543](https://github.com/NibiruChain/nibiru/pull/1543) - epic(devgas): devgas module for incentivizing smart contract
- [#1543](https://github.com/NibiruChain/nibiru/pull/1543) - epic(devgas): devgas module for incentivizing smart contract
- [#1541](https://github.com/NibiruChain/nibiru/pull/1541) - feat(perp): add clamp to premium fractions
- [#1520](https://github.com/NibiruChain/nibiru/pull/1520) - feat(wasm): no op handler + tests with updated contracts
- [#1503](https://github.com/NibiruChain/nibiru/pull/1503) - feat(wasm): add Oracle Exchange Rate query for wasm
- [#1503](https://github.com/NibiruChain/nibiru/pull/1503) - feat(wasm): add Oracle Exchange Rate query for wasm
- [#1502](https://github.com/NibiruChain/nibiru/pull/1502) - feat: add ledger build support
- [#1501](https://github.com/NibiruChain/nibiru/pull/1501) - feat(proto): add Python buf generation logic for py-sdk
- [#1501](https://github.com/NibiruChain/nibiru/pull/1501) - feat(proto): add Python buf generation logic for py-sdk
- [#1501](https://github.com/NibiruChain/nibiru/pull/1501) - feat(localnet.sh): (1) Make it possible to run while offline. (2) Implement --no-build option to use the script with the current `nibid` installed.
- [#1501](https://github.com/NibiruChain/nibiru/pull/1501) - feat(localnet.sh): (1) Make it possible to run while offline. (2) Implement --no-build option to use the script with the current `nibid` installed.
- [#1498](https://github.com/NibiruChain/nibiru/pull/1498) - feat: add cli to change root sudo command
- [#1498](https://github.com/NibiruChain/nibiru/pull/1498) - feat: add cli to change root sudo command
- [#1495](https://github.com/NibiruChain/nibiru/pull/1495) - feat: add genmsg module
- [#1494](https://github.com/NibiruChain/nibiru/pull/1494) - feat: create cli to add sudo account into genesis
- [#1479](https://github.com/NibiruChain/nibiru/pull/1479) - feat(perp): implement `PartialClose`
- [#1479](https://github.com/NibiruChain/nibiru/pull/1479) - feat(perp): implement `PartialClose`
- [#1463](https://github.com/NibiruChain/nibiru/pull/1463) - feat(oracle): add genesis pricefeeder delegation
- [#1463](https://github.com/NibiruChain/nibiru/pull/1463) - feat(oracle): add genesis pricefeeder delegation
- [#1463](https://github.com/NibiruChain/nibiru/pull/1463) - feat(oracle): add genesis pricefeeder delegation
- [#1421](https://github.com/NibiruChain/nibiru/pull/1421) - feat(oracle): add expiry time to oracle prices
- [#1407](https://github.com/NibiruChain/nibiru/pull/1407) - feat!: upgrade to Cosmos SDK v0.47.3
- [#1407](https://github.com/NibiruChain/nibiru/pull/1407) - feat!: upgrade to Cosmos SDK v0.47.3
- [#1387](https://github.com/NibiruChain/nibiru/pull/1387) - feat: upgrade to Cosmos SDK v0.46.10
- [#1387](https://github.com/NibiruChain/nibiru/pull/1387) - feat: upgrade to Cosmos SDK v0.46.10
- [#1380](https://github.com/NibiruChain/nibiru/pull/1380) - feat(wasm): Add CreateMarket admin call for the controller contract
- [#1380](https://github.com/NibiruChain/nibiru/pull/1380) - feat(wasm): Add CreateMarket admin call for the controller contract
- [#1373](https://github.com/NibiruChain/nibiru/pull/1373) - feat(perp): `perpv2` `add-genesis-perp-market` CLI command
- [#1371](https://github.com/NibiruChain/nibiru/pull/1371) - feat: realize bad debt when a user tries to close his position
- [#1370](https://github.com/NibiruChain/nibiru/pull/1370) - feat(perp): `perpv2` `CreatePool` method
- [#1367](https://github.com/NibiruChain/nibiru/pull/1367) - feat: wire enable market to wasm
- [#1367](https://github.com/NibiruChain/nibiru/pull/1367) - feat: wire enable market to wasm
- [#1366](https://github.com/NibiruChain/nibiru/pull/1366) - feat: fix bindings test in cw_test
- [#1363](https://github.com/NibiruChain/nibiru/pull/1363) - feat(perp): wire `PerpV2` module
- [#1362](https://github.com/NibiruChain/nibiru/pull/1362) - feat(perp): add `perpv2` cli
- [#1361](https://github.com/NibiruChain/nibiru/pull/1361) - feat(perp): add `PerpV2` module
- [#1359](https://github.com/NibiruChain/nibiru/pull/1359) - feat(perp): Add InsuranceFundWithdraw admin call with corresponding smart contract
- [#1359](https://github.com/NibiruChain/nibiru/pull/1359) - feat(perp): Add InsuranceFundWithdraw admin call with corresponding smart contract
- [#1352](https://github.com/NibiruChain/nibiru/pull/1352) - feat(perp): add PerpKeeperV2 `MsgServer`
- [#1350](https://github.com/NibiruChain/nibiru/pull/1350) - feat(perp): `EditPriceMultiplier` and `EditSwapInvariant`
- [#1345](https://github.com/NibiruChain/nibiru/pull/1345) - feat(perp): PerpV2 QueryServer
- [#1344](https://github.com/NibiruChain/nibiru/pull/1344) - feat(perp): PerpKeeperV2 `AddMargin` and `RemoveMargin`
- [#1343](https://github.com/NibiruChain/nibiru/pull/1343) - feat(perp): add PerpKeeperV2 `MultiLiquidate`
- [#1342](https://github.com/NibiruChain/nibiru/pull/1342) - feat(perp): market not enabled can only be used to close out existing positions
- [#1342](https://github.com/NibiruChain/nibiru/pull/1342) - feat(perp): market not enabled can only be used to close out existing positions
- [#1341](https://github.com/NibiruChain/nibiru/pull/1341) - feat(bindings/oracle): add bindings for oracle module params
- [#1340](https://github.com/NibiruChain/nibiru/pull/1340) - feat(wasm): Enforce x/sudo contract permission checks on the shifter contract + integration tests
- [#1338](https://github.com/NibiruChain/nibiru/pull/1338) - feat(perp): V2 OpenPosition

#### Bug Fixes (Breaking)

- [#1586](https://github.com/NibiruChain/nibiru/pull/1586) - fix(sudo): make messages compatible with `Amino`
- [#1565](https://github.com/NibiruChain/nibiru/pull/1565) - fix(oracle)!: Count vote omission as abstain for less slashing + more stability
- [#1493](https://github.com/NibiruChain/nibiru/pull/1493) - fix(perp): allow `ClosePosition` when there is bad debt
- [#1476](https://github.com/NibiruChain/nibiru/pull/1476) - fix(wasm)!: call `ValidateBasic` before all `sdk.Msg` calls for the bindings-perp contract + remove sudo permissioning
- [#1467](https://github.com/NibiruChain/nibiru/pull/1467) - fix(oracle): make `calcTwap` safer
- [#1467](https://github.com/NibiruChain/nibiru/pull/1467) - fix(oracle): make `calcTwap` safer
- [#1464](https://github.com/NibiruChain/nibiru/pull/1464) - fix(gov): wire legacy proposal handlers
- [#1464](https://github.com/NibiruChain/nibiru/pull/1464) - fix(gov): wire legacy proposal handlers
- [#1459](https://github.com/NibiruChain/nibiru/pull/1459) - fix(spot): wire `x/spot` msgService into app router
- [#1459](https://github.com/NibiruChain/nibiru/pull/1459) - fix(spot): wire `x/spot` msgService into app router
- [#1452](https://github.com/NibiruChain/nibiru/pull/1452) - fix(oracle): continue with abci hook during error
- [#1451](https://github.com/NibiruChain/nibiru/pull/1451) - fix(perp): decrease position with zero size
- [#1446](https://github.com/NibiruChain/nibiru/pull/1446) - fix(cmd): Add custom InitCmd to set set desired Tendermint consensus params for each node.
- [#1441](https://github.com/NibiruChain/nibiru/pull/1441) - fix(oracle): ignore abstain votes in std dev calculation
- [#1425](https://github.com/NibiruChain/nibiru/pull/1425) - fix: remove positions from state when closed with reverse position
- [#1423](https://github.com/NibiruChain/nibiru/pull/1423) - fix: remove panics from abci hooks
- [#1422](https://github.com/NibiruChain/nibiru/pull/1422) - fix(oracle): handle zero oracle rewards
- [#1420](https://github.com/NibiruChain/nibiru/pull/1420) - refactor(oracle): update default params
- [#1419](https://github.com/NibiruChain/nibiru/pull/1419) - fix(spot): add pools to genesis state
- [#1417](https://github.com/NibiruChain/nibiru/pull/1417) - fix: run end blocker on block end for perp v2
- [#1414](https://github.com/NibiruChain/nibiru/pull/1414) - fix(oracle): Add deterministic map iterations to avoid consensus failure.
- [#1413](https://github.com/NibiruChain/nibiru/pull/1413) - fix(perp): provide descriptive errors when all liquidations fail in MultiLiquidate
- [#1413](https://github.com/NibiruChain/nibiru/pull/1413) - fix(perp): provide descriptive errors when all liquidations fail in MultiLiquidate
- [#1397](https://github.com/NibiruChain/nibiru/pull/1397) - fix: ensure margin is high enough when removing it
- [#1383](https://github.com/NibiruChain/nibiru/pull/1383) - feat: enforce contract to be whitelisted when calling perp bindings
- [#1379](https://github.com/NibiruChain/nibiru/pull/1379) - feat(perp): check for denom in add/remove margin
- [#1210](https://github.com/NibiruChain/nibiru/pull/1210) - fix(ci): fix docker push workflow

#### Else (Breaking)

- [#1477](https://github.com/NibiruChain/nibiru/pull/1477) - refactor(oracle)!: Move away from deprecated events to typed events in x/oracle
- [#1477](https://github.com/NibiruChain/nibiru/pull/1477) - refactor(oracle)!: Move away from deprecated events to typed events in x/oracle
- [#1473](https://github.com/NibiruChain/nibiru/pull/1473) - refactor(perp)!: rename `OpenPosition` to `MarketOrder`
- [#1473](https://github.com/NibiruChain/nibiru/pull/1473) - refactor(perp)!: rename `OpenPosition` to `MarketOrder`
- [#1427](https://github.com/NibiruChain/nibiru/pull/1427) - refactor(perp)!: PositionChangedEvent `MarginToUser`
- [#1427](https://github.com/NibiruChain/nibiru/pull/1427) - refactor(perp)!: PositionChangedEvent `MarginToUser`
- [#1426](https://github.com/NibiruChain/nibiru/pull/1426) - refactor(perp): remove price fluctuation limit check
- [#1388](https://github.com/NibiruChain/nibiru/pull/1388) - refactor(perp)!: idempotent position changed event
- [#1388](https://github.com/NibiruChain/nibiru/pull/1388) - refactor(perp)!: idempotent position changed event
- [#1385](https://github.com/NibiruChain/nibiru/pull/1385) - test(perp): add clearing house negative tests
- [#1385](https://github.com/NibiruChain/nibiru/pull/1385) - test(perp): add clearing house negative tests
- [#1382](https://github.com/NibiruChain/nibiru/pull/1382) - refactor(perp)!: remove `perpv1`
- [#1382](https://github.com/NibiruChain/nibiru/pull/1382) - refactor(perp)!: remove `perpv1`
- [#1356](https://github.com/NibiruChain/nibiru/pull/1356) - build: Regress wasmvm (v1.1.1), tendermint (v0.34.24), and Cosmos-SDK (v0.45.14) dependencies
- [#1356](https://github.com/NibiruChain/nibiru/pull/1356) - build: Regress wasmvm (v1.1.1), tendermint (v0.34.24), and Cosmos-SDK (v0.45.14) dependencies
- [#1346](https://github.com/NibiruChain/nibiru/pull/1346) - build: Upgrade wasmvm (v1.2.1), tendermint (v0.34.26), and Cosmos-SDK (v0.45.14) dependencies
- [#1346](https://github.com/NibiruChain/nibiru/pull/1346) - build: Upgrade wasmvm (v1.2.1), tendermint (v0.34.26), and Cosmos-SDK (v0.45.14) dependencies

### Non-breaking/Compatible Improvements

- [#1579](https://github.com/NibiruChain/nibiru/pull/1579) - chore(proto): Add a buf.gen.rs.yaml and corresponding script to create Rust types for Wasm Stargate messages
- [#1574](https://github.com/NibiruChain/nibiru/pull/1574) - chore(goreleaser): update wasmvm to v1.4.0
- [#1558](https://github.com/NibiruChain/nibiru/pull/1558) - feat(perp): paginated query to read the position store
- [#1555](https://github.com/NibiruChain/nibiru/pull/1555) - feat(devgas): Convert legacy ABCI events to typed proto events
- [#1554](https://github.com/NibiruChain/nibiru/pull/1554) - refactor: runs gofumpt formatter, which has nice conventions: go install mvdan.cc/gofumpt@latest
- [#1536](https://github.com/NibiruChain/nibiru/pull/1536) - test(perp): add more tests to perp module and cli
- [#1533](https://github.com/NibiruChain/nibiru/pull/1533) - feat(perp): add differential fields to PositionChangedEvent
- [#1527](https://github.com/NibiruChain/nibiru/pull/1527) - test(common): add docs for testutil and increase test coverage
- [#1521](https://github.com/NibiruChain/nibiru/pull/1521) - test(sudo): increase unit test coverage
- [#1519](https://github.com/NibiruChain/nibiru/pull/1519) - test: add more tests to x/perp keeper
- [#1518](https://github.com/NibiruChain/nibiru/pull/1518) - test: add more tests to x/perp
- [#1517](https://github.com/NibiruChain/nibiru/pull/1517) - test: add more tests to x/hooks
- [#1506](https://github.com/NibiruChain/nibiru/pull/1506) - refactor(oracle): Implement OrderedMap and use it for iterating through maps in x/oracle
- [#1500](https://github.com/NibiruChain/nibiru/pull/1500) - refactor(perp): clean up reverse market order mechanics
- [#1466](https://github.com/NibiruChain/nibiru/pull/1466) - refactor(perp): `PositionLiquidatedEvent`
- [#1466](https://github.com/NibiruChain/nibiru/pull/1466) - refactor(perp): `PositionLiquidatedEvent`
- [#1462](https://github.com/NibiruChain/nibiru/pull/1462) - fix(perp): Add pair to liquidation failed event.
- [#1424](https://github.com/NibiruChain/nibiru/pull/1424) - feat(perp): Add change type and exchanged margin to position changed events.
- [#1408](https://github.com/NibiruChain/nibiru/pull/1408) - feat(spot): idempotent events
- [#1406](https://github.com/NibiruChain/nibiru/pull/1406) - feat(perp): emit additional event info
- [#1405](https://github.com/NibiruChain/nibiru/pull/1405) - ci: use Buf to build protos
- [#1390](https://github.com/NibiruChain/nibiru/pull/1390) - fix(localnet.sh): Fix genesis market initialization + add force exits on failure
- [#1369](https://github.com/NibiruChain/nibiru/pull/1369) - refactor(oracle): divert rewards from `perpv2` instead of `perpv1`
- [#1365](https://github.com/NibiruChain/nibiru/pull/1365) - refactor(perp): split `perp` module into v1/ and v2/

### Dependencies

- [#1523](https://github.com/NibiruChain/nibiru/pull/1523) - chore: bump cosmos-sdk to v0.47.4
- [#1381](https://github.com/NibiruChain/nibiru/pull/1381) - chore(deps): Bump github.com/cosmos/cosmos-sdk to 0.45.16

- Bump `github.com/docker/distribution` from 2.8.1+incompatible to 2.8.2+incompatible (#1339)

- Bump `github.com/CosmWasm/wasmvm` from 1.2.1 to 1.4.0 (#1354, #1507, [#1564](https://github.com/NibiruChain/nibiru/pull/1564))
- Bump `github.com/spf13/cast` from 1.5.0 to 1.5.1 (#1358)
- Bump `github.com/stretchr/testify` from 1.8.2 to 1.8.4 (#1384, #1435)
- Bump `cosmossdk.io/math` from 1.0.0-beta.6 to 1.1.2 (#1394, [#1547](https://github.com/NibiruChain/nibiru/pull/1547))
- Bump `google.golang.org/grpc` from 1.53.0 to 1.58.2 (#1395, #1437, #1443, #1497, [#1525](https://github.com/NibiruChain/nibiru/pull/1525), [#1568](https://github.com/NibiruChain/nibiru/pull/1568), [#1582](https://github.com/NibiruChain/nibiru/pull/1582), [#1598](https://github.com/NibiruChain/nibiru/pull/1598))
- Bump `github.com/gin-gonic/gin` from 1.8.1 to 1.9.1 (#1409)
- Bump `github.com/spf13/viper` from 1.15.0 to 1.16.0 (#1436)
- Bump `github.com/prometheus/client_golang` from 1.15.1 to 1.16.0 (#1431)
- Bump `github.com/cosmos/ibc-go/v7` from 7.1.0 to 7.3.0 (#1445, [#1562](https://github.com/NibiruChain/nibiru/pull/1562))
- Bump `bufbuild/buf-setup-action` from 1.21.0 to 1.26.1 (#1449, #1469, #1505, #1510, [#1537](https://github.com/NibiruChain/nibiru/pull/1537), [#1540](https://github.com/NibiruChain/nibiru/pull/1540), [#1544](https://github.com/NibiruChain/nibiru/pull/1544))
- Bump `google.golang.org/protobuf` from 1.30.0 to 1.31.0 (#1450)
- Bump `cosmossdk.io/errors` from 1.0.0-beta.7 to 1.0.0 (#1499)
- Bump `github.com/holiman/uint256` from 1.2.2 to 1.2.3 (#1504)
- Bump `docker/build-push-action` from 4 to 5 ([#1572](https://github.com/NibiruChain/nibiru/pull/1572))
- Bump `docker/login-action` from 2 to 3 ([#1571](https://github.com/NibiruChain/nibiru/pull/1571))
- Bump `docker/setup-buildx-action` from 2 to 3 ([#1570](https://github.com/NibiruChain/nibiru/pull/1570))
- Bump `docker/setup-qemu-action` from 2 to 3 ([#1569](https://github.com/NibiruChain/nibiru/pull/1569))
- Bump `github.com/cosmos/cosmos-sdk` from v0.47.4 to v0.47.5 ([#1578](https://github.com/NibiruChain/nibiru/pull/1578))
- Bump `codecov/codecov-action` from 3 to 4 ([#1583](https://github.com/NibiruChain/nibiru/pull/1583))
- Bump `actions/checkout` from 3 to 4 ([#1593](https://github.com/NibiruChain/nibiru/pull/1593))
- Bump `github.com/docker/distribution` from 2.8.1+incompatible to 2.8.2+incompatible (#1339)
- Bump `github.com/CosmWasm/wasmvm` from 1.2.1 to 1.3.0 (#1354, #1507)
- Bump `github.com/spf13/cast` from 1.5.0 to 1.5.1 (#1358)
- Bump `github.com/stretchr/testify` from 1.8.2 to 1.8.4 (#1384, #1435)
- Bump `cosmossdk.io/math` from 1.0.0-beta.6 to 1.1.2 (#1394, [#1547](https://github.com/NibiruChain/nibiru/pull/1547))
- Bump `google.golang.org/grpc` from 1.53.0 to 1.57.0 (#1395, #1437, #1443, #1497, [#1525](https://github.com/NibiruChain/nibiru/pull/1525))
- Bump `github.com/gin-gonic/gin` from 1.8.1 to 1.9.1 (#1409)
- Bump `github.com/spf13/viper` from 1.15.0 to 1.16.0 (#1436)
- Bump `github.com/prometheus/client_golang` from 1.15.1 to 1.16.0 (#1431)
- Bump `github.com/cosmos/ibc-go/v7` from 7.1.0 to 7.3.0 (#1445, [#1562](https://github.com/NibiruChain/nibiru/pull/1562))
- Bump `bufbuild/buf-setup-action` from 1.21.0 to 1.26.1 (#1449, #1469, #1505, #1510, [#1537](https://github.com/NibiruChain/nibiru/pull/1537), [#1540](https://github.com/NibiruChain/nibiru/pull/1540), [#1544](https://github.com/NibiruChain/nibiru/pull/1544))
- Bump `google.golang.org/protobuf` from 1.30.0 to 1.31.0 (#1450)
- Bump `cosmossdk.io/errors` from 1.0.0-beta.7 to 1.0.0 (#1499)
- Bump `github.com/holiman/uint256` from 1.2.2 to 1.2.3 (#1504)
- Bump `actions/checkout` from 3 to 4 ([#1563](https://github.com/NibiruChain/nibiru/pull/1563))

## [v0.19.4] - 2023-05-26

- Summary: Changes up to pull request #1337
- [[Release Link](https://github.com/NibiruChain/nibiru/releases/tag/v0.19.4)]

### State Machine Breaking

- [#1336](https://github.com/NibiruChain/nibiru/pull/1336) - feat: move oracle params out of params subspace and onto the keeper
- [#1336](https://github.com/NibiruChain/nibiru/pull/1336) - feat: move oracle params out of params subspace and onto the keeper
- [#1335](https://github.com/NibiruChain/nibiru/pull/1335) - refactor(perp): move remaining perpv1 files to v1 directory
- [#1334](https://github.com/NibiruChain/nibiru/pull/1334) - feat(perp): add PerpKeeperV2 `ClosePosition`
- [#1333](https://github.com/NibiruChain/nibiru/pull/1333) - feat(perp): add basic clearing house functions
- [#1332](https://github.com/NibiruChain/nibiru/pull/1332) - feat(perp): add hooks to update funding rate
- [#1331](https://github.com/NibiruChain/nibiru/pull/1331) - refactor(perp): create perp v1 type package and module package
- [#1329](https://github.com/NibiruChain/nibiru/pull/1329) - feat(perp): add PerpKeeperV2 withdraw methods
- [#1328](https://github.com/NibiruChain/nibiru/pull/1328) - feat(perp): add PerpKeeperV2 swap methods
- [#1322](https://gitub.com/NibiruChain/nibiru/pull/1322) - build(deps): Bumps github.com/armon/go-metrics from 0.4.0 to 0.4.1.
- [#1319](https://github.com/NibiruChain/nibiru/pull/1319) - test: add integration test actions
- [#1317](https://github.com/NibiruChain/nibiru/pull/1317) - feat(testutil): Use secp256k1 algo for private key generation in common/testutil.
- [#1317](https://github.com/NibiruChain/nibiru/pull/1317) - feat(sudo): Implement and test CLI commands for tx and queries.
- [#1317](https://github.com/NibiruChain/nibiru/pull/1317) - feat(sudo): Implement and test CLI commands for tx and queries.
- [#1315](https://github.com/NibiruChain/nibiru/pull/1315) - feat: oracle rewards distribution every week
- [#1315](https://github.com/NibiruChain/nibiru/pull/1315) - feat: oracle rewards distribution every week
- [#1312](https://github.com/NibiruChain/nibiru/pull/1312) - feat(wasm): wire depth shift handler to the wasm router
- [#1312](https://github.com/NibiruChain/nibiru/pull/1312) - feat(wasm): wire depth shift handler to the wasm router
- [#1311](https://github.com/NibiruChain/nibiru/pull/1311) - feat(perp): add PerpKeeperV2
- [#1311](https://github.com/NibiruChain/nibiru/pull/1311) - feat(perp): add Calc and Twap methods
- [#1309](https://github.com/NibiruChain/nibiru/pull/1309) - feat: minimum swap amount set to $1
- [#1309](https://github.com/NibiruChain/nibiru/pull/1309) - feat: minimum swap amount set to $1
- [#1308](https://github.com/NibiruChain/nibiru/pull/1308) - feat(perp): ensure there's no int overflow in liq depth calculation
- [#1307](https://github.com/NibiruChain/nibiru/pull/1307) - feat(sudo): Create the x/sudo module + integration tests
- [#1307](https://github.com/NibiruChain/nibiru/pull/1307) - feat(sudo): Create the x/sudo module + integration tests
- [#1306](https://github.com/NibiruChain/nibiru/pull/1306) - feat(perp): complete perp v2 types
- [#1306](https://github.com/NibiruChain/nibiru/pull/1306) - feat(perp): complete perp v2 types
- [#1305](https://github.com/NibiruChain/nibiru/pull/1305) - refactor(perp!): Remove unnecessary protos
- [#1305](https://github.com/NibiruChain/nibiru/pull/1305) - refactor(perp!): Remove unnecessary protos
- [#1304](https://github.com/NibiruChain/nibiru/pull/1304) - feat: db backend - rocksdb
- [#1304](https://github.com/NibiruChain/nibiru/pull/1304) - feat: db backend - rocksdb
- [#1302](https://github.com/NibiruChain/nibiru/pull/1302) - refactor(oracle)!: price snapshot start time inclusive
- [#1302](https://github.com/NibiruChain/nibiru/pull/1302) - refactor(oracle)!: price snapshot start time inclusive
- [#1301](https://github.com/NibiruChain/nibiru/pull/1301) - fix(epochs)!: correct epoch start time
- [#1301](https://github.com/NibiruChain/nibiru/pull/1301) - fix(epochs)!: correct epoch start time
- [#1299](https://github.com/NibiruChain/nibiru/pull/1299) - feat(wasm): Add peg shift bindings
- [#1299](https://github.com/NibiruChain/nibiru/pull/1299) - feat(wasm): Add peg shift bindings
- [#1298](https://github.com/NibiruChain/nibiru/pull/1298) - refactor(perp)!: remove `MaxOracleSpreadRatio` from Perpv2
- [#1298](https://github.com/NibiruChain/nibiru/pull/1298) - refactor(perp)!: remove `MaxOracleSpreadRatio` from Perpv2
- [#1296](https://github.com/NibiruChain/nibiru/pull/1296) - refactor(perp)!: update perp v2 state protos
- [#1296](https://github.com/NibiruChain/nibiru/pull/1296) - refactor(perp)!: update perp v2 state protos
- [#1295](https://github.com/NibiruChain/nibiru/pull/1295) - refactor(app): Organize keepers, store keys, and module manager initialization in app.go
- [#1292](https://github.com/NibiruChain/nibiru/pull/1292) - feat(wasm): Add module bindings for execute calls in x/perp: OpenPosition, ClosePosition, AddMargin, RemoveMargin.
- [#1292](https://github.com/NibiruChain/nibiru/pull/1292) - feat(wasm): Add module bindings for execute calls in x/perp: OpenPosition, ClosePosition, AddMargin, RemoveMargin.
- [#1291](https://github.com/NibiruChain/nibiru/pull/1291) - refactor(perp)!: add perp v2 state protos
- [#1291](https://github.com/NibiruChain/nibiru/pull/1291) - refactor(perp)!: add perp v2 state protos
- [#1290](https://github.com/NibiruChain/nibiru/pull/1290) - refactor: fix quote/base reserve naming convention
- [#1289](https://github.com/NibiruChain/nibiru/pull/1289) - feat: SqrtDepth equal to base reserves when pool creation
- [#1287](https://github.com/NibiruChain/nibiru/pull/1287) - feat(wasm): Add module bindings for custom queries in x/perp: Reserves, AllMarkets, BasePrice, PremiumFraction, Metrics, PerpParams, PerpModuleAccounts
- [#1287](https://github.com/NibiruChain/nibiru/pull/1287) - feat(wasm): Add module bindings for custom queries in x/perp: Reserves, AllMarkets, BasePrice, PremiumFraction, Metrics, PerpParams, PerpModuleAccounts
- [#1286](https://github.com/NibiruChain/nibiru/pull/1286) - feat: bias is zero when creating pool
- [#1284](https://github.com/NibiruChain/nibiru/pull/1284) - feat: fails if base and quote reserves are not equal on CreatePool
- [#1282](https://github.com/NibiruChain/nibiru/pull/1282) - feat(inflation)!: add inflation module
- [#1282](https://github.com/NibiruChain/nibiru/pull/1282) - feat(inflation)!: add inflation module
- [#1281](https://github.com/NibiruChain/nibiru/pull/1281) - feat: add peg multiplier to the pricing logic
- [#1281](https://github.com/NibiruChain/nibiru/pull/1281) - feat: add peg multiplier to the pricing logic
- [#1271](https://github.com/NibiruChain/nibiru/pull/1271) - refactor(perp)!: vpool → perp/amm #2 | imports and renames
- [#1271](https://github.com/NibiruChain/nibiru/pull/1271) - refactor(perp)!: vpool → perp/amm #2 | imports and renames
- [#1270](https://github.com/NibiruChain/nibiru/pull/1270) - refactor(proto)!: lint protos and standardize versioning
- [#1270](https://github.com/NibiruChain/nibiru/pull/1270) - refactor(proto)!: lint protos and standardize versioning
- [#1269](https://github.com/NibiruChain/nibiru/pull/1269) - refactor(perp)!: merge x/util with x/perp
- [#1269](https://github.com/NibiruChain/nibiru/pull/1269) - refactor(perp)!: merge x/util with x/perp
- [#1267](https://github.com/NibiruChain/nibiru/pull/1267) - refactor(perp)!: vpool → perp/amm #1 | Moves types, keeper, and cli
- [#1267](https://github.com/NibiruChain/nibiru/pull/1267) - refactor(perp)!: vpool → perp/amm #1 | Moves types, keeper, and cli
- [#1255](https://github.com/NibiruChain/nibiru/pull/1255) - feat: add peg multiplier field into vpool, which for now defaults to 1
- [#1255](https://github.com/NibiruChain/nibiru/pull/1255) - feat: add peg multiplier field into vpool, which for now defaults to 1
- [#1254](https://github.com/NibiruChain/nibiru/pull/1254) - feat: add bias field into vpool
- [#1254](https://github.com/NibiruChain/nibiru/pull/1254) - feat: add bias field into vpool
- [#1248](https://github.com/NibiruChain/nibiru/pull/1248) - refactor(common): Combine x/testutil and x/common/testutil.
- [#1245](https://github.com/NibiruChain/nibiru/pull/1245) - fix(localnet.sh): force localnet.sh to work even if Coingecko is down
- [#1244](https://github.com/NibiruChain/nibiru/pull/1244) - feat: add typed event for oracle post price
- [#1243](https://github.com/NibiruChain/nibiru/pull/1243) - feat(vpool): sqrt of liquidity depth tracked on pool
- [#1243](https://github.com/NibiruChain/nibiru/pull/1243) - feat(vpool): sqrt of liquidity depth tracked on pool
- [#1240](https://github.com/NibiruChain/nibiru/pull/1240) - ci: Test `make proto-gen` when the proto gen scripts or .proto files change
- [#1237](https://github.com/NibiruChain/nibiru/pull/1237) - feat: reduce gas on openposition
- [#1229](https://github.com/NibiruChain/nibiru/pull/1229) - feat: upgrade ibc to v4.2.0 and wasm v0.30.0
- [#1229](https://github.com/NibiruChain/nibiru/pull/1229) - feat: upgrade ibc to v4.2.0 and wasm v0.30.0
- [#1228](https://github.com/NibiruChain/nibiru/pull/1228) - feat: update github.com/CosmWasm/wasmd 0.29.2
- [#1220](https://github.com/NibiruChain/nibiru/pull/1220) - feat: reduce gas fees when posting price
- [#1220](https://github.com/NibiruChain/nibiru/pull/1220) - feat: reduce gas fees when posting price
- [#1219](https://github.com/NibiruChain/nibiru/pull/1219) - fix(ci): use chaosnet image on chaosnet docker compose
- [#1212](https://github.com/NibiruChain/nibiru/pull/1212) - fix(spot): gracefully handle join spot pool with wrong tokens denom

### Non-breaking/Compatible Improvements

- [#1337](https://github.com/NibiruChain/nibiru/pull/1337) - fix(ci): fix dockerfile with rocksdb
- [#1276](https://github.com/NibiruChain/nibiru/pull/1276) - feat: add ewma function
- [#1218](https://github.com/NibiruChain/nibiru/pull/1218) - ci(release): Publish chaosnet image when tagging a release
- [#1210](https://github.com/NibiruChain/nibiru/pull/1210) - fix(ci): fix docker push workflow

### Dependencies

- Bump `technote-space/get-diff-action` from 4 to 6 (#1327)
- Bump `robinraju/release-downloader` from 1.6 to 1.8 (#1326)
- Bump `pozetroninc/github-action-get-latest-release` from 0.6.0 to 0.7.0 (#1325)
- Bump `actions/setup-go` from 3 to 4 (#1324)

- [#1321](https://github.com/NibiruChain/nibiru/pull/1321) - build(deps): bump github.com/prometheus/client_golang from 1.15.0 to 1.15.1
- [#1256](https://github.com/NibiruChain/nibiru/pull/1256) - chore(deps): bump github.com/spf13/cobra from 1.6.1 to 1.7.0
- [#1231](https://github.com/NibiruChain/nibiru/pull/1231) - chore(deps): bump github.com/cosmos/ibc-go/v4 from 4.2.0 to 4.3.0 #1231
- [#1230](https://github.com/NibiruChain/nibiru/pull/1230) - chore(deps): Bump github.com/holiman/uint256 from 1.2.1 to 1.2.2
- [#1223](https://github.com/NibiruChain/nibiru/pull/1223) - chore(deps): bump github.com/golang/protobuf from 1.5.2 to 1.5.3
- [#1222](https://github.com/NibiruChain/nibiru/pull/1222) - chore(deps): bump google.golang.org/protobuf from 1.28.2-0.20220831092852-f930b1dc76e8 to 1.29.0
- [#1211](https://github.com/NibiruChain/nibiru/pull/1211) - chore(deps): Bump github.com/stretchr/testify from 1.8.1 to 1.8.2

- [#1283](https://github.com/NibiruChain/nibiru/pull/1283) - chore(deps): bump github.com/prometheus/client_golang from 1.14.0 to 1.15.0

## [v0.19.2](https://github.com/NibiruChain/nibiru/releases/tag/v0.19.2) - 2023-02-24

Summary: Changes up to pull request #1208

### State Machine Breaking

- [#1196](https://github.com/NibiruChain/nibiru/pull/1196) - refactor(spot)!: default whitelisted asset and query cli
- [#1195](https://github.com/NibiruChain/nibiru/pull/1195) - feat(perp)!: Add `MultiLiquidation` feature for perps
- [#1194](https://github.com/NibiruChain/nibiru/pull/1194) - fix(oracle): local min voters
- [#1187](https://github.com/NibiruChain/nibiru/pull/1187) - feat(oracle): default vote threshold and min voters
- [#1176](https://github.com/NibiruChain/nibiru/pull/1176) - refactor(spot)!: replace `x/dex` module with `x/spot`.
- [#1173](https://github.com/NibiruChain/nibiru/pull/1173) - refactor(spot)!: replace `x/dex` module with `x/spot`.
- [#1171](https://github.com/NibiruChain/nibiru/pull/1171) - refactor(asset)!: Replace `common.AssetPair` with `asset.Pair`.
- [#1164](https://github.com/NibiruChain/nibiru/pull/1164) - refactor: remove client interface for liquidate msg
- [#1158](https://github.com/NibiruChain/nibiru/pull/1158) - feat(asset-registry)!: Add `AssetRegistry`
- [#1156](https://github.com/NibiruChain/nibiru/pull/1156) - refactor: remove lockup & incentivation module
- [#1154](https://github.com/NibiruChain/nibiru/pull/1154) - refactor(asset-pair)!: refactors `common.AssetPair` as an extension of string
- [#1151](https://github.com/NibiruChain/nibiru/pull/1151) - fix(dex): fix swap calculation for stableswap pools
- [#1131](https://github.com/NibiruChain/nibiru/pull/1131) - fix(oracle): use correct distribution module account

### Non-breaking/Compatible Improvements

- [#1205](https://github.com/NibiruChain/nibiru/pull/1205) - test: first testing framework skeleton and example
- [#1203](https://github.com/NibiruChain/nibiru/pull/1203) - ci: make chaosnet pull nibiru image if --build is not specified
- [#1199](https://github.com/NibiruChain/nibiru/pull/1199) - chore(deps): bump golang.org/x/net from 0.4.0 to 0.7.0
- [#1197](https://github.com/NibiruChain/nibiru/pull/1197) - feat: add fees into events in spot module: `EventPoolExited`, `EventPoolCreated`, `EventAssetsSwapped`.
- [#1197](https://github.com/NibiruChain/nibiru/pull/1197) - refactor(testutil): clean up `x/common/testutil` test setup code
- [#1193](https://github.com/NibiruChain/nibiru/pull/1193) - refactor(oracle): clean up `x/oracle/keeper` tests
- [#1192](https://github.com/NibiruChain/nibiru/pull/1192) - feat: chaosnet docker-compose
- [#1191](https://github.com/NibiruChain/nibiru/pull/1191) - fix(oracle): default whitelisted pairs
- [#1190](https://github.com/NibiruChain/nibiru/pull/1190) - ci(release): fix TM_VERSION not being set on releases
- [#1189](https://github.com/NibiruChain/nibiru/pull/1189) - ci(codecov): add Codecov reporting
- [#1188](https://github.com/NibiruChain/nibiru/pull/1188) - fix(spot): remove A precision and clean up borked logic
- [#1184](https://github.com/NibiruChain/nibiru/pull/1184) - docs(oracle): proto type docs, (2) spec clean-up, and (3) remove panic case
- [#1181](https://github.com/NibiruChain/nibiru/pull/1181) - refactor(oracle): keeper method locations
- [#1180](https://github.com/NibiruChain/nibiru/pull/1180) - refactor(oracle): whitelist refactor
- [#1179](https://github.com/NibiruChain/nibiru/pull/1179) - refactor(oracle): types refactor for validator performance map and whitelist map
- [#1165](https://github.com/NibiruChain/nibiru/pull/1165) - chore(deps): bump cosmos-sdk to [v0.45.12](https://github.com/cosmos/cosmos-sdk/blob/release/v0.45.x/CHANGELOG.md#v04512---2023-01-23)
- [#1161](https://github.com/NibiruChain/nibiru/pull/1161) - refactor: migrate simapp tests to use main app
- [#1160](https://github.com/NibiruChain/nibiru/pull/1160) - feat: generic set
- [#1149](https://github.com/NibiruChain/nibiru/pull/1149) - chore(deps): Bump [github.com/btcsuite/btcd](https://github.com/btcsuite/btcd) from 0.22.1 to 0.22.2
- [#1146](https://github.com/NibiruChain/nibiru/pull/1146) - fix: local docker-compose network
- [#1145](https://github.com/NibiruChain/nibiru/pull/1145) - chore: add USD quote asset
- [#1144](https://github.com/NibiruChain/nibiru/pull/1144) - ci: release for linux and darwin (arm64 and amd64)
- [#1141](https://github.com/NibiruChain/nibiru/pull/1141) - refactor(oracle): rename variables for readability
- [#1139](https://github.com/NibiruChain/nibiru/pull/1139) - feat: add default oracle whitelisted pairs
- [#1138](https://github.com/NibiruChain/nibiru/pull/1138) - refactor: put Makefile workflows in separate directory
- [#1135](https://github.com/NibiruChain/nibiru/pull/1135) - fix: add genesis oracle prices to localnet
- [#1134](https://github.com/NibiruChain/nibiru/pull/1134) - refactor: remove panics from vpool and spillovers from the perp module. It's now impossible to call functions in x/perp that would panic in vpool.
- [#1127](https://github.com/NibiruChain/nibiru/pull/1127) - refactor: remove unnecessary panics from x/dex and x/stablecoin
- [#1126](https://github.com/NibiruChain/nibiru/pull/1126) - test(oracle): stop the tyrannical behavior of TestFuzz_PickReferencePair
- [#1126](https://github.com/NibiruChain/nibiru/pull/1126) - test(oracle): stop the tyrannical behavior of TestFuzz_PickReferencePair
- [#1126](https://github.com/NibiruChain/nibiru/pull/1126) - refactor(perp): remove unnecessary panics
- [#1089](https://github.com/NibiruChain/nibiru/pull/1089) - refactor(deps): Bump [github.com/holiman/uint256](https://github.com/holiman/uint256) from 1.1.1 to 1.2.1 (syntax changes)
- [#1032](https://github.com/NibiruChain/nibiru/pull/1107) - ci: Create e2e wasm contract test

## [v0.16.3] - 2022-12-28

- [[Release Link](https://github.com/NibiruChain/nibiru/releases/tag/v0.16.3)]
  [[Commits](https://github.com/NibiruChain/nibiru/commits/v0.16.3)]

### Features

- [#1115](https://github.com/NibiruChain/nibiru/pull/1115) - feat: improve single asset join calculation
- [#1117](https://github.com/NibiruChain/nibiru/pull/1117) - feat: wire multi-liquidate transaction
- [#1120](https://github.com/NibiruChain/nibiru/pull/1120) - feat: replace pricefeed with oracle

### Bug Fixes

- [#1113](https://github.com/NibiruChain/nibiru/pull/1113) - fix: fix quick simulation issue
- [#1114](https://github.com/NibiruChain/nibiru/pull/1114) - fix(dex): fix single asset join
- [#1116](https://github.com/NibiruChain/nibiru/pull/1116) - fix(dex): unfroze pool when LP share supply of 0
- [#1124](https://github.com/NibiruChain/nibiru/pull/1124) - fix(dex): fix unexpected panic in stableswap calcs

## [v0.16.2] - 2022-12-13

- [[Release Link](https://github.com/NibiruChain/nibiru/releases/tag/v0.16.2)]
  [[Commits](https://github.com/NibiruChain/nibiru/commits/v0.16.2)]

### Features

- [#1032](https://github.com/NibiruChain/nibiru/pull/1032) - feeder: add price provide API and bitfinex price source
- [#1038](https://github.com/NibiruChain/nibiru/pull/1038) - feat(dex): add single asset join
- [#1050](https://github.com/NibiruChain/nibiru/pull/1050) - feat(dex): add stableswap pools
- [#1058](https://github.com/NibiruChain/nibiru/pull/1058) - feature: use collections external lib
- [#1082](https://github.com/NibiruChain/nibiru/pull/1082) - feat(vpool): Add gov proposal for editing the sswap invariant of a vpool..
- [#1092](https://github.com/NibiruChain/nibiru/pull/1092) - refactor(dex)!: revive dex module using intermediate test app
- [#1097](https://github.com/NibiruChain/nibiru/pull/1097) - feat(perp): Track and expose the net size of a pair with a query
- [#1105](https://github.com/NibiruChain/nibiru/pull/1105) - feat(perp): Add (notional) volume to metrics state

### API Breaking

- [#1074](https://github.com/NibiruChain/nibiru/pull/1074) - feat(vpool): Add gov proposal for editing the vpool config without changing the reserves.

### State Machine Breaking

- [#1102](https://github.com/NibiruChain/nibiru/pull/1102) - refactor(perp)!: replace CumulativePremiumFractions array with single value

### Breaking Changes

- [#1074](https://github.com/NibiruChain/nibiru/pull/1074) - feat(vpool): Add gov proposal for editing the vpool config without changing the reserves.

### Improvements

- [#1111](https://github.com/NibiruChain/nibiru/pull/1111) - feat(vpool)!: Use flags and certain default values instead of unnamed args for add-genesis-vpool to improve ease of use
- [#1046](https://github.com/NibiruChain/nibiru/pull/1046) - remove: feeder. The price feeder was moved to an external repo.
- [#1015](https://github.com/NibiruChain/nibiru/pull/1015) - feat(dex): throw error when swap output amount is less than 1
- [#1018](https://github.com/NibiruChain/nibiru/pull/1018) - chore(dex): refactor to match best practice
- [#1024](https://github.com/NibiruChain/nibiru/pull/1024) - refactor(oracle): remove Pair and PairList
- [#1034](https://github.com/NibiruChain/nibiru/pull/1034) - refactor(proto): use proto-typed events x/dex
- [#1035](https://github.com/NibiruChain/nibiru/pull/1035) - refactor(proto): use proto-typed events for epochs
- [#1014](https://github.com/NibiruChain/nibiru/pull/1014) - refactor(oracle): full refactor of EndBlock UpdateExchangeRates() long function
- [#1054](https://github.com/NibiruChain/nibiru/pull/1054) - chore(deps): Bump github.com/cosmos/ibc-go/v3 from 3.3.0 to 3.4.0
- [#1043](https://github.com/NibiruChain/nibiru/pull/1043) - chore(deps): Bump github.com/spf13/cobra from 1.6.0 to 1.6.1
- [#1056](https://github.com/NibiruChain/nibiru/pull/1056) - chore(deps): Bump github.com/prometheus/client_golang from 1.13.0 to 1.13.1
- [#1055](https://github.com/NibiruChain/nibiru/pull/1055) - chore(deps): Bump github.com/spf13/viper from 1.13.0 to 1.14.0
- [#1061](https://github.com/NibiruChain/nibiru/pull/1061) - feat(cmd): hard-code block time parameters in the Tendermint config
- [#1068](https://github.com/NibiruChain/nibiru/pull/1068) - refactor(vpool)!: Remove ReserveSnapshot from the vpool genesis state since reserves are taken automatically on vpool initialization.
- [#1064](https://github.com/NibiruChain/nibiru/pull/1064) - test(wasm): add test for Cosmwasm
- [#1075](https://github.com/NibiruChain/nibiru/pull/1075) - feat(dex): remove possibility to create multiple pools with the same assets
- [#1080](https://github.com/NibiruChain/nibiru/pull/1080) - feat(perp): Add exchanged notional to the position changed event #1080
- [#1082](https://github.com/NibiruChain/nibiru/pull/1082) - feat(localnet.sh): Set genesis prices based on real BTC and ETH prices
- [#1086](https://github.com/NibiruChain/nibiru/pull/1086) - refactor(perp)!: Removed unused field, `LiquidationPenalty`, from `PositionChangedEvent`
- [#1093](https://github.com/NibiruChain/nibiru/pull/1093) - simulation(dex): add simulation tests for stableswap pools
- [#1091](https://github.com/NibiruChain/nibiru/pull/1091) - refactor: Use common.Precision instead of 1_000_000 in the codebase
- [#1109](https://github.com/NibiruChain/nibiru/pull/1109) - refactor(vpool)!: Condense swap SwapXForY and SwapYForX events into SwapEvent

### Bug Fixes

- [#1100](https://github.com/NibiruChain/nibiru/pull/1100) - fix(oracle): fix flaky oracle test
- [#1110](https://github.com/NibiruChain/nibiru/pull/1110) - fix(dex): fix dex issue on unsorted join pool

### CI

- [#1088](https://github.com/NibiruChain/nibiru/pull/1088) - ci: build cross binaries

## v0.15.0

### CI

- [#785](https://github.com/NibiruChain/nibiru/pull/785) - ci: create simulations job

### State Machine Breaking

- [#994](https://github.com/NibiruChain/nibiru/pull/994) - x/oracle refactor to use collections
- [#991](https://github.com/NibiruChain/nibiru/pull/991) - collections refactoring of keys and values
- [#978](https://github.com/NibiruChain/nibiru/pull/978) - x/vpool move state logic to collections
- [#977](https://github.com/NibiruChain/nibiru/pull/977) - x/perp add whitelisted liquidators
- [#960](https://github.com/NibiruChain/nibiru/pull/960) - x/common validate asset pair denoms
- [#952](https://github.com/NibiruChain/nibiru/pull/952) - x/perp move state logic to collections
- [#872](https://github.com/NibiruChain/nibiru/pull/872) - x/perp remove module balances from genesis
- [#878](https://github.com/NibiruChain/nibiru/pull/878) - rename `PremiumFraction` to `FundingRate`
- [#900](https://github.com/NibiruChain/nibiru/pull/900) - refactor x/vpool snapshot state management
- [#904](https://github.com/NibiruChain/nibiru/pull/904) - refactor: change Pool name to VPool in vpool module
- [#894](https://github.com/NibiruChain/nibiru/pull/894) - add the collections package!
- [#897](https://github.com/NibiruChain/nibiru/pull/897) - x/pricefeed - use collections.
- [#933](https://github.com/NibiruChain/nibiru/pull/933) - refactor(perp): remove whitelist and simplify state keys
- [#959](https://github.com/NibiruChain/nibiru/pull/959) - feat(vpool): complete genesis import export
  - removed Params from genesis.
  - added pair into ReserveSnapshot type.
  - added validation of snapshots and snapshots in genesis.
- [#975](https://github.com/NibiruChain/nibiru/pull/975) - fix(perp): funding payment calculations
- [#976](https://github.com/NibiruChain/nibiru/pull/976) - refactor(epochs): refactor to increase readability and some tests
  - EpochInfo.CurrentEpoch changed from int64 to uint64.

### API Breaking

- [#880](https://github.com/NibiruChain/nibiru/pull/880) - refactor `PostRawPrice` return values
- [#900](https://github.com/NibiruChain/nibiru/pull/900) - fix x/vpool twap calculation to be bounded in time
- [#919](https://github.com/NibiruChain/nibiru/pull/919) - refactor(proto): vpool module files consistency
  - MarkPriceChanged renamed to MarkPriceChangedEvent
- [#875](https://github.com/NibiruChain/nibiru/pull/875) - x/perp add MsgMultiLiquidate
- [#979](https://github.com/NibiruChain/nibiru/pull/979) - refactor and clean VPool.

### Improvements

- [#1044](https://github.com/NibiruChain/nibiru/pull/1044) - feat(wasm): cosmwasm module integration
- [#858](https://github.com/NibiruChain/nibiru/pull/858) - fix trading limit ratio check; checks in both directions on both quote and base assets
- [#865](https://github.com/NibiruChain/nibiru/pull/865) - refactor(vpool): clean up interface for CmdGetBaseAssetPrice to use add and remove as directions
- [#868](https://github.com/NibiruChain/nibiru/pull/868) - refactor dex integration tests to be independent between them
- [#876](https://github.com/NibiruChain/nibiru/pull/876) - chore(deps): bump github.com/spf13/viper from 1.12.0 to 1.13.0
- [#879](https://github.com/NibiruChain/nibiru/pull/879) - test(perp): liquidate cli test and genesis fix for testutil initGenFiles
- [#889](https://github.com/NibiruChain/nibiru/pull/889) - feat: decouple keeper from servers in pricefeed module
- [#886](https://github.com/NibiruChain/nibiru/pull/886) - feat: decouple keeper from servers in perp module
- [#901](https://github.com/NibiruChain/nibiru/pull/901) - refactor(vpool): remove `GetUnderlyingPrice` method
- [#902](https://github.com/NibiruChain/nibiru/pull/902) - refactor(common): improve usability of `common.AssetPair`
- [#913](https://github.com/NibiruChain/nibiru/pull/913) - chore(epochs): update x/epochs module
- [#911](https://github.com/NibiruChain/nibiru/pull/911) - test(perp): add `MsgOpenPosition` simulation tests
- [#917](https://github.com/NibiruChain/nibiru/pull/917) - refactor(proto): perp module files consistency
- [#920](https://github.com/NibiruChain/nibiru/pull/920) - refactor(proto): pricefeed module files consistency
- [#926](https://github.com/NibiruChain/nibiru/pull/926) - feat: use spot twap for funding rate calculation
- [#932](https://github.com/NibiruChain/nibiru/pull/932) - refactor(perp): rename premium fraction to funding rate
- [#963](https://github.com/NibiruChain/nibiru/pull/963) - test: add collections api tests
- [#971](https://github.com/NibiruChain/nibiru/pull/971) - chore: use upstream 99designs/keyring module
- [#964](https://github.com/NibiruChain/nibiru/pull/964) - test(vpool): refactor flaky vpool cli test
- [#956](https://github.com/NibiruChain/nibiru/pull/956) - test(perp): partial liquidate unit test
- [#981](https://github.com/NibiruChain/nibiru/pull/981) - chore(testutil): clean up x/testutil packages
- [#980](https://github.com/NibiruChain/nibiru/pull/980) - test(perp): add `MsgClosePosition`, `MsgAddMargin`, and `MsgRemoveMargin` simulation tests
- [#987](https://github.com/NibiruChain/nibiru/pull/987) - feat: create a query that directly returns all module accounts without pagination or iteration
- [#982](https://github.com/NibiruChain/nibiru/pull/982) - improvements for pricefeed genesis
- [#989](https://github.com/NibiruChain/nibiru/pull/989) - test(perp): cli test for AddMargin
- [#1001](https://github.com/NibiruChain/nibiru/pull/1001) - chore(deps): bump github.com/spf13/cobra from 1.5.0 to 1.6.0
- [#1013](https://github.com/NibiruChain/nibiru/pull/1013) - test(vpool): more calc twap tests and documentation
- [#1012](https://github.com/NibiruChain/nibiru/pull/1012) - test(vpool): make vpool simulation with random parameters

### Features

- [#1019](https://github.com/NibiruChain/nibiru/pull/1019) - add fields to the snapshot reserve event
- [#1010](https://github.com/NibiruChain/nibiru/pull/1010) - feeder: initialize oracle feeder core logic
- [#966](https://github.com/NibiruChain/nibiru/pull/966) - collections: add indexed map
- [#852](https://github.com/NibiruChain/nibiru/pull/852) - feat(genesis): add cli command to add pairs at genesis
- [#861](https://github.com/NibiruChain/nibiru/pull/861) - feat: query cumulative funding payments
- [#985](https://github.com/NibiruChain/nibiru/pull/985) - feat: query all active positions for a trader
- [#997](https://github.com/NibiruChain/nibiru/pull/997) - feat: emit `ReserveSnapshotSavedEvent` in vpool EndBlocker
- [#1011](https://github.com/NibiruChain/nibiru/pull/1011) - feat(perp): add DonateToEF cli command
- [#1044](https://github.com/NibiruChain/nibiru/pull/1044) - feat(wasm): cosmwasm module integration

### Fixes

- [#1023](https://github.com/NibiruChain/nibiru/pull/1023) - collections: golang compiler bug
- [#1017](https://github.com/NibiruChain/nibiru/pull/1017) - collections: correctly reports value type and key in case of not found errors.
- [#857](https://github.com/NibiruChain/nibiru/pull/857) - x/perp add proper stateless genesis validation checks
- [#874](https://github.com/NibiruChain/nibiru/pull/874) - fix --home issue with unsafe-reset-all command, updating tendermint to v0.34.21
- [#892](https://github.com/NibiruChain/nibiru/pull/892) - chore: fix localnet script
- [#925](https://github.com/NibiruChain/nibiru/pull/925) - fix(vpool): snapshot iteration
- [#930](https://github.com/NibiruChain/nibiru/pull/930) - fix(vpool): snapshot iteration on mark twap
- [#911](https://github.com/NibiruChain/nibiru/pull/911) - fix(perp): handle issue where no vpool snapshots are found
- [#958](https://github.com/NibiruChain/nibiru/pull/930) - fix(pricefeed): add twap to prices query
- [#961](https://github.com/NibiruChain/nibiru/pull/961) - fix(perp): wire the funding rate query
- [#993](https://github.com/NibiruChain/nibiru/pull/993) - fix(vpool): fluctuation limit check
- [#1000](https://github.com/NibiruChain/nibiru/pull/1000) - chore: bump cosmos-sdk to v0.45.9 to fix ibc bug
- [#1002](https://github.com/NibiruChain/nibiru/pull/1002) - fix: update go.mod dependencies to fix the protocgen script

## v0.14.0

### API Breaking

- [#830](https://github.com/NibiruChain/nibiru/pull/830) - test(vpool): Make missing fields for 'query vpool all-pools' display as empty strings.
  - Improve test coverage of functions used in the query server.
  - Added 'pair' field to the `all-pools` to make the prices array easier to digest
- [#878](https://github.com/NibiruChain/nibiru/pull/878) - rename `funding-payments` query to `funding-rate`

### Improvements

- [#837](https://github.com/NibiruChain/nibiru/pull/837) - simplify makefile, removing unused module creation and usage of new command to add vpool at genesis
- [#836](https://github.com/NibiruChain/nibiru/pull/836) - refactor(genesis): DRY improvements and functions added to localnet.sh for readability
- [#842](https://github.com/NibiruChain/nibiru/pull/842) - use self-hosted runner
- [#843](https://github.com/NibiruChain/nibiru/pull/843) - add timeout to github actions integration tests
- [#847](https://github.com/NibiruChain/nibiru/pull/847) - add command in localnet to whitelist oracle
- [#848](https://github.com/NibiruChain/nibiru/pull/848) - add check max leverage on add vpool in genesis command

### Fixes

- [#850](https://github.com/NibiruChain/nibiru/pull/850) - x/vpool - properly validate vpools at genesis
- [#854](https://github.com/NibiruChain/nibiru/pull/854) - add buildx to the docker release workflow

### Features

- [#827](https://github.com/NibiruChain/nibiru/pull/827) - feat(genesis): add cli command to add vpool at genesis
- [#838](https://github.com/NibiruChain/nibiru/pull/838) - feat(genesis): add cli command to whitelist oracles at genesis
- [#846](https://github.com/NibiruChain/nibiru/pull/846) - x/oracle remove reference pair

## [v0.13.0](https://github.com/NibiruChain/nibiru/releases/tag/v0.13.0) - 2022-08-16

## API Breaking

- [#831](https://github.com/NibiruChain/nibiru/pull/831) - remove modules that are not used in testnet

### CI

- [#795](https://github.com/NibiruChain/nibiru/pull/795) - integration tests run when PR is approved
- [#826](https://github.com/NibiruChain/nibiru/pull/826) - create and push docker image on release

### Improvements

- [#798](https://github.com/NibiruChain/nibiru/pull/798) - fix integration tests caused by PR #786
- [#801](https://github.com/NibiruChain/nibiru/pull/801) - remove unused pair constants
- [#788](https://github.com/NibiruChain/nibiru/pull/788) - add --overwrite flag to the nibid init call of localnet.sh
- [#804](https://github.com/NibiruChain/nibiru/pull/804) - bump ibc-go to v3.1.1
- [#817](https://github.com/NibiruChain/nibiru/pull/817) - Make post prices transactions gasless for whitelisted oracles
- [#818](https://github.com/NibiruChain/nibiru/pull/818) - fix(localnet.sh): add max leverage to vpools in genesis to fix open-position
- [#819](https://github.com/NibiruChain/nibiru/pull/819) - add golangci-linter using docker in Makefile
- [#835](https://github.com/NibiruChain/nibiru/pull/835) - x/oracle cleanup code

### Features

- [#839](https://github.com/NibiruChain/nibiru/pull/839) - x/oracle rewarding
- [#791](https://github.com/NibiruChain/nibiru/pull/791) Add the x/oracle module
- [#811](https://github.com/NibiruChain/nibiru/pull/811) Return the index twap in `QueryPrice` cmd
- [#813](https://github.com/NibiruChain/nibiru/pull/813) - (vpool): Expose mark price, mark TWAP, index price, and k (swap invariant) in the all-pools query
- [#816](https://github.com/NibiruChain/nibiru/pull/816) - Remove tobin tax from x/oracle
- [#810](https://github.com/NibiruChain/nibiru/pull/810) - feat(x/perp): expose 'marginRatioIndex' and block number on QueryPosition
- [#832](https://github.com/NibiruChain/nibiru/pull/832) - x/oracle app wiring

### Documentation

- [#814](https://github.com/NibiruChain/nibiru/pull/814) - docs(perp): Added events specification for the perp module.

## [v0.12.1](https://github.com/NibiruChain/nibiru/releases/tag/v0.12.1) - 2022-08-04

- [#796](https://github.com/NibiruChain/nibiru/pull/796) - fix bug that caused that epochKeeper was nil when running epoch hook from Perp module
- [#793](https://github.com/NibiruChain/nibiru/pull/793) - add a vpool parameter to limit leverage in open position

## [v0.12.0](https://github.com/NibiruChain/nibiru/releases/tag/v0.12.0) - 2022-08-03

### Improvements

- [#775](https://github.com/NibiruChain/nibiru/pull/775) - bump google.golang.org/protobuf from 1.28.0 to 1.28.1
- [#768](https://github.com/NibiruChain/nibiru/pull/768) - add simulation tests to make file
- [#767](https://github.com/NibiruChain/nibiru/pull/767) - add fluctuation limit checks on `OpenPosition`.
- [#786](https://github.com/NibiruChain/nibiru/pull/786) - add genesis params in localnet script.
- [#770](https://github.com/NibiruChain/nibiru/pull/770) - Return err in case of zero time elapsed and zero snapshots on `GetCurrentTWAP` func. If zero time has elapsed, and snapshots exists, return the instantaneous average.

### Bug Fixes

- [#766](https://github.com/NibiruChain/nibiru/pull/766) - Fixed margin ratio calculation for trader position.
- [#776](https://github.com/NibiruChain/nibiru/pull/776) - Fix a bug where the user could open infinite leverage positions
- [#779](https://github.com/NibiruChain/nibiru/pull/779) - Fix issue with released tokens being invalid in `ExitPool`

### Testing

- [#782](https://github.com/NibiruChain/nibiru/pull/782) - replace GitHub test workflows to use make commands
- [#784](https://github.com/NibiruChain/nibiru/pull/784) - fix runsim
- [#783](https://github.com/NibiruChain/nibiru/pull/783) - sanitise inputs for msg swap simulations

## [v0.11.0](https://github.com/NibiruChain/nibiru/releases/tag/v0.11.0) - 2022-07-29

### Documentation

- [#701](https://github.com/NibiruChain/nibiru/pull/701) Add release process guide

### Improvements

- [#715](https://github.com/NibiruChain/nibiru/pull/715) - remove redundant perp.Keeper.SetPosition parameters
- [#718](https://github.com/NibiruChain/nibiru/pull/718) - add guard clauses on OpenPosition (leverage and quote amount != 0)
- [#728](https://github.com/NibiruChain/nibiru/pull/728) - add dependabot file into the project.
- [#723](https://github.com/NibiruChain/nibiru/pull/723) - refactor perp keeper's `RemoveMargin` method
- [#730](https://github.com/NibiruChain/nibiru/pull/730) - update localnet script.
- [#736](https://github.com/NibiruChain/nibiru/pull/736) - Bumps [github.com/spf13/cast](https://github.com/spf13/cast) from 1.4.1 to 1.5.0
- [#735](https://github.com/NibiruChain/nibiru/pull/735) - Bump github.com/spf13/cobra from 1.4.0 to 1.5.0
- [#729](https://github.com/NibiruChain/nibiru/pull/729) - move maintenance margin to the vpool module
- [#741](https://github.com/NibiruChain/nibiru/pull/741) - remove unused code and refactored variable names.
- [#742](https://github.com/NibiruChain/nibiru/pull/742) - Vpools are not tradeable if they have invalid oracle prices.
- [#739](https://github.com/NibiruChain/nibiru/pull/739) - Bump github.com/spf13/viper from 1.11.0 to 1.12.0

### API Breaking

- [#721](https://github.com/NibiruChain/nibiru/pull/721) - Updated proto property names to adhere to standard snake_casing and added Unlock REST endpoint
- [#724](https://github.com/NibiruChain/nibiru/pull/724) - Add position fields in `ClosePositionResponse`.
- [#737](https://github.com/NibiruChain/nibiru/pull/737) - Renamed from property to avoid python name clash

### State Machine Breaking

- [#733](https://github.com/NibiruChain/nibiru/pull/733) - Bump github.com/cosmos/ibc-go/v3 from 3.0.0 to 3.1.0
- [#741](https://github.com/NibiruChain/nibiru/pull/741) - Rename `epoch_identifier` param to `funding_rate_interval`.
- [#745](https://github.com/NibiruChain/nibiru/pull/745) - Updated pricefeed twap calc to use bounded time

### Bug Fixes

- [#746](https://github.com/NibiruChain/nibiru/pull/746) - Pin cosmos-sdk version to v0.45 for proto generation.

## [v0.10.0](https://github.com/NibiruChain/nibiru/releases/tag/v0.10.0) - 2022-07-18

### Improvements

- [#705](https://github.com/NibiruChain/nibiru/pull/705) Refactor PerpKeeper's `AddMargin` method to accept individual fields instead of the entire Msg object.

### API Breaking

- [#709](https://github.com/NibiruChain/nibiru/pull/709) Add fields to `OpenPosition` response.
- [#707](https://github.com/NibiruChain/nibiru/pull/707) Add fluctuation limit checks in vpool methods.
- [#712](https://github.com/NibiruChain/nibiru/pull/712) Add funding rate calculation and `FundingRateChangedEvent`.

### Upgrades

- [#725](https://github.com/NibiruChain/nibiru/pull/725) Add governance handler for creating new virtual pools.
- [#702](https://github.com/NibiruChain/nibiru/pull/702) Add upgrade handler for v0.10.0.

## [v0.9.2](https://github.com/NibiruChain/nibiru/releases/tag/v0.9.2) - 2022-07-11

### Improvements

- [#686](https://github.com/NibiruChain/nibiru/pull/686) Add changelog enforcer to github actions.
- [#681](https://github.com/NibiruChain/nibiru/pull/681) Remove automatic release and leave integration tests when merge into master.
- [#684](https://github.com/NibiruChain/nibiru/pull/684) Reorganize PerpKeeper methods.
- [#690](https://github.com/NibiruChain/nibiru/pull/690) Call `closePositionEntirely` from `ClosePosition`.
- [#689](https://github.com/NibiruChain/nibiru/pull/689) Apply funding rate calculation 48 times per day.

### API Breaking

- [#687](https://github.com/NibiruChain/nibiru/pull/687) Emit `PositionChangedEvent` upon changing margin.
- [#685](https://github.com/NibiruChain/nibiru/pull/685) Represent `PositionChangedEvent` bad debt as Coin.
- [#697](https://github.com/NibiruChain/nibiru/pull/697) Rename pricefeed keeper methods.
- [#689](https://github.com/NibiruChain/nibiru/pull/689) Change liquidation params to 2.5% liquidation fee ratio and 25% partial liquidation ratio.

### Testing

- [#695](https://github.com/NibiruChain/nibiru/pull/695) Add `OpenPosition` integration tests.
- [#692](https://github.com/NibiruChain/nibiru/pull/692) Add test coverage for Perp MsgServer methods.<|MERGE_RESOLUTION|>--- conflicted
+++ resolved
@@ -119,11 +119,8 @@
 - [#2023](https://github.com/NibiruChain/nibiru/pull/2023) - fix(evm)!: adjusted generation and parsing of the block bloom events
 - [#2030](https://github.com/NibiruChain/nibiru/pull/2030) - refactor(eth/rpc): Delete unused code and improve logging in the eth and debug namespaces
 - [#2031](https://github.com/NibiruChain/nibiru/pull/2031) - fix(evm): debug calls with custom tracer and tracer options
-<<<<<<< HEAD
 - [#2037](https://github.com/NibiruChain/nibiru/pull/2037) - refactor(evm): Move the tx logs and message event to use typed events
-=======
 - [#2039](https://github.com/NibiruChain/nibiru/pull/2039) - refactor(rpc-backend): remove unnecessary interface code
->>>>>>> 5085dad7
 
 #### Dapp modules: perp, spot, oracle, etc
 
