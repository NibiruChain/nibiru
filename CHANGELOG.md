<!--
Guiding Principles:

Changelogs are for humans, not machines.
There should be an entry for every single version.
The same types of changes should be grouped.
Versions and sections should be linkable.
The latest version comes first.
The release date of each version is displayed.
Mention whether you follow Semantic Versioning.

Usage:

Change log entries are to be added to the Unreleased section under the
appropriate stanza (see below). Each entry should ideally include a tag and
the Github issue reference in the following format:

* (<tag>) \#<issue-number> message

The issue numbers will later be link-ified during the release process so you do
not have to worry about including a link manually, but you can if you wish.

Types of changes (Stanzas):

"Features" for new features.
"Improvements" for changes in existing functionality.
"Deprecated" for soon-to-be removed features.
"Bug Fixes" for any bug fixes.
"API Breaking" for breaking CLI commands and REST routes used by end-users.
"State Machine Breaking" for any changes that result in a different AppState given same genesisState and txList.
Ref: https://keepachangelog.com/en/1.0.0/
-->

# Changelog

All notable changes to this project will be documented in this file.

The format is based on [Keep a Changelog](https://keepachangelog.com/en/1.0.0/),
and this project adheres to [Semantic Versioning](https://semver.org/spec/v2.0.0.html).

## [Unreleased]

### Nibiru EVM

- [#2119](https://github.com/NibiruChain/nibiru/pull/2119) - fix(evm): Guarantee
  that gas consumed during any send operation of the "NibiruBankKeeper" depends
  only on the "bankkeeper.BaseKeeper"'s gas consumption.
- [#2120](https://github.com/NibiruChain/nibiru/pull/2120) - fix: Use canonical hexadecimal strings for Eip155 address encoding
- [#2122](https://github.com/NibiruChain/nibiru/pull/2122) - test(evm): more bank extension tests and EVM ABCI integration tests to prevent regressions
- [#2124](https://github.com/NibiruChain/nibiru/pull/2124) - refactor(evm):
  Remove unnecessary argument in the `VerifyFee` function, which returns the token
  payment required based on the effective fee from the tx data. Improve
  documentation.
- [#2125](https://github.com/NibiruChain/nibiru/pull/2125) - feat(evm-precompile):Emit EVM events created to reflect the ABCI events that occur outside the EVM to make sure that block explorers and indexers can find indexed ABCI event information.
- [#2127](https://github.com/NibiruChain/nibiru/pull/2127) - fix(vesting): disabled built in auth/vesting module functionality
- [#2129](https://github.com/NibiruChain/nibiru/pull/2129) - fix(evm): issue with infinite recursion in erc20 funtoken contracts
- [#2130](https://github.com/NibiruChain/nibiru/pull/2130) - fix(evm): proper nonce management in statedb
- [#2134](https://github.com/NibiruChain/nibiru/pull/2134) - fix(evm): query of NIBI should use bank state, not the StateDB
- [#2139](https://github.com/NibiruChain/nibiru/pull/2139) - fix(evm): erc20 born funtoken: properly burn bank coins after converting coin back to erc20
- [#2140](https://github.com/NibiruChain/nibiru/pull/2140) - fix(bank): bank keeper extension now charges gas for the bank operations
- [#2141](https://github.com/NibiruChain/nibiru/pull/2141) - refactor: simplify account retrieval operation in `nibid q evm account`.
- [#2142](https://github.com/NibiruChain/nibiru/pull/2142) - fix(bank): add additional missing methods to the NibiruBankKeeper
- [#2144](https://github.com/NibiruChain/nibiru/pull/2144) - feat(token-registry): Implement strongly typed Nibiru Token Registry and generation command
- [#2145](https://github.com/NibiruChain/nibiru/pull/2145) - chore(token-registry): add xNIBI Astrovault LST to registry
- [#2147](https://github.com/NibiruChain/nibiru/pull/2147) - fix(simapp): manually add x/vesting Cosmos-SDK module types to the codec in simulation tests since they are expected by default
- [#2149](https://github.com/NibiruChain/nibiru/pull/2149) - feat(evm-oracle):
add Solidity contract that we can use to expose the Nibiru Oracle in the
ChainLink interface. Publish all precompiled contracts and ABIs on npm under
the `@nibiruchain/solidity` package.
- [#2151](https://github.com/NibiruChain/nibiru/pull/2151) - feat(evm): randao support for evm
- [#2152](https://github.com/NibiruChain/nibiru/pull/2152) - fix(precompile): consume gas for precompile calls regardless of error
- [#2154](https://github.com/NibiruChain/nibiru/pull/2154) - fix(evm):
JSON encoding for the `EIP55Addr` struct was not following the Go conventions and
needed to include double quotes around the hexadecimal string.
- [#2156](https://github.com/NibiruChain/nibiru/pull/2156) - test(evm-e2e): add E2E test using the Nibiru Oracle's ChainLink impl
- [#2157](https://github.com/NibiruChain/nibiru/pull/2157) - fix(evm): Fix unit inconsistency related to AuthInfo.Fee and txData.Fee using effective fee
- [#2160](https://github.com/NibiruChain/nibiru/pull/2160) - fix(evm-precompile): use bank.MsgServer Send in precompile IFunToken.bankMsgSend
<<<<<<< HEAD
- [#2161](https://github.com/NibiruChain/nibiru/pull/2161) - fix(evm): added tx logs events to the funtoken related txs
=======
- [#2162](https://github.com/NibiruChain/nibiru/pull/2162) - test(testutil): try retrying for 'panic: pebbledb: closed'
>>>>>>> 8db476f1

#### Nibiru EVM | Before Audit 2 - 2024-12-06

The codebase went through a third-party [Code4rena
Zenith](https://code4rena.com/zenith) Audit, running from 2024-10-07 until
2024-11-01 and including both a primary review period and mitigation/remission
period. This section describes code changes that occurred after that audit in
preparation for a second audit starting in November 2024.

- [#2068](https://github.com/NibiruChain/nibiru/pull/2068) - feat: enable wasm light clients on IBC (08-wasm)
- [#2074](https://github.com/NibiruChain/nibiru/pull/2074) - fix(evm-keeper): better utilize ERC20 metadata during FunToken creation. The bank metadata for a new FunToken mapping ties a connection between the Bank Coin's `DenomUnit` and the ERC20 contract metadata like the name, decimals, and symbol. This change brings parity between EVM wallets, such as MetaMask, and Interchain wallets like Keplr and Leap.
- [#2076](https://github.com/NibiruChain/nibiru/pull/2076) - fix(evm-gas-fees):
  Use effective gas price in RefundGas and make sure that units are properly
  reflected on all occurrences of "base fee" in the codebase. This fixes [#2059](https://github.com/NibiruChain/nibiru/issues/2059)
  and the [related comments from @Unique-Divine and @berndartmueller](https://github.com/NibiruChain/nibiru/issues/2059#issuecomment-2408625724).
- [#2084](https://github.com/NibiruChain/nibiru/pull/2084) - feat(evm-forge): foundry support and template for Nibiru EVM development
- [#2086](https://github.com/NibiruChain/nibiru/pull/2086) - fix(evm-precomples):
  Fix state consistency in precompile execution by ensuring proper journaling of
  state changes in the StateDB. This pull request makes sure that state is
  committed as expected, fixes the `StateDB.Commit` to follow its guidelines more
  closely, and solves for a critical state inconsistency producible from the
  FunToken.sol precompiled contract. It also aligns the precompiles to use
  consistent setup and dynamic gas calculations, addressing the following tickets.
  - <https://github.com/NibiruChain/nibiru/issues/2083>
  - <https://github.com/code-423n4/2024-10-nibiru-zenith/issues/43>
  - <https://github.com/code-423n4/2024-10-nibiru-zenith/issues/47>
- [#2088](https://github.com/NibiruChain/nibiru/pull/2088) - refactor(evm): remove outdated comment and improper error message text
- [#2089](https://github.com/NibiruChain/nibiru/pull/2089) - better handling of gas consumption within erc20 contract execution
- [#2090](https://github.com/NibiruChain/nibiru/pull/2090) - fix(evm): Account
  for (1) ERC20 transfers with tokens that return false success values instead of
  throwing an error and (2) ERC20 transfers with other operations that don't bring
  about the expected resulting balance for the transfer recipient.
- [#2091](https://github.com/NibiruChain/nibiru/pull/2091) - feat(evm): add fun token creation fee validation
- [#2093](https://github.com/NibiruChain/nibiru/pull/2093) - feat(evm): gas usage in precompiles: limits, local gas meters
- [#2092](https://github.com/NibiruChain/nibiru/pull/2092) - feat(evm): add validation for wasm multi message execution
- [#2094](https://github.com/NibiruChain/nibiru/pull/2094) - fix(evm): Following
  from the changs in #2086, this pull request implements a new `JournalChange`
  struct that saves a deep copy of the state multi store before each
  state-modifying, Nibiru-specific precompiled contract is called (`OnRunStart`).
  Additionally, we commit the `StateDB` there as well. This guarantees that the
  non-EVM and EVM state will be in sync even if there are complex, multi-step
  Ethereum transactions, such as in the case of an EthereumTx that influences the
  `StateDB`, then calls a precompile that also changes non-EVM state, and then EVM
  reverts inside of a try-catch.
- [#2095](https://github.com/NibiruChain/nibiru/pull/2095) - fix(evm): This
  change records NIBI (ether) transfers on the `StateDB` during precompiled
  contract calls using the `NibiruBankKeeper`, which is struct extension of
  the `bankkeeper.BaseKeeper` that is used throughout Nibiru.
  The `NibiruBankKeeper` holds a reference to the current EVM `StateDB` and records
  balance changes in wei as journal changes automatically. This guarantees that
  commits and reversions of the `StateDB` do not misalign with the state of the
  Bank module. This code change uses the `NibiruBankKeeper` on all modules that
  depend on x/bank, such as the EVM and Wasm modules.
- [#2097](https://github.com/NibiruChain/nibiru/pull/2097) - feat(evm): Add new query to get dated price from the oracle precompile
- [#2098](https://github.com/NibiruChain/nibiru/pull/2098) - test(evm): statedb
  tests for race conditions within funtoken precompile
- [#2100](https://github.com/NibiruChain/nibiru/pull/2100) - refactor: cleanup statedb and precompile sections
- [#2101](https://github.com/NibiruChain/nibiru/pull/2101) - fix(evm): tx receipt proper marshalling
- [#2105](https://github.com/NibiruChain/nibiru/pull/2105) - test(evm): precompile call with revert
- [#2106](https://github.com/NibiruChain/nibiru/pull/2106) - chore: scheduled basic e2e tests for evm testnet endpoint
- [#2107](https://github.com/NibiruChain/nibiru/pull/2107) - feat(evm-funtoken-precompile): Implement methods: balance, bankBalance, whoAmI
- [#2108](https://github.com/NibiruChain/nibiru/pull/2108) - fix(evm): removed deprecated root key from eth_getTransactionReceipt
- [#2110](https://github.com/NibiruChain/nibiru/pull/2110) - fix(evm): Restore StateDB to its state prior to ApplyEvmMsg call to ensure deterministic gas usage. This fixes an issue where the StateDB pointer field in NibiruBankKeeper was being updated during readonly query endpoints like eth_estimateGas, leading to non-deterministic gas usage in subsequent transactions.
- [#2111](https://github.com/NibiruChain/nibiru/pull/2111) - fix: e2e-evm-cron.yml
- [#2114](https://github.com/NibiruChain/nibiru/pull/2114) - fix(evm): make gas cost zero in conditional bank keeper flow
- [#2116](https://github.com/NibiruChain/nibiru/pull/2116) - fix(precompile-funtoken.go): Fixes a bug where the err != nil check is missing in the bankBalance precompile method
- [#2117](https://github.com/NibiruChain/nibiru/pull/2117) - fix(oracle): The
  timestamps resulting from ctx.WithBlock\* don't actually correspond to the block
  header information from specified blocks in the chain's history, so the oracle
  exchange rates need a way to correctly retrieve this information. This change
  fixes that discrepancy, giving the expected block timestamp for the EVM's oracle
  precompiled contract. The change also simplifies and corrects the code in x/oracle.

#### Nibiru EVM | Before Audit 1 - 2024-10-18

- [#1837](https://github.com/NibiruChain/nibiru/pull/1837) - feat(eth): protos, eth types, and evm module types
- [#1838](https://github.com/NibiruChain/nibiru/pull/1838) - feat(eth): Go-ethereum, crypto, encoding, and unit tests for evm/types
- [#1841](https://github.com/NibiruChain/nibiru/pull/1841) - feat(eth): Collections encoders for bytes, Ethereum addresses, and Ethereum hashes
- [#1855](https://github.com/NibiruChain/nibiru/pull/1855) - feat(eth-pubsub): Implement in-memory EventBus for real-time topic management and event distribution
- [#1856](https://github.com/NibiruChain/nibiru/pull/1856) - feat(eth-rpc): Conversion types and functions between Ethereum txs and blocks and Tendermint ones.
- [#1861](https://github.com/NibiruChain/nibiru/pull/1861) - feat(eth-rpc): RPC backend, Ethereum tracer, KV indexer, and RPC APIs
- [#1869](https://github.com/NibiruChain/nibiru/pull/1869) - feat(eth): Module and start of keeper tests
- [#1871](https://github.com/NibiruChain/nibiru/pull/1871) - feat(evm): app config and json-rpc
- [#1873](https://github.com/NibiruChain/nibiru/pull/1873) - feat(evm): keeper collections and grpc query impls for EthAccount, NibiruAccount
- [#1883](https://github.com/NibiruChain/nibiru/pull/1883) - feat(evm): keeper logic, Ante handlers, EthCall, and EVM transactions.
- [#1887](https://github.com/NibiruChain/nibiru/pull/1887) - test(evm): eth api integration test suite
- [#1889](https://github.com/NibiruChain/nibiru/pull/1889) - feat: implemented basic evm tx methods
- [#1895](https://github.com/NibiruChain/nibiru/pull/1895) - refactor(geth): Reference go-ethereum as a submodule for easier change tracking with upstream
- [#1901](https://github.com/NibiruChain/nibiru/pull/1901) - test(evm): more e2e test contracts for edge cases
- [#1907](https://github.com/NibiruChain/nibiru/pull/1907) - test(evm): grpc_query full coverage
- [#1909](https://github.com/NibiruChain/nibiru/pull/1909) - chore(evm): set is_london true by default and removed from config
- [#1911](https://github.com/NibiruChain/nibiru/pull/1911) - chore(evm): simplified config by removing old eth forks
- [#1912](https://github.com/NibiruChain/nibiru/pull/1912) - test(evm): unit tests for evm_ante
- [#1914](https://github.com/NibiruChain/nibiru/pull/1914) - refactor(evm): Remove dead code and document non-EVM ante handler
- [#1917](https://github.com/NibiruChain/nibiru/pull/1917) - test(e2e-evm): TypeScript support. Type generation from compiled contracts. Formatter for TS code.
- [#1922](https://github.com/NibiruChain/nibiru/pull/1922) - feat(evm): tracer option is read from the config.
- [#1936](https://github.com/NibiruChain/nibiru/pull/1936) - feat(evm): EVM fungible token protobufs and encoding tests
- [#1947](https://github.com/NibiruChain/nibiru/pull/1947) - fix(evm): fix FunToken state marshalling
- [#1949](https://github.com/NibiruChain/nibiru/pull/1949) - feat(evm): add fungible token mapping queries
- [#1950](https://github.com/NibiruChain/nibiru/pull/1950) - feat(evm): Tx to create FunToken mapping from ERC20, contract embeds, and ERC20 queries.
- [#1956](https://github.com/NibiruChain/nibiru/pull/1956) - feat(evm): msg to send bank coin to erc20
- [#1958](https://github.com/NibiruChain/nibiru/pull/1958) - chore(evm): wiped deprecated evm apis: miner, personal
- [#1959](https://github.com/NibiruChain/nibiru/pull/1959) - feat(evm): Add precompile to the EVM that enables transfers of ERC20 tokens to "nibi" accounts as regular Ethereum transactions
- [#1960](https://github.com/NibiruChain/nibiru/pull/1960) - test(network): graceful cleanup for more consistent CI runs
- [#1961](https://github.com/NibiruChain/nibiru/pull/1961) - chore(test): reverted funtoken precompile test back to the isolated state
- [#1962](https://github.com/NibiruChain/nibiru/pull/1962) - chore(evm): code cleanup, unused code, typos, styles, warnings
- [#1963](https://github.com/NibiruChain/nibiru/pull/1963) - feat(evm): Deduct a fee during the creation of a FunToken mapping. Implemented by `deductCreateFunTokenFee` inside of the `eth.evm.v1.MsgCreateFunToken` transaction.
- [#1965](https://github.com/NibiruChain/nibiru/pull/1965) - refactor(evm): remove evm post-processing hooks
- [#1966](https://github.com/NibiruChain/nibiru/pull/1966) - refactor(evm): clean up AnteHandler setup
- [#1967](https://github.com/NibiruChain/nibiru/pull/1967) - feat(evm): export genesis
- [#1968](https://github.com/NibiruChain/nibiru/pull/1968) - refactor(evm): funtoken events, cli commands and queries
- [#1970](https://github.com/NibiruChain/nibiru/pull/1970) - refactor(evm): move evm antehandlers to separate package. Remove "gosdk/sequence_test.go", which causes a race condition in CI.
- [#1971](https://github.com/NibiruChain/nibiru/pull/1971) - feat(evm): typed events for contract creation, contract execution and transfer
- [#1973](https://github.com/NibiruChain/nibiru/pull/1973) - chore(appconst): Add chain IDs ending in "3" to the "knownEthChainIDMap". This makes it possible to use devnet 3 and testnet 3.
- [#1976](https://github.com/NibiruChain/nibiru/pull/1976) - refactor(evm): unique chain ids for all networks
- [#1977](https://github.com/NibiruChain/nibiru/pull/1977) - fix(localnet): rolled back change of evm validator address with cosmos derivation path
- [#1979](https://github.com/NibiruChain/nibiru/pull/1979) - refactor(db): use pebbledb as the default db in integration tests
- [#1981](https://github.com/NibiruChain/nibiru/pull/1981) - fix(evm): remove isCheckTx() short circuit on `AnteDecVerifyEthAcc`
- [#1982](https://github.com/NibiruChain/nibiru/pull/1982) - feat(evm): add GlobalMinGasPrices
- [#1983](https://github.com/NibiruChain/nibiru/pull/1983) - chore(evm): remove ExtensionOptionsWeb3Tx and ExtensionOptionDynamicFeeTx
- [#1984](https://github.com/NibiruChain/nibiru/pull/1984) - refactor(evm): embeds
- [#1985](https://github.com/NibiruChain/nibiru/pull/1985) - feat(evm)!: Use atto denomination for the wei units in the EVM so that NIBI is "ether" to clients. Only micronibi (unibi) amounts can be transferred. All clients follow the constraint equation, 1 ether == 1 NIBI == 10^6 unibi == 10^18 wei.
- [#1986](https://github.com/NibiruChain/nibiru/pull/1986) - feat(evm): Combine both account queries into "/eth.evm.v1.Query/EthAccount", accepting both nibi-prefixed Bech32 addresses and Ethereum-type hexadecimal addresses as input.
- [#1989](https://github.com/NibiruChain/nibiru/pull/1989) - refactor(evm): simplify evm module address
- [#1996](https://github.com/NibiruChain/nibiru/pull/1996) - perf(evm-keeper-precompile): implement sorted map for `k.precompiles` to remove dead code
- [#1997](https://github.com/NibiruChain/nibiru/pull/1997) - refactor(evm): Remove unnecessary params: "enable_call", "enable_create".
- [#2000](https://github.com/NibiruChain/nibiru/pull/2000) - refactor(evm): simplify ERC-20 keeper methods
- [#2001](https://github.com/NibiruChain/nibiru/pull/2001) - refactor(evm): simplify FunToken methods and tests
- [#2002](https://github.com/NibiruChain/nibiru/pull/2002) - feat(evm): Add the account query to the EVM command. Cover the CLI with tests.
- [#2003](https://github.com/NibiruChain/nibiru/pull/2003) - fix(evm): fix FunToken conversions between Cosmos and EVM
- [#2004](https://github.com/NibiruChain/nibiru/pull/2004) - refactor(evm)!: replace `HexAddr` with `EIP55Addr`
- [#2006](https://github.com/NibiruChain/nibiru/pull/2006) - test(evm): e2e tests for eth\_\* endpoints
- [#2008](https://github.com/NibiruChain/nibiru/pull/2008) - refactor(evm): clean up precompile setups
- [#2013](https://github.com/NibiruChain/nibiru/pull/2013) - chore(evm): Set appropriate gas value for the required gas of the "IFunToken.sol" precompile.
- [#2014](https://github.com/NibiruChain/nibiru/pull/2014) - feat(evm): Emit block bloom event in EndBlock hook.
- [#2017](https://github.com/NibiruChain/nibiru/pull/2017) - fix(evm): Fix DynamicFeeTx gas cap parameters
- [#2019](https://github.com/NibiruChain/nibiru/pull/2019) - chore(evm): enabled debug rpc api on localnet.
- [#2020](https://github.com/NibiruChain/nibiru/pull/2020) - test(evm): e2e tests for debug namespace
- [#2022](https://github.com/NibiruChain/nibiru/pull/2022) - feat(evm): debug_traceCall method implemented
- [#2023](https://github.com/NibiruChain/nibiru/pull/2023) - fix(evm)!: adjusted generation and parsing of the block bloom events
- [#2030](https://github.com/NibiruChain/nibiru/pull/2030) - refactor(eth/rpc): Delete unused code and improve logging in the eth and debug namespaces
- [#2031](https://github.com/NibiruChain/nibiru/pull/2031) - fix(evm): debug calls with custom tracer and tracer options
- [#2032](https://github.com/NibiruChain/nibiru/pull/2032) - feat(evm): ante handler to prohibit authz grant evm messages
- [#2039](https://github.com/NibiruChain/nibiru/pull/2039) - refactor(rpc-backend): remove unnecessary interface code
- [#2044](https://github.com/NibiruChain/nibiru/pull/2044) - feat(evm): evm tx indexer service implemented
- [#2045](https://github.com/NibiruChain/nibiru/pull/2045) - test(evm): backend tests with test network and real txs
- [#2053](https://github.com/NibiruChain/nibiru/pull/2053) - refactor(evm): converted untyped event to typed and cleaned up
- [#2054](https://github.com/NibiruChain/nibiru/pull/2054) - feat(evm-precompile): Precompile for one-way EVM calls to invoke/execute Wasm contracts.
- [#2060](https://github.com/NibiruChain/nibiru/pull/2060) - fix(evm-precompiles): add assertNumArgs validation
- [#2056](https://github.com/NibiruChain/nibiru/pull/2056) - feat(evm): add oracle precompile
- [#2065](https://github.com/NibiruChain/nibiru/pull/2065) - refactor(evm)!: Refactor out dead code from the evm.Params
- [#2135](https://github.com/NibiruChain/nibiru/pull/2135) - feat(evm): add precompile for calling bank to evm from evm

### State Machine Breaking (Other)

#### For next mainnet version

- [#1766](https://github.com/NibiruChain/nibiru/pull/1766) - refactor(app-wasmext)!: remove wasmbinding `CosmosMsg::Custom` bindings.
- [#1776](https://github.com/NibiruChain/nibiru/pull/1776) - feat(inflation): make inflation params a collection and add commands to update them
- [#1872](https://github.com/NibiruChain/nibiru/pull/1872) - chore(math): use cosmossdk.io/math to replace sdk types
- [#1874](https://github.com/NibiruChain/nibiru/pull/1874) - chore(proto): remove the proto stringer as per Cosmos SDK migration guidelines
- [#1932](https://github.com/NibiruChain/nibiru/pull/1932) - fix(gosdk): fix keyring import functions

#### Dapp modules: perp, spot, oracle, etc

- [#1573](https://github.com/NibiruChain/nibiru/pull/1573) - feat(perp): Close markets and compute settlement price
- [#1632](https://github.com/NibiruChain/nibiru/pull/1632) - feat(perp): Add settle position transaction
- [#1656](https://github.com/NibiruChain/nibiru/pull/1656) - feat(perp): Make the collateral denom a stateful collections.Item
- [#1663](https://github.com/NibiruChain/nibiru/pull/1663) - feat(perp): Add volume based rebates
- [#1669](https://github.com/NibiruChain/nibiru/pull/1669) - feat(perp): add query to get collateral metadata
- [#1677](https://github.com/NibiruChain/nibiru/pull/1677) - fix(perp): make Gen_market set initial perp versions
- [#1680](https://github.com/NibiruChain/nibiru/pull/1680) - feat(perp): MsgShiftPegMultiplier, MsgShiftSwapInvariant.
- [#1683](https://github.com/NibiruChain/nibiru/pull/1683) - feat(perp): Add `StartDnREpoch` to `AfterEpochEnd` hook
- [#1686](https://github.com/NibiruChain/nibiru/pull/1686) - test(perp): add more tests for perp module msg server for DnR
- [#1687](https://github.com/NibiruChain/nibiru/pull/1687) - chore(wasmbinding): delete CustomQuerier since we have QueryRequest::Stargate now
- [#1705](https://github.com/NibiruChain/nibiru/pull/1705) - feat(perp): Add oracle pair to market object
- [#1718](https://github.com/NibiruChain/nibiru/pull/1718) - fix(perp): fees does not require additional funds
- [#1734](https://github.com/NibiruChain/nibiru/pull/1734) - feat(perp): MsgDonateToPerpFund sudo call as part of #1642
- [#1749](https://github.com/NibiruChain/nibiru/pull/1749) - feat(perp): move close market from Wasm Binding to MsgCloseMarket
- [#1752](https://github.com/NibiruChain/nibiru/pull/1752) - feat(oracle): MsgEditOracleParams sudo tx msg as part of #1642
- [#1755](https://github.com/NibiruChain/nibiru/pull/1755) - feat(oracle): Add more events on validator's performance
- [#1764](https://github.com/NibiruChain/nibiru/pull/1764) - fix(perp): make updateswapinvariant aware of total short supply to avoid panics
- [#1710](https://github.com/NibiruChain/nibiru/pull/1710) - refactor(perp): Clean and organize module errors for x/perp

### Non-breaking/Compatible Improvements

- [#1893](https://github.com/NibiruChain/nibiru/pull/1893) - feat(gosdk): migrate Go-sdk into the Nibiru blockchain repo.
- [#1899](https://github.com/NibiruChain/nibiru/pull/1899) - build(deps): cometbft v0.37.5, cosmos-sdk v0.47.11, proto-builder v0.14.0
- [#1913](https://github.com/NibiruChain/nibiru/pull/1913) - fix(tests): race condition from heavy Network tests
- [#1992](https://github.com/NibiruChain/nibiru/pull/1992) - chore: enabled grpc for localnet
- [#1999](https://github.com/NibiruChain/nibiru/pull/1999) - chore: update nibi go package version to v2
- [#2050](https://github.com/NibiruChain/nibiru/pull/2050) - refactor(oracle): remove unused code and collapse empty client/cli directory

### Dependencies

- Bump `github.com/grpc-ecosystem/grpc-gateway/v2` from 2.18.1 to 2.19.1 ([#1767](https://github.com/NibiruChain/nibiru/pull/1767), [#1782](https://github.com/NibiruChain/nibiru/pull/1782))
- Bump `robinraju/release-downloader` from 1.8 to 1.11 ([#1783](https://github.com/NibiruChain/nibiru/pull/1783), [#1839](https://github.com/NibiruChain/nibiru/pull/1839), [#1948](https://github.com/NibiruChain/nibiru/pull/1948))
- Bump `github.com/prometheus/client_golang` from 1.17.0 to 1.18.0 ([#1750](https://github.com/NibiruChain/nibiru/pull/1750))
- Bump `golang.org/x/crypto` from 0.15.0 to 0.31.0 ([#1724](https://github.com/NibiruChain/nibiru/pull/1724), [#1843](https://github.com/NibiruChain/nibiru/pull/1843), [#2123](https://github.com/NibiruChain/nibiru/pull/2123))
- Bump `github.com/holiman/uint256` from 1.2.3 to 1.2.4 ([#1730](https://github.com/NibiruChain/nibiru/pull/1730))
- Bump `github.com/dvsekhvalnov/jose2go` from 1.5.0 to 1.6.0 ([#1733](https://github.com/NibiruChain/nibiru/pull/1733))
- Bump `github.com/spf13/cast` from 1.5.1 to 1.6.0 ([#1689](https://github.com/NibiruChain/nibiru/pull/1689))
- Bump `cosmossdk.io/math` from 1.1.2 to 1.4.0 ([#1676](https://github.com/NibiruChain/nibiru/pull/1676), [#2115](https://github.com/NibiruChain/nibiru/pull/2115))
- Bump `github.com/grpc-ecosystem/grpc-gateway/v2` from 2.18.0 to 2.18.1 ([#1675](https://github.com/NibiruChain/nibiru/pull/1675))
- Bump `actions/setup-go` from 4 to 5 ([#1696](https://github.com/NibiruChain/nibiru/pull/1696))
- Bump `golang` from 1.19 to 1.21 ([#1698](https://github.com/NibiruChain/nibiru/pull/1698))
- [#1678](https://github.com/NibiruChain/nibiru/pull/1678) - chore(deps): collections to v0.4.0 for math.Int value encoder
- Bump `golang.org/x/net` from 0.0.0-20220607020251-c690dde0001d to 0.23.0 in /geth ([#1849](https://github.com/NibiruChain/nibiru/pull/1849))
- Bump `golang.org/x/net` from 0.20.0 to 0.23.0 ([#1850](https://github.com/NibiruChain/nibiru/pull/1850))
- Bump `github.com/supranational/blst` from 0.3.8-0.20220526154634-513d2456b344 to 0.3.11 ([#1851](https://github.com/NibiruChain/nibiru/pull/1851))
- Bump `golangci/golangci-lint-action` from 4 to 6 ([#1854](https://github.com/NibiruChain/nibiru/pull/1854), [#1867](https://github.com/NibiruChain/nibiru/pull/1867))
- Bump `github.com/hashicorp/go-getter` from 1.7.1 to 1.7.5 ([#1858](https://github.com/NibiruChain/nibiru/pull/1858), [#1938](https://github.com/NibiruChain/nibiru/pull/1938))
- Bump `github.com/btcsuite/btcd` from 0.23.3 to 0.24.2 ([#1862](https://github.com/NibiruChain/nibiru/pull/1862), [#2070](https://github.com/NibiruChain/nibiru/pull/2070))
- Bump `pozetroninc/github-action-get-latest-release` from 0.7.0 to 0.8.0 ([#1863](https://github.com/NibiruChain/nibiru/pull/1863))
- Bump `bufbuild/buf-setup-action` from 1.30.1 to 1.47.2 ([#1891](https://github.com/NibiruChain/nibiru/pull/1891), [#1900](https://github.com/NibiruChain/nibiru/pull/1900), [#1923](https://github.com/NibiruChain/nibiru/pull/1923), [#1972](https://github.com/NibiruChain/nibiru/pull/1972), [#1974](https://github.com/NibiruChain/nibiru/pull/1974), [#1988](https://github.com/NibiruChain/nibiru/pull/1988), [#2043](https://github.com/NibiruChain/nibiru/pull/2043), [#2057](https://github.com/NibiruChain/nibiru/pull/2057), [#2062](https://github.com/NibiruChain/nibiru/pull/2062), [#2069](https://github.com/NibiruChain/nibiru/pull/2069), [#2102](https://github.com/NibiruChain/nibiru/pull/2102), [#2113](https://github.com/NibiruChain/nibiru/pull/2113))
- Bump `axios` from 1.7.3 to 1.7.4 ([#2016](https://github.com/NibiruChain/nibiru/pull/2016))
- Bump `github.com/CosmWasm/wasmvm` from 1.5.0 to 1.5.5 ([#2047](https://github.com/NibiruChain/nibiru/pull/2047))
- Bump `docker/build-push-action` from 5 to 6 ([#1924](https://github.com/NibiruChain/nibiru/pull/1924))
- Bump `codecov/codecov-action` from 4 to 5 ([#2112](https://github.com/NibiruChain/nibiru/pull/2112))

## [v1.5.0](https://github.com/NibiruChain/nibiru/releases/tag/v1.5.0) - 2024-06-21

Nibiru v1.5.0 enables IBC CosmWasm smart contracts.

- [[Release Link](https://github.com/NibiruChain/nibiru/releases/tag/v1.5.0)]
- [[Commits](https://github.com/NibiruChain/nibiru/commits/v1.5.0)]

### Features

- [#1931](https://github.com/NibiruChain/nibiru/pull/1931) - feat(ibc): add `wasm` route to IBC router

## [v1.4.0](https://github.com/NibiruChain/nibiru/releases/tag/v1.4.0) - 2024-06-04

Nibiru v1.4.0 adds PebbleDB support and increases the wasm contract size limit to 3MB.

- [[Release Link](https://github.com/NibiruChain/nibiru/releases/tag/v1.4.0)]
- [[Commits](https://github.com/NibiruChain/nibiru/commits/v1.4.0)]

### State Machine Breaking

- [#1906](https://github.com/NibiruChain/nibiru/pull/1906) - feat(wasm): increase contract size limit to 3MB

### Features

- [#1818](https://github.com/NibiruChain/nibiru/pull/1818) - feat: add pebbledb support
- [#1908](https://github.com/NibiruChain/nibiru/pull/1908) - chore: make pebbledb the default db backend
-

## [v1.3.0](https://github.com/NibiruChain/nibiru/releases/tag/v1.3.0) - 2024-05-07

Nibiru v1.3.0 adds interchain accounts.

- [[Release Link](https://github.com/NibiruChain/nibiru/releases/tag/v1.3.0)]
- [[Commits](https://github.com/NibiruChain/nibiru/commits/v1.3.0)]

### Features

- [#1820](https://github.com/NibiruChain/nibiru/pull/1820) - feat: add interchain accounts

### Bug Fixes

- [#1864](https://github.com/NibiruChain/nibiru/pull/1864) - fix(ica): add ICA controller stack

### Improvements

- [#1859](https://github.com/NibiruChain/nibiru/pull/1859) - refactor(oracle): add oracle slashing events

## [v1.2.0](https://github.com/NibiruChain/nibiru/releases/tag/v1.2.0) - 2024-03-28

Nibiru v1.2.0 adds a burn method to the x/inflation module that allows senders to burn tokens.

- [[Release Link](https://github.com/NibiruChain/nibiru/releases/tag/v1.2.0)]
- [[Commits](https://github.com/NibiruChain/nibiru/commits/v1.2.0)]

### Features

- [#1832](https://github.com/NibiruChain/nibiru/pull/1832) - feat(tokenfactory): add burn method for native tokens

## [v1.1.0](https://github.com/NibiruChain/nibiru/releases/tag/v1.1.0) - 2024-03-19

Nibiru v1.1.0 is the minor release used to add inflation to the network.

### State Machine Breaking

- [#1786](https://github.com/NibiruChain/nibiru/pull/1786) - fix(inflation): fix inflation off-by 2 error
- [#1796](https://github.com/NibiruChain/nibiru/pull/1796) - fix(inflation): fix num skipped epoch when inflation is added to an existing chain
- [#1797](https://github.com/NibiruChain/nibiru/pull/1797) - fix(inflation): fix num skipped epoch updates logic
- [#1712](https://github.com/NibiruChain/nibiru/pull/1712) - refactor(inflation): turn inflation off by default

### Bug Fixes

- [#1706](https://github.com/NibiruChain/nibiru/pull/706) - fix: `v1.1.0` upgrade handler
- [#1804](https://github.com/NibiruChain/nibiru/pull/1804) - fix(inflation): update default parameters
- [#1688](https://github.com/NibiruChain/nibiru/pull/1688) - fix(inflation): make default inflation allocation follow tokenomics

### Features

- [#1670](https://github.com/NibiruChain/nibiru/pull/1670) - feat(inflation): Make inflation polynomial
- [#1682](https://github.com/NibiruChain/nibiru/pull/1682) - feat!: add upgrade handler for v1.1.0
- [#1776](https://github.com/NibiruChain/nibiru/pull/1776) - feat(inflation): make inflation params a collection and add commands to update them
- [#1795](https://github.com/NibiruChain/nibiru/pull/1795) - feat(inflation): add inflation tx cmds

### Improvements

- [#1695](https://github.com/NibiruChain/nibiru/pull/1695) - feat(inflation): add events for inflation distribution
- [#1792](https://github.com/NibiruChain/nibiru/pull/1792) - fix(inflation): uncomment legacy amino register on app module basic
- [#1799](https://github.com/NibiruChain/nibiru/pull/1799) refactor,docs(inflation): Document everything + delete unused code. Make perp and spot optional features in localnet.sh

## [v1.0.3](https://github.com/NibiruChain/nibiru/releases/tag/v1.0.3) - 2024-03-18

### Fix

- [#1816](https://github.com/NibiruChain/nibiru/pull/1816) - fix(ibc): fix ibc transaction from wasm contract

### CLI

- [#1731](https://github.com/NibiruChain/nibiru/pull/1731) - feat(cli): add cli command to decode stargate base64 messages
- [#1754](https://github.com/NibiruChain/nibiru/pull/1754) - refactor(decode-base64): clean code improvements and fn docs

## [v1.0.2](https://github.com/NibiruChain/nibiru/releases/tag/v1.0.2) - 2024-03-03

### Dependencies

- [65c06ba](https://github.com/NibiruChain/nibiru/commit/65c06ba774c260ece942131ad7a93de0e162266e) - Bump `cosmos-sdk` to v0.47.10

## [v1.0.1](https://github.com/NibiruChain/nibiru/releases/tag/v1.0.1) - 2024-02-09

### Dependencies

- [#1778](https://github.com/NibiruChain/nibiru/pull/1778) - chore: bump librocksdb to v8.9.1

## [v1.0.0](https://github.com/NibiruChain/nibiru/releases/tag/v1.0.0)

Nibiru v1.0.0 is the major release used for the genesis of the mainnet network,
`cataclysm-1`. It includes all of the general purpose modules such
as `devgas`, `sudo`, `wasm`, `tokenfactory`, and the defaults from Cosmos SDK
v0.47.5.

- [[Release Link](https://github.com/NibiruChain/nibiru/releases/tag/v1.0.0)]
- [[Commits](https://github.com/NibiruChain/nibiru/commits/v1.0.0)]
- [tag:v1.0.0](https://github.com/NibiruChain/nibiru/commits/v1.0.0) epic(v1.0.0): Remove unneeded Dapp modules for smooth upgrades.
  - chore!: [Date: 2023-10-16] Remove inflation, perp, stablecoin, and spot
    modules and related protobufs. This will make it easier to add the store keys
    layer if we have breaking changes before the Dapps go live without blocking
    the mainnet deployment.  
    Commits:
    [#1667](https://github.com/NibiruChain/nibiru/pull/1667)
    [6a01abe](https://github.com/NibiruChain/nibiru/commit/6a01abe5c99e26a1d17d96f359d06d61bc1e6e70)
    [2a250a3](https://github.com/NibiruChain/nibiru/commit/2a250a3c4c60c58c5526ac7d75ce5b9e13889471)
    [d713f41](https://github.com/NibiruChain/nibiru/commit/d713f41dfe17d6d29451ade4d2f0e6d950ce7c59)
    [011f1ed](https://github.com/NibiruChain/nibiru/commit/011f1ed431d92899d01583e5e6110e663eceaa24)

### Features

- [#1596](https://github.com/NibiruChain/nibiru/pull/1596) - epic(tokenfactory): State transitions, collections, genesis import and export, and app wiring
- [#1607](https://github.com/NibiruChain/nibiru/pull/1607) - Token factory transaction messages for CreateDenom, ChangeAdmin, and UpdateModuleParams
- [#1620](https://github.com/NibiruChain/nibiru/pull/1620) - Token factory transaction messages for Mint and Burn
- [#1573](https://github.com/NibiruChain/nibiru/pull/1573) - feat(perp): Close markets and compute settlement price

### State Machine Breaking

- [#1609](https://github.com/NibiruChain/nibiru/pull/1609) - refactor(app)!: Remove x/stablecoin module.
- [#1613](https://github.com/NibiruChain/nibiru/pull/1613) - feat(app)!: enforce min commission by changing default and genesis validation
- [#1615](https://github.com/NibiruChain/nibiru/pull/1613) - feat(ante)!: Ante handler to add a maximum commission rate of 25% for validators.
- [#1616](https://github.com/NibiruChain/nibiru/pull/1616) - fix(app)!: Add custom wasm snapshotter for proper state exports
- [#1617](https://github.com/NibiruChain/nibiru/pull/1617) - fix(app)!: non-nil snapshot manager is not guaranteed in testapp
- [#1645](https://github.com/NibiruChain/nibiru/pull/1645) - fix(tokenfactory)!: token supply in bank keeper must be correct after MsgBurn.
- [#1646](https://github.com/NibiruChain/nibiru/pull/1646) - feat(wasmbinding)!: whitelisted stargate queries for QueryRequest::Stargate: auth, bank, gov, tokenfactory, epochs, inflation, oracle, sudo, devgas
- [#1667](https://github.com/NibiruChain/nibiru/pull/1667) - chore(inflation)!: unwire x/inflation

### Improvements

- [#1610](https://github.com/NibiruChain/nibiru/pull/1610) - refactor(app): Simplify app.go with less redundant imports using struct embedding.
- [#1614](https://github.com/NibiruChain/nibiru/pull/1614) - refactor(proto): Use explicit namespacing on proto imports for #1608
- [#1630](https://github.com/NibiruChain/nibiru/pull/1630) - refactor(wasm): clean up wasmbinding/ folder structure
- [#1631](https://github.com/NibiruChain/nibiru/pull/1631) - fix(.goreleaser.yml): Load version for wasmvm dynamically.
- [#1638](https://github.com/NibiruChain/nibiru/pull/1638) - test(tokenfactory): integration test core logic with a real smart contract using `nibiru-std`
- [#1659](https://github.com/NibiruChain/nibiru/pull/1659) - refactor(oracle): curate oracle default whitelist

### Dependencies

- Bump `github.com/prometheus/client_golang` from 1.16.0 to 1.17.0 ([#1605](https://github.com/NibiruChain/nibiru/pull/1605))
- Bump `bufbuild/buf-setup-action` from 1.26.1 to 1.27.1 ([#1624](https://github.com/NibiruChain/nibiru/pull/1624), [#1641](https://github.com/NibiruChain/nibiru/pull/1641))
- Bump `stefanzweifel/git-auto-commit-action` from 4 to 5 ([#1625](https://github.com/NibiruChain/nibiru/pull/1625))
- Bump `github.com/CosmWasm/wasmvm` from 1.4.0 to 1.5.0 ([#1629](https://github.com/NibiruChain/nibiru/pull/1629), [#1657](https://github.com/NibiruChain/nibiru/pull/1657))
- Bump `google.golang.org/grpc` from 1.58.2 to 1.59.0 ([#1633](https://github.com/NibiruChain/nibiru/pull/1633), [#1643](https://github.com/NibiruChain/nibiru/pull/1643))
- Bump `golang.org/x/net` from 0.12.0 to 0.17.0 ([#1634](https://github.com/NibiruChain/nibiru/pull/1634))
- Bump `github.com/cosmos/ibc-go/v7` from 7.3.0 to 7.3.1 ([#1647](https://github.com/NibiruChain/nibiru/pull/1647))
- Bump `github.com/CosmWasm/wasmd` from 0.40.2 to 0.43.0 ([#1660](https://github.com/NibiruChain/nibiru/pull/1660))
- Bump `github.com/CosmWasm/wasmd` from 0.43.0 to 0.44.0 ([#1666](https://github.com/NibiruChain/nibiru/pull/1666))

### Bug Fixes

- [#1606](https://github.com/NibiruChain/nibiru/pull/1606) - fix(perp): emit `MarketUpdatedEvent` in the absence of index price
- [#1649](https://github.com/NibiruChain/nibiru/pull/1649) - fix(ledger): fix ledger for newer macos versions
- [#1655](https://github.com/NibiruChain/nibiru/pull/1655) - fix(inflation): inflate NIBI correctly to strategic treasury account

## [v0.21.11] - 2023-10-02

NOTE: It's pragmatic to assume that any change prior to v1.0.0 was state machine breaking.

- Summary: Changes up to pull request #1616
- [[Release Link](https://github.com/NibiruChain/nibiru/releases/tag/v0.21.11)]

## [v0.21.10] - 2023-09-20

- Summary: Changes up to pull request #1595
- [[Release Link](https://github.com/NibiruChain/nibiru/releases/tag/v0.21.10)]

### State Machine Breaking

#### Features (Breaking)

- [#1594](https://github.com/NibiruChain/nibiru/pull/1594) - feat: add user discounts
- [#1585](https://github.com/NibiruChain/nibiru/pull/1585) - feat: include flag versioned in query markets to allow to query disabled markets
- [#1575](https://github.com/NibiruChain/nibiru/pull/1575) - feat(perp): Add trader volume tracking
- [#1559](https://github.com/NibiruChain/nibiru/pull/1559) - feat: add versions to markets to allow to disable them
- [#1543](https://github.com/NibiruChain/nibiru/pull/1543) - epic(devgas): devgas module for incentivizing smart contract
- [#1543](https://github.com/NibiruChain/nibiru/pull/1543) - epic(devgas): devgas module for incentivizing smart contract
- [#1541](https://github.com/NibiruChain/nibiru/pull/1541) - feat(perp): add clamp to premium fractions
- [#1520](https://github.com/NibiruChain/nibiru/pull/1520) - feat(wasm): no op handler + tests with updated contracts
- [#1503](https://github.com/NibiruChain/nibiru/pull/1503) - feat(wasm): add Oracle Exchange Rate query for wasm
- [#1503](https://github.com/NibiruChain/nibiru/pull/1503) - feat(wasm): add Oracle Exchange Rate query for wasm
- [#1502](https://github.com/NibiruChain/nibiru/pull/1502) - feat: add ledger build support
- [#1501](https://github.com/NibiruChain/nibiru/pull/1501) - feat(proto): add Python buf generation logic for py-sdk
- [#1501](https://github.com/NibiruChain/nibiru/pull/1501) - feat(proto): add Python buf generation logic for py-sdk
- [#1501](https://github.com/NibiruChain/nibiru/pull/1501) - feat(localnet.sh): (1) Make it possible to run while offline. (2) Implement --no-build option to use the script with the current `nibid` installed.
- [#1501](https://github.com/NibiruChain/nibiru/pull/1501) - feat(localnet.sh): (1) Make it possible to run while offline. (2) Implement --no-build option to use the script with the current `nibid` installed.
- [#1498](https://github.com/NibiruChain/nibiru/pull/1498) - feat: add cli to change root sudo command
- [#1498](https://github.com/NibiruChain/nibiru/pull/1498) - feat: add cli to change root sudo command
- [#1495](https://github.com/NibiruChain/nibiru/pull/1495) - feat: add genmsg module
- [#1494](https://github.com/NibiruChain/nibiru/pull/1494) - feat: create cli to add sudo account into genesis
- [#1479](https://github.com/NibiruChain/nibiru/pull/1479) - feat(perp): implement `PartialClose`
- [#1479](https://github.com/NibiruChain/nibiru/pull/1479) - feat(perp): implement `PartialClose`
- [#1463](https://github.com/NibiruChain/nibiru/pull/1463) - feat(oracle): add genesis pricefeeder delegation
- [#1463](https://github.com/NibiruChain/nibiru/pull/1463) - feat(oracle): add genesis pricefeeder delegation
- [#1463](https://github.com/NibiruChain/nibiru/pull/1463) - feat(oracle): add genesis pricefeeder delegation
- [#1421](https://github.com/NibiruChain/nibiru/pull/1421) - feat(oracle): add expiry time to oracle prices
- [#1407](https://github.com/NibiruChain/nibiru/pull/1407) - feat!: upgrade to Cosmos SDK v0.47.3
- [#1407](https://github.com/NibiruChain/nibiru/pull/1407) - feat!: upgrade to Cosmos SDK v0.47.3
- [#1387](https://github.com/NibiruChain/nibiru/pull/1387) - feat: upgrade to Cosmos SDK v0.46.10
- [#1387](https://github.com/NibiruChain/nibiru/pull/1387) - feat: upgrade to Cosmos SDK v0.46.10
- [#1380](https://github.com/NibiruChain/nibiru/pull/1380) - feat(wasm): Add CreateMarket admin call for the controller contract
- [#1380](https://github.com/NibiruChain/nibiru/pull/1380) - feat(wasm): Add CreateMarket admin call for the controller contract
- [#1373](https://github.com/NibiruChain/nibiru/pull/1373) - feat(perp): `perpv2` `add-genesis-perp-market` CLI command
- [#1371](https://github.com/NibiruChain/nibiru/pull/1371) - feat: realize bad debt when a user tries to close his position
- [#1370](https://github.com/NibiruChain/nibiru/pull/1370) - feat(perp): `perpv2` `CreatePool` method
- [#1367](https://github.com/NibiruChain/nibiru/pull/1367) - feat: wire enable market to wasm
- [#1367](https://github.com/NibiruChain/nibiru/pull/1367) - feat: wire enable market to wasm
- [#1366](https://github.com/NibiruChain/nibiru/pull/1366) - feat: fix bindings test in cw_test
- [#1363](https://github.com/NibiruChain/nibiru/pull/1363) - feat(perp): wire `PerpV2` module
- [#1362](https://github.com/NibiruChain/nibiru/pull/1362) - feat(perp): add `perpv2` cli
- [#1361](https://github.com/NibiruChain/nibiru/pull/1361) - feat(perp): add `PerpV2` module
- [#1359](https://github.com/NibiruChain/nibiru/pull/1359) - feat(perp): Add InsuranceFundWithdraw admin call with corresponding smart contract
- [#1359](https://github.com/NibiruChain/nibiru/pull/1359) - feat(perp): Add InsuranceFundWithdraw admin call with corresponding smart contract
- [#1352](https://github.com/NibiruChain/nibiru/pull/1352) - feat(perp): add PerpKeeperV2 `MsgServer`
- [#1350](https://github.com/NibiruChain/nibiru/pull/1350) - feat(perp): `EditPriceMultiplier` and `EditSwapInvariant`
- [#1345](https://github.com/NibiruChain/nibiru/pull/1345) - feat(perp): PerpV2 QueryServer
- [#1344](https://github.com/NibiruChain/nibiru/pull/1344) - feat(perp): PerpKeeperV2 `AddMargin` and `RemoveMargin`
- [#1343](https://github.com/NibiruChain/nibiru/pull/1343) - feat(perp): add PerpKeeperV2 `MultiLiquidate`
- [#1342](https://github.com/NibiruChain/nibiru/pull/1342) - feat(perp): market not enabled can only be used to close out existing positions
- [#1342](https://github.com/NibiruChain/nibiru/pull/1342) - feat(perp): market not enabled can only be used to close out existing positions
- [#1341](https://github.com/NibiruChain/nibiru/pull/1341) - feat(bindings/oracle): add bindings for oracle module params
- [#1340](https://github.com/NibiruChain/nibiru/pull/1340) - feat(wasm): Enforce x/sudo contract permission checks on the shifter contract + integration tests
- [#1338](https://github.com/NibiruChain/nibiru/pull/1338) - feat(perp): V2 OpenPosition

#### Bug Fixes (Breaking)

- [#1586](https://github.com/NibiruChain/nibiru/pull/1586) - fix(sudo): make messages compatible with `Amino`
- [#1565](https://github.com/NibiruChain/nibiru/pull/1565) - fix(oracle)!: Count vote omission as abstain for less slashing + more stability
- [#1493](https://github.com/NibiruChain/nibiru/pull/1493) - fix(perp): allow `ClosePosition` when there is bad debt
- [#1476](https://github.com/NibiruChain/nibiru/pull/1476) - fix(wasm)!: call `ValidateBasic` before all `sdk.Msg` calls for the bindings-perp contract + remove sudo permissioning
- [#1467](https://github.com/NibiruChain/nibiru/pull/1467) - fix(oracle): make `calcTwap` safer
- [#1467](https://github.com/NibiruChain/nibiru/pull/1467) - fix(oracle): make `calcTwap` safer
- [#1464](https://github.com/NibiruChain/nibiru/pull/1464) - fix(gov): wire legacy proposal handlers
- [#1464](https://github.com/NibiruChain/nibiru/pull/1464) - fix(gov): wire legacy proposal handlers
- [#1459](https://github.com/NibiruChain/nibiru/pull/1459) - fix(spot): wire `x/spot` msgService into app router
- [#1459](https://github.com/NibiruChain/nibiru/pull/1459) - fix(spot): wire `x/spot` msgService into app router
- [#1452](https://github.com/NibiruChain/nibiru/pull/1452) - fix(oracle): continue with abci hook during error
- [#1451](https://github.com/NibiruChain/nibiru/pull/1451) - fix(perp): decrease position with zero size
- [#1446](https://github.com/NibiruChain/nibiru/pull/1446) - fix(cmd): Add custom InitCmd to set set desired Tendermint consensus params for each node.
- [#1441](https://github.com/NibiruChain/nibiru/pull/1441) - fix(oracle): ignore abstain votes in std dev calculation
- [#1425](https://github.com/NibiruChain/nibiru/pull/1425) - fix: remove positions from state when closed with reverse position
- [#1423](https://github.com/NibiruChain/nibiru/pull/1423) - fix: remove panics from abci hooks
- [#1422](https://github.com/NibiruChain/nibiru/pull/1422) - fix(oracle): handle zero oracle rewards
- [#1420](https://github.com/NibiruChain/nibiru/pull/1420) - refactor(oracle): update default params
- [#1419](https://github.com/NibiruChain/nibiru/pull/1419) - fix(spot): add pools to genesis state
- [#1417](https://github.com/NibiruChain/nibiru/pull/1417) - fix: run end blocker on block end for perp v2
- [#1414](https://github.com/NibiruChain/nibiru/pull/1414) - fix(oracle): Add deterministic map iterations to avoid consensus failure.
- [#1413](https://github.com/NibiruChain/nibiru/pull/1413) - fix(perp): provide descriptive errors when all liquidations fail in MultiLiquidate
- [#1413](https://github.com/NibiruChain/nibiru/pull/1413) - fix(perp): provide descriptive errors when all liquidations fail in MultiLiquidate
- [#1397](https://github.com/NibiruChain/nibiru/pull/1397) - fix: ensure margin is high enough when removing it
- [#1383](https://github.com/NibiruChain/nibiru/pull/1383) - feat: enforce contract to be whitelisted when calling perp bindings
- [#1379](https://github.com/NibiruChain/nibiru/pull/1379) - feat(perp): check for denom in add/remove margin
- [#1210](https://github.com/NibiruChain/nibiru/pull/1210) - fix(ci): fix docker push workflow

#### Else (Breaking)

- [#1477](https://github.com/NibiruChain/nibiru/pull/1477) - refactor(oracle)!: Move away from deprecated events to typed events in x/oracle
- [#1477](https://github.com/NibiruChain/nibiru/pull/1477) - refactor(oracle)!: Move away from deprecated events to typed events in x/oracle
- [#1473](https://github.com/NibiruChain/nibiru/pull/1473) - refactor(perp)!: rename `OpenPosition` to `MarketOrder`
- [#1473](https://github.com/NibiruChain/nibiru/pull/1473) - refactor(perp)!: rename `OpenPosition` to `MarketOrder`
- [#1427](https://github.com/NibiruChain/nibiru/pull/1427) - refactor(perp)!: PositionChangedEvent `MarginToUser`
- [#1427](https://github.com/NibiruChain/nibiru/pull/1427) - refactor(perp)!: PositionChangedEvent `MarginToUser`
- [#1426](https://github.com/NibiruChain/nibiru/pull/1426) - refactor(perp): remove price fluctuation limit check
- [#1388](https://github.com/NibiruChain/nibiru/pull/1388) - refactor(perp)!: idempotent position changed event
- [#1388](https://github.com/NibiruChain/nibiru/pull/1388) - refactor(perp)!: idempotent position changed event
- [#1385](https://github.com/NibiruChain/nibiru/pull/1385) - test(perp): add clearing house negative tests
- [#1385](https://github.com/NibiruChain/nibiru/pull/1385) - test(perp): add clearing house negative tests
- [#1382](https://github.com/NibiruChain/nibiru/pull/1382) - refactor(perp)!: remove `perpv1`
- [#1382](https://github.com/NibiruChain/nibiru/pull/1382) - refactor(perp)!: remove `perpv1`
- [#1356](https://github.com/NibiruChain/nibiru/pull/1356) - build: Regress wasmvm (v1.1.1), tendermint (v0.34.24), and Cosmos-SDK (v0.45.14) dependencies
- [#1356](https://github.com/NibiruChain/nibiru/pull/1356) - build: Regress wasmvm (v1.1.1), tendermint (v0.34.24), and Cosmos-SDK (v0.45.14) dependencies
- [#1346](https://github.com/NibiruChain/nibiru/pull/1346) - build: Upgrade wasmvm (v1.2.1), tendermint (v0.34.26), and Cosmos-SDK (v0.45.14) dependencies
- [#1346](https://github.com/NibiruChain/nibiru/pull/1346) - build: Upgrade wasmvm (v1.2.1), tendermint (v0.34.26), and Cosmos-SDK (v0.45.14) dependencies

### Non-breaking/Compatible Improvements

- [#1579](https://github.com/NibiruChain/nibiru/pull/1579) - chore(proto): Add a buf.gen.rs.yaml and corresponding script to create Rust types for Wasm Stargate messages
- [#1574](https://github.com/NibiruChain/nibiru/pull/1574) - chore(goreleaser): update wasmvm to v1.4.0
- [#1558](https://github.com/NibiruChain/nibiru/pull/1558) - feat(perp): paginated query to read the position store
- [#1555](https://github.com/NibiruChain/nibiru/pull/1555) - feat(devgas): Convert legacy ABCI events to typed proto events
- [#1554](https://github.com/NibiruChain/nibiru/pull/1554) - refactor: runs gofumpt formatter, which has nice conventions: go install mvdan.cc/gofumpt@latest
- [#1536](https://github.com/NibiruChain/nibiru/pull/1536) - test(perp): add more tests to perp module and cli
- [#1533](https://github.com/NibiruChain/nibiru/pull/1533) - feat(perp): add differential fields to PositionChangedEvent
- [#1527](https://github.com/NibiruChain/nibiru/pull/1527) - test(common): add docs for testutil and increase test coverage
- [#1521](https://github.com/NibiruChain/nibiru/pull/1521) - test(sudo): increase unit test coverage
- [#1519](https://github.com/NibiruChain/nibiru/pull/1519) - test: add more tests to x/perp keeper
- [#1518](https://github.com/NibiruChain/nibiru/pull/1518) - test: add more tests to x/perp
- [#1517](https://github.com/NibiruChain/nibiru/pull/1517) - test: add more tests to x/hooks
- [#1506](https://github.com/NibiruChain/nibiru/pull/1506) - refactor(oracle): Implement OrderedMap and use it for iterating through maps in x/oracle
- [#1500](https://github.com/NibiruChain/nibiru/pull/1500) - refactor(perp): clean up reverse market order mechanics
- [#1466](https://github.com/NibiruChain/nibiru/pull/1466) - refactor(perp): `PositionLiquidatedEvent`
- [#1466](https://github.com/NibiruChain/nibiru/pull/1466) - refactor(perp): `PositionLiquidatedEvent`
- [#1462](https://github.com/NibiruChain/nibiru/pull/1462) - fix(perp): Add pair to liquidation failed event.
- [#1424](https://github.com/NibiruChain/nibiru/pull/1424) - feat(perp): Add change type and exchanged margin to position changed events.
- [#1408](https://github.com/NibiruChain/nibiru/pull/1408) - feat(spot): idempotent events
- [#1406](https://github.com/NibiruChain/nibiru/pull/1406) - feat(perp): emit additional event info
- [#1405](https://github.com/NibiruChain/nibiru/pull/1405) - ci: use Buf to build protos
- [#1390](https://github.com/NibiruChain/nibiru/pull/1390) - fix(localnet.sh): Fix genesis market initialization + add force exits on failure
- [#1369](https://github.com/NibiruChain/nibiru/pull/1369) - refactor(oracle): divert rewards from `perpv2` instead of `perpv1`
- [#1365](https://github.com/NibiruChain/nibiru/pull/1365) - refactor(perp): split `perp` module into v1/ and v2/

### Dependencies

- [#1523](https://github.com/NibiruChain/nibiru/pull/1523) - chore: bump cosmos-sdk to v0.47.4
- [#1381](https://github.com/NibiruChain/nibiru/pull/1381) - chore(deps): Bump github.com/cosmos/cosmos-sdk to 0.45.16

- Bump `github.com/docker/distribution` from 2.8.1+incompatible to 2.8.2+incompatible (#1339)

- Bump `github.com/CosmWasm/wasmvm` from 1.2.1 to 1.4.0 (#1354, #1507, [#1564](https://github.com/NibiruChain/nibiru/pull/1564))
- Bump `github.com/spf13/cast` from 1.5.0 to 1.5.1 (#1358)
- Bump `github.com/stretchr/testify` from 1.8.2 to 1.8.4 (#1384, #1435)
- Bump `cosmossdk.io/math` from 1.0.0-beta.6 to 1.1.2 (#1394, [#1547](https://github.com/NibiruChain/nibiru/pull/1547))
- Bump `google.golang.org/grpc` from 1.53.0 to 1.58.2 (#1395, #1437, #1443, #1497, [#1525](https://github.com/NibiruChain/nibiru/pull/1525), [#1568](https://github.com/NibiruChain/nibiru/pull/1568), [#1582](https://github.com/NibiruChain/nibiru/pull/1582), [#1598](https://github.com/NibiruChain/nibiru/pull/1598))
- Bump `github.com/gin-gonic/gin` from 1.8.1 to 1.9.1 (#1409)
- Bump `github.com/spf13/viper` from 1.15.0 to 1.16.0 (#1436)
- Bump `github.com/prometheus/client_golang` from 1.15.1 to 1.16.0 (#1431)
- Bump `github.com/cosmos/ibc-go/v7` from 7.1.0 to 7.3.0 (#1445, [#1562](https://github.com/NibiruChain/nibiru/pull/1562))
- Bump `bufbuild/buf-setup-action` from 1.21.0 to 1.26.1 (#1449, #1469, #1505, #1510, [#1537](https://github.com/NibiruChain/nibiru/pull/1537), [#1540](https://github.com/NibiruChain/nibiru/pull/1540), [#1544](https://github.com/NibiruChain/nibiru/pull/1544))
- Bump `google.golang.org/protobuf` from 1.30.0 to 1.31.0 (#1450)
- Bump `cosmossdk.io/errors` from 1.0.0-beta.7 to 1.0.0 (#1499)
- Bump `github.com/holiman/uint256` from 1.2.2 to 1.2.3 (#1504)
- Bump `docker/build-push-action` from 4 to 5 ([#1572](https://github.com/NibiruChain/nibiru/pull/1572))
- Bump `docker/login-action` from 2 to 3 ([#1571](https://github.com/NibiruChain/nibiru/pull/1571))
- Bump `docker/setup-buildx-action` from 2 to 3 ([#1570](https://github.com/NibiruChain/nibiru/pull/1570))
- Bump `docker/setup-qemu-action` from 2 to 3 ([#1569](https://github.com/NibiruChain/nibiru/pull/1569))
- Bump `github.com/cosmos/cosmos-sdk` from v0.47.4 to v0.47.5 ([#1578](https://github.com/NibiruChain/nibiru/pull/1578))
- Bump `codecov/codecov-action` from 3 to 4 ([#1583](https://github.com/NibiruChain/nibiru/pull/1583))
- Bump `actions/checkout` from 3 to 4 ([#1593](https://github.com/NibiruChain/nibiru/pull/1593))
- Bump `github.com/docker/distribution` from 2.8.1+incompatible to 2.8.2+incompatible (#1339)
- Bump `github.com/CosmWasm/wasmvm` from 1.2.1 to 1.3.0 (#1354, #1507)
- Bump `github.com/spf13/cast` from 1.5.0 to 1.5.1 (#1358)
- Bump `github.com/stretchr/testify` from 1.8.2 to 1.8.4 (#1384, #1435)
- Bump `cosmossdk.io/math` from 1.0.0-beta.6 to 1.1.2 (#1394, [#1547](https://github.com/NibiruChain/nibiru/pull/1547))
- Bump `google.golang.org/grpc` from 1.53.0 to 1.57.0 (#1395, #1437, #1443, #1497, [#1525](https://github.com/NibiruChain/nibiru/pull/1525))
- Bump `github.com/gin-gonic/gin` from 1.8.1 to 1.9.1 (#1409)
- Bump `github.com/spf13/viper` from 1.15.0 to 1.16.0 (#1436)
- Bump `github.com/prometheus/client_golang` from 1.15.1 to 1.16.0 (#1431)
- Bump `github.com/cosmos/ibc-go/v7` from 7.1.0 to 7.3.0 (#1445, [#1562](https://github.com/NibiruChain/nibiru/pull/1562))
- Bump `bufbuild/buf-setup-action` from 1.21.0 to 1.26.1 (#1449, #1469, #1505, #1510, [#1537](https://github.com/NibiruChain/nibiru/pull/1537), [#1540](https://github.com/NibiruChain/nibiru/pull/1540), [#1544](https://github.com/NibiruChain/nibiru/pull/1544))
- Bump `google.golang.org/protobuf` from 1.30.0 to 1.31.0 (#1450)
- Bump `cosmossdk.io/errors` from 1.0.0-beta.7 to 1.0.0 (#1499)
- Bump `github.com/holiman/uint256` from 1.2.2 to 1.2.3 (#1504)
- Bump `actions/checkout` from 3 to 4 ([#1563](https://github.com/NibiruChain/nibiru/pull/1563))

## [v0.19.4] - 2023-05-26

- Summary: Changes up to pull request #1337
- [[Release Link](https://github.com/NibiruChain/nibiru/releases/tag/v0.19.4)]

### State Machine Breaking

- [#1336](https://github.com/NibiruChain/nibiru/pull/1336) - feat: move oracle params out of params subspace and onto the keeper
- [#1336](https://github.com/NibiruChain/nibiru/pull/1336) - feat: move oracle params out of params subspace and onto the keeper
- [#1335](https://github.com/NibiruChain/nibiru/pull/1335) - refactor(perp): move remaining perpv1 files to v1 directory
- [#1334](https://github.com/NibiruChain/nibiru/pull/1334) - feat(perp): add PerpKeeperV2 `ClosePosition`
- [#1333](https://github.com/NibiruChain/nibiru/pull/1333) - feat(perp): add basic clearing house functions
- [#1332](https://github.com/NibiruChain/nibiru/pull/1332) - feat(perp): add hooks to update funding rate
- [#1331](https://github.com/NibiruChain/nibiru/pull/1331) - refactor(perp): create perp v1 type package and module package
- [#1329](https://github.com/NibiruChain/nibiru/pull/1329) - feat(perp): add PerpKeeperV2 withdraw methods
- [#1328](https://github.com/NibiruChain/nibiru/pull/1328) - feat(perp): add PerpKeeperV2 swap methods
- [#1322](https://gitub.com/NibiruChain/nibiru/pull/1322) - build(deps): Bumps github.com/armon/go-metrics from 0.4.0 to 0.4.1.
- [#1319](https://github.com/NibiruChain/nibiru/pull/1319) - test: add integration test actions
- [#1317](https://github.com/NibiruChain/nibiru/pull/1317) - feat(testutil): Use secp256k1 algo for private key generation in common/testutil.
- [#1317](https://github.com/NibiruChain/nibiru/pull/1317) - feat(sudo): Implement and test CLI commands for tx and queries.
- [#1317](https://github.com/NibiruChain/nibiru/pull/1317) - feat(sudo): Implement and test CLI commands for tx and queries.
- [#1315](https://github.com/NibiruChain/nibiru/pull/1315) - feat: oracle rewards distribution every week
- [#1315](https://github.com/NibiruChain/nibiru/pull/1315) - feat: oracle rewards distribution every week
- [#1312](https://github.com/NibiruChain/nibiru/pull/1312) - feat(wasm): wire depth shift handler to the wasm router
- [#1312](https://github.com/NibiruChain/nibiru/pull/1312) - feat(wasm): wire depth shift handler to the wasm router
- [#1311](https://github.com/NibiruChain/nibiru/pull/1311) - feat(perp): add PerpKeeperV2
- [#1311](https://github.com/NibiruChain/nibiru/pull/1311) - feat(perp): add Calc and Twap methods
- [#1309](https://github.com/NibiruChain/nibiru/pull/1309) - feat: minimum swap amount set to $1
- [#1309](https://github.com/NibiruChain/nibiru/pull/1309) - feat: minimum swap amount set to $1
- [#1308](https://github.com/NibiruChain/nibiru/pull/1308) - feat(perp): ensure there's no int overflow in liq depth calculation
- [#1307](https://github.com/NibiruChain/nibiru/pull/1307) - feat(sudo): Create the x/sudo module + integration tests
- [#1307](https://github.com/NibiruChain/nibiru/pull/1307) - feat(sudo): Create the x/sudo module + integration tests
- [#1306](https://github.com/NibiruChain/nibiru/pull/1306) - feat(perp): complete perp v2 types
- [#1306](https://github.com/NibiruChain/nibiru/pull/1306) - feat(perp): complete perp v2 types
- [#1305](https://github.com/NibiruChain/nibiru/pull/1305) - refactor(perp!): Remove unnecessary protos
- [#1305](https://github.com/NibiruChain/nibiru/pull/1305) - refactor(perp!): Remove unnecessary protos
- [#1304](https://github.com/NibiruChain/nibiru/pull/1304) - feat: db backend - rocksdb
- [#1304](https://github.com/NibiruChain/nibiru/pull/1304) - feat: db backend - rocksdb
- [#1302](https://github.com/NibiruChain/nibiru/pull/1302) - refactor(oracle)!: price snapshot start time inclusive
- [#1302](https://github.com/NibiruChain/nibiru/pull/1302) - refactor(oracle)!: price snapshot start time inclusive
- [#1301](https://github.com/NibiruChain/nibiru/pull/1301) - fix(epochs)!: correct epoch start time
- [#1301](https://github.com/NibiruChain/nibiru/pull/1301) - fix(epochs)!: correct epoch start time
- [#1299](https://github.com/NibiruChain/nibiru/pull/1299) - feat(wasm): Add peg shift bindings
- [#1299](https://github.com/NibiruChain/nibiru/pull/1299) - feat(wasm): Add peg shift bindings
- [#1298](https://github.com/NibiruChain/nibiru/pull/1298) - refactor(perp)!: remove `MaxOracleSpreadRatio` from Perpv2
- [#1298](https://github.com/NibiruChain/nibiru/pull/1298) - refactor(perp)!: remove `MaxOracleSpreadRatio` from Perpv2
- [#1296](https://github.com/NibiruChain/nibiru/pull/1296) - refactor(perp)!: update perp v2 state protos
- [#1296](https://github.com/NibiruChain/nibiru/pull/1296) - refactor(perp)!: update perp v2 state protos
- [#1295](https://github.com/NibiruChain/nibiru/pull/1295) - refactor(app): Organize keepers, store keys, and module manager initialization in app.go
- [#1292](https://github.com/NibiruChain/nibiru/pull/1292) - feat(wasm): Add module bindings for execute calls in x/perp: OpenPosition, ClosePosition, AddMargin, RemoveMargin.
- [#1292](https://github.com/NibiruChain/nibiru/pull/1292) - feat(wasm): Add module bindings for execute calls in x/perp: OpenPosition, ClosePosition, AddMargin, RemoveMargin.
- [#1291](https://github.com/NibiruChain/nibiru/pull/1291) - refactor(perp)!: add perp v2 state protos
- [#1291](https://github.com/NibiruChain/nibiru/pull/1291) - refactor(perp)!: add perp v2 state protos
- [#1290](https://github.com/NibiruChain/nibiru/pull/1290) - refactor: fix quote/base reserve naming convention
- [#1289](https://github.com/NibiruChain/nibiru/pull/1289) - feat: SqrtDepth equal to base reserves when pool creation
- [#1287](https://github.com/NibiruChain/nibiru/pull/1287) - feat(wasm): Add module bindings for custom queries in x/perp: Reserves, AllMarkets, BasePrice, PremiumFraction, Metrics, PerpParams, PerpModuleAccounts
- [#1287](https://github.com/NibiruChain/nibiru/pull/1287) - feat(wasm): Add module bindings for custom queries in x/perp: Reserves, AllMarkets, BasePrice, PremiumFraction, Metrics, PerpParams, PerpModuleAccounts
- [#1286](https://github.com/NibiruChain/nibiru/pull/1286) - feat: bias is zero when creating pool
- [#1284](https://github.com/NibiruChain/nibiru/pull/1284) - feat: fails if base and quote reserves are not equal on CreatePool
- [#1282](https://github.com/NibiruChain/nibiru/pull/1282) - feat(inflation)!: add inflation module
- [#1282](https://github.com/NibiruChain/nibiru/pull/1282) - feat(inflation)!: add inflation module
- [#1281](https://github.com/NibiruChain/nibiru/pull/1281) - feat: add peg multiplier to the pricing logic
- [#1281](https://github.com/NibiruChain/nibiru/pull/1281) - feat: add peg multiplier to the pricing logic
- [#1271](https://github.com/NibiruChain/nibiru/pull/1271) - refactor(perp)!: vpool → perp/amm #2 | imports and renames
- [#1271](https://github.com/NibiruChain/nibiru/pull/1271) - refactor(perp)!: vpool → perp/amm #2 | imports and renames
- [#1270](https://github.com/NibiruChain/nibiru/pull/1270) - refactor(proto)!: lint protos and standardize versioning
- [#1270](https://github.com/NibiruChain/nibiru/pull/1270) - refactor(proto)!: lint protos and standardize versioning
- [#1269](https://github.com/NibiruChain/nibiru/pull/1269) - refactor(perp)!: merge x/util with x/perp
- [#1269](https://github.com/NibiruChain/nibiru/pull/1269) - refactor(perp)!: merge x/util with x/perp
- [#1267](https://github.com/NibiruChain/nibiru/pull/1267) - refactor(perp)!: vpool → perp/amm #1 | Moves types, keeper, and cli
- [#1267](https://github.com/NibiruChain/nibiru/pull/1267) - refactor(perp)!: vpool → perp/amm #1 | Moves types, keeper, and cli
- [#1255](https://github.com/NibiruChain/nibiru/pull/1255) - feat: add peg multiplier field into vpool, which for now defaults to 1
- [#1255](https://github.com/NibiruChain/nibiru/pull/1255) - feat: add peg multiplier field into vpool, which for now defaults to 1
- [#1254](https://github.com/NibiruChain/nibiru/pull/1254) - feat: add bias field into vpool
- [#1254](https://github.com/NibiruChain/nibiru/pull/1254) - feat: add bias field into vpool
- [#1248](https://github.com/NibiruChain/nibiru/pull/1248) - refactor(common): Combine x/testutil and x/common/testutil.
- [#1245](https://github.com/NibiruChain/nibiru/pull/1245) - fix(localnet.sh): force localnet.sh to work even if Coingecko is down
- [#1244](https://github.com/NibiruChain/nibiru/pull/1244) - feat: add typed event for oracle post price
- [#1243](https://github.com/NibiruChain/nibiru/pull/1243) - feat(vpool): sqrt of liquidity depth tracked on pool
- [#1243](https://github.com/NibiruChain/nibiru/pull/1243) - feat(vpool): sqrt of liquidity depth tracked on pool
- [#1240](https://github.com/NibiruChain/nibiru/pull/1240) - ci: Test `make proto-gen` when the proto gen scripts or .proto files change
- [#1237](https://github.com/NibiruChain/nibiru/pull/1237) - feat: reduce gas on openposition
- [#1229](https://github.com/NibiruChain/nibiru/pull/1229) - feat: upgrade ibc to v4.2.0 and wasm v0.30.0
- [#1229](https://github.com/NibiruChain/nibiru/pull/1229) - feat: upgrade ibc to v4.2.0 and wasm v0.30.0
- [#1228](https://github.com/NibiruChain/nibiru/pull/1228) - feat: update github.com/CosmWasm/wasmd 0.29.2
- [#1220](https://github.com/NibiruChain/nibiru/pull/1220) - feat: reduce gas fees when posting price
- [#1220](https://github.com/NibiruChain/nibiru/pull/1220) - feat: reduce gas fees when posting price
- [#1219](https://github.com/NibiruChain/nibiru/pull/1219) - fix(ci): use chaosnet image on chaosnet docker compose
- [#1212](https://github.com/NibiruChain/nibiru/pull/1212) - fix(spot): gracefully handle join spot pool with wrong tokens denom

### Non-breaking/Compatible Improvements

- [#1337](https://github.com/NibiruChain/nibiru/pull/1337) - fix(ci): fix dockerfile with rocksdb
- [#1276](https://github.com/NibiruChain/nibiru/pull/1276) - feat: add ewma function
- [#1218](https://github.com/NibiruChain/nibiru/pull/1218) - ci(release): Publish chaosnet image when tagging a release
- [#1210](https://github.com/NibiruChain/nibiru/pull/1210) - fix(ci): fix docker push workflow

### Dependencies

- Bump `technote-space/get-diff-action` from 4 to 6 (#1327)
- Bump `robinraju/release-downloader` from 1.6 to 1.8 (#1326)
- Bump `pozetroninc/github-action-get-latest-release` from 0.6.0 to 0.7.0 (#1325)
- Bump `actions/setup-go` from 3 to 4 (#1324)

- [#1321](https://github.com/NibiruChain/nibiru/pull/1321) - build(deps): bump github.com/prometheus/client_golang from 1.15.0 to 1.15.1
- [#1256](https://github.com/NibiruChain/nibiru/pull/1256) - chore(deps): bump github.com/spf13/cobra from 1.6.1 to 1.7.0
- [#1231](https://github.com/NibiruChain/nibiru/pull/1231) - chore(deps): bump github.com/cosmos/ibc-go/v4 from 4.2.0 to 4.3.0 #1231
- [#1230](https://github.com/NibiruChain/nibiru/pull/1230) - chore(deps): Bump github.com/holiman/uint256 from 1.2.1 to 1.2.2
- [#1223](https://github.com/NibiruChain/nibiru/pull/1223) - chore(deps): bump github.com/golang/protobuf from 1.5.2 to 1.5.3
- [#1222](https://github.com/NibiruChain/nibiru/pull/1222) - chore(deps): bump google.golang.org/protobuf from 1.28.2-0.20220831092852-f930b1dc76e8 to 1.29.0
- [#1211](https://github.com/NibiruChain/nibiru/pull/1211) - chore(deps): Bump github.com/stretchr/testify from 1.8.1 to 1.8.2

- [#1283](https://github.com/NibiruChain/nibiru/pull/1283) - chore(deps): bump github.com/prometheus/client_golang from 1.14.0 to 1.15.0

## [v0.19.2](https://github.com/NibiruChain/nibiru/releases/tag/v0.19.2) - 2023-02-24

Summary: Changes up to pull request #1208

### State Machine Breaking

- [#1196](https://github.com/NibiruChain/nibiru/pull/1196) - refactor(spot)!: default whitelisted asset and query cli
- [#1195](https://github.com/NibiruChain/nibiru/pull/1195) - feat(perp)!: Add `MultiLiquidation` feature for perps
- [#1194](https://github.com/NibiruChain/nibiru/pull/1194) - fix(oracle): local min voters
- [#1187](https://github.com/NibiruChain/nibiru/pull/1187) - feat(oracle): default vote threshold and min voters
- [#1176](https://github.com/NibiruChain/nibiru/pull/1176) - refactor(spot)!: replace `x/dex` module with `x/spot`.
- [#1173](https://github.com/NibiruChain/nibiru/pull/1173) - refactor(spot)!: replace `x/dex` module with `x/spot`.
- [#1171](https://github.com/NibiruChain/nibiru/pull/1171) - refactor(asset)!: Replace `common.AssetPair` with `asset.Pair`.
- [#1164](https://github.com/NibiruChain/nibiru/pull/1164) - refactor: remove client interface for liquidate msg
- [#1158](https://github.com/NibiruChain/nibiru/pull/1158) - feat(asset-registry)!: Add `AssetRegistry`
- [#1156](https://github.com/NibiruChain/nibiru/pull/1156) - refactor: remove lockup & incentivation module
- [#1154](https://github.com/NibiruChain/nibiru/pull/1154) - refactor(asset-pair)!: refactors `common.AssetPair` as an extension of string
- [#1151](https://github.com/NibiruChain/nibiru/pull/1151) - fix(dex): fix swap calculation for stableswap pools
- [#1131](https://github.com/NibiruChain/nibiru/pull/1131) - fix(oracle): use correct distribution module account

### Non-breaking/Compatible Improvements

- [#1205](https://github.com/NibiruChain/nibiru/pull/1205) - test: first testing framework skeleton and example
- [#1203](https://github.com/NibiruChain/nibiru/pull/1203) - ci: make chaosnet pull nibiru image if --build is not specified
- [#1199](https://github.com/NibiruChain/nibiru/pull/1199) - chore(deps): bump golang.org/x/net from 0.4.0 to 0.7.0
- [#1197](https://github.com/NibiruChain/nibiru/pull/1197) - feat: add fees into events in spot module: `EventPoolExited`, `EventPoolCreated`, `EventAssetsSwapped`.
- [#1197](https://github.com/NibiruChain/nibiru/pull/1197) - refactor(testutil): clean up `x/common/testutil` test setup code
- [#1193](https://github.com/NibiruChain/nibiru/pull/1193) - refactor(oracle): clean up `x/oracle/keeper` tests
- [#1192](https://github.com/NibiruChain/nibiru/pull/1192) - feat: chaosnet docker-compose
- [#1191](https://github.com/NibiruChain/nibiru/pull/1191) - fix(oracle): default whitelisted pairs
- [#1190](https://github.com/NibiruChain/nibiru/pull/1190) - ci(release): fix TM_VERSION not being set on releases
- [#1189](https://github.com/NibiruChain/nibiru/pull/1189) - ci(codecov): add Codecov reporting
- [#1188](https://github.com/NibiruChain/nibiru/pull/1188) - fix(spot): remove A precision and clean up borked logic
- [#1184](https://github.com/NibiruChain/nibiru/pull/1184) - docs(oracle): proto type docs, (2) spec clean-up, and (3) remove panic case
- [#1181](https://github.com/NibiruChain/nibiru/pull/1181) - refactor(oracle): keeper method locations
- [#1180](https://github.com/NibiruChain/nibiru/pull/1180) - refactor(oracle): whitelist refactor
- [#1179](https://github.com/NibiruChain/nibiru/pull/1179) - refactor(oracle): types refactor for validator performance map and whitelist map
- [#1165](https://github.com/NibiruChain/nibiru/pull/1165) - chore(deps): bump cosmos-sdk to [v0.45.12](https://github.com/cosmos/cosmos-sdk/blob/release/v0.45.x/CHANGELOG.md#v04512---2023-01-23)
- [#1161](https://github.com/NibiruChain/nibiru/pull/1161) - refactor: migrate simapp tests to use main app
- [#1160](https://github.com/NibiruChain/nibiru/pull/1160) - feat: generic set
- [#1149](https://github.com/NibiruChain/nibiru/pull/1149) - chore(deps): Bump [github.com/btcsuite/btcd](https://github.com/btcsuite/btcd) from 0.22.1 to 0.22.2
- [#1146](https://github.com/NibiruChain/nibiru/pull/1146) - fix: local docker-compose network
- [#1145](https://github.com/NibiruChain/nibiru/pull/1145) - chore: add USD quote asset
- [#1144](https://github.com/NibiruChain/nibiru/pull/1144) - ci: release for linux and darwin (arm64 and amd64)
- [#1141](https://github.com/NibiruChain/nibiru/pull/1141) - refactor(oracle): rename variables for readability
- [#1139](https://github.com/NibiruChain/nibiru/pull/1139) - feat: add default oracle whitelisted pairs
- [#1138](https://github.com/NibiruChain/nibiru/pull/1138) - refactor: put Makefile workflows in separate directory
- [#1135](https://github.com/NibiruChain/nibiru/pull/1135) - fix: add genesis oracle prices to localnet
- [#1134](https://github.com/NibiruChain/nibiru/pull/1134) - refactor: remove panics from vpool and spillovers from the perp module. It's now impossible to call functions in x/perp that would panic in vpool.
- [#1127](https://github.com/NibiruChain/nibiru/pull/1127) - refactor: remove unnecessary panics from x/dex and x/stablecoin
- [#1126](https://github.com/NibiruChain/nibiru/pull/1126) - test(oracle): stop the tyrannical behavior of TestFuzz_PickReferencePair
- [#1126](https://github.com/NibiruChain/nibiru/pull/1126) - test(oracle): stop the tyrannical behavior of TestFuzz_PickReferencePair
- [#1126](https://github.com/NibiruChain/nibiru/pull/1126) - refactor(perp): remove unnecessary panics
- [#1089](https://github.com/NibiruChain/nibiru/pull/1089) - refactor(deps): Bump [github.com/holiman/uint256](https://github.com/holiman/uint256) from 1.1.1 to 1.2.1 (syntax changes)
- [#1032](https://github.com/NibiruChain/nibiru/pull/1107) - ci: Create e2e wasm contract test

## [v0.16.3] - 2022-12-28

- [[Release Link](https://github.com/NibiruChain/nibiru/releases/tag/v0.16.3)]
  [[Commits](https://github.com/NibiruChain/nibiru/commits/v0.16.3)]

### Features

- [#1115](https://github.com/NibiruChain/nibiru/pull/1115) - feat: improve single asset join calculation
- [#1117](https://github.com/NibiruChain/nibiru/pull/1117) - feat: wire multi-liquidate transaction
- [#1120](https://github.com/NibiruChain/nibiru/pull/1120) - feat: replace pricefeed with oracle

### Bug Fixes

- [#1113](https://github.com/NibiruChain/nibiru/pull/1113) - fix: fix quick simulation issue
- [#1114](https://github.com/NibiruChain/nibiru/pull/1114) - fix(dex): fix single asset join
- [#1116](https://github.com/NibiruChain/nibiru/pull/1116) - fix(dex): unfroze pool when LP share supply of 0
- [#1124](https://github.com/NibiruChain/nibiru/pull/1124) - fix(dex): fix unexpected panic in stableswap calcs

## [v0.16.2] - 2022-12-13

- [[Release Link](https://github.com/NibiruChain/nibiru/releases/tag/v0.16.2)]
  [[Commits](https://github.com/NibiruChain/nibiru/commits/v0.16.2)]

### Features

- [#1032](https://github.com/NibiruChain/nibiru/pull/1032) - feeder: add price provide API and bitfinex price source
- [#1038](https://github.com/NibiruChain/nibiru/pull/1038) - feat(dex): add single asset join
- [#1050](https://github.com/NibiruChain/nibiru/pull/1050) - feat(dex): add stableswap pools
- [#1058](https://github.com/NibiruChain/nibiru/pull/1058) - feature: use collections external lib
- [#1082](https://github.com/NibiruChain/nibiru/pull/1082) - feat(vpool): Add gov proposal for editing the sswap invariant of a vpool..
- [#1092](https://github.com/NibiruChain/nibiru/pull/1092) - refactor(dex)!: revive dex module using intermediate test app
- [#1097](https://github.com/NibiruChain/nibiru/pull/1097) - feat(perp): Track and expose the net size of a pair with a query
- [#1105](https://github.com/NibiruChain/nibiru/pull/1105) - feat(perp): Add (notional) volume to metrics state

### API Breaking

- [#1074](https://github.com/NibiruChain/nibiru/pull/1074) - feat(vpool): Add gov proposal for editing the vpool config without changing the reserves.

### State Machine Breaking

- [#1102](https://github.com/NibiruChain/nibiru/pull/1102) - refactor(perp)!: replace CumulativePremiumFractions array with single value

### Breaking Changes

- [#1074](https://github.com/NibiruChain/nibiru/pull/1074) - feat(vpool): Add gov proposal for editing the vpool config without changing the reserves.

### Improvements

- [#1111](https://github.com/NibiruChain/nibiru/pull/1111) - feat(vpool)!: Use flags and certain default values instead of unnamed args for add-genesis-vpool to improve ease of use
- [#1046](https://github.com/NibiruChain/nibiru/pull/1046) - remove: feeder. The price feeder was moved to an external repo.
- [#1015](https://github.com/NibiruChain/nibiru/pull/1015) - feat(dex): throw error when swap output amount is less than 1
- [#1018](https://github.com/NibiruChain/nibiru/pull/1018) - chore(dex): refactor to match best practice
- [#1024](https://github.com/NibiruChain/nibiru/pull/1024) - refactor(oracle): remove Pair and PairList
- [#1034](https://github.com/NibiruChain/nibiru/pull/1034) - refactor(proto): use proto-typed events x/dex
- [#1035](https://github.com/NibiruChain/nibiru/pull/1035) - refactor(proto): use proto-typed events for epochs
- [#1014](https://github.com/NibiruChain/nibiru/pull/1014) - refactor(oracle): full refactor of EndBlock UpdateExchangeRates() long function
- [#1054](https://github.com/NibiruChain/nibiru/pull/1054) - chore(deps): Bump github.com/cosmos/ibc-go/v3 from 3.3.0 to 3.4.0
- [#1043](https://github.com/NibiruChain/nibiru/pull/1043) - chore(deps): Bump github.com/spf13/cobra from 1.6.0 to 1.6.1
- [#1056](https://github.com/NibiruChain/nibiru/pull/1056) - chore(deps): Bump github.com/prometheus/client_golang from 1.13.0 to 1.13.1
- [#1055](https://github.com/NibiruChain/nibiru/pull/1055) - chore(deps): Bump github.com/spf13/viper from 1.13.0 to 1.14.0
- [#1061](https://github.com/NibiruChain/nibiru/pull/1061) - feat(cmd): hard-code block time parameters in the Tendermint config
- [#1068](https://github.com/NibiruChain/nibiru/pull/1068) - refactor(vpool)!: Remove ReserveSnapshot from the vpool genesis state since reserves are taken automatically on vpool initialization.
- [#1064](https://github.com/NibiruChain/nibiru/pull/1064) - test(wasm): add test for Cosmwasm
- [#1075](https://github.com/NibiruChain/nibiru/pull/1075) - feat(dex): remove possibility to create multiple pools with the same assets
- [#1080](https://github.com/NibiruChain/nibiru/pull/1080) - feat(perp): Add exchanged notional to the position changed event #1080
- [#1082](https://github.com/NibiruChain/nibiru/pull/1082) - feat(localnet.sh): Set genesis prices based on real BTC and ETH prices
- [#1086](https://github.com/NibiruChain/nibiru/pull/1086) - refactor(perp)!: Removed unused field, `LiquidationPenalty`, from `PositionChangedEvent`
- [#1093](https://github.com/NibiruChain/nibiru/pull/1093) - simulation(dex): add simulation tests for stableswap pools
- [#1091](https://github.com/NibiruChain/nibiru/pull/1091) - refactor: Use common.Precision instead of 1_000_000 in the codebase
- [#1109](https://github.com/NibiruChain/nibiru/pull/1109) - refactor(vpool)!: Condense swap SwapXForY and SwapYForX events into SwapEvent

### Bug Fixes

- [#1100](https://github.com/NibiruChain/nibiru/pull/1100) - fix(oracle): fix flaky oracle test
- [#1110](https://github.com/NibiruChain/nibiru/pull/1110) - fix(dex): fix dex issue on unsorted join pool

### CI

- [#1088](https://github.com/NibiruChain/nibiru/pull/1088) - ci: build cross binaries

## v0.15.0

### CI

- [#785](https://github.com/NibiruChain/nibiru/pull/785) - ci: create simulations job

### State Machine Breaking

- [#994](https://github.com/NibiruChain/nibiru/pull/994) - x/oracle refactor to use collections
- [#991](https://github.com/NibiruChain/nibiru/pull/991) - collections refactoring of keys and values
- [#978](https://github.com/NibiruChain/nibiru/pull/978) - x/vpool move state logic to collections
- [#977](https://github.com/NibiruChain/nibiru/pull/977) - x/perp add whitelisted liquidators
- [#960](https://github.com/NibiruChain/nibiru/pull/960) - x/common validate asset pair denoms
- [#952](https://github.com/NibiruChain/nibiru/pull/952) - x/perp move state logic to collections
- [#872](https://github.com/NibiruChain/nibiru/pull/872) - x/perp remove module balances from genesis
- [#878](https://github.com/NibiruChain/nibiru/pull/878) - rename `PremiumFraction` to `FundingRate`
- [#900](https://github.com/NibiruChain/nibiru/pull/900) - refactor x/vpool snapshot state management
- [#904](https://github.com/NibiruChain/nibiru/pull/904) - refactor: change Pool name to VPool in vpool module
- [#894](https://github.com/NibiruChain/nibiru/pull/894) - add the collections package!
- [#897](https://github.com/NibiruChain/nibiru/pull/897) - x/pricefeed - use collections.
- [#933](https://github.com/NibiruChain/nibiru/pull/933) - refactor(perp): remove whitelist and simplify state keys
- [#959](https://github.com/NibiruChain/nibiru/pull/959) - feat(vpool): complete genesis import export
  - removed Params from genesis.
  - added pair into ReserveSnapshot type.
  - added validation of snapshots and snapshots in genesis.
- [#975](https://github.com/NibiruChain/nibiru/pull/975) - fix(perp): funding payment calculations
- [#976](https://github.com/NibiruChain/nibiru/pull/976) - refactor(epochs): refactor to increase readability and some tests
  - EpochInfo.CurrentEpoch changed from int64 to uint64.

### API Breaking

- [#880](https://github.com/NibiruChain/nibiru/pull/880) - refactor `PostRawPrice` return values
- [#900](https://github.com/NibiruChain/nibiru/pull/900) - fix x/vpool twap calculation to be bounded in time
- [#919](https://github.com/NibiruChain/nibiru/pull/919) - refactor(proto): vpool module files consistency
  - MarkPriceChanged renamed to MarkPriceChangedEvent
- [#875](https://github.com/NibiruChain/nibiru/pull/875) - x/perp add MsgMultiLiquidate
- [#979](https://github.com/NibiruChain/nibiru/pull/979) - refactor and clean VPool.

### Improvements

- [#1044](https://github.com/NibiruChain/nibiru/pull/1044) - feat(wasm): cosmwasm module integration
- [#858](https://github.com/NibiruChain/nibiru/pull/858) - fix trading limit ratio check; checks in both directions on both quote and base assets
- [#865](https://github.com/NibiruChain/nibiru/pull/865) - refactor(vpool): clean up interface for CmdGetBaseAssetPrice to use add and remove as directions
- [#868](https://github.com/NibiruChain/nibiru/pull/868) - refactor dex integration tests to be independent between them
- [#876](https://github.com/NibiruChain/nibiru/pull/876) - chore(deps): bump github.com/spf13/viper from 1.12.0 to 1.13.0
- [#879](https://github.com/NibiruChain/nibiru/pull/879) - test(perp): liquidate cli test and genesis fix for testutil initGenFiles
- [#889](https://github.com/NibiruChain/nibiru/pull/889) - feat: decouple keeper from servers in pricefeed module
- [#886](https://github.com/NibiruChain/nibiru/pull/886) - feat: decouple keeper from servers in perp module
- [#901](https://github.com/NibiruChain/nibiru/pull/901) - refactor(vpool): remove `GetUnderlyingPrice` method
- [#902](https://github.com/NibiruChain/nibiru/pull/902) - refactor(common): improve usability of `common.AssetPair`
- [#913](https://github.com/NibiruChain/nibiru/pull/913) - chore(epochs): update x/epochs module
- [#911](https://github.com/NibiruChain/nibiru/pull/911) - test(perp): add `MsgOpenPosition` simulation tests
- [#917](https://github.com/NibiruChain/nibiru/pull/917) - refactor(proto): perp module files consistency
- [#920](https://github.com/NibiruChain/nibiru/pull/920) - refactor(proto): pricefeed module files consistency
- [#926](https://github.com/NibiruChain/nibiru/pull/926) - feat: use spot twap for funding rate calculation
- [#932](https://github.com/NibiruChain/nibiru/pull/932) - refactor(perp): rename premium fraction to funding rate
- [#963](https://github.com/NibiruChain/nibiru/pull/963) - test: add collections api tests
- [#971](https://github.com/NibiruChain/nibiru/pull/971) - chore: use upstream 99designs/keyring module
- [#964](https://github.com/NibiruChain/nibiru/pull/964) - test(vpool): refactor flaky vpool cli test
- [#956](https://github.com/NibiruChain/nibiru/pull/956) - test(perp): partial liquidate unit test
- [#981](https://github.com/NibiruChain/nibiru/pull/981) - chore(testutil): clean up x/testutil packages
- [#980](https://github.com/NibiruChain/nibiru/pull/980) - test(perp): add `MsgClosePosition`, `MsgAddMargin`, and `MsgRemoveMargin` simulation tests
- [#987](https://github.com/NibiruChain/nibiru/pull/987) - feat: create a query that directly returns all module accounts without pagination or iteration
- [#982](https://github.com/NibiruChain/nibiru/pull/982) - improvements for pricefeed genesis
- [#989](https://github.com/NibiruChain/nibiru/pull/989) - test(perp): cli test for AddMargin
- [#1001](https://github.com/NibiruChain/nibiru/pull/1001) - chore(deps): bump github.com/spf13/cobra from 1.5.0 to 1.6.0
- [#1013](https://github.com/NibiruChain/nibiru/pull/1013) - test(vpool): more calc twap tests and documentation
- [#1012](https://github.com/NibiruChain/nibiru/pull/1012) - test(vpool): make vpool simulation with random parameters

### Features

- [#1019](https://github.com/NibiruChain/nibiru/pull/1019) - add fields to the snapshot reserve event
- [#1010](https://github.com/NibiruChain/nibiru/pull/1010) - feeder: initialize oracle feeder core logic
- [#966](https://github.com/NibiruChain/nibiru/pull/966) - collections: add indexed map
- [#852](https://github.com/NibiruChain/nibiru/pull/852) - feat(genesis): add cli command to add pairs at genesis
- [#861](https://github.com/NibiruChain/nibiru/pull/861) - feat: query cumulative funding payments
- [#985](https://github.com/NibiruChain/nibiru/pull/985) - feat: query all active positions for a trader
- [#997](https://github.com/NibiruChain/nibiru/pull/997) - feat: emit `ReserveSnapshotSavedEvent` in vpool EndBlocker
- [#1011](https://github.com/NibiruChain/nibiru/pull/1011) - feat(perp): add DonateToEF cli command
- [#1044](https://github.com/NibiruChain/nibiru/pull/1044) - feat(wasm): cosmwasm module integration

### Fixes

- [#1023](https://github.com/NibiruChain/nibiru/pull/1023) - collections: golang compiler bug
- [#1017](https://github.com/NibiruChain/nibiru/pull/1017) - collections: correctly reports value type and key in case of not found errors.
- [#857](https://github.com/NibiruChain/nibiru/pull/857) - x/perp add proper stateless genesis validation checks
- [#874](https://github.com/NibiruChain/nibiru/pull/874) - fix --home issue with unsafe-reset-all command, updating tendermint to v0.34.21
- [#892](https://github.com/NibiruChain/nibiru/pull/892) - chore: fix localnet script
- [#925](https://github.com/NibiruChain/nibiru/pull/925) - fix(vpool): snapshot iteration
- [#930](https://github.com/NibiruChain/nibiru/pull/930) - fix(vpool): snapshot iteration on mark twap
- [#911](https://github.com/NibiruChain/nibiru/pull/911) - fix(perp): handle issue where no vpool snapshots are found
- [#958](https://github.com/NibiruChain/nibiru/pull/930) - fix(pricefeed): add twap to prices query
- [#961](https://github.com/NibiruChain/nibiru/pull/961) - fix(perp): wire the funding rate query
- [#993](https://github.com/NibiruChain/nibiru/pull/993) - fix(vpool): fluctuation limit check
- [#1000](https://github.com/NibiruChain/nibiru/pull/1000) - chore: bump cosmos-sdk to v0.45.9 to fix ibc bug
- [#1002](https://github.com/NibiruChain/nibiru/pull/1002) - fix: update go.mod dependencies to fix the protocgen script

## v0.14.0

### API Breaking

- [#830](https://github.com/NibiruChain/nibiru/pull/830) - test(vpool): Make missing fields for 'query vpool all-pools' display as empty strings.
  - Improve test coverage of functions used in the query server.
  - Added 'pair' field to the `all-pools` to make the prices array easier to digest
- [#878](https://github.com/NibiruChain/nibiru/pull/878) - rename `funding-payments` query to `funding-rate`

### Improvements

- [#837](https://github.com/NibiruChain/nibiru/pull/837) - simplify makefile, removing unused module creation and usage of new command to add vpool at genesis
- [#836](https://github.com/NibiruChain/nibiru/pull/836) - refactor(genesis): DRY improvements and functions added to localnet.sh for readability
- [#842](https://github.com/NibiruChain/nibiru/pull/842) - use self-hosted runner
- [#843](https://github.com/NibiruChain/nibiru/pull/843) - add timeout to github actions integration tests
- [#847](https://github.com/NibiruChain/nibiru/pull/847) - add command in localnet to whitelist oracle
- [#848](https://github.com/NibiruChain/nibiru/pull/848) - add check max leverage on add vpool in genesis command

### Fixes

- [#850](https://github.com/NibiruChain/nibiru/pull/850) - x/vpool - properly validate vpools at genesis
- [#854](https://github.com/NibiruChain/nibiru/pull/854) - add buildx to the docker release workflow

### Features

- [#827](https://github.com/NibiruChain/nibiru/pull/827) - feat(genesis): add cli command to add vpool at genesis
- [#838](https://github.com/NibiruChain/nibiru/pull/838) - feat(genesis): add cli command to whitelist oracles at genesis
- [#846](https://github.com/NibiruChain/nibiru/pull/846) - x/oracle remove reference pair

## [v0.13.0](https://github.com/NibiruChain/nibiru/releases/tag/v0.13.0) - 2022-08-16

## API Breaking

- [#831](https://github.com/NibiruChain/nibiru/pull/831) - remove modules that are not used in testnet

### CI

- [#795](https://github.com/NibiruChain/nibiru/pull/795) - integration tests run when PR is approved
- [#826](https://github.com/NibiruChain/nibiru/pull/826) - create and push docker image on release

### Improvements

- [#798](https://github.com/NibiruChain/nibiru/pull/798) - fix integration tests caused by PR #786
- [#801](https://github.com/NibiruChain/nibiru/pull/801) - remove unused pair constants
- [#788](https://github.com/NibiruChain/nibiru/pull/788) - add --overwrite flag to the nibid init call of localnet.sh
- [#804](https://github.com/NibiruChain/nibiru/pull/804) - bump ibc-go to v3.1.1
- [#817](https://github.com/NibiruChain/nibiru/pull/817) - Make post prices transactions gasless for whitelisted oracles
- [#818](https://github.com/NibiruChain/nibiru/pull/818) - fix(localnet.sh): add max leverage to vpools in genesis to fix open-position
- [#819](https://github.com/NibiruChain/nibiru/pull/819) - add golangci-linter using docker in Makefile
- [#835](https://github.com/NibiruChain/nibiru/pull/835) - x/oracle cleanup code

### Features

- [#839](https://github.com/NibiruChain/nibiru/pull/839) - x/oracle rewarding
- [#791](https://github.com/NibiruChain/nibiru/pull/791) Add the x/oracle module
- [#811](https://github.com/NibiruChain/nibiru/pull/811) Return the index twap in `QueryPrice` cmd
- [#813](https://github.com/NibiruChain/nibiru/pull/813) - (vpool): Expose mark price, mark TWAP, index price, and k (swap invariant) in the all-pools query
- [#816](https://github.com/NibiruChain/nibiru/pull/816) - Remove tobin tax from x/oracle
- [#810](https://github.com/NibiruChain/nibiru/pull/810) - feat(x/perp): expose 'marginRatioIndex' and block number on QueryPosition
- [#832](https://github.com/NibiruChain/nibiru/pull/832) - x/oracle app wiring

### Documentation

- [#814](https://github.com/NibiruChain/nibiru/pull/814) - docs(perp): Added events specification for the perp module.

## [v0.12.1](https://github.com/NibiruChain/nibiru/releases/tag/v0.12.1) - 2022-08-04

- [#796](https://github.com/NibiruChain/nibiru/pull/796) - fix bug that caused that epochKeeper was nil when running epoch hook from Perp module
- [#793](https://github.com/NibiruChain/nibiru/pull/793) - add a vpool parameter to limit leverage in open position

## [v0.12.0](https://github.com/NibiruChain/nibiru/releases/tag/v0.12.0) - 2022-08-03

### Improvements

- [#775](https://github.com/NibiruChain/nibiru/pull/775) - bump google.golang.org/protobuf from 1.28.0 to 1.28.1
- [#768](https://github.com/NibiruChain/nibiru/pull/768) - add simulation tests to make file
- [#767](https://github.com/NibiruChain/nibiru/pull/767) - add fluctuation limit checks on `OpenPosition`.
- [#786](https://github.com/NibiruChain/nibiru/pull/786) - add genesis params in localnet script.
- [#770](https://github.com/NibiruChain/nibiru/pull/770) - Return err in case of zero time elapsed and zero snapshots on `GetCurrentTWAP` func. If zero time has elapsed, and snapshots exists, return the instantaneous average.

### Bug Fixes

- [#766](https://github.com/NibiruChain/nibiru/pull/766) - Fixed margin ratio calculation for trader position.
- [#776](https://github.com/NibiruChain/nibiru/pull/776) - Fix a bug where the user could open infinite leverage positions
- [#779](https://github.com/NibiruChain/nibiru/pull/779) - Fix issue with released tokens being invalid in `ExitPool`

### Testing

- [#782](https://github.com/NibiruChain/nibiru/pull/782) - replace GitHub test workflows to use make commands
- [#784](https://github.com/NibiruChain/nibiru/pull/784) - fix runsim
- [#783](https://github.com/NibiruChain/nibiru/pull/783) - sanitise inputs for msg swap simulations

## [v0.11.0](https://github.com/NibiruChain/nibiru/releases/tag/v0.11.0) - 2022-07-29

### Documentation

- [#701](https://github.com/NibiruChain/nibiru/pull/701) Add release process guide

### Improvements

- [#715](https://github.com/NibiruChain/nibiru/pull/715) - remove redundant perp.Keeper.SetPosition parameters
- [#718](https://github.com/NibiruChain/nibiru/pull/718) - add guard clauses on OpenPosition (leverage and quote amount != 0)
- [#728](https://github.com/NibiruChain/nibiru/pull/728) - add dependabot file into the project.
- [#723](https://github.com/NibiruChain/nibiru/pull/723) - refactor perp keeper's `RemoveMargin` method
- [#730](https://github.com/NibiruChain/nibiru/pull/730) - update localnet script.
- [#736](https://github.com/NibiruChain/nibiru/pull/736) - Bumps [github.com/spf13/cast](https://github.com/spf13/cast) from 1.4.1 to 1.5.0
- [#735](https://github.com/NibiruChain/nibiru/pull/735) - Bump github.com/spf13/cobra from 1.4.0 to 1.5.0
- [#729](https://github.com/NibiruChain/nibiru/pull/729) - move maintenance margin to the vpool module
- [#741](https://github.com/NibiruChain/nibiru/pull/741) - remove unused code and refactored variable names.
- [#742](https://github.com/NibiruChain/nibiru/pull/742) - Vpools are not tradeable if they have invalid oracle prices.
- [#739](https://github.com/NibiruChain/nibiru/pull/739) - Bump github.com/spf13/viper from 1.11.0 to 1.12.0

### API Breaking

- [#721](https://github.com/NibiruChain/nibiru/pull/721) - Updated proto property names to adhere to standard snake_casing and added Unlock REST endpoint
- [#724](https://github.com/NibiruChain/nibiru/pull/724) - Add position fields in `ClosePositionResponse`.
- [#737](https://github.com/NibiruChain/nibiru/pull/737) - Renamed from property to avoid python name clash

### State Machine Breaking

- [#733](https://github.com/NibiruChain/nibiru/pull/733) - Bump github.com/cosmos/ibc-go/v3 from 3.0.0 to 3.1.0
- [#741](https://github.com/NibiruChain/nibiru/pull/741) - Rename `epoch_identifier` param to `funding_rate_interval`.
- [#745](https://github.com/NibiruChain/nibiru/pull/745) - Updated pricefeed twap calc to use bounded time

### Bug Fixes

- [#746](https://github.com/NibiruChain/nibiru/pull/746) - Pin cosmos-sdk version to v0.45 for proto generation.

## [v0.10.0](https://github.com/NibiruChain/nibiru/releases/tag/v0.10.0) - 2022-07-18

### Improvements

- [#705](https://github.com/NibiruChain/nibiru/pull/705) Refactor PerpKeeper's `AddMargin` method to accept individual fields instead of the entire Msg object.

### API Breaking

- [#709](https://github.com/NibiruChain/nibiru/pull/709) Add fields to `OpenPosition` response.
- [#707](https://github.com/NibiruChain/nibiru/pull/707) Add fluctuation limit checks in vpool methods.
- [#712](https://github.com/NibiruChain/nibiru/pull/712) Add funding rate calculation and `FundingRateChangedEvent`.

### Upgrades

- [#725](https://github.com/NibiruChain/nibiru/pull/725) Add governance handler for creating new virtual pools.
- [#702](https://github.com/NibiruChain/nibiru/pull/702) Add upgrade handler for v0.10.0.

## [v0.9.2](https://github.com/NibiruChain/nibiru/releases/tag/v0.9.2) - 2022-07-11

### Improvements

- [#686](https://github.com/NibiruChain/nibiru/pull/686) Add changelog enforcer to github actions.
- [#681](https://github.com/NibiruChain/nibiru/pull/681) Remove automatic release and leave integration tests when merge into master.
- [#684](https://github.com/NibiruChain/nibiru/pull/684) Reorganize PerpKeeper methods.
- [#690](https://github.com/NibiruChain/nibiru/pull/690) Call `closePositionEntirely` from `ClosePosition`.
- [#689](https://github.com/NibiruChain/nibiru/pull/689) Apply funding rate calculation 48 times per day.

### API Breaking

- [#687](https://github.com/NibiruChain/nibiru/pull/687) Emit `PositionChangedEvent` upon changing margin.
- [#685](https://github.com/NibiruChain/nibiru/pull/685) Represent `PositionChangedEvent` bad debt as Coin.
- [#697](https://github.com/NibiruChain/nibiru/pull/697) Rename pricefeed keeper methods.
- [#689](https://github.com/NibiruChain/nibiru/pull/689) Change liquidation params to 2.5% liquidation fee ratio and 25% partial liquidation ratio.

### Testing

- [#695](https://github.com/NibiruChain/nibiru/pull/695) Add `OpenPosition` integration tests.
- [#692](https://github.com/NibiruChain/nibiru/pull/692) Add test coverage for Perp MsgServer methods.<|MERGE_RESOLUTION|>--- conflicted
+++ resolved
@@ -75,11 +75,8 @@
 - [#2156](https://github.com/NibiruChain/nibiru/pull/2156) - test(evm-e2e): add E2E test using the Nibiru Oracle's ChainLink impl
 - [#2157](https://github.com/NibiruChain/nibiru/pull/2157) - fix(evm): Fix unit inconsistency related to AuthInfo.Fee and txData.Fee using effective fee
 - [#2160](https://github.com/NibiruChain/nibiru/pull/2160) - fix(evm-precompile): use bank.MsgServer Send in precompile IFunToken.bankMsgSend
-<<<<<<< HEAD
 - [#2161](https://github.com/NibiruChain/nibiru/pull/2161) - fix(evm): added tx logs events to the funtoken related txs
-=======
 - [#2162](https://github.com/NibiruChain/nibiru/pull/2162) - test(testutil): try retrying for 'panic: pebbledb: closed'
->>>>>>> 8db476f1
 
 #### Nibiru EVM | Before Audit 2 - 2024-12-06
 
