<!--
Guiding Principles:

Changelogs are for humans, not machines.
There should be an entry for every single version.
The same types of changes should be grouped.
Versions and sections should be linkable.
The latest version comes first.
The release date of each version is displayed.
Mention whether you follow Semantic Versioning.

Usage:

Change log entries are to be added to the Unreleased section under the
appropriate stanza (see below). Each entry should ideally include a tag and
the Github issue reference in the following format:

* (<tag>) \#<issue-number> message

The issue numbers will later be link-ified during the release process so you do
not have to worry about including a link manually, but you can if you wish.

Types of changes (Stanzas):

"Features" for new features.
"Improvements" for changes in existing functionality.
"Deprecated" for soon-to-be removed features.
"Bug Fixes" for any bug fixes.
"API Breaking" for breaking CLI commands and REST routes used by end-users.
"State Machine Breaking" for any changes that result in a different AppState given same genesisState and txList.
Ref: https://keepachangelog.com/en/1.0.0/
-->

# Changelog

All notable changes to this project will be documented in this file.

The format is based on [Keep a Changelog](https://keepachangelog.com/en/1.0.0/),
and this project adheres to [Semantic Versioning](https://semver.org/spec/v2.0.0.html).

## [Unreleased]

### Nibiru EVM

#### Nibiru EVM | Before Audit 2 [Nov, 2024]

The codebase went through a third-party [Code4rena
Zenith](https://code4rena.com/zenith) Audit, running from 2024-10-07 until
2024-11-01 and including both a primary review period and mitigation/remission
period. This section describes code changes that occured after that audit in
preparation for a second audit starting in November 2024.

- [#2074](https://github.com/NibiruChain/nibiru/pull/2074) - fix(evm-keeper): better utilize ERC20 metadata during FunToken creation. The bank metadata for a new FunToken mapping ties a connection between the Bank Coin's `DenomUnit` and the ERC20 contract metadata like the name, decimals, and symbol.  This change brings parity between EVM wallets, such as MetaMask, and Interchain wallets like Keplr and Leap.
- [#2076](https://github.com/NibiruChain/nibiru/pull/2076) - fix(evm-gas-fees):
Use effective gas price in RefundGas and make sure that units are properly
reflected on all occurences of "base fee" in the codebase. This fixes [#2059](https://github.com/NibiruChain/nibiru/issues/2059)
and the [related comments from @Unique-Divine and @berndartmueller](https://github.com/NibiruChain/nibiru/issues/2059#issuecomment-2408625724).
- [#2084](https://github.com/NibiruChain/nibiru/pull/2084) - feat(evm-forge): foundry support and template for Nibiru EVM develoment
- [#2086](https://github.com/NibiruChain/nibiru/pull/2086) - fix(evm-precomples):
Fix state consistency in precompile execution by ensuring proper journaling of
state changes in the StateDB. This pull request makes sure that state is
committed as expected, fixes the `StateDB.Commit` to follow its guidelines more
closely, and solves for a critical state inconsistency producible from the
FunToken.sol precompiled contract. It also aligns the precompiles to use
consistent setup and dynamic gas calculations, addressing the following tickets.
  - <https://github.com/NibiruChain/nibiru/issues/2083>
  - <https://github.com/code-423n4/2024-10-nibiru-zenith/issues/43>
  - <https://github.com/code-423n4/2024-10-nibiru-zenith/issues/47>
- [#2088](https://github.com/NibiruChain/nibiru/pull/2088) - refactor(evm): remove outdated comment and improper error message text
- [#2089](https://github.com/NibiruChain/nibiru/pull/2089) - better handling of gas consumption within erc20 contract execution
- [#2091](https://github.com/NibiruChain/nibiru/pull/2091) - feat(evm): add fun token creation fee validation
- [#2094](https://github.com/NibiruChain/nibiru/pull/2094) - fix(evm): Following
from the changs in #2086, this pull request implements a new `JournalChange`
struct that saves a deep copy of the state multi store before each
state-modifying, Nibiru-specific precompiled contract is called (`OnRunStart`).
Additionally, we commit the `StateDB` there as well. This guarantees that the
non-EVM and EVM state will be in sync even if there are complex, multi-step
Ethereum transactions, such as in the case of an EthereumTx that influences the
`StateDB`, then calls a precompile that also changes non-EVM state, and then EVM
reverts inside of a try-catch.
- [#2098](https://github.com/NibiruChain/nibiru/pull/2098) - test(evm): statedb tests for race conditions within funtoken precompile
- [#2090](https://github.com/NibiruChain/nibiru/pull/2090) - fix(evm): Account
for (1) ERC20 transfers with tokens that return false success values instead of
throwing an error and (2) ERC20 transfers with other operations that don't bring
about the expected resulting balance for the transfer recipient.
- [#2092](https://github.com/NibiruChain/nibiru/pull/2092) - feat(evm): add validation for wasm multi message execution
<<<<<<< HEAD
- [#2068](https://github.com/NibiruChain/nibiru/pull/2068) - feat: enable wasm light clients on IBC (08-wasm)
=======
- [#2101](https://github.com/NibiruChain/nibiru/pull/2101) - fix(evm): tx receipt proper marshalling
>>>>>>> bf708393

#### Nibiru EVM | Before Audit 1 - 2024-10-18

- [#1837](https://github.com/NibiruChain/nibiru/pull/1837) - feat(eth): protos, eth types, and evm module types
- [#1838](https://github.com/NibiruChain/nibiru/pull/1838) - feat(eth): Go-ethereum, crypto, encoding, and unit tests for evm/types
- [#1841](https://github.com/NibiruChain/nibiru/pull/1841) - feat(eth): Collections encoders for bytes, Ethereum addresses, and Ethereum hashes
- [#1855](https://github.com/NibiruChain/nibiru/pull/1855) - feat(eth-pubsub): Implement in-memory EventBus for real-time topic management and event distribution
- [#1856](https://github.com/NibiruChain/nibiru/pull/1856) - feat(eth-rpc): Conversion types and functions between Ethereum txs and blocks and Tendermint ones.
- [#1861](https://github.com/NibiruChain/nibiru/pull/1861) - feat(eth-rpc): RPC backend, Ethereum tracer, KV indexer, and RPC APIs
- [#1869](https://github.com/NibiruChain/nibiru/pull/1869) - feat(eth): Module and start of keeper tests
- [#1871](https://github.com/NibiruChain/nibiru/pull/1871) - feat(evm): app config and json-rpc
- [#1873](https://github.com/NibiruChain/nibiru/pull/1873) - feat(evm): keeper collections and grpc query impls for EthAccount, NibiruAccount
- [#1883](https://github.com/NibiruChain/nibiru/pull/1883) - feat(evm): keeper logic, Ante handlers, EthCall, and EVM transactions.
- [#1887](https://github.com/NibiruChain/nibiru/pull/1887) - test(evm): eth api integration test suite
- [#1889](https://github.com/NibiruChain/nibiru/pull/1889) - feat: implemented basic evm tx methods
- [#1895](https://github.com/NibiruChain/nibiru/pull/1895) - refactor(geth): Reference go-ethereum as a submodule for easier change tracking with upstream
- [#1901](https://github.com/NibiruChain/nibiru/pull/1901) - test(evm): more e2e test contracts for edge cases
- [#1907](https://github.com/NibiruChain/nibiru/pull/1907) - test(evm): grpc_query full coverage
- [#1909](https://github.com/NibiruChain/nibiru/pull/1909) - chore(evm): set is_london true by default and removed from config
- [#1911](https://github.com/NibiruChain/nibiru/pull/1911) - chore(evm): simplified config by removing old eth forks
- [#1912](https://github.com/NibiruChain/nibiru/pull/1912) - test(evm): unit tests for evm_ante
- [#1914](https://github.com/NibiruChain/nibiru/pull/1914) - refactor(evm): Remove dead code and document non-EVM ante handler
- [#1917](https://github.com/NibiruChain/nibiru/pull/1917) - test(e2e-evm): TypeScript support. Type generation from compiled contracts. Formatter for TS code.
- [#1922](https://github.com/NibiruChain/nibiru/pull/1922) - feat(evm): tracer option is read from the config.
- [#1936](https://github.com/NibiruChain/nibiru/pull/1936) - feat(evm): EVM fungible token protobufs and encoding tests
- [#1947](https://github.com/NibiruChain/nibiru/pull/1947) - fix(evm): fix FunToken state marshalling
- [#1949](https://github.com/NibiruChain/nibiru/pull/1949) - feat(evm): add fungible token mapping queries
- [#1950](https://github.com/NibiruChain/nibiru/pull/1950) - feat(evm): Tx to create FunToken mapping from ERC20, contract embeds, and ERC20 queries.
- [#1956](https://github.com/NibiruChain/nibiru/pull/1956) - feat(evm): msg to send bank coin to erc20
- [#1958](https://github.com/NibiruChain/nibiru/pull/1958) - chore(evm): wiped deprecated evm apis: miner, personal
- [#1959](https://github.com/NibiruChain/nibiru/pull/1959) - feat(evm): Add precompile to the EVM that enables transfers of ERC20 tokens to "nibi" accounts as regular Ethereum transactions
- [#1960](https://github.com/NibiruChain/nibiru/pull/1960) - test(network): graceful cleanup for more consistent CI runs
- [#1961](https://github.com/NibiruChain/nibiru/pull/1961) - chore(test): reverted funtoken precompile test back to the isolated state
- [#1962](https://github.com/NibiruChain/nibiru/pull/1962) - chore(evm): code cleanup, unused code, typos, styles, warnings
- [#1963](https://github.com/NibiruChain/nibiru/pull/1963) - feat(evm): Deduct a fee during the creation of a FunToken mapping. Implemented by `deductCreateFunTokenFee` inside of the `eth.evm.v1.MsgCreateFunToken` transaction.
- [#1965](https://github.com/NibiruChain/nibiru/pull/1965) - refactor(evm): remove evm post-processing hooks
- [#1966](https://github.com/NibiruChain/nibiru/pull/1966) - refactor(evm): clean up AnteHandler setup
- [#1967](https://github.com/NibiruChain/nibiru/pull/1967) - feat(evm): export genesis
- [#1968](https://github.com/NibiruChain/nibiru/pull/1968) - refactor(evm): funtoken events, cli commands and queries
- [#1970](https://github.com/NibiruChain/nibiru/pull/1970) - refactor(evm): move evm antehandlers to separate package. Remove "gosdk/sequence_test.go", which causes a race condition in CI.
- [#1971](https://github.com/NibiruChain/nibiru/pull/1971) - feat(evm): typed events for contract creation, contract execution and transfer
- [#1973](https://github.com/NibiruChain/nibiru/pull/1973) - chore(appconst): Add chain IDs ending in "3" to the "knownEthChainIDMap". This makes it possible to use devnet 3 and testnet 3.
- [#1976](https://github.com/NibiruChain/nibiru/pull/1976) - refactor(evm): unique chain ids for all networks
- [#1977](https://github.com/NibiruChain/nibiru/pull/1977) - fix(localnet): rolled back change of evm validator address with cosmos derivation path
- [#1979](https://github.com/NibiruChain/nibiru/pull/1979) - refactor(db): use pebbledb as the default db in integration tests
- [#1981](https://github.com/NibiruChain/nibiru/pull/1981) - fix(evm): remove isCheckTx() short circuit on `AnteDecVerifyEthAcc`
- [#1982](https://github.com/NibiruChain/nibiru/pull/1982) - feat(evm): add GlobalMinGasPrices
- [#1983](https://github.com/NibiruChain/nibiru/pull/1983) - chore(evm): remove ExtensionOptionsWeb3Tx and ExtensionOptionDynamicFeeTx
- [#1984](https://github.com/NibiruChain/nibiru/pull/1984) - refactor(evm): embeds
- [#1985](https://github.com/NibiruChain/nibiru/pull/1985) - feat(evm)!: Use atto denomination for the wei units in the EVM so that NIBI is "ether" to clients. Only micronibi (unibi) amounts can be transferred. All clients follow the constraint equation, 1 ether == 1 NIBI == 10^6 unibi == 10^18 wei.
- [#1986](https://github.com/NibiruChain/nibiru/pull/1986) - feat(evm): Combine both account queries into "/eth.evm.v1.Query/EthAccount", accepting both nibi-prefixed Bech32 addresses and Ethereum-type hexadecimal addresses as input.
- [#1989](https://github.com/NibiruChain/nibiru/pull/1989) - refactor(evm): simplify evm module address
- [#1996](https://github.com/NibiruChain/nibiru/pull/1996) - perf(evm-keeper-precompile): implement sorted map for `k.precompiles` to remove dead code
- [#1997](https://github.com/NibiruChain/nibiru/pull/1997) - refactor(evm): Remove unnecessary params: "enable_call", "enable_create".
- [#2000](https://github.com/NibiruChain/nibiru/pull/2000) - refactor(evm): simplify ERC-20 keeper methods
- [#2001](https://github.com/NibiruChain/nibiru/pull/2001) - refactor(evm): simplify FunToken methods and tests
- [#2002](https://github.com/NibiruChain/nibiru/pull/2002) - feat(evm): Add the account query to the EVM command. Cover the CLI with tests.
- [#2003](https://github.com/NibiruChain/nibiru/pull/2003) - fix(evm): fix FunToken conversions between Cosmos and EVM
- [#2004](https://github.com/NibiruChain/nibiru/pull/2004) - refactor(evm)!: replace `HexAddr` with `EIP55Addr`
- [#2006](https://github.com/NibiruChain/nibiru/pull/2006) - test(evm): e2e tests for eth\_\* endpoints
- [#2008](https://github.com/NibiruChain/nibiru/pull/2008) - refactor(evm): clean up precompile setups
- [#2013](https://github.com/NibiruChain/nibiru/pull/2013) - chore(evm): Set appropriate gas value for the required gas of the "IFunToken.sol" precompile.
- [#2014](https://github.com/NibiruChain/nibiru/pull/2014) - feat(evm): Emit block bloom event in EndBlock hook.
- [#2017](https://github.com/NibiruChain/nibiru/pull/2017) - fix(evm): Fix DynamicFeeTx gas cap parameters
- [#2019](https://github.com/NibiruChain/nibiru/pull/2019) - chore(evm): enabled debug rpc api on localnet.
- [#2020](https://github.com/NibiruChain/nibiru/pull/2020) - test(evm): e2e tests for debug namespace
- [#2022](https://github.com/NibiruChain/nibiru/pull/2022) - feat(evm): debug_traceCall method implemented
- [#2023](https://github.com/NibiruChain/nibiru/pull/2023) - fix(evm)!: adjusted generation and parsing of the block bloom events
- [#2030](https://github.com/NibiruChain/nibiru/pull/2030) - refactor(eth/rpc): Delete unused code and improve logging in the eth and debug namespaces
- [#2031](https://github.com/NibiruChain/nibiru/pull/2031) - fix(evm): debug calls with custom tracer and tracer options
- [#2032](https://github.com/NibiruChain/nibiru/pull/2032) - feat(evm): ante handler to prohibit authz grant evm messages
- [#2039](https://github.com/NibiruChain/nibiru/pull/2039) - refactor(rpc-backend): remove unnecessary interface code
- [#2044](https://github.com/NibiruChain/nibiru/pull/2044) - feat(evm): evm tx indexer service implemented
- [#2045](https://github.com/NibiruChain/nibiru/pull/2045) - test(evm): backend tests with test network and real txs
- [#2053](https://github.com/NibiruChain/nibiru/pull/2053) - refactor(evm): converted untyped event to typed and cleaned up
- [#2054](https://github.com/NibiruChain/nibiru/pull/2054) - feat(evm-precompile): Precompile for one-way EVM calls to invoke/execute Wasm contracts.
- [#2060](https://github.com/NibiruChain/nibiru/pull/2060) - fix(evm-precompiles): add assertNumArgs validation
- [#2056](https://github.com/NibiruChain/nibiru/pull/2056) - feat(evm): add oracle precompile
- [#2065](https://github.com/NibiruChain/nibiru/pull/2065) - refactor(evm)!: Refactor out dead code from the evm.Params
- [#2100](https://github.com/NibiruChain/nibiru/pull/2100) - refactor: cleanup statedb and precompile sections

### State Machine Breaking (Other)

#### For next mainnet version

- [#1766](https://github.com/NibiruChain/nibiru/pull/1766) - refactor(app-wasmext)!: remove wasmbinding `CosmosMsg::Custom` bindings.
- [#1776](https://github.com/NibiruChain/nibiru/pull/1776) - feat(inflation): make inflation params a collection and add commands to update them
- [#1872](https://github.com/NibiruChain/nibiru/pull/1872) - chore(math): use cosmossdk.io/math to replace sdk types
- [#1874](https://github.com/NibiruChain/nibiru/pull/1874) - chore(proto): remove the proto stringer as per Cosmos SDK migration guidelines
- [#1932](https://github.com/NibiruChain/nibiru/pull/1932) - fix(gosdk): fix keyring import functions

#### Dapp modules: perp, spot, oracle, etc

- [#1573](https://github.com/NibiruChain/nibiru/pull/1573) - feat(perp): Close markets and compute settlement price
- [#1632](https://github.com/NibiruChain/nibiru/pull/1632) - feat(perp): Add settle position transaction
- [#1656](https://github.com/NibiruChain/nibiru/pull/1656) - feat(perp): Make the collateral denom a stateful collections.Item
- [#1663](https://github.com/NibiruChain/nibiru/pull/1663) - feat(perp): Add volume based rebates
- [#1669](https://github.com/NibiruChain/nibiru/pull/1669) - feat(perp): add query to get collateral metadata
- [#1677](https://github.com/NibiruChain/nibiru/pull/1677) - fix(perp): make Gen_market set initial perp versions
- [#1680](https://github.com/NibiruChain/nibiru/pull/1680) - feat(perp): MsgShiftPegMultiplier, MsgShiftSwapInvariant.
- [#1683](https://github.com/NibiruChain/nibiru/pull/1683) - feat(perp): Add `StartDnREpoch` to `AfterEpochEnd` hook
- [#1686](https://github.com/NibiruChain/nibiru/pull/1686) - test(perp): add more tests for perp module msg server for DnR
- [#1687](https://github.com/NibiruChain/nibiru/pull/1687) - chore(wasmbinding): delete CustomQuerier since we have QueryRequest::Stargate now
- [#1705](https://github.com/NibiruChain/nibiru/pull/1705) - feat(perp): Add oracle pair to market object
- [#1718](https://github.com/NibiruChain/nibiru/pull/1718) - fix(perp): fees does not require additional funds
- [#1734](https://github.com/NibiruChain/nibiru/pull/1734) - feat(perp): MsgDonateToPerpFund sudo call as part of #1642
- [#1749](https://github.com/NibiruChain/nibiru/pull/1749) - feat(perp): move close market from Wasm Binding to MsgCloseMarket
- [#1752](https://github.com/NibiruChain/nibiru/pull/1752) - feat(oracle): MsgEditOracleParams sudo tx msg as part of #1642
- [#1755](https://github.com/NibiruChain/nibiru/pull/1755) - feat(oracle): Add more events on validator's performance
- [#1764](https://github.com/NibiruChain/nibiru/pull/1764) - fix(perp): make updateswapinvariant aware of total short supply to avoid panics
- [#1710](https://github.com/NibiruChain/nibiru/pull/1710) - refactor(perp): Clean and organize module errors for x/perp

### Non-breaking/Compatible Improvements

- [#1893](https://github.com/NibiruChain/nibiru/pull/1893) - feat(gosdk): migrate Go-sdk into the Nibiru blockchain repo.
- [#1899](https://github.com/NibiruChain/nibiru/pull/1899) - build(deps): cometbft v0.37.5, cosmos-sdk v0.47.11, proto-builder v0.14.0
- [#1913](https://github.com/NibiruChain/nibiru/pull/1913) - fix(tests): race condition from heavy Network tests
- [#1992](https://github.com/NibiruChain/nibiru/pull/1992) - chore: enabled grpc for localnet
- [#1999](https://github.com/NibiruChain/nibiru/pull/1999) - chore: update nibi go package version to v2
- [#2050](https://github.com/NibiruChain/nibiru/pull/2050) - refactor(oracle): remove unused code and collapse empty client/cli directory

### Dependencies

- Bump `github.com/grpc-ecosystem/grpc-gateway/v2` from 2.18.1 to 2.19.1 ([#1767](https://github.com/NibiruChain/nibiru/pull/1767), [#1782](https://github.com/NibiruChain/nibiru/pull/1782))
- Bump `robinraju/release-downloader` from 1.8 to 1.11 ([#1783](https://github.com/NibiruChain/nibiru/pull/1783), [#1839](https://github.com/NibiruChain/nibiru/pull/1839), [#1948](https://github.com/NibiruChain/nibiru/pull/1948))
- Bump `github.com/prometheus/client_golang` from 1.17.0 to 1.18.0 ([#1750](https://github.com/NibiruChain/nibiru/pull/1750))
- Bump `golang.org/x/crypto` from 0.15.0 to 0.17.0 ([#1724](https://github.com/NibiruChain/nibiru/pull/1724), [#1843](https://github.com/NibiruChain/nibiru/pull/1843))
- Bump `github.com/holiman/uint256` from 1.2.3 to 1.2.4 ([#1730](https://github.com/NibiruChain/nibiru/pull/1730))
- Bump `github.com/dvsekhvalnov/jose2go` from 1.5.0 to 1.6.0 ([#1733](https://github.com/NibiruChain/nibiru/pull/1733))
- Bump `github.com/spf13/cast` from 1.5.1 to 1.6.0 ([#1689](https://github.com/NibiruChain/nibiru/pull/1689))
- Bump `cosmossdk.io/math` from 1.1.2 to 1.2.0 ([#1676](https://github.com/NibiruChain/nibiru/pull/1676))
- Bump `github.com/grpc-ecosystem/grpc-gateway/v2` from 2.18.0 to 2.18.1 ([#1675](https://github.com/NibiruChain/nibiru/pull/1675))
- Bump `actions/setup-go` from 4 to 5 ([#1696](https://github.com/NibiruChain/nibiru/pull/1696))
- Bump `golang` from 1.19 to 1.21 ([#1698](https://github.com/NibiruChain/nibiru/pull/1698))
- [#1678](https://github.com/NibiruChain/nibiru/pull/1678) - chore(deps): collections to v0.4.0 for math.Int value encoder
- Bump `golang.org/x/net` from 0.0.0-20220607020251-c690dde0001d to 0.23.0 in /geth ([#1849](https://github.com/NibiruChain/nibiru/pull/1849))
- Bump `golang.org/x/net` from 0.20.0 to 0.23.0 ([#1850](https://github.com/NibiruChain/nibiru/pull/1850))
- Bump `github.com/supranational/blst` from 0.3.8-0.20220526154634-513d2456b344 to 0.3.11 ([#1851](https://github.com/NibiruChain/nibiru/pull/1851))
- Bump `golangci/golangci-lint-action` from 4 to 6 ([#1854](https://github.com/NibiruChain/nibiru/pull/1854), [#1867](https://github.com/NibiruChain/nibiru/pull/1867))
- Bump `github.com/hashicorp/go-getter` from 1.7.1 to 1.7.5 ([#1858](https://github.com/NibiruChain/nibiru/pull/1858), [#1938](https://github.com/NibiruChain/nibiru/pull/1938))
- Bump `github.com/btcsuite/btcd` from 0.23.3 to 0.24.2 ([#1862](https://github.com/NibiruChain/nibiru/pull/1862), [#2070](https://github.com/NibiruChain/nibiru/pull/2070))
- Bump `pozetroninc/github-action-get-latest-release` from 0.7.0 to 0.8.0 ([#1863](https://github.com/NibiruChain/nibiru/pull/1863))
- Bump `bufbuild/buf-setup-action` from 1.30.1 to 1.45.0 ([#1891](https://github.com/NibiruChain/nibiru/pull/1891), [#1900](https://github.com/NibiruChain/nibiru/pull/1900), [#1923](https://github.com/NibiruChain/nibiru/pull/1923), [#1972](https://github.com/NibiruChain/nibiru/pull/1972), [#1974](https://github.com/NibiruChain/nibiru/pull/1974), [#1988](https://github.com/NibiruChain/nibiru/pull/1988), [#2043](https://github.com/NibiruChain/nibiru/pull/2043), [#2057](https://github.com/NibiruChain/nibiru/pull/2057), [#2062](https://github.com/NibiruChain/nibiru/pull/2062), [#2069](https://github.com/NibiruChain/nibiru/pull/2069))
- Bump `axios` from 1.7.3 to 1.7.4 ([#2016](https://github.com/NibiruChain/nibiru/pull/2016))
- Bump `github.com/CosmWasm/wasmvm` from 1.5.0 to 1.5.5 ([#2047](https://github.com/NibiruChain/nibiru/pull/2047))
- Bump `docker/build-push-action` from 5 to 6 ([#1924](https://github.com/NibiruChain/nibiru/pull/1924))

## [v1.5.0](https://github.com/NibiruChain/nibiru/releases/tag/v1.5.0) - 2024-06-21

Nibiru v1.5.0 enables IBC CosmWasm smart contracts.

- [[Release Link](https://github.com/NibiruChain/nibiru/releases/tag/v1.5.0)]
- [[Commits](https://github.com/NibiruChain/nibiru/commits/v1.5.0)]

### Features

- [#1931](https://github.com/NibiruChain/nibiru/pull/1931) - feat(ibc): add `wasm` route to IBC router

## [v1.4.0](https://github.com/NibiruChain/nibiru/releases/tag/v1.4.0) - 2024-06-04

Nibiru v1.4.0 adds PebbleDB support and increases the wasm contract size limit to 3MB.

- [[Release Link](https://github.com/NibiruChain/nibiru/releases/tag/v1.4.0)]
- [[Commits](https://github.com/NibiruChain/nibiru/commits/v1.4.0)]

### State Machine Breaking

- [#1906](https://github.com/NibiruChain/nibiru/pull/1906) - feat(wasm): increase contract size limit to 3MB

### Features

- [#1818](https://github.com/NibiruChain/nibiru/pull/1818) - feat: add pebbledb support
- [#1908](https://github.com/NibiruChain/nibiru/pull/1908) - chore: make pebbledb the default db backend
-

## [v1.3.0](https://github.com/NibiruChain/nibiru/releases/tag/v1.3.0) - 2024-05-07

Nibiru v1.3.0 adds interchain accounts.

- [[Release Link](https://github.com/NibiruChain/nibiru/releases/tag/v1.3.0)]
- [[Commits](https://github.com/NibiruChain/nibiru/commits/v1.3.0)]

### Features

- [#1820](https://github.com/NibiruChain/nibiru/pull/1820) - feat: add interchain accounts

### Bug Fixes

- [#1864](https://github.com/NibiruChain/nibiru/pull/1864) - fix(ica): add ICA controller stack

### Improvements

- [#1859](https://github.com/NibiruChain/nibiru/pull/1859) - refactor(oracle): add oracle slashing events

## [v1.2.0](https://github.com/NibiruChain/nibiru/releases/tag/v1.2.0) - 2024-03-28

Nibiru v1.2.0 adds a burn method to the x/inflation module that allows senders to burn tokens.

- [[Release Link](https://github.com/NibiruChain/nibiru/releases/tag/v1.2.0)]
- [[Commits](https://github.com/NibiruChain/nibiru/commits/v1.2.0)]

### Features

- [#1832](https://github.com/NibiruChain/nibiru/pull/1832) - feat(tokenfactory): add burn method for native tokens

## [v1.1.0](https://github.com/NibiruChain/nibiru/releases/tag/v1.1.0) - 2024-03-19

Nibiru v1.1.0 is the minor release used to add inflation to the network.

### State Machine Breaking

- [#1786](https://github.com/NibiruChain/nibiru/pull/1786) - fix(inflation): fix inflation off-by 2 error
- [#1796](https://github.com/NibiruChain/nibiru/pull/1796) - fix(inflation): fix num skipped epoch when inflation is added to an existing chain
- [#1797](https://github.com/NibiruChain/nibiru/pull/1797) - fix(inflation): fix num skipped epoch updates logic
- [#1712](https://github.com/NibiruChain/nibiru/pull/1712) - refactor(inflation): turn inflation off by default

### Bug Fixes

- [#1706](https://github.com/NibiruChain/nibiru/pull/706) - fix: `v1.1.0` upgrade handler
- [#1804](https://github.com/NibiruChain/nibiru/pull/1804) - fix(inflation): update default parameters
- [#1688](https://github.com/NibiruChain/nibiru/pull/1688) - fix(inflation): make default inflation allocation follow tokenomics

### Features

- [#1670](https://github.com/NibiruChain/nibiru/pull/1670) - feat(inflation): Make inflation polynomial
- [#1682](https://github.com/NibiruChain/nibiru/pull/1682) - feat!: add upgrade handler for v1.1.0
- [#1776](https://github.com/NibiruChain/nibiru/pull/1776) - feat(inflation): make inflation params a collection and add commands to update them
- [#1795](https://github.com/NibiruChain/nibiru/pull/1795) - feat(inflation): add inflation tx cmds

### Improvements

- [#1695](https://github.com/NibiruChain/nibiru/pull/1695) - feat(inflation): add events for inflation distribution
- [#1792](https://github.com/NibiruChain/nibiru/pull/1792) - fix(inflation): uncomment legacy amino register on app module basic
- [#1799](https://github.com/NibiruChain/nibiru/pull/1799) refactor,docs(inflation): Document everything + delete unused code. Make perp and spot optional features in localnet.sh

## [v1.0.3](https://github.com/NibiruChain/nibiru/releases/tag/v1.0.3) - 2024-03-18

### Fix

- [#1816](https://github.com/NibiruChain/nibiru/pull/1816) - fix(ibc): fix ibc transaction from wasm contract

### CLI

- [#1731](https://github.com/NibiruChain/nibiru/pull/1731) - feat(cli): add cli command to decode stargate base64 messages
- [#1754](https://github.com/NibiruChain/nibiru/pull/1754) - refactor(decode-base64): clean code improvements and fn docs

## [v1.0.2](https://github.com/NibiruChain/nibiru/releases/tag/v1.0.2) - 2024-03-03

### Dependencies

- [65c06ba](https://github.com/NibiruChain/nibiru/commit/65c06ba774c260ece942131ad7a93de0e162266e) - Bump `cosmos-sdk` to v0.47.10

## [v1.0.1](https://github.com/NibiruChain/nibiru/releases/tag/v1.0.1) - 2024-02-09

### Dependencies

- [#1778](https://github.com/NibiruChain/nibiru/pull/1778) - chore: bump librocksdb to v8.9.1

## [v1.0.0](https://github.com/NibiruChain/nibiru/releases/tag/v1.0.0)

Nibiru v1.0.0 is the major release used for the genesis of the mainnet network,
`cataclysm-1`. It includes all of the general purpose modules such
as `devgas`, `sudo`, `wasm`, `tokenfactory`, and the defaults from Cosmos SDK
v0.47.5.

- [[Release Link](https://github.com/NibiruChain/nibiru/releases/tag/v1.0.0)]
- [[Commits](https://github.com/NibiruChain/nibiru/commits/v1.0.0)]
- [tag:v1.0.0](https://github.com/NibiruChain/nibiru/commits/v1.0.0) epic(v1.0.0): Remove unneeded Dapp modules for smooth upgrades.
  - chore!: [Date: 2023-10-16] Remove inflation, perp, stablecoin, and spot
    modules and related protobufs. This will make it easier to add the store keys
    layer if we have breaking changes before the Dapps go live without blocking
    the mainnet deployment.  
    Commits:
    [#1667](https://github.com/NibiruChain/nibiru/pull/1667)
    [6a01abe](https://github.com/NibiruChain/nibiru/commit/6a01abe5c99e26a1d17d96f359d06d61bc1e6e70)
    [2a250a3](https://github.com/NibiruChain/nibiru/commit/2a250a3c4c60c58c5526ac7d75ce5b9e13889471)
    [d713f41](https://github.com/NibiruChain/nibiru/commit/d713f41dfe17d6d29451ade4d2f0e6d950ce7c59)
    [011f1ed](https://github.com/NibiruChain/nibiru/commit/011f1ed431d92899d01583e5e6110e663eceaa24)

### Features

- [#1596](https://github.com/NibiruChain/nibiru/pull/1596) - epic(tokenfactory): State transitions, collections, genesis import and export, and app wiring
- [#1607](https://github.com/NibiruChain/nibiru/pull/1607) - Token factory transaction messages for CreateDenom, ChangeAdmin, and UpdateModuleParams
- [#1620](https://github.com/NibiruChain/nibiru/pull/1620) - Token factory transaction messages for Mint and Burn
- [#1573](https://github.com/NibiruChain/nibiru/pull/1573) - feat(perp): Close markets and compute settlement price

### State Machine Breaking

- [#1609](https://github.com/NibiruChain/nibiru/pull/1609) - refactor(app)!: Remove x/stablecoin module.
- [#1613](https://github.com/NibiruChain/nibiru/pull/1613) - feat(app)!: enforce min commission by changing default and genesis validation
- [#1615](https://github.com/NibiruChain/nibiru/pull/1613) - feat(ante)!: Ante handler to add a maximum commission rate of 25% for validators.
- [#1616](https://github.com/NibiruChain/nibiru/pull/1616) - fix(app)!: Add custom wasm snapshotter for proper state exports
- [#1617](https://github.com/NibiruChain/nibiru/pull/1617) - fix(app)!: non-nil snapshot manager is not guaranteed in testapp
- [#1645](https://github.com/NibiruChain/nibiru/pull/1645) - fix(tokenfactory)!: token supply in bank keeper must be correct after MsgBurn.
- [#1646](https://github.com/NibiruChain/nibiru/pull/1646) - feat(wasmbinding)!: whitelisted stargate queries for QueryRequest::Stargate: auth, bank, gov, tokenfactory, epochs, inflation, oracle, sudo, devgas
- [#1667](https://github.com/NibiruChain/nibiru/pull/1667) - chore(inflation)!: unwire x/inflation

### Improvements

- [#1610](https://github.com/NibiruChain/nibiru/pull/1610) - refactor(app): Simplify app.go with less redundant imports using struct embedding.
- [#1614](https://github.com/NibiruChain/nibiru/pull/1614) - refactor(proto): Use explicit namespacing on proto imports for #1608
- [#1630](https://github.com/NibiruChain/nibiru/pull/1630) - refactor(wasm): clean up wasmbinding/ folder structure
- [#1631](https://github.com/NibiruChain/nibiru/pull/1631) - fix(.goreleaser.yml): Load version for wasmvm dynamically.
- [#1638](https://github.com/NibiruChain/nibiru/pull/1638) - test(tokenfactory): integration test core logic with a real smart contract using `nibiru-std`
- [#1659](https://github.com/NibiruChain/nibiru/pull/1659) - refactor(oracle): curate oracle default whitelist

### Dependencies

- Bump `github.com/prometheus/client_golang` from 1.16.0 to 1.17.0 ([#1605](https://github.com/NibiruChain/nibiru/pull/1605))
- Bump `bufbuild/buf-setup-action` from 1.26.1 to 1.27.1 ([#1624](https://github.com/NibiruChain/nibiru/pull/1624), [#1641](https://github.com/NibiruChain/nibiru/pull/1641))
- Bump `stefanzweifel/git-auto-commit-action` from 4 to 5 ([#1625](https://github.com/NibiruChain/nibiru/pull/1625))
- Bump `github.com/CosmWasm/wasmvm` from 1.4.0 to 1.5.0 ([#1629](https://github.com/NibiruChain/nibiru/pull/1629), [#1657](https://github.com/NibiruChain/nibiru/pull/1657))
- Bump `google.golang.org/grpc` from 1.58.2 to 1.59.0 ([#1633](https://github.com/NibiruChain/nibiru/pull/1633), [#1643](https://github.com/NibiruChain/nibiru/pull/1643))
- Bump `golang.org/x/net` from 0.12.0 to 0.17.0 ([#1634](https://github.com/NibiruChain/nibiru/pull/1634))
- Bump `github.com/cosmos/ibc-go/v7` from 7.3.0 to 7.3.1 ([#1647](https://github.com/NibiruChain/nibiru/pull/1647))
- Bump `github.com/CosmWasm/wasmd` from 0.40.2 to 0.43.0 ([#1660](https://github.com/NibiruChain/nibiru/pull/1660))
- Bump `github.com/CosmWasm/wasmd` from 0.43.0 to 0.44.0 ([#1666](https://github.com/NibiruChain/nibiru/pull/1666))

### Bug Fixes

- [#1606](https://github.com/NibiruChain/nibiru/pull/1606) - fix(perp): emit `MarketUpdatedEvent` in the absence of index price
- [#1649](https://github.com/NibiruChain/nibiru/pull/1649) - fix(ledger): fix ledger for newer macos versions
- [#1655](https://github.com/NibiruChain/nibiru/pull/1655) - fix(inflation): inflate NIBI correctly to strategic treasury account

## [v0.21.11] - 2023-10-02

NOTE: It's pragmatic to assume that any change prior to v1.0.0 was state machine breaking.

- Summary: Changes up to pull request #1616
- [[Release Link](https://github.com/NibiruChain/nibiru/releases/tag/v0.21.11)]

## [v0.21.10] - 2023-09-20

- Summary: Changes up to pull request #1595
- [[Release Link](https://github.com/NibiruChain/nibiru/releases/tag/v0.21.10)]

### State Machine Breaking

#### Features (Breaking)

- [#1594](https://github.com/NibiruChain/nibiru/pull/1594) - feat: add user discounts
- [#1585](https://github.com/NibiruChain/nibiru/pull/1585) - feat: include flag versioned in query markets to allow to query disabled markets
- [#1575](https://github.com/NibiruChain/nibiru/pull/1575) - feat(perp): Add trader volume tracking
- [#1559](https://github.com/NibiruChain/nibiru/pull/1559) - feat: add versions to markets to allow to disable them
- [#1543](https://github.com/NibiruChain/nibiru/pull/1543) - epic(devgas): devgas module for incentivizing smart contract
- [#1543](https://github.com/NibiruChain/nibiru/pull/1543) - epic(devgas): devgas module for incentivizing smart contract
- [#1541](https://github.com/NibiruChain/nibiru/pull/1541) - feat(perp): add clamp to premium fractions
- [#1520](https://github.com/NibiruChain/nibiru/pull/1520) - feat(wasm): no op handler + tests with updated contracts
- [#1503](https://github.com/NibiruChain/nibiru/pull/1503) - feat(wasm): add Oracle Exchange Rate query for wasm
- [#1503](https://github.com/NibiruChain/nibiru/pull/1503) - feat(wasm): add Oracle Exchange Rate query for wasm
- [#1502](https://github.com/NibiruChain/nibiru/pull/1502) - feat: add ledger build support
- [#1501](https://github.com/NibiruChain/nibiru/pull/1501) - feat(proto): add Python buf generation logic for py-sdk
- [#1501](https://github.com/NibiruChain/nibiru/pull/1501) - feat(proto): add Python buf generation logic for py-sdk
- [#1501](https://github.com/NibiruChain/nibiru/pull/1501) - feat(localnet.sh): (1) Make it possible to run while offline. (2) Implement --no-build option to use the script with the current `nibid` installed.
- [#1501](https://github.com/NibiruChain/nibiru/pull/1501) - feat(localnet.sh): (1) Make it possible to run while offline. (2) Implement --no-build option to use the script with the current `nibid` installed.
- [#1498](https://github.com/NibiruChain/nibiru/pull/1498) - feat: add cli to change root sudo command
- [#1498](https://github.com/NibiruChain/nibiru/pull/1498) - feat: add cli to change root sudo command
- [#1495](https://github.com/NibiruChain/nibiru/pull/1495) - feat: add genmsg module
- [#1494](https://github.com/NibiruChain/nibiru/pull/1494) - feat: create cli to add sudo account into genesis
- [#1479](https://github.com/NibiruChain/nibiru/pull/1479) - feat(perp): implement `PartialClose`
- [#1479](https://github.com/NibiruChain/nibiru/pull/1479) - feat(perp): implement `PartialClose`
- [#1463](https://github.com/NibiruChain/nibiru/pull/1463) - feat(oracle): add genesis pricefeeder delegation
- [#1463](https://github.com/NibiruChain/nibiru/pull/1463) - feat(oracle): add genesis pricefeeder delegation
- [#1463](https://github.com/NibiruChain/nibiru/pull/1463) - feat(oracle): add genesis pricefeeder delegation
- [#1421](https://github.com/NibiruChain/nibiru/pull/1421) - feat(oracle): add expiry time to oracle prices
- [#1407](https://github.com/NibiruChain/nibiru/pull/1407) - feat!: upgrade to Cosmos SDK v0.47.3
- [#1407](https://github.com/NibiruChain/nibiru/pull/1407) - feat!: upgrade to Cosmos SDK v0.47.3
- [#1387](https://github.com/NibiruChain/nibiru/pull/1387) - feat: upgrade to Cosmos SDK v0.46.10
- [#1387](https://github.com/NibiruChain/nibiru/pull/1387) - feat: upgrade to Cosmos SDK v0.46.10
- [#1380](https://github.com/NibiruChain/nibiru/pull/1380) - feat(wasm): Add CreateMarket admin call for the controller contract
- [#1380](https://github.com/NibiruChain/nibiru/pull/1380) - feat(wasm): Add CreateMarket admin call for the controller contract
- [#1373](https://github.com/NibiruChain/nibiru/pull/1373) - feat(perp): `perpv2` `add-genesis-perp-market` CLI command
- [#1371](https://github.com/NibiruChain/nibiru/pull/1371) - feat: realize bad debt when a user tries to close his position
- [#1370](https://github.com/NibiruChain/nibiru/pull/1370) - feat(perp): `perpv2` `CreatePool` method
- [#1367](https://github.com/NibiruChain/nibiru/pull/1367) - feat: wire enable market to wasm
- [#1367](https://github.com/NibiruChain/nibiru/pull/1367) - feat: wire enable market to wasm
- [#1366](https://github.com/NibiruChain/nibiru/pull/1366) - feat: fix bindings test in cw_test
- [#1363](https://github.com/NibiruChain/nibiru/pull/1363) - feat(perp): wire `PerpV2` module
- [#1362](https://github.com/NibiruChain/nibiru/pull/1362) - feat(perp): add `perpv2` cli
- [#1361](https://github.com/NibiruChain/nibiru/pull/1361) - feat(perp): add `PerpV2` module
- [#1359](https://github.com/NibiruChain/nibiru/pull/1359) - feat(perp): Add InsuranceFundWithdraw admin call with corresponding smart contract
- [#1359](https://github.com/NibiruChain/nibiru/pull/1359) - feat(perp): Add InsuranceFundWithdraw admin call with corresponding smart contract
- [#1352](https://github.com/NibiruChain/nibiru/pull/1352) - feat(perp): add PerpKeeperV2 `MsgServer`
- [#1350](https://github.com/NibiruChain/nibiru/pull/1350) - feat(perp): `EditPriceMultiplier` and `EditSwapInvariant`
- [#1345](https://github.com/NibiruChain/nibiru/pull/1345) - feat(perp): PerpV2 QueryServer
- [#1344](https://github.com/NibiruChain/nibiru/pull/1344) - feat(perp): PerpKeeperV2 `AddMargin` and `RemoveMargin`
- [#1343](https://github.com/NibiruChain/nibiru/pull/1343) - feat(perp): add PerpKeeperV2 `MultiLiquidate`
- [#1342](https://github.com/NibiruChain/nibiru/pull/1342) - feat(perp): market not enabled can only be used to close out existing positions
- [#1342](https://github.com/NibiruChain/nibiru/pull/1342) - feat(perp): market not enabled can only be used to close out existing positions
- [#1341](https://github.com/NibiruChain/nibiru/pull/1341) - feat(bindings/oracle): add bindings for oracle module params
- [#1340](https://github.com/NibiruChain/nibiru/pull/1340) - feat(wasm): Enforce x/sudo contract permission checks on the shifter contract + integration tests
- [#1338](https://github.com/NibiruChain/nibiru/pull/1338) - feat(perp): V2 OpenPosition

#### Bug Fixes (Breaking)

- [#1586](https://github.com/NibiruChain/nibiru/pull/1586) - fix(sudo): make messages compatible with `Amino`
- [#1565](https://github.com/NibiruChain/nibiru/pull/1565) - fix(oracle)!: Count vote omission as abstain for less slashing + more stability
- [#1493](https://github.com/NibiruChain/nibiru/pull/1493) - fix(perp): allow `ClosePosition` when there is bad debt
- [#1476](https://github.com/NibiruChain/nibiru/pull/1476) - fix(wasm)!: call `ValidateBasic` before all `sdk.Msg` calls for the bindings-perp contract + remove sudo permissioning
- [#1467](https://github.com/NibiruChain/nibiru/pull/1467) - fix(oracle): make `calcTwap` safer
- [#1467](https://github.com/NibiruChain/nibiru/pull/1467) - fix(oracle): make `calcTwap` safer
- [#1464](https://github.com/NibiruChain/nibiru/pull/1464) - fix(gov): wire legacy proposal handlers
- [#1464](https://github.com/NibiruChain/nibiru/pull/1464) - fix(gov): wire legacy proposal handlers
- [#1459](https://github.com/NibiruChain/nibiru/pull/1459) - fix(spot): wire `x/spot` msgService into app router
- [#1459](https://github.com/NibiruChain/nibiru/pull/1459) - fix(spot): wire `x/spot` msgService into app router
- [#1452](https://github.com/NibiruChain/nibiru/pull/1452) - fix(oracle): continue with abci hook during error
- [#1451](https://github.com/NibiruChain/nibiru/pull/1451) - fix(perp): decrease position with zero size
- [#1446](https://github.com/NibiruChain/nibiru/pull/1446) - fix(cmd): Add custom InitCmd to set set desired Tendermint consensus params for each node.
- [#1441](https://github.com/NibiruChain/nibiru/pull/1441) - fix(oracle): ignore abstain votes in std dev calculation
- [#1425](https://github.com/NibiruChain/nibiru/pull/1425) - fix: remove positions from state when closed with reverse position
- [#1423](https://github.com/NibiruChain/nibiru/pull/1423) - fix: remove panics from abci hooks
- [#1422](https://github.com/NibiruChain/nibiru/pull/1422) - fix(oracle): handle zero oracle rewards
- [#1420](https://github.com/NibiruChain/nibiru/pull/1420) - refactor(oracle): update default params
- [#1419](https://github.com/NibiruChain/nibiru/pull/1419) - fix(spot): add pools to genesis state
- [#1417](https://github.com/NibiruChain/nibiru/pull/1417) - fix: run end blocker on block end for perp v2
- [#1414](https://github.com/NibiruChain/nibiru/pull/1414) - fix(oracle): Add deterministic map iterations to avoid consensus failure.
- [#1413](https://github.com/NibiruChain/nibiru/pull/1413) - fix(perp): provide descriptive errors when all liquidations fail in MultiLiquidate
- [#1413](https://github.com/NibiruChain/nibiru/pull/1413) - fix(perp): provide descriptive errors when all liquidations fail in MultiLiquidate
- [#1397](https://github.com/NibiruChain/nibiru/pull/1397) - fix: ensure margin is high enough when removing it
- [#1383](https://github.com/NibiruChain/nibiru/pull/1383) - feat: enforce contract to be whitelisted when calling perp bindings
- [#1379](https://github.com/NibiruChain/nibiru/pull/1379) - feat(perp): check for denom in add/remove margin
- [#1210](https://github.com/NibiruChain/nibiru/pull/1210) - fix(ci): fix docker push workflow

#### Else (Breaking)

- [#1477](https://github.com/NibiruChain/nibiru/pull/1477) - refactor(oracle)!: Move away from deprecated events to typed events in x/oracle
- [#1477](https://github.com/NibiruChain/nibiru/pull/1477) - refactor(oracle)!: Move away from deprecated events to typed events in x/oracle
- [#1473](https://github.com/NibiruChain/nibiru/pull/1473) - refactor(perp)!: rename `OpenPosition` to `MarketOrder`
- [#1473](https://github.com/NibiruChain/nibiru/pull/1473) - refactor(perp)!: rename `OpenPosition` to `MarketOrder`
- [#1427](https://github.com/NibiruChain/nibiru/pull/1427) - refactor(perp)!: PositionChangedEvent `MarginToUser`
- [#1427](https://github.com/NibiruChain/nibiru/pull/1427) - refactor(perp)!: PositionChangedEvent `MarginToUser`
- [#1426](https://github.com/NibiruChain/nibiru/pull/1426) - refactor(perp): remove price fluctuation limit check
- [#1388](https://github.com/NibiruChain/nibiru/pull/1388) - refactor(perp)!: idempotent position changed event
- [#1388](https://github.com/NibiruChain/nibiru/pull/1388) - refactor(perp)!: idempotent position changed event
- [#1385](https://github.com/NibiruChain/nibiru/pull/1385) - test(perp): add clearing house negative tests
- [#1385](https://github.com/NibiruChain/nibiru/pull/1385) - test(perp): add clearing house negative tests
- [#1382](https://github.com/NibiruChain/nibiru/pull/1382) - refactor(perp)!: remove `perpv1`
- [#1382](https://github.com/NibiruChain/nibiru/pull/1382) - refactor(perp)!: remove `perpv1`
- [#1356](https://github.com/NibiruChain/nibiru/pull/1356) - build: Regress wasmvm (v1.1.1), tendermint (v0.34.24), and Cosmos-SDK (v0.45.14) dependencies
- [#1356](https://github.com/NibiruChain/nibiru/pull/1356) - build: Regress wasmvm (v1.1.1), tendermint (v0.34.24), and Cosmos-SDK (v0.45.14) dependencies
- [#1346](https://github.com/NibiruChain/nibiru/pull/1346) - build: Upgrade wasmvm (v1.2.1), tendermint (v0.34.26), and Cosmos-SDK (v0.45.14) dependencies
- [#1346](https://github.com/NibiruChain/nibiru/pull/1346) - build: Upgrade wasmvm (v1.2.1), tendermint (v0.34.26), and Cosmos-SDK (v0.45.14) dependencies

### Non-breaking/Compatible Improvements

- [#1579](https://github.com/NibiruChain/nibiru/pull/1579) - chore(proto): Add a buf.gen.rs.yaml and corresponding script to create Rust types for Wasm Stargate messages
- [#1574](https://github.com/NibiruChain/nibiru/pull/1574) - chore(goreleaser): update wasmvm to v1.4.0
- [#1558](https://github.com/NibiruChain/nibiru/pull/1558) - feat(perp): paginated query to read the position store
- [#1555](https://github.com/NibiruChain/nibiru/pull/1555) - feat(devgas): Convert legacy ABCI events to typed proto events
- [#1554](https://github.com/NibiruChain/nibiru/pull/1554) - refactor: runs gofumpt formatter, which has nice conventions: go install mvdan.cc/gofumpt@latest
- [#1536](https://github.com/NibiruChain/nibiru/pull/1536) - test(perp): add more tests to perp module and cli
- [#1533](https://github.com/NibiruChain/nibiru/pull/1533) - feat(perp): add differential fields to PositionChangedEvent
- [#1527](https://github.com/NibiruChain/nibiru/pull/1527) - test(common): add docs for testutil and increase test coverage
- [#1521](https://github.com/NibiruChain/nibiru/pull/1521) - test(sudo): increase unit test coverage
- [#1519](https://github.com/NibiruChain/nibiru/pull/1519) - test: add more tests to x/perp keeper
- [#1518](https://github.com/NibiruChain/nibiru/pull/1518) - test: add more tests to x/perp
- [#1517](https://github.com/NibiruChain/nibiru/pull/1517) - test: add more tests to x/hooks
- [#1506](https://github.com/NibiruChain/nibiru/pull/1506) - refactor(oracle): Implement OrderedMap and use it for iterating through maps in x/oracle
- [#1500](https://github.com/NibiruChain/nibiru/pull/1500) - refactor(perp): clean up reverse market order mechanics
- [#1466](https://github.com/NibiruChain/nibiru/pull/1466) - refactor(perp): `PositionLiquidatedEvent`
- [#1466](https://github.com/NibiruChain/nibiru/pull/1466) - refactor(perp): `PositionLiquidatedEvent`
- [#1462](https://github.com/NibiruChain/nibiru/pull/1462) - fix(perp): Add pair to liquidation failed event.
- [#1424](https://github.com/NibiruChain/nibiru/pull/1424) - feat(perp): Add change type and exchanged margin to position changed events.
- [#1408](https://github.com/NibiruChain/nibiru/pull/1408) - feat(spot): idempotent events
- [#1406](https://github.com/NibiruChain/nibiru/pull/1406) - feat(perp): emit additional event info
- [#1405](https://github.com/NibiruChain/nibiru/pull/1405) - ci: use Buf to build protos
- [#1390](https://github.com/NibiruChain/nibiru/pull/1390) - fix(localnet.sh): Fix genesis market initialization + add force exits on failure
- [#1369](https://github.com/NibiruChain/nibiru/pull/1369) - refactor(oracle): divert rewards from `perpv2` instead of `perpv1`
- [#1365](https://github.com/NibiruChain/nibiru/pull/1365) - refactor(perp): split `perp` module into v1/ and v2/

### Dependencies

- [#1523](https://github.com/NibiruChain/nibiru/pull/1523) - chore: bump cosmos-sdk to v0.47.4
- [#1381](https://github.com/NibiruChain/nibiru/pull/1381) - chore(deps): Bump github.com/cosmos/cosmos-sdk to 0.45.16

- Bump `github.com/docker/distribution` from 2.8.1+incompatible to 2.8.2+incompatible (#1339)

- Bump `github.com/CosmWasm/wasmvm` from 1.2.1 to 1.4.0 (#1354, #1507, [#1564](https://github.com/NibiruChain/nibiru/pull/1564))
- Bump `github.com/spf13/cast` from 1.5.0 to 1.5.1 (#1358)
- Bump `github.com/stretchr/testify` from 1.8.2 to 1.8.4 (#1384, #1435)
- Bump `cosmossdk.io/math` from 1.0.0-beta.6 to 1.1.2 (#1394, [#1547](https://github.com/NibiruChain/nibiru/pull/1547))
- Bump `google.golang.org/grpc` from 1.53.0 to 1.58.2 (#1395, #1437, #1443, #1497, [#1525](https://github.com/NibiruChain/nibiru/pull/1525), [#1568](https://github.com/NibiruChain/nibiru/pull/1568), [#1582](https://github.com/NibiruChain/nibiru/pull/1582), [#1598](https://github.com/NibiruChain/nibiru/pull/1598))
- Bump `github.com/gin-gonic/gin` from 1.8.1 to 1.9.1 (#1409)
- Bump `github.com/spf13/viper` from 1.15.0 to 1.16.0 (#1436)
- Bump `github.com/prometheus/client_golang` from 1.15.1 to 1.16.0 (#1431)
- Bump `github.com/cosmos/ibc-go/v7` from 7.1.0 to 7.3.0 (#1445, [#1562](https://github.com/NibiruChain/nibiru/pull/1562))
- Bump `bufbuild/buf-setup-action` from 1.21.0 to 1.26.1 (#1449, #1469, #1505, #1510, [#1537](https://github.com/NibiruChain/nibiru/pull/1537), [#1540](https://github.com/NibiruChain/nibiru/pull/1540), [#1544](https://github.com/NibiruChain/nibiru/pull/1544))
- Bump `google.golang.org/protobuf` from 1.30.0 to 1.31.0 (#1450)
- Bump `cosmossdk.io/errors` from 1.0.0-beta.7 to 1.0.0 (#1499)
- Bump `github.com/holiman/uint256` from 1.2.2 to 1.2.3 (#1504)
- Bump `docker/build-push-action` from 4 to 5 ([#1572](https://github.com/NibiruChain/nibiru/pull/1572))
- Bump `docker/login-action` from 2 to 3 ([#1571](https://github.com/NibiruChain/nibiru/pull/1571))
- Bump `docker/setup-buildx-action` from 2 to 3 ([#1570](https://github.com/NibiruChain/nibiru/pull/1570))
- Bump `docker/setup-qemu-action` from 2 to 3 ([#1569](https://github.com/NibiruChain/nibiru/pull/1569))
- Bump `github.com/cosmos/cosmos-sdk` from v0.47.4 to v0.47.5 ([#1578](https://github.com/NibiruChain/nibiru/pull/1578))
- Bump `codecov/codecov-action` from 3 to 4 ([#1583](https://github.com/NibiruChain/nibiru/pull/1583))
- Bump `actions/checkout` from 3 to 4 ([#1593](https://github.com/NibiruChain/nibiru/pull/1593))
- Bump `github.com/docker/distribution` from 2.8.1+incompatible to 2.8.2+incompatible (#1339)
- Bump `github.com/CosmWasm/wasmvm` from 1.2.1 to 1.3.0 (#1354, #1507)
- Bump `github.com/spf13/cast` from 1.5.0 to 1.5.1 (#1358)
- Bump `github.com/stretchr/testify` from 1.8.2 to 1.8.4 (#1384, #1435)
- Bump `cosmossdk.io/math` from 1.0.0-beta.6 to 1.1.2 (#1394, [#1547](https://github.com/NibiruChain/nibiru/pull/1547))
- Bump `google.golang.org/grpc` from 1.53.0 to 1.57.0 (#1395, #1437, #1443, #1497, [#1525](https://github.com/NibiruChain/nibiru/pull/1525))
- Bump `github.com/gin-gonic/gin` from 1.8.1 to 1.9.1 (#1409)
- Bump `github.com/spf13/viper` from 1.15.0 to 1.16.0 (#1436)
- Bump `github.com/prometheus/client_golang` from 1.15.1 to 1.16.0 (#1431)
- Bump `github.com/cosmos/ibc-go/v7` from 7.1.0 to 7.3.0 (#1445, [#1562](https://github.com/NibiruChain/nibiru/pull/1562))
- Bump `bufbuild/buf-setup-action` from 1.21.0 to 1.26.1 (#1449, #1469, #1505, #1510, [#1537](https://github.com/NibiruChain/nibiru/pull/1537), [#1540](https://github.com/NibiruChain/nibiru/pull/1540), [#1544](https://github.com/NibiruChain/nibiru/pull/1544))
- Bump `google.golang.org/protobuf` from 1.30.0 to 1.31.0 (#1450)
- Bump `cosmossdk.io/errors` from 1.0.0-beta.7 to 1.0.0 (#1499)
- Bump `github.com/holiman/uint256` from 1.2.2 to 1.2.3 (#1504)
- Bump `actions/checkout` from 3 to 4 ([#1563](https://github.com/NibiruChain/nibiru/pull/1563))

## [v0.19.4] - 2023-05-26

- Summary: Changes up to pull request #1337
- [[Release Link](https://github.com/NibiruChain/nibiru/releases/tag/v0.19.4)]

### State Machine Breaking

- [#1336](https://github.com/NibiruChain/nibiru/pull/1336) - feat: move oracle params out of params subspace and onto the keeper
- [#1336](https://github.com/NibiruChain/nibiru/pull/1336) - feat: move oracle params out of params subspace and onto the keeper
- [#1335](https://github.com/NibiruChain/nibiru/pull/1335) - refactor(perp): move remaining perpv1 files to v1 directory
- [#1334](https://github.com/NibiruChain/nibiru/pull/1334) - feat(perp): add PerpKeeperV2 `ClosePosition`
- [#1333](https://github.com/NibiruChain/nibiru/pull/1333) - feat(perp): add basic clearing house functions
- [#1332](https://github.com/NibiruChain/nibiru/pull/1332) - feat(perp): add hooks to update funding rate
- [#1331](https://github.com/NibiruChain/nibiru/pull/1331) - refactor(perp): create perp v1 type package and module package
- [#1329](https://github.com/NibiruChain/nibiru/pull/1329) - feat(perp): add PerpKeeperV2 withdraw methods
- [#1328](https://github.com/NibiruChain/nibiru/pull/1328) - feat(perp): add PerpKeeperV2 swap methods
- [#1322](https://gitub.com/NibiruChain/nibiru/pull/1322) - build(deps): Bumps github.com/armon/go-metrics from 0.4.0 to 0.4.1.
- [#1319](https://github.com/NibiruChain/nibiru/pull/1319) - test: add integration test actions
- [#1317](https://github.com/NibiruChain/nibiru/pull/1317) - feat(testutil): Use secp256k1 algo for private key generation in common/testutil.
- [#1317](https://github.com/NibiruChain/nibiru/pull/1317) - feat(sudo): Implement and test CLI commands for tx and queries.
- [#1317](https://github.com/NibiruChain/nibiru/pull/1317) - feat(sudo): Implement and test CLI commands for tx and queries.
- [#1315](https://github.com/NibiruChain/nibiru/pull/1315) - feat: oracle rewards distribution every week
- [#1315](https://github.com/NibiruChain/nibiru/pull/1315) - feat: oracle rewards distribution every week
- [#1312](https://github.com/NibiruChain/nibiru/pull/1312) - feat(wasm): wire depth shift handler to the wasm router
- [#1312](https://github.com/NibiruChain/nibiru/pull/1312) - feat(wasm): wire depth shift handler to the wasm router
- [#1311](https://github.com/NibiruChain/nibiru/pull/1311) - feat(perp): add PerpKeeperV2
- [#1311](https://github.com/NibiruChain/nibiru/pull/1311) - feat(perp): add Calc and Twap methods
- [#1309](https://github.com/NibiruChain/nibiru/pull/1309) - feat: minimum swap amount set to $1
- [#1309](https://github.com/NibiruChain/nibiru/pull/1309) - feat: minimum swap amount set to $1
- [#1308](https://github.com/NibiruChain/nibiru/pull/1308) - feat(perp): ensure there's no int overflow in liq depth calculation
- [#1307](https://github.com/NibiruChain/nibiru/pull/1307) - feat(sudo): Create the x/sudo module + integration tests
- [#1307](https://github.com/NibiruChain/nibiru/pull/1307) - feat(sudo): Create the x/sudo module + integration tests
- [#1306](https://github.com/NibiruChain/nibiru/pull/1306) - feat(perp): complete perp v2 types
- [#1306](https://github.com/NibiruChain/nibiru/pull/1306) - feat(perp): complete perp v2 types
- [#1305](https://github.com/NibiruChain/nibiru/pull/1305) - refactor(perp!): Remove unnecessary protos
- [#1305](https://github.com/NibiruChain/nibiru/pull/1305) - refactor(perp!): Remove unnecessary protos
- [#1304](https://github.com/NibiruChain/nibiru/pull/1304) - feat: db backend - rocksdb
- [#1304](https://github.com/NibiruChain/nibiru/pull/1304) - feat: db backend - rocksdb
- [#1302](https://github.com/NibiruChain/nibiru/pull/1302) - refactor(oracle)!: price snapshot start time inclusive
- [#1302](https://github.com/NibiruChain/nibiru/pull/1302) - refactor(oracle)!: price snapshot start time inclusive
- [#1301](https://github.com/NibiruChain/nibiru/pull/1301) - fix(epochs)!: correct epoch start time
- [#1301](https://github.com/NibiruChain/nibiru/pull/1301) - fix(epochs)!: correct epoch start time
- [#1299](https://github.com/NibiruChain/nibiru/pull/1299) - feat(wasm): Add peg shift bindings
- [#1299](https://github.com/NibiruChain/nibiru/pull/1299) - feat(wasm): Add peg shift bindings
- [#1298](https://github.com/NibiruChain/nibiru/pull/1298) - refactor(perp)!: remove `MaxOracleSpreadRatio` from Perpv2
- [#1298](https://github.com/NibiruChain/nibiru/pull/1298) - refactor(perp)!: remove `MaxOracleSpreadRatio` from Perpv2
- [#1296](https://github.com/NibiruChain/nibiru/pull/1296) - refactor(perp)!: update perp v2 state protos
- [#1296](https://github.com/NibiruChain/nibiru/pull/1296) - refactor(perp)!: update perp v2 state protos
- [#1295](https://github.com/NibiruChain/nibiru/pull/1295) - refactor(app): Organize keepers, store keys, and module manager initialization in app.go
- [#1292](https://github.com/NibiruChain/nibiru/pull/1292) - feat(wasm): Add module bindings for execute calls in x/perp: OpenPosition, ClosePosition, AddMargin, RemoveMargin.
- [#1292](https://github.com/NibiruChain/nibiru/pull/1292) - feat(wasm): Add module bindings for execute calls in x/perp: OpenPosition, ClosePosition, AddMargin, RemoveMargin.
- [#1291](https://github.com/NibiruChain/nibiru/pull/1291) - refactor(perp)!: add perp v2 state protos
- [#1291](https://github.com/NibiruChain/nibiru/pull/1291) - refactor(perp)!: add perp v2 state protos
- [#1290](https://github.com/NibiruChain/nibiru/pull/1290) - refactor: fix quote/base reserve naming convention
- [#1289](https://github.com/NibiruChain/nibiru/pull/1289) - feat: SqrtDepth equal to base reserves when pool creation
- [#1287](https://github.com/NibiruChain/nibiru/pull/1287) - feat(wasm): Add module bindings for custom queries in x/perp: Reserves, AllMarkets, BasePrice, PremiumFraction, Metrics, PerpParams, PerpModuleAccounts
- [#1287](https://github.com/NibiruChain/nibiru/pull/1287) - feat(wasm): Add module bindings for custom queries in x/perp: Reserves, AllMarkets, BasePrice, PremiumFraction, Metrics, PerpParams, PerpModuleAccounts
- [#1286](https://github.com/NibiruChain/nibiru/pull/1286) - feat: bias is zero when creating pool
- [#1284](https://github.com/NibiruChain/nibiru/pull/1284) - feat: fails if base and quote reserves are not equal on CreatePool
- [#1282](https://github.com/NibiruChain/nibiru/pull/1282) - feat(inflation)!: add inflation module
- [#1282](https://github.com/NibiruChain/nibiru/pull/1282) - feat(inflation)!: add inflation module
- [#1281](https://github.com/NibiruChain/nibiru/pull/1281) - feat: add peg multiplier to the pricing logic
- [#1281](https://github.com/NibiruChain/nibiru/pull/1281) - feat: add peg multiplier to the pricing logic
- [#1271](https://github.com/NibiruChain/nibiru/pull/1271) - refactor(perp)!: vpool → perp/amm #2 | imports and renames
- [#1271](https://github.com/NibiruChain/nibiru/pull/1271) - refactor(perp)!: vpool → perp/amm #2 | imports and renames
- [#1270](https://github.com/NibiruChain/nibiru/pull/1270) - refactor(proto)!: lint protos and standardize versioning
- [#1270](https://github.com/NibiruChain/nibiru/pull/1270) - refactor(proto)!: lint protos and standardize versioning
- [#1269](https://github.com/NibiruChain/nibiru/pull/1269) - refactor(perp)!: merge x/util with x/perp
- [#1269](https://github.com/NibiruChain/nibiru/pull/1269) - refactor(perp)!: merge x/util with x/perp
- [#1267](https://github.com/NibiruChain/nibiru/pull/1267) - refactor(perp)!: vpool → perp/amm #1 | Moves types, keeper, and cli
- [#1267](https://github.com/NibiruChain/nibiru/pull/1267) - refactor(perp)!: vpool → perp/amm #1 | Moves types, keeper, and cli
- [#1255](https://github.com/NibiruChain/nibiru/pull/1255) - feat: add peg multiplier field into vpool, which for now defaults to 1
- [#1255](https://github.com/NibiruChain/nibiru/pull/1255) - feat: add peg multiplier field into vpool, which for now defaults to 1
- [#1254](https://github.com/NibiruChain/nibiru/pull/1254) - feat: add bias field into vpool
- [#1254](https://github.com/NibiruChain/nibiru/pull/1254) - feat: add bias field into vpool
- [#1248](https://github.com/NibiruChain/nibiru/pull/1248) - refactor(common): Combine x/testutil and x/common/testutil.
- [#1245](https://github.com/NibiruChain/nibiru/pull/1245) - fix(localnet.sh): force localnet.sh to work even if Coingecko is down
- [#1244](https://github.com/NibiruChain/nibiru/pull/1244) - feat: add typed event for oracle post price
- [#1243](https://github.com/NibiruChain/nibiru/pull/1243) - feat(vpool): sqrt of liquidity depth tracked on pool
- [#1243](https://github.com/NibiruChain/nibiru/pull/1243) - feat(vpool): sqrt of liquidity depth tracked on pool
- [#1240](https://github.com/NibiruChain/nibiru/pull/1240) - ci: Test `make proto-gen` when the proto gen scripts or .proto files change
- [#1237](https://github.com/NibiruChain/nibiru/pull/1237) - feat: reduce gas on openposition
- [#1229](https://github.com/NibiruChain/nibiru/pull/1229) - feat: upgrade ibc to v4.2.0 and wasm v0.30.0
- [#1229](https://github.com/NibiruChain/nibiru/pull/1229) - feat: upgrade ibc to v4.2.0 and wasm v0.30.0
- [#1228](https://github.com/NibiruChain/nibiru/pull/1228) - feat: update github.com/CosmWasm/wasmd 0.29.2
- [#1220](https://github.com/NibiruChain/nibiru/pull/1220) - feat: reduce gas fees when posting price
- [#1220](https://github.com/NibiruChain/nibiru/pull/1220) - feat: reduce gas fees when posting price
- [#1219](https://github.com/NibiruChain/nibiru/pull/1219) - fix(ci): use chaosnet image on chaosnet docker compose
- [#1212](https://github.com/NibiruChain/nibiru/pull/1212) - fix(spot): gracefully handle join spot pool with wrong tokens denom

### Non-breaking/Compatible Improvements

- [#1337](https://github.com/NibiruChain/nibiru/pull/1337) - fix(ci): fix dockerfile with rocksdb
- [#1276](https://github.com/NibiruChain/nibiru/pull/1276) - feat: add ewma function
- [#1218](https://github.com/NibiruChain/nibiru/pull/1218) - ci(release): Publish chaosnet image when tagging a release
- [#1210](https://github.com/NibiruChain/nibiru/pull/1210) - fix(ci): fix docker push workflow

### Dependencies

- Bump `technote-space/get-diff-action` from 4 to 6 (#1327)
- Bump `robinraju/release-downloader` from 1.6 to 1.8 (#1326)
- Bump `pozetroninc/github-action-get-latest-release` from 0.6.0 to 0.7.0 (#1325)
- Bump `actions/setup-go` from 3 to 4 (#1324)

- [#1321](https://github.com/NibiruChain/nibiru/pull/1321) - build(deps): bump github.com/prometheus/client_golang from 1.15.0 to 1.15.1
- [#1256](https://github.com/NibiruChain/nibiru/pull/1256) - chore(deps): bump github.com/spf13/cobra from 1.6.1 to 1.7.0
- [#1231](https://github.com/NibiruChain/nibiru/pull/1231) - chore(deps): bump github.com/cosmos/ibc-go/v4 from 4.2.0 to 4.3.0 #1231
- [#1230](https://github.com/NibiruChain/nibiru/pull/1230) - chore(deps): Bump github.com/holiman/uint256 from 1.2.1 to 1.2.2
- [#1223](https://github.com/NibiruChain/nibiru/pull/1223) - chore(deps): bump github.com/golang/protobuf from 1.5.2 to 1.5.3
- [#1222](https://github.com/NibiruChain/nibiru/pull/1222) - chore(deps): bump google.golang.org/protobuf from 1.28.2-0.20220831092852-f930b1dc76e8 to 1.29.0
- [#1211](https://github.com/NibiruChain/nibiru/pull/1211) - chore(deps): Bump github.com/stretchr/testify from 1.8.1 to 1.8.2

- [#1283](https://github.com/NibiruChain/nibiru/pull/1283) - chore(deps): bump github.com/prometheus/client_golang from 1.14.0 to 1.15.0

## [v0.19.2](https://github.com/NibiruChain/nibiru/releases/tag/v0.19.2) - 2023-02-24

Summary: Changes up to pull request #1208

### State Machine Breaking

- [#1196](https://github.com/NibiruChain/nibiru/pull/1196) - refactor(spot)!: default whitelisted asset and query cli
- [#1195](https://github.com/NibiruChain/nibiru/pull/1195) - feat(perp)!: Add `MultiLiquidation` feature for perps
- [#1194](https://github.com/NibiruChain/nibiru/pull/1194) - fix(oracle): local min voters
- [#1187](https://github.com/NibiruChain/nibiru/pull/1187) - feat(oracle): default vote threshold and min voters
- [#1176](https://github.com/NibiruChain/nibiru/pull/1176) - refactor(spot)!: replace `x/dex` module with `x/spot`.
- [#1173](https://github.com/NibiruChain/nibiru/pull/1173) - refactor(spot)!: replace `x/dex` module with `x/spot`.
- [#1171](https://github.com/NibiruChain/nibiru/pull/1171) - refactor(asset)!: Replace `common.AssetPair` with `asset.Pair`.
- [#1164](https://github.com/NibiruChain/nibiru/pull/1164) - refactor: remove client interface for liquidate msg
- [#1158](https://github.com/NibiruChain/nibiru/pull/1158) - feat(asset-registry)!: Add `AssetRegistry`
- [#1156](https://github.com/NibiruChain/nibiru/pull/1156) - refactor: remove lockup & incentivation module
- [#1154](https://github.com/NibiruChain/nibiru/pull/1154) - refactor(asset-pair)!: refactors `common.AssetPair` as an extension of string
- [#1151](https://github.com/NibiruChain/nibiru/pull/1151) - fix(dex): fix swap calculation for stableswap pools
- [#1131](https://github.com/NibiruChain/nibiru/pull/1131) - fix(oracle): use correct distribution module account

### Non-breaking/Compatible Improvements

- [#1205](https://github.com/NibiruChain/nibiru/pull/1205) - test: first testing framework skeleton and example
- [#1203](https://github.com/NibiruChain/nibiru/pull/1203) - ci: make chaosnet pull nibiru image if --build is not specified
- [#1199](https://github.com/NibiruChain/nibiru/pull/1199) - chore(deps): bump golang.org/x/net from 0.4.0 to 0.7.0
- [#1197](https://github.com/NibiruChain/nibiru/pull/1197) - feat: add fees into events in spot module: `EventPoolExited`, `EventPoolCreated`, `EventAssetsSwapped`.
- [#1197](https://github.com/NibiruChain/nibiru/pull/1197) - refactor(testutil): clean up `x/common/testutil` test setup code
- [#1193](https://github.com/NibiruChain/nibiru/pull/1193) - refactor(oracle): clean up `x/oracle/keeper` tests
- [#1192](https://github.com/NibiruChain/nibiru/pull/1192) - feat: chaosnet docker-compose
- [#1191](https://github.com/NibiruChain/nibiru/pull/1191) - fix(oracle): default whitelisted pairs
- [#1190](https://github.com/NibiruChain/nibiru/pull/1190) - ci(release): fix TM_VERSION not being set on releases
- [#1189](https://github.com/NibiruChain/nibiru/pull/1189) - ci(codecov): add Codecov reporting
- [#1188](https://github.com/NibiruChain/nibiru/pull/1188) - fix(spot): remove A precision and clean up borked logic
- [#1184](https://github.com/NibiruChain/nibiru/pull/1184) - docs(oracle): proto type docs, (2) spec clean-up, and (3) remove panic case
- [#1181](https://github.com/NibiruChain/nibiru/pull/1181) - refactor(oracle): keeper method locations
- [#1180](https://github.com/NibiruChain/nibiru/pull/1180) - refactor(oracle): whitelist refactor
- [#1179](https://github.com/NibiruChain/nibiru/pull/1179) - refactor(oracle): types refactor for validator performance map and whitelist map
- [#1165](https://github.com/NibiruChain/nibiru/pull/1165) - chore(deps): bump cosmos-sdk to [v0.45.12](https://github.com/cosmos/cosmos-sdk/blob/release/v0.45.x/CHANGELOG.md#v04512---2023-01-23)
- [#1161](https://github.com/NibiruChain/nibiru/pull/1161) - refactor: migrate simapp tests to use main app
- [#1160](https://github.com/NibiruChain/nibiru/pull/1160) - feat: generic set
- [#1149](https://github.com/NibiruChain/nibiru/pull/1149) - chore(deps): Bump [github.com/btcsuite/btcd](https://github.com/btcsuite/btcd) from 0.22.1 to 0.22.2
- [#1146](https://github.com/NibiruChain/nibiru/pull/1146) - fix: local docker-compose network
- [#1145](https://github.com/NibiruChain/nibiru/pull/1145) - chore: add USD quote asset
- [#1144](https://github.com/NibiruChain/nibiru/pull/1144) - ci: release for linux and darwin (arm64 and amd64)
- [#1141](https://github.com/NibiruChain/nibiru/pull/1141) - refactor(oracle): rename variables for readability
- [#1139](https://github.com/NibiruChain/nibiru/pull/1139) - feat: add default oracle whitelisted pairs
- [#1138](https://github.com/NibiruChain/nibiru/pull/1138) - refactor: put Makefile workflows in separate directory
- [#1135](https://github.com/NibiruChain/nibiru/pull/1135) - fix: add genesis oracle prices to localnet
- [#1134](https://github.com/NibiruChain/nibiru/pull/1134) - refactor: remove panics from vpool and spillovers from the perp module. It's now impossible to call functions in x/perp that would panic in vpool.
- [#1127](https://github.com/NibiruChain/nibiru/pull/1127) - refactor: remove unnecessary panics from x/dex and x/stablecoin
- [#1126](https://github.com/NibiruChain/nibiru/pull/1126) - test(oracle): stop the tyrannical behavior of TestFuzz_PickReferencePair
- [#1126](https://github.com/NibiruChain/nibiru/pull/1126) - test(oracle): stop the tyrannical behavior of TestFuzz_PickReferencePair
- [#1126](https://github.com/NibiruChain/nibiru/pull/1126) - refactor(perp): remove unnecessary panics
- [#1089](https://github.com/NibiruChain/nibiru/pull/1089) - refactor(deps): Bump [github.com/holiman/uint256](https://github.com/holiman/uint256) from 1.1.1 to 1.2.1 (syntax changes)
- [#1032](https://github.com/NibiruChain/nibiru/pull/1107) - ci: Create e2e wasm contract test

## [v0.16.3] - 2022-12-28

- [[Release Link](https://github.com/NibiruChain/nibiru/releases/tag/v0.16.3)]
  [[Commits](https://github.com/NibiruChain/nibiru/commits/v0.16.3)]

### Features

- [#1115](https://github.com/NibiruChain/nibiru/pull/1115) - feat: improve single asset join calculation
- [#1117](https://github.com/NibiruChain/nibiru/pull/1117) - feat: wire multi-liquidate transaction
- [#1120](https://github.com/NibiruChain/nibiru/pull/1120) - feat: replace pricefeed with oracle

### Bug Fixes

- [#1113](https://github.com/NibiruChain/nibiru/pull/1113) - fix: fix quick simulation issue
- [#1114](https://github.com/NibiruChain/nibiru/pull/1114) - fix(dex): fix single asset join
- [#1116](https://github.com/NibiruChain/nibiru/pull/1116) - fix(dex): unfroze pool when LP share supply of 0
- [#1124](https://github.com/NibiruChain/nibiru/pull/1124) - fix(dex): fix unexpected panic in stableswap calcs

## [v0.16.2] - 2022-12-13

- [[Release Link](https://github.com/NibiruChain/nibiru/releases/tag/v0.16.2)]
  [[Commits](https://github.com/NibiruChain/nibiru/commits/v0.16.2)]

### Features

- [#1032](https://github.com/NibiruChain/nibiru/pull/1032) - feeder: add price provide API and bitfinex price source
- [#1038](https://github.com/NibiruChain/nibiru/pull/1038) - feat(dex): add single asset join
- [#1050](https://github.com/NibiruChain/nibiru/pull/1050) - feat(dex): add stableswap pools
- [#1058](https://github.com/NibiruChain/nibiru/pull/1058) - feature: use collections external lib
- [#1082](https://github.com/NibiruChain/nibiru/pull/1082) - feat(vpool): Add gov proposal for editing the sswap invariant of a vpool..
- [#1092](https://github.com/NibiruChain/nibiru/pull/1092) - refactor(dex)!: revive dex module using intermediate test app
- [#1097](https://github.com/NibiruChain/nibiru/pull/1097) - feat(perp): Track and expose the net size of a pair with a query
- [#1105](https://github.com/NibiruChain/nibiru/pull/1105) - feat(perp): Add (notional) volume to metrics state

### API Breaking

- [#1074](https://github.com/NibiruChain/nibiru/pull/1074) - feat(vpool): Add gov proposal for editing the vpool config without changing the reserves.

### State Machine Breaking

- [#1102](https://github.com/NibiruChain/nibiru/pull/1102) - refactor(perp)!: replace CumulativePremiumFractions array with single value

### Breaking Changes

- [#1074](https://github.com/NibiruChain/nibiru/pull/1074) - feat(vpool): Add gov proposal for editing the vpool config without changing the reserves.

### Improvements

- [#1111](https://github.com/NibiruChain/nibiru/pull/1111) - feat(vpool)!: Use flags and certain default values instead of unnamed args for add-genesis-vpool to improve ease of use
- [#1046](https://github.com/NibiruChain/nibiru/pull/1046) - remove: feeder. The price feeder was moved to an external repo.
- [#1015](https://github.com/NibiruChain/nibiru/pull/1015) - feat(dex): throw error when swap output amount is less than 1
- [#1018](https://github.com/NibiruChain/nibiru/pull/1018) - chore(dex): refactor to match best practice
- [#1024](https://github.com/NibiruChain/nibiru/pull/1024) - refactor(oracle): remove Pair and PairList
- [#1034](https://github.com/NibiruChain/nibiru/pull/1034) - refactor(proto): use proto-typed events x/dex
- [#1035](https://github.com/NibiruChain/nibiru/pull/1035) - refactor(proto): use proto-typed events for epochs
- [#1014](https://github.com/NibiruChain/nibiru/pull/1014) - refactor(oracle): full refactor of EndBlock UpdateExchangeRates() long function
- [#1054](https://github.com/NibiruChain/nibiru/pull/1054) - chore(deps): Bump github.com/cosmos/ibc-go/v3 from 3.3.0 to 3.4.0
- [#1043](https://github.com/NibiruChain/nibiru/pull/1043) - chore(deps): Bump github.com/spf13/cobra from 1.6.0 to 1.6.1
- [#1056](https://github.com/NibiruChain/nibiru/pull/1056) - chore(deps): Bump github.com/prometheus/client_golang from 1.13.0 to 1.13.1
- [#1055](https://github.com/NibiruChain/nibiru/pull/1055) - chore(deps): Bump github.com/spf13/viper from 1.13.0 to 1.14.0
- [#1061](https://github.com/NibiruChain/nibiru/pull/1061) - feat(cmd): hard-code block time parameters in the Tendermint config
- [#1068](https://github.com/NibiruChain/nibiru/pull/1068) - refactor(vpool)!: Remove ReserveSnapshot from the vpool genesis state since reserves are taken automatically on vpool initialization.
- [#1064](https://github.com/NibiruChain/nibiru/pull/1064) - test(wasm): add test for Cosmwasm
- [#1075](https://github.com/NibiruChain/nibiru/pull/1075) - feat(dex): remove possibility to create multiple pools with the same assets
- [#1080](https://github.com/NibiruChain/nibiru/pull/1080) - feat(perp): Add exchanged notional to the position changed event #1080
- [#1082](https://github.com/NibiruChain/nibiru/pull/1082) - feat(localnet.sh): Set genesis prices based on real BTC and ETH prices
- [#1086](https://github.com/NibiruChain/nibiru/pull/1086) - refactor(perp)!: Removed unused field, `LiquidationPenalty`, from `PositionChangedEvent`
- [#1093](https://github.com/NibiruChain/nibiru/pull/1093) - simulation(dex): add simulation tests for stableswap pools
- [#1091](https://github.com/NibiruChain/nibiru/pull/1091) - refactor: Use common.Precision instead of 1_000_000 in the codebase
- [#1109](https://github.com/NibiruChain/nibiru/pull/1109) - refactor(vpool)!: Condense swap SwapXForY and SwapYForX events into SwapEvent

### Bug Fixes

- [#1100](https://github.com/NibiruChain/nibiru/pull/1100) - fix(oracle): fix flaky oracle test
- [#1110](https://github.com/NibiruChain/nibiru/pull/1110) - fix(dex): fix dex issue on unsorted join pool

### CI

- [#1088](https://github.com/NibiruChain/nibiru/pull/1088) - ci: build cross binaries

## v0.15.0

### CI

- [#785](https://github.com/NibiruChain/nibiru/pull/785) - ci: create simulations job

### State Machine Breaking

- [#994](https://github.com/NibiruChain/nibiru/pull/994) - x/oracle refactor to use collections
- [#991](https://github.com/NibiruChain/nibiru/pull/991) - collections refactoring of keys and values
- [#978](https://github.com/NibiruChain/nibiru/pull/978) - x/vpool move state logic to collections
- [#977](https://github.com/NibiruChain/nibiru/pull/977) - x/perp add whitelisted liquidators
- [#960](https://github.com/NibiruChain/nibiru/pull/960) - x/common validate asset pair denoms
- [#952](https://github.com/NibiruChain/nibiru/pull/952) - x/perp move state logic to collections
- [#872](https://github.com/NibiruChain/nibiru/pull/872) - x/perp remove module balances from genesis
- [#878](https://github.com/NibiruChain/nibiru/pull/878) - rename `PremiumFraction` to `FundingRate`
- [#900](https://github.com/NibiruChain/nibiru/pull/900) - refactor x/vpool snapshot state management
- [#904](https://github.com/NibiruChain/nibiru/pull/904) - refactor: change Pool name to VPool in vpool module
- [#894](https://github.com/NibiruChain/nibiru/pull/894) - add the collections package!
- [#897](https://github.com/NibiruChain/nibiru/pull/897) - x/pricefeed - use collections.
- [#933](https://github.com/NibiruChain/nibiru/pull/933) - refactor(perp): remove whitelist and simplify state keys
- [#959](https://github.com/NibiruChain/nibiru/pull/959) - feat(vpool): complete genesis import export
  - removed Params from genesis.
  - added pair into ReserveSnapshot type.
  - added validation of snapshots and snapshots in genesis.
- [#975](https://github.com/NibiruChain/nibiru/pull/975) - fix(perp): funding payment calculations
- [#976](https://github.com/NibiruChain/nibiru/pull/976) - refactor(epochs): refactor to increase readability and some tests
  - EpochInfo.CurrentEpoch changed from int64 to uint64.

### API Breaking

- [#880](https://github.com/NibiruChain/nibiru/pull/880) - refactor `PostRawPrice` return values
- [#900](https://github.com/NibiruChain/nibiru/pull/900) - fix x/vpool twap calculation to be bounded in time
- [#919](https://github.com/NibiruChain/nibiru/pull/919) - refactor(proto): vpool module files consistency
  - MarkPriceChanged renamed to MarkPriceChangedEvent
- [#875](https://github.com/NibiruChain/nibiru/pull/875) - x/perp add MsgMultiLiquidate
- [#979](https://github.com/NibiruChain/nibiru/pull/979) - refactor and clean VPool.

### Improvements

- [#1044](https://github.com/NibiruChain/nibiru/pull/1044) - feat(wasm): cosmwasm module integration
- [#858](https://github.com/NibiruChain/nibiru/pull/858) - fix trading limit ratio check; checks in both directions on both quote and base assets
- [#865](https://github.com/NibiruChain/nibiru/pull/865) - refactor(vpool): clean up interface for CmdGetBaseAssetPrice to use add and remove as directions
- [#868](https://github.com/NibiruChain/nibiru/pull/868) - refactor dex integration tests to be independent between them
- [#876](https://github.com/NibiruChain/nibiru/pull/876) - chore(deps): bump github.com/spf13/viper from 1.12.0 to 1.13.0
- [#879](https://github.com/NibiruChain/nibiru/pull/879) - test(perp): liquidate cli test and genesis fix for testutil initGenFiles
- [#889](https://github.com/NibiruChain/nibiru/pull/889) - feat: decouple keeper from servers in pricefeed module
- [#886](https://github.com/NibiruChain/nibiru/pull/886) - feat: decouple keeper from servers in perp module
- [#901](https://github.com/NibiruChain/nibiru/pull/901) - refactor(vpool): remove `GetUnderlyingPrice` method
- [#902](https://github.com/NibiruChain/nibiru/pull/902) - refactor(common): improve usability of `common.AssetPair`
- [#913](https://github.com/NibiruChain/nibiru/pull/913) - chore(epochs): update x/epochs module
- [#911](https://github.com/NibiruChain/nibiru/pull/911) - test(perp): add `MsgOpenPosition` simulation tests
- [#917](https://github.com/NibiruChain/nibiru/pull/917) - refactor(proto): perp module files consistency
- [#920](https://github.com/NibiruChain/nibiru/pull/920) - refactor(proto): pricefeed module files consistency
- [#926](https://github.com/NibiruChain/nibiru/pull/926) - feat: use spot twap for funding rate calculation
- [#932](https://github.com/NibiruChain/nibiru/pull/932) - refactor(perp): rename premium fraction to funding rate
- [#963](https://github.com/NibiruChain/nibiru/pull/963) - test: add collections api tests
- [#971](https://github.com/NibiruChain/nibiru/pull/971) - chore: use upstream 99designs/keyring module
- [#964](https://github.com/NibiruChain/nibiru/pull/964) - test(vpool): refactor flaky vpool cli test
- [#956](https://github.com/NibiruChain/nibiru/pull/956) - test(perp): partial liquidate unit test
- [#981](https://github.com/NibiruChain/nibiru/pull/981) - chore(testutil): clean up x/testutil packages
- [#980](https://github.com/NibiruChain/nibiru/pull/980) - test(perp): add `MsgClosePosition`, `MsgAddMargin`, and `MsgRemoveMargin` simulation tests
- [#987](https://github.com/NibiruChain/nibiru/pull/987) - feat: create a query that directly returns all module accounts without pagination or iteration
- [#982](https://github.com/NibiruChain/nibiru/pull/982) - improvements for pricefeed genesis
- [#989](https://github.com/NibiruChain/nibiru/pull/989) - test(perp): cli test for AddMargin
- [#1001](https://github.com/NibiruChain/nibiru/pull/1001) - chore(deps): bump github.com/spf13/cobra from 1.5.0 to 1.6.0
- [#1013](https://github.com/NibiruChain/nibiru/pull/1013) - test(vpool): more calc twap tests and documentation
- [#1012](https://github.com/NibiruChain/nibiru/pull/1012) - test(vpool): make vpool simulation with random parameters

### Features

- [#1019](https://github.com/NibiruChain/nibiru/pull/1019) - add fields to the snapshot reserve event
- [#1010](https://github.com/NibiruChain/nibiru/pull/1010) - feeder: initialize oracle feeder core logic
- [#966](https://github.com/NibiruChain/nibiru/pull/966) - collections: add indexed map
- [#852](https://github.com/NibiruChain/nibiru/pull/852) - feat(genesis): add cli command to add pairs at genesis
- [#861](https://github.com/NibiruChain/nibiru/pull/861) - feat: query cumulative funding payments
- [#985](https://github.com/NibiruChain/nibiru/pull/985) - feat: query all active positions for a trader
- [#997](https://github.com/NibiruChain/nibiru/pull/997) - feat: emit `ReserveSnapshotSavedEvent` in vpool EndBlocker
- [#1011](https://github.com/NibiruChain/nibiru/pull/1011) - feat(perp): add DonateToEF cli command
- [#1044](https://github.com/NibiruChain/nibiru/pull/1044) - feat(wasm): cosmwasm module integration

### Fixes

- [#1023](https://github.com/NibiruChain/nibiru/pull/1023) - collections: golang compiler bug
- [#1017](https://github.com/NibiruChain/nibiru/pull/1017) - collections: correctly reports value type and key in case of not found errors.
- [#857](https://github.com/NibiruChain/nibiru/pull/857) - x/perp add proper stateless genesis validation checks
- [#874](https://github.com/NibiruChain/nibiru/pull/874) - fix --home issue with unsafe-reset-all command, updating tendermint to v0.34.21
- [#892](https://github.com/NibiruChain/nibiru/pull/892) - chore: fix localnet script
- [#925](https://github.com/NibiruChain/nibiru/pull/925) - fix(vpool): snapshot iteration
- [#930](https://github.com/NibiruChain/nibiru/pull/930) - fix(vpool): snapshot iteration on mark twap
- [#911](https://github.com/NibiruChain/nibiru/pull/911) - fix(perp): handle issue where no vpool snapshots are found
- [#958](https://github.com/NibiruChain/nibiru/pull/930) - fix(pricefeed): add twap to prices query
- [#961](https://github.com/NibiruChain/nibiru/pull/961) - fix(perp): wire the funding rate query
- [#993](https://github.com/NibiruChain/nibiru/pull/993) - fix(vpool): fluctuation limit check
- [#1000](https://github.com/NibiruChain/nibiru/pull/1000) - chore: bump cosmos-sdk to v0.45.9 to fix ibc bug
- [#1002](https://github.com/NibiruChain/nibiru/pull/1002) - fix: update go.mod dependencies to fix the protocgen script

## v0.14.0

### API Breaking

- [#830](https://github.com/NibiruChain/nibiru/pull/830) - test(vpool): Make missing fields for 'query vpool all-pools' display as empty strings.
  - Improve test coverage of functions used in the query server.
  - Added 'pair' field to the `all-pools` to make the prices array easier to digest
- [#878](https://github.com/NibiruChain/nibiru/pull/878) - rename `funding-payments` query to `funding-rate`

### Improvements

- [#837](https://github.com/NibiruChain/nibiru/pull/837) - simplify makefile, removing unused module creation and usage of new command to add vpool at genesis
- [#836](https://github.com/NibiruChain/nibiru/pull/836) - refactor(genesis): DRY improvements and functions added to localnet.sh for readability
- [#842](https://github.com/NibiruChain/nibiru/pull/842) - use self-hosted runner
- [#843](https://github.com/NibiruChain/nibiru/pull/843) - add timeout to github actions integration tests
- [#847](https://github.com/NibiruChain/nibiru/pull/847) - add command in localnet to whitelist oracle
- [#848](https://github.com/NibiruChain/nibiru/pull/848) - add check max leverage on add vpool in genesis command

### Fixes

- [#850](https://github.com/NibiruChain/nibiru/pull/850) - x/vpool - properly validate vpools at genesis
- [#854](https://github.com/NibiruChain/nibiru/pull/854) - add buildx to the docker release workflow

### Features

- [#827](https://github.com/NibiruChain/nibiru/pull/827) - feat(genesis): add cli command to add vpool at genesis
- [#838](https://github.com/NibiruChain/nibiru/pull/838) - feat(genesis): add cli command to whitelist oracles at genesis
- [#846](https://github.com/NibiruChain/nibiru/pull/846) - x/oracle remove reference pair

## [v0.13.0](https://github.com/NibiruChain/nibiru/releases/tag/v0.13.0) - 2022-08-16

## API Breaking

- [#831](https://github.com/NibiruChain/nibiru/pull/831) - remove modules that are not used in testnet

### CI

- [#795](https://github.com/NibiruChain/nibiru/pull/795) - integration tests run when PR is approved
- [#826](https://github.com/NibiruChain/nibiru/pull/826) - create and push docker image on release

### Improvements

- [#798](https://github.com/NibiruChain/nibiru/pull/798) - fix integration tests caused by PR #786
- [#801](https://github.com/NibiruChain/nibiru/pull/801) - remove unused pair constants
- [#788](https://github.com/NibiruChain/nibiru/pull/788) - add --overwrite flag to the nibid init call of localnet.sh
- [#804](https://github.com/NibiruChain/nibiru/pull/804) - bump ibc-go to v3.1.1
- [#817](https://github.com/NibiruChain/nibiru/pull/817) - Make post prices transactions gasless for whitelisted oracles
- [#818](https://github.com/NibiruChain/nibiru/pull/818) - fix(localnet.sh): add max leverage to vpools in genesis to fix open-position
- [#819](https://github.com/NibiruChain/nibiru/pull/819) - add golangci-linter using docker in Makefile
- [#835](https://github.com/NibiruChain/nibiru/pull/835) - x/oracle cleanup code

### Features

- [#839](https://github.com/NibiruChain/nibiru/pull/839) - x/oracle rewarding
- [#791](https://github.com/NibiruChain/nibiru/pull/791) Add the x/oracle module
- [#811](https://github.com/NibiruChain/nibiru/pull/811) Return the index twap in `QueryPrice` cmd
- [#813](https://github.com/NibiruChain/nibiru/pull/813) - (vpool): Expose mark price, mark TWAP, index price, and k (swap invariant) in the all-pools query
- [#816](https://github.com/NibiruChain/nibiru/pull/816) - Remove tobin tax from x/oracle
- [#810](https://github.com/NibiruChain/nibiru/pull/810) - feat(x/perp): expose 'marginRatioIndex' and block number on QueryPosition
- [#832](https://github.com/NibiruChain/nibiru/pull/832) - x/oracle app wiring

### Documentation

- [#814](https://github.com/NibiruChain/nibiru/pull/814) - docs(perp): Added events specification for the perp module.

## [v0.12.1](https://github.com/NibiruChain/nibiru/releases/tag/v0.12.1) - 2022-08-04

- [#796](https://github.com/NibiruChain/nibiru/pull/796) - fix bug that caused that epochKeeper was nil when running epoch hook from Perp module
- [#793](https://github.com/NibiruChain/nibiru/pull/793) - add a vpool parameter to limit leverage in open position

## [v0.12.0](https://github.com/NibiruChain/nibiru/releases/tag/v0.12.0) - 2022-08-03

### Improvements

- [#775](https://github.com/NibiruChain/nibiru/pull/775) - bump google.golang.org/protobuf from 1.28.0 to 1.28.1
- [#768](https://github.com/NibiruChain/nibiru/pull/768) - add simulation tests to make file
- [#767](https://github.com/NibiruChain/nibiru/pull/767) - add fluctuation limit checks on `OpenPosition`.
- [#786](https://github.com/NibiruChain/nibiru/pull/786) - add genesis params in localnet script.
- [#770](https://github.com/NibiruChain/nibiru/pull/770) - Return err in case of zero time elapsed and zero snapshots on `GetCurrentTWAP` func. If zero time has elapsed, and snapshots exists, return the instantaneous average.

### Bug Fixes

- [#766](https://github.com/NibiruChain/nibiru/pull/766) - Fixed margin ratio calculation for trader position.
- [#776](https://github.com/NibiruChain/nibiru/pull/776) - Fix a bug where the user could open infinite leverage positions
- [#779](https://github.com/NibiruChain/nibiru/pull/779) - Fix issue with released tokens being invalid in `ExitPool`

### Testing

- [#782](https://github.com/NibiruChain/nibiru/pull/782) - replace GitHub test workflows to use make commands
- [#784](https://github.com/NibiruChain/nibiru/pull/784) - fix runsim
- [#783](https://github.com/NibiruChain/nibiru/pull/783) - sanitise inputs for msg swap simulations

## [v0.11.0](https://github.com/NibiruChain/nibiru/releases/tag/v0.11.0) - 2022-07-29

### Documentation

- [#701](https://github.com/NibiruChain/nibiru/pull/701) Add release process guide

### Improvements

- [#715](https://github.com/NibiruChain/nibiru/pull/715) - remove redundant perp.Keeper.SetPosition parameters
- [#718](https://github.com/NibiruChain/nibiru/pull/718) - add guard clauses on OpenPosition (leverage and quote amount != 0)
- [#728](https://github.com/NibiruChain/nibiru/pull/728) - add dependabot file into the project.
- [#723](https://github.com/NibiruChain/nibiru/pull/723) - refactor perp keeper's `RemoveMargin` method
- [#730](https://github.com/NibiruChain/nibiru/pull/730) - update localnet script.
- [#736](https://github.com/NibiruChain/nibiru/pull/736) - Bumps [github.com/spf13/cast](https://github.com/spf13/cast) from 1.4.1 to 1.5.0
- [#735](https://github.com/NibiruChain/nibiru/pull/735) - Bump github.com/spf13/cobra from 1.4.0 to 1.5.0
- [#729](https://github.com/NibiruChain/nibiru/pull/729) - move maintenance margin to the vpool module
- [#741](https://github.com/NibiruChain/nibiru/pull/741) - remove unused code and refactored variable names.
- [#742](https://github.com/NibiruChain/nibiru/pull/742) - Vpools are not tradeable if they have invalid oracle prices.
- [#739](https://github.com/NibiruChain/nibiru/pull/739) - Bump github.com/spf13/viper from 1.11.0 to 1.12.0

### API Breaking

- [#721](https://github.com/NibiruChain/nibiru/pull/721) - Updated proto property names to adhere to standard snake_casing and added Unlock REST endpoint
- [#724](https://github.com/NibiruChain/nibiru/pull/724) - Add position fields in `ClosePositionResponse`.
- [#737](https://github.com/NibiruChain/nibiru/pull/737) - Renamed from property to avoid python name clash

### State Machine Breaking

- [#733](https://github.com/NibiruChain/nibiru/pull/733) - Bump github.com/cosmos/ibc-go/v3 from 3.0.0 to 3.1.0
- [#741](https://github.com/NibiruChain/nibiru/pull/741) - Rename `epoch_identifier` param to `funding_rate_interval`.
- [#745](https://github.com/NibiruChain/nibiru/pull/745) - Updated pricefeed twap calc to use bounded time

### Bug Fixes

- [#746](https://github.com/NibiruChain/nibiru/pull/746) - Pin cosmos-sdk version to v0.45 for proto generation.

## [v0.10.0](https://github.com/NibiruChain/nibiru/releases/tag/v0.10.0) - 2022-07-18

### Improvements

- [#705](https://github.com/NibiruChain/nibiru/pull/705) Refactor PerpKeeper's `AddMargin` method to accept individual fields instead of the entire Msg object.

### API Breaking

- [#709](https://github.com/NibiruChain/nibiru/pull/709) Add fields to `OpenPosition` response.
- [#707](https://github.com/NibiruChain/nibiru/pull/707) Add fluctuation limit checks in vpool methods.
- [#712](https://github.com/NibiruChain/nibiru/pull/712) Add funding rate calculation and `FundingRateChangedEvent`.

### Upgrades

- [#725](https://github.com/NibiruChain/nibiru/pull/725) Add governance handler for creating new virtual pools.
- [#702](https://github.com/NibiruChain/nibiru/pull/702) Add upgrade handler for v0.10.0.

## [v0.9.2](https://github.com/NibiruChain/nibiru/releases/tag/v0.9.2) - 2022-07-11

### Improvements

- [#686](https://github.com/NibiruChain/nibiru/pull/686) Add changelog enforcer to github actions.
- [#681](https://github.com/NibiruChain/nibiru/pull/681) Remove automatic release and leave integration tests when merge into master.
- [#684](https://github.com/NibiruChain/nibiru/pull/684) Reorganize PerpKeeper methods.
- [#690](https://github.com/NibiruChain/nibiru/pull/690) Call `closePositionEntirely` from `ClosePosition`.
- [#689](https://github.com/NibiruChain/nibiru/pull/689) Apply funding rate calculation 48 times per day.

### API Breaking

- [#687](https://github.com/NibiruChain/nibiru/pull/687) Emit `PositionChangedEvent` upon changing margin.
- [#685](https://github.com/NibiruChain/nibiru/pull/685) Represent `PositionChangedEvent` bad debt as Coin.
- [#697](https://github.com/NibiruChain/nibiru/pull/697) Rename pricefeed keeper methods.
- [#689](https://github.com/NibiruChain/nibiru/pull/689) Change liquidation params to 2.5% liquidation fee ratio and 25% partial liquidation ratio.

### Testing

- [#695](https://github.com/NibiruChain/nibiru/pull/695) Add `OpenPosition` integration tests.
- [#692](https://github.com/NibiruChain/nibiru/pull/692) Add test coverage for Perp MsgServer methods.<|MERGE_RESOLUTION|>--- conflicted
+++ resolved
@@ -84,11 +84,8 @@
 throwing an error and (2) ERC20 transfers with other operations that don't bring
 about the expected resulting balance for the transfer recipient.
 - [#2092](https://github.com/NibiruChain/nibiru/pull/2092) - feat(evm): add validation for wasm multi message execution
-<<<<<<< HEAD
 - [#2068](https://github.com/NibiruChain/nibiru/pull/2068) - feat: enable wasm light clients on IBC (08-wasm)
-=======
 - [#2101](https://github.com/NibiruChain/nibiru/pull/2101) - fix(evm): tx receipt proper marshalling
->>>>>>> bf708393
 
 #### Nibiru EVM | Before Audit 1 - 2024-10-18
 
