--- conflicted
+++ resolved
@@ -57,12 +57,9 @@
 ### Features
 
 * [#791](https://github.com/NibiruChain/nibiru/pull/791) Add the x/oracle module
-<<<<<<< HEAD
 * [#811](https://github.com/NibiruChain/nibiru/pull/811) Return the index twap in `QueryPrice` cmd
-=======
-- [#813](https://github.com/NibiruChain/nibiru/pull/813) - (vpool): Expose mark price, mark TWAP, index price, and k (swap invariant) in the all-pools query 
+* [#813](https://github.com/NibiruChain/nibiru/pull/813) - (vpool): Expose mark price, mark TWAP, index price, and k (swap invariant) in the all-pools query 
 * [#810](https://github.com/NibiruChain/nibiru/pull/810) - feat(x/perp): expose 'marginRatioIndex' and block number on QueryTraderPosition
->>>>>>> 208a102c
 
 ## [v0.12.1](https://github.com/NibiruChain/nibiru/releases/tag/v0.12.1) - 2022-08-04
 
