<!--
Guiding Principles:

Changelogs are for humans, not machines.
There should be an entry for every single version.
The same types of changes should be grouped.
Versions and sections should be linkable.
The latest version comes first.
The release date of each version is displayed.
Mention whether you follow Semantic Versioning.

Usage:

Change log entries are to be added to the Unreleased section under the
appropriate stanza (see below). Each entry should ideally include a tag and
the Github issue reference in the following format:

* (<tag>) \#<issue-number> message

The issue numbers will later be link-ified during the release process so you do
not have to worry about including a link manually, but you can if you wish.

Types of changes (Stanzas):

"Features" for new features.
"Improvements" for changes in existing functionality.
"Deprecated" for soon-to-be removed features.
"Bug Fixes" for any bug fixes.
"API Breaking" for breaking CLI commands and REST routes used by end-users.
"State Machine Breaking" for any changes that result in a different AppState given same genesisState and txList.
Ref: https://keepachangelog.com/en/1.0.0/
-->

# Changelog

All notable changes to this project will be documented in this file.

The format is based on [Keep a Changelog](https://keepachangelog.com/en/1.0.0/),
and this project adheres to [Semantic Versioning](https://semver.org/spec/v2.0.0.html).

## [Unreleased]

- [#2104](https://github.com/NibiruChain/nibiru/pull/2074) - chore: update chain IDs

### Nibiru EVM

- [#2119](https://github.com/NibiruChain/nibiru/pull/2119) - fix(evm): Guarantee
that gas consumed during any send operation of the "NibiruBankKeeper" depends
only on the "bankkeeper.BaseKeeper"'s gas consumption.
- [#2120](https://github.com/NibiruChain/nibiru/pull/2120) - fix: Use canonical hexadecimal strings for Eip155 address encoding 

#### Nibiru EVM | Before Audit 2 - 2024-12-06

The codebase went through a third-party [Code4rena
Zenith](https://code4rena.com/zenith) Audit, running from 2024-10-07 until
2024-11-01 and including both a primary review period and mitigation/remission
period. This section describes code changes that occurred after that audit in
preparation for a second audit starting in November 2024.

- [#2068](https://github.com/NibiruChain/nibiru/pull/2068) - feat: enable wasm light clients on IBC (08-wasm)
- [#2074](https://github.com/NibiruChain/nibiru/pull/2074) - fix(evm-keeper): better utilize ERC20 metadata during FunToken creation. The bank metadata for a new FunToken mapping ties a connection between the Bank Coin's `DenomUnit` and the ERC20 contract metadata like the name, decimals, and symbol. This change brings parity between EVM wallets, such as MetaMask, and Interchain wallets like Keplr and Leap.
- [#2076](https://github.com/NibiruChain/nibiru/pull/2076) - fix(evm-gas-fees):
  Use effective gas price in RefundGas and make sure that units are properly
  reflected on all occurrences of "base fee" in the codebase. This fixes [#2059](https://github.com/NibiruChain/nibiru/issues/2059)
  and the [related comments from @Unique-Divine and @berndartmueller](https://github.com/NibiruChain/nibiru/issues/2059#issuecomment-2408625724).
- [#2084](https://github.com/NibiruChain/nibiru/pull/2084) - feat(evm-forge): foundry support and template for Nibiru EVM development
- [#2086](https://github.com/NibiruChain/nibiru/pull/2086) - fix(evm-precomples):
  Fix state consistency in precompile execution by ensuring proper journaling of
  state changes in the StateDB. This pull request makes sure that state is
  committed as expected, fixes the `StateDB.Commit` to follow its guidelines more
  closely, and solves for a critical state inconsistency producible from the
  FunToken.sol precompiled contract. It also aligns the precompiles to use
  consistent setup and dynamic gas calculations, addressing the following tickets.
  - <https://github.com/NibiruChain/nibiru/issues/2083>
  - <https://github.com/code-423n4/2024-10-nibiru-zenith/issues/43>
  - <https://github.com/code-423n4/2024-10-nibiru-zenith/issues/47>
- [#2088](https://github.com/NibiruChain/nibiru/pull/2088) - refactor(evm): remove outdated comment and improper error message text
- [#2089](https://github.com/NibiruChain/nibiru/pull/2089) - better handling of gas consumption within erc20 contract execution
- [#2090](https://github.com/NibiruChain/nibiru/pull/2090) - fix(evm): Account
for (1) ERC20 transfers with tokens that return false success values instead of
throwing an error and (2) ERC20 transfers with other operations that don't bring
about the expected resulting balance for the transfer recipient.
- [#2091](https://github.com/NibiruChain/nibiru/pull/2091) - feat(evm): add fun token creation fee validation
- [#2093](https://github.com/NibiruChain/nibiru/pull/2093) - feat(evm): gas usage in precompiles: limits, local gas meters
- [#2092](https://github.com/NibiruChain/nibiru/pull/2092) - feat(evm): add validation for wasm multi message execution
- [#2094](https://github.com/NibiruChain/nibiru/pull/2094) - fix(evm): Following
from the changs in #2086, this pull request implements a new `JournalChange`
struct that saves a deep copy of the state multi store before each
state-modifying, Nibiru-specific precompiled contract is called (`OnRunStart`).
Additionally, we commit the `StateDB` there as well. This guarantees that the
non-EVM and EVM state will be in sync even if there are complex, multi-step
Ethereum transactions, such as in the case of an EthereumTx that influences the
`StateDB`, then calls a precompile that also changes non-EVM state, and then EVM
reverts inside of a try-catch.
- [#2095](https://github.com/NibiruChain/nibiru/pull/2095) - fix(evm): This
change records NIBI (ether) transfers on the `StateDB` during precompiled
contract calls using the `NibiruBankKeeper`, which is struct extension of
the `bankkeeper.BaseKeeper` that is used throughout Nibiru.
The `NibiruBankKeeper` holds a reference to the current EVM `StateDB` and records
balance changes in wei as journal changes automatically. This guarantees that
commits and reversions of the `StateDB` do not misalign with the state of the
Bank module. This code change uses the `NibiruBankKeeper` on all modules that
depend on x/bank, such as the EVM and Wasm modules.
- [#2097](https://github.com/NibiruChain/nibiru/pull/2097) - feat(evm): Add new query to get dated price from the oracle precompile
- [#2098](https://github.com/NibiruChain/nibiru/pull/2098) - test(evm): statedb
tests for race conditions within funtoken precompile
- [#2100](https://github.com/NibiruChain/nibiru/pull/2100) - refactor: cleanup statedb and precompile sections
- [#2101](https://github.com/NibiruChain/nibiru/pull/2101) - fix(evm): tx receipt proper marshalling
<<<<<<< HEAD
=======
- [#2105](https://github.com/NibiruChain/nibiru/pull/2105) - test(evm): precompile call with revert
- [#2106](https://github.com/NibiruChain/nibiru/pull/2106) - chore: scheduled basic e2e tests for evm testnet endpoint
- [#2107](https://github.com/NibiruChain/nibiru/pull/2107) - feat(evm-funtoken-precompile): Implement methods: balance, bankBalance, whoAmI
- [#2108](https://github.com/NibiruChain/nibiru/pull/2108) - fix(evm): removed deprecated root key from eth_getTransactionReceipt
- [#2110](https://github.com/NibiruChain/nibiru/pull/2110) - fix(evm): Restore StateDB to its state prior to ApplyEvmMsg call to ensure deterministic gas usage. This fixes an issue where the StateDB pointer field in NibiruBankKeeper was being updated during readonly query endpoints like eth_estimateGas, leading to non-deterministic gas usage in subsequent transactions.
- [#2111](https://github.com/NibiruChain/nibiru/pull/2111) - fix: e2e-evm-cron.yml
- [#2114](https://github.com/NibiruChain/nibiru/pull/2114) - fix(evm): make gas cost zero in conditional bank keeper flow
- [#2116](https://github.com/NibiruChain/nibiru/pull/2116) - fix(precompile-funtoken.go): Fixes a bug where the err != nil check is missing in the bankBalance precompile method
- [#2117](https://github.com/NibiruChain/nibiru/pull/2117) - fix(oracle): The
timestamps resulting from ctx.WithBlock* don't actually correspond to the block
header information from specified blocks in the chain's history, so the oracle
exchange rates need a way to correctly retrieve this information. This change
fixes that discrepancy, giving the expected block timestamp for the EVM's oracle
precompiled contract. The change also simplifies and corrects the code in x/oracle.
>>>>>>> debaa4d6

#### Nibiru EVM | Before Audit 1 - 2024-10-18

- [#1837](https://github.com/NibiruChain/nibiru/pull/1837) - feat(eth): protos, eth types, and evm module types
- [#1838](https://github.com/NibiruChain/nibiru/pull/1838) - feat(eth): Go-ethereum, crypto, encoding, and unit tests for evm/types
- [#1841](https://github.com/NibiruChain/nibiru/pull/1841) - feat(eth): Collections encoders for bytes, Ethereum addresses, and Ethereum hashes
- [#1855](https://github.com/NibiruChain/nibiru/pull/1855) - feat(eth-pubsub): Implement in-memory EventBus for real-time topic management and event distribution
- [#1856](https://github.com/NibiruChain/nibiru/pull/1856) - feat(eth-rpc): Conversion types and functions between Ethereum txs and blocks and Tendermint ones.
- [#1861](https://github.com/NibiruChain/nibiru/pull/1861) - feat(eth-rpc): RPC backend, Ethereum tracer, KV indexer, and RPC APIs
- [#1869](https://github.com/NibiruChain/nibiru/pull/1869) - feat(eth): Module and start of keeper tests
- [#1871](https://github.com/NibiruChain/nibiru/pull/1871) - feat(evm): app config and json-rpc
- [#1873](https://github.com/NibiruChain/nibiru/pull/1873) - feat(evm): keeper collections and grpc query impls for EthAccount, NibiruAccount
- [#1883](https://github.com/NibiruChain/nibiru/pull/1883) - feat(evm): keeper logic, Ante handlers, EthCall, and EVM transactions.
- [#1887](https://github.com/NibiruChain/nibiru/pull/1887) - test(evm): eth api integration test suite
- [#1889](https://github.com/NibiruChain/nibiru/pull/1889) - feat: implemented basic evm tx methods
- [#1895](https://github.com/NibiruChain/nibiru/pull/1895) - refactor(geth): Reference go-ethereum as a submodule for easier change tracking with upstream
- [#1901](https://github.com/NibiruChain/nibiru/pull/1901) - test(evm): more e2e test contracts for edge cases
- [#1907](https://github.com/NibiruChain/nibiru/pull/1907) - test(evm): grpc_query full coverage
- [#1909](https://github.com/NibiruChain/nibiru/pull/1909) - chore(evm): set is_london true by default and removed from config
- [#1911](https://github.com/NibiruChain/nibiru/pull/1911) - chore(evm): simplified config by removing old eth forks
- [#1912](https://github.com/NibiruChain/nibiru/pull/1912) - test(evm): unit tests for evm_ante
- [#1914](https://github.com/NibiruChain/nibiru/pull/1914) - refactor(evm): Remove dead code and document non-EVM ante handler
- [#1917](https://github.com/NibiruChain/nibiru/pull/1917) - test(e2e-evm): TypeScript support. Type generation from compiled contracts. Formatter for TS code.
- [#1922](https://github.com/NibiruChain/nibiru/pull/1922) - feat(evm): tracer option is read from the config.
- [#1936](https://github.com/NibiruChain/nibiru/pull/1936) - feat(evm): EVM fungible token protobufs and encoding tests
- [#1947](https://github.com/NibiruChain/nibiru/pull/1947) - fix(evm): fix FunToken state marshalling
- [#1949](https://github.com/NibiruChain/nibiru/pull/1949) - feat(evm): add fungible token mapping queries
- [#1950](https://github.com/NibiruChain/nibiru/pull/1950) - feat(evm): Tx to create FunToken mapping from ERC20, contract embeds, and ERC20 queries.
- [#1956](https://github.com/NibiruChain/nibiru/pull/1956) - feat(evm): msg to send bank coin to erc20
- [#1958](https://github.com/NibiruChain/nibiru/pull/1958) - chore(evm): wiped deprecated evm apis: miner, personal
- [#1959](https://github.com/NibiruChain/nibiru/pull/1959) - feat(evm): Add precompile to the EVM that enables transfers of ERC20 tokens to "nibi" accounts as regular Ethereum transactions
- [#1960](https://github.com/NibiruChain/nibiru/pull/1960) - test(network): graceful cleanup for more consistent CI runs
- [#1961](https://github.com/NibiruChain/nibiru/pull/1961) - chore(test): reverted funtoken precompile test back to the isolated state
- [#1962](https://github.com/NibiruChain/nibiru/pull/1962) - chore(evm): code cleanup, unused code, typos, styles, warnings
- [#1963](https://github.com/NibiruChain/nibiru/pull/1963) - feat(evm): Deduct a fee during the creation of a FunToken mapping. Implemented by `deductCreateFunTokenFee` inside of the `eth.evm.v1.MsgCreateFunToken` transaction.
- [#1965](https://github.com/NibiruChain/nibiru/pull/1965) - refactor(evm): remove evm post-processing hooks
- [#1966](https://github.com/NibiruChain/nibiru/pull/1966) - refactor(evm): clean up AnteHandler setup
- [#1967](https://github.com/NibiruChain/nibiru/pull/1967) - feat(evm): export genesis
- [#1968](https://github.com/NibiruChain/nibiru/pull/1968) - refactor(evm): funtoken events, cli commands and queries
- [#1970](https://github.com/NibiruChain/nibiru/pull/1970) - refactor(evm): move evm antehandlers to separate package. Remove "gosdk/sequence_test.go", which causes a race condition in CI.
- [#1971](https://github.com/NibiruChain/nibiru/pull/1971) - feat(evm): typed events for contract creation, contract execution and transfer
- [#1973](https://github.com/NibiruChain/nibiru/pull/1973) - chore(appconst): Add chain IDs ending in "3" to the "knownEthChainIDMap". This makes it possible to use devnet 3 and testnet 3.
- [#1976](https://github.com/NibiruChain/nibiru/pull/1976) - refactor(evm): unique chain ids for all networks
- [#1977](https://github.com/NibiruChain/nibiru/pull/1977) - fix(localnet): rolled back change of evm validator address with cosmos derivation path
- [#1979](https://github.com/NibiruChain/nibiru/pull/1979) - refactor(db): use pebbledb as the default db in integration tests
- [#1981](https://github.com/NibiruChain/nibiru/pull/1981) - fix(evm): remove isCheckTx() short circuit on `AnteDecVerifyEthAcc`
- [#1982](https://github.com/NibiruChain/nibiru/pull/1982) - feat(evm): add GlobalMinGasPrices
- [#1983](https://github.com/NibiruChain/nibiru/pull/1983) - chore(evm): remove ExtensionOptionsWeb3Tx and ExtensionOptionDynamicFeeTx
- [#1984](https://github.com/NibiruChain/nibiru/pull/1984) - refactor(evm): embeds
- [#1985](https://github.com/NibiruChain/nibiru/pull/1985) - feat(evm)!: Use atto denomination for the wei units in the EVM so that NIBI is "ether" to clients. Only micronibi (unibi) amounts can be transferred. All clients follow the constraint equation, 1 ether == 1 NIBI == 10^6 unibi == 10^18 wei.
- [#1986](https://github.com/NibiruChain/nibiru/pull/1986) - feat(evm): Combine both account queries into "/eth.evm.v1.Query/EthAccount", accepting both nibi-prefixed Bech32 addresses and Ethereum-type hexadecimal addresses as input.
- [#1989](https://github.com/NibiruChain/nibiru/pull/1989) - refactor(evm): simplify evm module address
- [#1996](https://github.com/NibiruChain/nibiru/pull/1996) - perf(evm-keeper-precompile): implement sorted map for `k.precompiles` to remove dead code
- [#1997](https://github.com/NibiruChain/nibiru/pull/1997) - refactor(evm): Remove unnecessary params: "enable_call", "enable_create".
- [#2000](https://github.com/NibiruChain/nibiru/pull/2000) - refactor(evm): simplify ERC-20 keeper methods
- [#2001](https://github.com/NibiruChain/nibiru/pull/2001) - refactor(evm): simplify FunToken methods and tests
- [#2002](https://github.com/NibiruChain/nibiru/pull/2002) - feat(evm): Add the account query to the EVM command. Cover the CLI with tests.
- [#2003](https://github.com/NibiruChain/nibiru/pull/2003) - fix(evm): fix FunToken conversions between Cosmos and EVM
- [#2004](https://github.com/NibiruChain/nibiru/pull/2004) - refactor(evm)!: replace `HexAddr` with `EIP55Addr`
- [#2006](https://github.com/NibiruChain/nibiru/pull/2006) - test(evm): e2e tests for eth\_\* endpoints
- [#2008](https://github.com/NibiruChain/nibiru/pull/2008) - refactor(evm): clean up precompile setups
- [#2013](https://github.com/NibiruChain/nibiru/pull/2013) - chore(evm): Set appropriate gas value for the required gas of the "IFunToken.sol" precompile.
- [#2014](https://github.com/NibiruChain/nibiru/pull/2014) - feat(evm): Emit block bloom event in EndBlock hook.
- [#2017](https://github.com/NibiruChain/nibiru/pull/2017) - fix(evm): Fix DynamicFeeTx gas cap parameters
- [#2019](https://github.com/NibiruChain/nibiru/pull/2019) - chore(evm): enabled debug rpc api on localnet.
- [#2020](https://github.com/NibiruChain/nibiru/pull/2020) - test(evm): e2e tests for debug namespace
- [#2022](https://github.com/NibiruChain/nibiru/pull/2022) - feat(evm): debug_traceCall method implemented
- [#2023](https://github.com/NibiruChain/nibiru/pull/2023) - fix(evm)!: adjusted generation and parsing of the block bloom events
- [#2030](https://github.com/NibiruChain/nibiru/pull/2030) - refactor(eth/rpc): Delete unused code and improve logging in the eth and debug namespaces
- [#2031](https://github.com/NibiruChain/nibiru/pull/2031) - fix(evm): debug calls with custom tracer and tracer options
- [#2032](https://github.com/NibiruChain/nibiru/pull/2032) - feat(evm): ante handler to prohibit authz grant evm messages
- [#2039](https://github.com/NibiruChain/nibiru/pull/2039) - refactor(rpc-backend): remove unnecessary interface code
- [#2044](https://github.com/NibiruChain/nibiru/pull/2044) - feat(evm): evm tx indexer service implemented
- [#2045](https://github.com/NibiruChain/nibiru/pull/2045) - test(evm): backend tests with test network and real txs
- [#2053](https://github.com/NibiruChain/nibiru/pull/2053) - refactor(evm): converted untyped event to typed and cleaned up
- [#2054](https://github.com/NibiruChain/nibiru/pull/2054) - feat(evm-precompile): Precompile for one-way EVM calls to invoke/execute Wasm contracts.
- [#2060](https://github.com/NibiruChain/nibiru/pull/2060) - fix(evm-precompiles): add assertNumArgs validation
- [#2056](https://github.com/NibiruChain/nibiru/pull/2056) - feat(evm): add oracle precompile
- [#2065](https://github.com/NibiruChain/nibiru/pull/2065) - refactor(evm)!: Refactor out dead code from the evm.Params

### State Machine Breaking (Other)

#### For next mainnet version

- [#1766](https://github.com/NibiruChain/nibiru/pull/1766) - refactor(app-wasmext)!: remove wasmbinding `CosmosMsg::Custom` bindings.
- [#1776](https://github.com/NibiruChain/nibiru/pull/1776) - feat(inflation): make inflation params a collection and add commands to update them
- [#1872](https://github.com/NibiruChain/nibiru/pull/1872) - chore(math): use cosmossdk.io/math to replace sdk types
- [#1874](https://github.com/NibiruChain/nibiru/pull/1874) - chore(proto): remove the proto stringer as per Cosmos SDK migration guidelines
- [#1932](https://github.com/NibiruChain/nibiru/pull/1932) - fix(gosdk): fix keyring import functions

#### Dapp modules: perp, spot, oracle, etc

- [#1573](https://github.com/NibiruChain/nibiru/pull/1573) - feat(perp): Close markets and compute settlement price
- [#1632](https://github.com/NibiruChain/nibiru/pull/1632) - feat(perp): Add settle position transaction
- [#1656](https://github.com/NibiruChain/nibiru/pull/1656) - feat(perp): Make the collateral denom a stateful collections.Item
- [#1663](https://github.com/NibiruChain/nibiru/pull/1663) - feat(perp): Add volume based rebates
- [#1669](https://github.com/NibiruChain/nibiru/pull/1669) - feat(perp): add query to get collateral metadata
- [#1677](https://github.com/NibiruChain/nibiru/pull/1677) - fix(perp): make Gen_market set initial perp versions
- [#1680](https://github.com/NibiruChain/nibiru/pull/1680) - feat(perp): MsgShiftPegMultiplier, MsgShiftSwapInvariant.
- [#1683](https://github.com/NibiruChain/nibiru/pull/1683) - feat(perp): Add `StartDnREpoch` to `AfterEpochEnd` hook
- [#1686](https://github.com/NibiruChain/nibiru/pull/1686) - test(perp): add more tests for perp module msg server for DnR
- [#1687](https://github.com/NibiruChain/nibiru/pull/1687) - chore(wasmbinding): delete CustomQuerier since we have QueryRequest::Stargate now
- [#1705](https://github.com/NibiruChain/nibiru/pull/1705) - feat(perp): Add oracle pair to market object
- [#1718](https://github.com/NibiruChain/nibiru/pull/1718) - fix(perp): fees does not require additional funds
- [#1734](https://github.com/NibiruChain/nibiru/pull/1734) - feat(perp): MsgDonateToPerpFund sudo call as part of #1642
- [#1749](https://github.com/NibiruChain/nibiru/pull/1749) - feat(perp): move close market from Wasm Binding to MsgCloseMarket
- [#1752](https://github.com/NibiruChain/nibiru/pull/1752) - feat(oracle): MsgEditOracleParams sudo tx msg as part of #1642
- [#1755](https://github.com/NibiruChain/nibiru/pull/1755) - feat(oracle): Add more events on validator's performance
- [#1764](https://github.com/NibiruChain/nibiru/pull/1764) - fix(perp): make updateswapinvariant aware of total short supply to avoid panics
- [#1710](https://github.com/NibiruChain/nibiru/pull/1710) - refactor(perp): Clean and organize module errors for x/perp

### Non-breaking/Compatible Improvements

- [#1893](https://github.com/NibiruChain/nibiru/pull/1893) - feat(gosdk): migrate Go-sdk into the Nibiru blockchain repo.
- [#1899](https://github.com/NibiruChain/nibiru/pull/1899) - build(deps): cometbft v0.37.5, cosmos-sdk v0.47.11, proto-builder v0.14.0
- [#1913](https://github.com/NibiruChain/nibiru/pull/1913) - fix(tests): race condition from heavy Network tests
- [#1992](https://github.com/NibiruChain/nibiru/pull/1992) - chore: enabled grpc for localnet
- [#1999](https://github.com/NibiruChain/nibiru/pull/1999) - chore: update nibi go package version to v2
- [#2050](https://github.com/NibiruChain/nibiru/pull/2050) - refactor(oracle): remove unused code and collapse empty client/cli directory

### Dependencies

- Bump `github.com/grpc-ecosystem/grpc-gateway/v2` from 2.18.1 to 2.19.1 ([#1767](https://github.com/NibiruChain/nibiru/pull/1767), [#1782](https://github.com/NibiruChain/nibiru/pull/1782))
- Bump `robinraju/release-downloader` from 1.8 to 1.11 ([#1783](https://github.com/NibiruChain/nibiru/pull/1783), [#1839](https://github.com/NibiruChain/nibiru/pull/1839), [#1948](https://github.com/NibiruChain/nibiru/pull/1948))
- Bump `github.com/prometheus/client_golang` from 1.17.0 to 1.18.0 ([#1750](https://github.com/NibiruChain/nibiru/pull/1750))
- Bump `golang.org/x/crypto` from 0.15.0 to 0.17.0 ([#1724](https://github.com/NibiruChain/nibiru/pull/1724), [#1843](https://github.com/NibiruChain/nibiru/pull/1843))
- Bump `github.com/holiman/uint256` from 1.2.3 to 1.2.4 ([#1730](https://github.com/NibiruChain/nibiru/pull/1730))
- Bump `github.com/dvsekhvalnov/jose2go` from 1.5.0 to 1.6.0 ([#1733](https://github.com/NibiruChain/nibiru/pull/1733))
- Bump `github.com/spf13/cast` from 1.5.1 to 1.6.0 ([#1689](https://github.com/NibiruChain/nibiru/pull/1689))
- Bump `cosmossdk.io/math` from 1.1.2 to 1.4.0 ([#1676](https://github.com/NibiruChain/nibiru/pull/1676), [#2115](https://github.com/NibiruChain/nibiru/pull/2115))
- Bump `github.com/grpc-ecosystem/grpc-gateway/v2` from 2.18.0 to 2.18.1 ([#1675](https://github.com/NibiruChain/nibiru/pull/1675))
- Bump `actions/setup-go` from 4 to 5 ([#1696](https://github.com/NibiruChain/nibiru/pull/1696))
- Bump `golang` from 1.19 to 1.21 ([#1698](https://github.com/NibiruChain/nibiru/pull/1698))
- [#1678](https://github.com/NibiruChain/nibiru/pull/1678) - chore(deps): collections to v0.4.0 for math.Int value encoder
- Bump `golang.org/x/net` from 0.0.0-20220607020251-c690dde0001d to 0.23.0 in /geth ([#1849](https://github.com/NibiruChain/nibiru/pull/1849))
- Bump `golang.org/x/net` from 0.20.0 to 0.23.0 ([#1850](https://github.com/NibiruChain/nibiru/pull/1850))
- Bump `github.com/supranational/blst` from 0.3.8-0.20220526154634-513d2456b344 to 0.3.11 ([#1851](https://github.com/NibiruChain/nibiru/pull/1851))
- Bump `golangci/golangci-lint-action` from 4 to 6 ([#1854](https://github.com/NibiruChain/nibiru/pull/1854), [#1867](https://github.com/NibiruChain/nibiru/pull/1867))
- Bump `github.com/hashicorp/go-getter` from 1.7.1 to 1.7.5 ([#1858](https://github.com/NibiruChain/nibiru/pull/1858), [#1938](https://github.com/NibiruChain/nibiru/pull/1938))
- Bump `github.com/btcsuite/btcd` from 0.23.3 to 0.24.2 ([#1862](https://github.com/NibiruChain/nibiru/pull/1862), [#2070](https://github.com/NibiruChain/nibiru/pull/2070))
- Bump `pozetroninc/github-action-get-latest-release` from 0.7.0 to 0.8.0 ([#1863](https://github.com/NibiruChain/nibiru/pull/1863))
- Bump `bufbuild/buf-setup-action` from 1.30.1 to 1.47.2 ([#1891](https://github.com/NibiruChain/nibiru/pull/1891), [#1900](https://github.com/NibiruChain/nibiru/pull/1900), [#1923](https://github.com/NibiruChain/nibiru/pull/1923), [#1972](https://github.com/NibiruChain/nibiru/pull/1972), [#1974](https://github.com/NibiruChain/nibiru/pull/1974), [#1988](https://github.com/NibiruChain/nibiru/pull/1988), [#2043](https://github.com/NibiruChain/nibiru/pull/2043), [#2057](https://github.com/NibiruChain/nibiru/pull/2057), [#2062](https://github.com/NibiruChain/nibiru/pull/2062), [#2069](https://github.com/NibiruChain/nibiru/pull/2069), [#2102](https://github.com/NibiruChain/nibiru/pull/2102), [#2113](https://github.com/NibiruChain/nibiru/pull/2113))
- Bump `axios` from 1.7.3 to 1.7.4 ([#2016](https://github.com/NibiruChain/nibiru/pull/2016))
- Bump `github.com/CosmWasm/wasmvm` from 1.5.0 to 1.5.5 ([#2047](https://github.com/NibiruChain/nibiru/pull/2047))
- Bump `docker/build-push-action` from 5 to 6 ([#1924](https://github.com/NibiruChain/nibiru/pull/1924))
- Bump `codecov/codecov-action` from 4 to 5 ([#2112](https://github.com/NibiruChain/nibiru/pull/2112))

## [v1.5.0](https://github.com/NibiruChain/nibiru/releases/tag/v1.5.0) - 2024-06-21

Nibiru v1.5.0 enables IBC CosmWasm smart contracts.

- [[Release Link](https://github.com/NibiruChain/nibiru/releases/tag/v1.5.0)]
- [[Commits](https://github.com/NibiruChain/nibiru/commits/v1.5.0)]

### Features

- [#1931](https://github.com/NibiruChain/nibiru/pull/1931) - feat(ibc): add `wasm` route to IBC router

## [v1.4.0](https://github.com/NibiruChain/nibiru/releases/tag/v1.4.0) - 2024-06-04

Nibiru v1.4.0 adds PebbleDB support and increases the wasm contract size limit to 3MB.

- [[Release Link](https://github.com/NibiruChain/nibiru/releases/tag/v1.4.0)]
- [[Commits](https://github.com/NibiruChain/nibiru/commits/v1.4.0)]

### State Machine Breaking

- [#1906](https://github.com/NibiruChain/nibiru/pull/1906) - feat(wasm): increase contract size limit to 3MB

### Features

- [#1818](https://github.com/NibiruChain/nibiru/pull/1818) - feat: add pebbledb support
- [#1908](https://github.com/NibiruChain/nibiru/pull/1908) - chore: make pebbledb the default db backend
-

## [v1.3.0](https://github.com/NibiruChain/nibiru/releases/tag/v1.3.0) - 2024-05-07

Nibiru v1.3.0 adds interchain accounts.

- [[Release Link](https://github.com/NibiruChain/nibiru/releases/tag/v1.3.0)]
- [[Commits](https://github.com/NibiruChain/nibiru/commits/v1.3.0)]

### Features

- [#1820](https://github.com/NibiruChain/nibiru/pull/1820) - feat: add interchain accounts

### Bug Fixes

- [#1864](https://github.com/NibiruChain/nibiru/pull/1864) - fix(ica): add ICA controller stack

### Improvements

- [#1859](https://github.com/NibiruChain/nibiru/pull/1859) - refactor(oracle): add oracle slashing events

## [v1.2.0](https://github.com/NibiruChain/nibiru/releases/tag/v1.2.0) - 2024-03-28

Nibiru v1.2.0 adds a burn method to the x/inflation module that allows senders to burn tokens.

- [[Release Link](https://github.com/NibiruChain/nibiru/releases/tag/v1.2.0)]
- [[Commits](https://github.com/NibiruChain/nibiru/commits/v1.2.0)]

### Features

- [#1832](https://github.com/NibiruChain/nibiru/pull/1832) - feat(tokenfactory): add burn method for native tokens

## [v1.1.0](https://github.com/NibiruChain/nibiru/releases/tag/v1.1.0) - 2024-03-19

Nibiru v1.1.0 is the minor release used to add inflation to the network.

### State Machine Breaking

- [#1786](https://github.com/NibiruChain/nibiru/pull/1786) - fix(inflation): fix inflation off-by 2 error
- [#1796](https://github.com/NibiruChain/nibiru/pull/1796) - fix(inflation): fix num skipped epoch when inflation is added to an existing chain
- [#1797](https://github.com/NibiruChain/nibiru/pull/1797) - fix(inflation): fix num skipped epoch updates logic
- [#1712](https://github.com/NibiruChain/nibiru/pull/1712) - refactor(inflation): turn inflation off by default

### Bug Fixes

- [#1706](https://github.com/NibiruChain/nibiru/pull/706) - fix: `v1.1.0` upgrade handler
- [#1804](https://github.com/NibiruChain/nibiru/pull/1804) - fix(inflation): update default parameters
- [#1688](https://github.com/NibiruChain/nibiru/pull/1688) - fix(inflation): make default inflation allocation follow tokenomics

### Features

- [#1670](https://github.com/NibiruChain/nibiru/pull/1670) - feat(inflation): Make inflation polynomial
- [#1682](https://github.com/NibiruChain/nibiru/pull/1682) - feat!: add upgrade handler for v1.1.0
- [#1776](https://github.com/NibiruChain/nibiru/pull/1776) - feat(inflation): make inflation params a collection and add commands to update them
- [#1795](https://github.com/NibiruChain/nibiru/pull/1795) - feat(inflation): add inflation tx cmds

### Improvements

- [#1695](https://github.com/NibiruChain/nibiru/pull/1695) - feat(inflation): add events for inflation distribution
- [#1792](https://github.com/NibiruChain/nibiru/pull/1792) - fix(inflation): uncomment legacy amino register on app module basic
- [#1799](https://github.com/NibiruChain/nibiru/pull/1799) refactor,docs(inflation): Document everything + delete unused code. Make perp and spot optional features in localnet.sh

## [v1.0.3](https://github.com/NibiruChain/nibiru/releases/tag/v1.0.3) - 2024-03-18

### Fix

- [#1816](https://github.com/NibiruChain/nibiru/pull/1816) - fix(ibc): fix ibc transaction from wasm contract

### CLI

- [#1731](https://github.com/NibiruChain/nibiru/pull/1731) - feat(cli): add cli command to decode stargate base64 messages
- [#1754](https://github.com/NibiruChain/nibiru/pull/1754) - refactor(decode-base64): clean code improvements and fn docs

## [v1.0.2](https://github.com/NibiruChain/nibiru/releases/tag/v1.0.2) - 2024-03-03

### Dependencies

- [65c06ba](https://github.com/NibiruChain/nibiru/commit/65c06ba774c260ece942131ad7a93de0e162266e) - Bump `cosmos-sdk` to v0.47.10

## [v1.0.1](https://github.com/NibiruChain/nibiru/releases/tag/v1.0.1) - 2024-02-09

### Dependencies

- [#1778](https://github.com/NibiruChain/nibiru/pull/1778) - chore: bump librocksdb to v8.9.1

## [v1.0.0](https://github.com/NibiruChain/nibiru/releases/tag/v1.0.0)

Nibiru v1.0.0 is the major release used for the genesis of the mainnet network,
`cataclysm-1`. It includes all of the general purpose modules such
as `devgas`, `sudo`, `wasm`, `tokenfactory`, and the defaults from Cosmos SDK
v0.47.5.

- [[Release Link](https://github.com/NibiruChain/nibiru/releases/tag/v1.0.0)]
- [[Commits](https://github.com/NibiruChain/nibiru/commits/v1.0.0)]
- [tag:v1.0.0](https://github.com/NibiruChain/nibiru/commits/v1.0.0) epic(v1.0.0): Remove unneeded Dapp modules for smooth upgrades.
  - chore!: [Date: 2023-10-16] Remove inflation, perp, stablecoin, and spot
    modules and related protobufs. This will make it easier to add the store keys
    layer if we have breaking changes before the Dapps go live without blocking
    the mainnet deployment.  
    Commits:
    [#1667](https://github.com/NibiruChain/nibiru/pull/1667)
    [6a01abe](https://github.com/NibiruChain/nibiru/commit/6a01abe5c99e26a1d17d96f359d06d61bc1e6e70)
    [2a250a3](https://github.com/NibiruChain/nibiru/commit/2a250a3c4c60c58c5526ac7d75ce5b9e13889471)
    [d713f41](https://github.com/NibiruChain/nibiru/commit/d713f41dfe17d6d29451ade4d2f0e6d950ce7c59)
    [011f1ed](https://github.com/NibiruChain/nibiru/commit/011f1ed431d92899d01583e5e6110e663eceaa24)

### Features

- [#1596](https://github.com/NibiruChain/nibiru/pull/1596) - epic(tokenfactory): State transitions, collections, genesis import and export, and app wiring
- [#1607](https://github.com/NibiruChain/nibiru/pull/1607) - Token factory transaction messages for CreateDenom, ChangeAdmin, and UpdateModuleParams
- [#1620](https://github.com/NibiruChain/nibiru/pull/1620) - Token factory transaction messages for Mint and Burn
- [#1573](https://github.com/NibiruChain/nibiru/pull/1573) - feat(perp): Close markets and compute settlement price

### State Machine Breaking

- [#1609](https://github.com/NibiruChain/nibiru/pull/1609) - refactor(app)!: Remove x/stablecoin module.
- [#1613](https://github.com/NibiruChain/nibiru/pull/1613) - feat(app)!: enforce min commission by changing default and genesis validation
- [#1615](https://github.com/NibiruChain/nibiru/pull/1613) - feat(ante)!: Ante handler to add a maximum commission rate of 25% for validators.
- [#1616](https://github.com/NibiruChain/nibiru/pull/1616) - fix(app)!: Add custom wasm snapshotter for proper state exports
- [#1617](https://github.com/NibiruChain/nibiru/pull/1617) - fix(app)!: non-nil snapshot manager is not guaranteed in testapp
- [#1645](https://github.com/NibiruChain/nibiru/pull/1645) - fix(tokenfactory)!: token supply in bank keeper must be correct after MsgBurn.
- [#1646](https://github.com/NibiruChain/nibiru/pull/1646) - feat(wasmbinding)!: whitelisted stargate queries for QueryRequest::Stargate: auth, bank, gov, tokenfactory, epochs, inflation, oracle, sudo, devgas
- [#1667](https://github.com/NibiruChain/nibiru/pull/1667) - chore(inflation)!: unwire x/inflation

### Improvements

- [#1610](https://github.com/NibiruChain/nibiru/pull/1610) - refactor(app): Simplify app.go with less redundant imports using struct embedding.
- [#1614](https://github.com/NibiruChain/nibiru/pull/1614) - refactor(proto): Use explicit namespacing on proto imports for #1608
- [#1630](https://github.com/NibiruChain/nibiru/pull/1630) - refactor(wasm): clean up wasmbinding/ folder structure
- [#1631](https://github.com/NibiruChain/nibiru/pull/1631) - fix(.goreleaser.yml): Load version for wasmvm dynamically.
- [#1638](https://github.com/NibiruChain/nibiru/pull/1638) - test(tokenfactory): integration test core logic with a real smart contract using `nibiru-std`
- [#1659](https://github.com/NibiruChain/nibiru/pull/1659) - refactor(oracle): curate oracle default whitelist

### Dependencies

- Bump `github.com/prometheus/client_golang` from 1.16.0 to 1.17.0 ([#1605](https://github.com/NibiruChain/nibiru/pull/1605))
- Bump `bufbuild/buf-setup-action` from 1.26.1 to 1.27.1 ([#1624](https://github.com/NibiruChain/nibiru/pull/1624), [#1641](https://github.com/NibiruChain/nibiru/pull/1641))
- Bump `stefanzweifel/git-auto-commit-action` from 4 to 5 ([#1625](https://github.com/NibiruChain/nibiru/pull/1625))
- Bump `github.com/CosmWasm/wasmvm` from 1.4.0 to 1.5.0 ([#1629](https://github.com/NibiruChain/nibiru/pull/1629), [#1657](https://github.com/NibiruChain/nibiru/pull/1657))
- Bump `google.golang.org/grpc` from 1.58.2 to 1.59.0 ([#1633](https://github.com/NibiruChain/nibiru/pull/1633), [#1643](https://github.com/NibiruChain/nibiru/pull/1643))
- Bump `golang.org/x/net` from 0.12.0 to 0.17.0 ([#1634](https://github.com/NibiruChain/nibiru/pull/1634))
- Bump `github.com/cosmos/ibc-go/v7` from 7.3.0 to 7.3.1 ([#1647](https://github.com/NibiruChain/nibiru/pull/1647))
- Bump `github.com/CosmWasm/wasmd` from 0.40.2 to 0.43.0 ([#1660](https://github.com/NibiruChain/nibiru/pull/1660))
- Bump `github.com/CosmWasm/wasmd` from 0.43.0 to 0.44.0 ([#1666](https://github.com/NibiruChain/nibiru/pull/1666))

### Bug Fixes

- [#1606](https://github.com/NibiruChain/nibiru/pull/1606) - fix(perp): emit `MarketUpdatedEvent` in the absence of index price
- [#1649](https://github.com/NibiruChain/nibiru/pull/1649) - fix(ledger): fix ledger for newer macos versions
- [#1655](https://github.com/NibiruChain/nibiru/pull/1655) - fix(inflation): inflate NIBI correctly to strategic treasury account

## [v0.21.11] - 2023-10-02

NOTE: It's pragmatic to assume that any change prior to v1.0.0 was state machine breaking.

- Summary: Changes up to pull request #1616
- [[Release Link](https://github.com/NibiruChain/nibiru/releases/tag/v0.21.11)]

## [v0.21.10] - 2023-09-20

- Summary: Changes up to pull request #1595
- [[Release Link](https://github.com/NibiruChain/nibiru/releases/tag/v0.21.10)]

### State Machine Breaking

#### Features (Breaking)

- [#1594](https://github.com/NibiruChain/nibiru/pull/1594) - feat: add user discounts
- [#1585](https://github.com/NibiruChain/nibiru/pull/1585) - feat: include flag versioned in query markets to allow to query disabled markets
- [#1575](https://github.com/NibiruChain/nibiru/pull/1575) - feat(perp): Add trader volume tracking
- [#1559](https://github.com/NibiruChain/nibiru/pull/1559) - feat: add versions to markets to allow to disable them
- [#1543](https://github.com/NibiruChain/nibiru/pull/1543) - epic(devgas): devgas module for incentivizing smart contract
- [#1543](https://github.com/NibiruChain/nibiru/pull/1543) - epic(devgas): devgas module for incentivizing smart contract
- [#1541](https://github.com/NibiruChain/nibiru/pull/1541) - feat(perp): add clamp to premium fractions
- [#1520](https://github.com/NibiruChain/nibiru/pull/1520) - feat(wasm): no op handler + tests with updated contracts
- [#1503](https://github.com/NibiruChain/nibiru/pull/1503) - feat(wasm): add Oracle Exchange Rate query for wasm
- [#1503](https://github.com/NibiruChain/nibiru/pull/1503) - feat(wasm): add Oracle Exchange Rate query for wasm
- [#1502](https://github.com/NibiruChain/nibiru/pull/1502) - feat: add ledger build support
- [#1501](https://github.com/NibiruChain/nibiru/pull/1501) - feat(proto): add Python buf generation logic for py-sdk
- [#1501](https://github.com/NibiruChain/nibiru/pull/1501) - feat(proto): add Python buf generation logic for py-sdk
- [#1501](https://github.com/NibiruChain/nibiru/pull/1501) - feat(localnet.sh): (1) Make it possible to run while offline. (2) Implement --no-build option to use the script with the current `nibid` installed.
- [#1501](https://github.com/NibiruChain/nibiru/pull/1501) - feat(localnet.sh): (1) Make it possible to run while offline. (2) Implement --no-build option to use the script with the current `nibid` installed.
- [#1498](https://github.com/NibiruChain/nibiru/pull/1498) - feat: add cli to change root sudo command
- [#1498](https://github.com/NibiruChain/nibiru/pull/1498) - feat: add cli to change root sudo command
- [#1495](https://github.com/NibiruChain/nibiru/pull/1495) - feat: add genmsg module
- [#1494](https://github.com/NibiruChain/nibiru/pull/1494) - feat: create cli to add sudo account into genesis
- [#1479](https://github.com/NibiruChain/nibiru/pull/1479) - feat(perp): implement `PartialClose`
- [#1479](https://github.com/NibiruChain/nibiru/pull/1479) - feat(perp): implement `PartialClose`
- [#1463](https://github.com/NibiruChain/nibiru/pull/1463) - feat(oracle): add genesis pricefeeder delegation
- [#1463](https://github.com/NibiruChain/nibiru/pull/1463) - feat(oracle): add genesis pricefeeder delegation
- [#1463](https://github.com/NibiruChain/nibiru/pull/1463) - feat(oracle): add genesis pricefeeder delegation
- [#1421](https://github.com/NibiruChain/nibiru/pull/1421) - feat(oracle): add expiry time to oracle prices
- [#1407](https://github.com/NibiruChain/nibiru/pull/1407) - feat!: upgrade to Cosmos SDK v0.47.3
- [#1407](https://github.com/NibiruChain/nibiru/pull/1407) - feat!: upgrade to Cosmos SDK v0.47.3
- [#1387](https://github.com/NibiruChain/nibiru/pull/1387) - feat: upgrade to Cosmos SDK v0.46.10
- [#1387](https://github.com/NibiruChain/nibiru/pull/1387) - feat: upgrade to Cosmos SDK v0.46.10
- [#1380](https://github.com/NibiruChain/nibiru/pull/1380) - feat(wasm): Add CreateMarket admin call for the controller contract
- [#1380](https://github.com/NibiruChain/nibiru/pull/1380) - feat(wasm): Add CreateMarket admin call for the controller contract
- [#1373](https://github.com/NibiruChain/nibiru/pull/1373) - feat(perp): `perpv2` `add-genesis-perp-market` CLI command
- [#1371](https://github.com/NibiruChain/nibiru/pull/1371) - feat: realize bad debt when a user tries to close his position
- [#1370](https://github.com/NibiruChain/nibiru/pull/1370) - feat(perp): `perpv2` `CreatePool` method
- [#1367](https://github.com/NibiruChain/nibiru/pull/1367) - feat: wire enable market to wasm
- [#1367](https://github.com/NibiruChain/nibiru/pull/1367) - feat: wire enable market to wasm
- [#1366](https://github.com/NibiruChain/nibiru/pull/1366) - feat: fix bindings test in cw_test
- [#1363](https://github.com/NibiruChain/nibiru/pull/1363) - feat(perp): wire `PerpV2` module
- [#1362](https://github.com/NibiruChain/nibiru/pull/1362) - feat(perp): add `perpv2` cli
- [#1361](https://github.com/NibiruChain/nibiru/pull/1361) - feat(perp): add `PerpV2` module
- [#1359](https://github.com/NibiruChain/nibiru/pull/1359) - feat(perp): Add InsuranceFundWithdraw admin call with corresponding smart contract
- [#1359](https://github.com/NibiruChain/nibiru/pull/1359) - feat(perp): Add InsuranceFundWithdraw admin call with corresponding smart contract
- [#1352](https://github.com/NibiruChain/nibiru/pull/1352) - feat(perp): add PerpKeeperV2 `MsgServer`
- [#1350](https://github.com/NibiruChain/nibiru/pull/1350) - feat(perp): `EditPriceMultiplier` and `EditSwapInvariant`
- [#1345](https://github.com/NibiruChain/nibiru/pull/1345) - feat(perp): PerpV2 QueryServer
- [#1344](https://github.com/NibiruChain/nibiru/pull/1344) - feat(perp): PerpKeeperV2 `AddMargin` and `RemoveMargin`
- [#1343](https://github.com/NibiruChain/nibiru/pull/1343) - feat(perp): add PerpKeeperV2 `MultiLiquidate`
- [#1342](https://github.com/NibiruChain/nibiru/pull/1342) - feat(perp): market not enabled can only be used to close out existing positions
- [#1342](https://github.com/NibiruChain/nibiru/pull/1342) - feat(perp): market not enabled can only be used to close out existing positions
- [#1341](https://github.com/NibiruChain/nibiru/pull/1341) - feat(bindings/oracle): add bindings for oracle module params
- [#1340](https://github.com/NibiruChain/nibiru/pull/1340) - feat(wasm): Enforce x/sudo contract permission checks on the shifter contract + integration tests
- [#1338](https://github.com/NibiruChain/nibiru/pull/1338) - feat(perp): V2 OpenPosition

#### Bug Fixes (Breaking)

- [#1586](https://github.com/NibiruChain/nibiru/pull/1586) - fix(sudo): make messages compatible with `Amino`
- [#1565](https://github.com/NibiruChain/nibiru/pull/1565) - fix(oracle)!: Count vote omission as abstain for less slashing + more stability
- [#1493](https://github.com/NibiruChain/nibiru/pull/1493) - fix(perp): allow `ClosePosition` when there is bad debt
- [#1476](https://github.com/NibiruChain/nibiru/pull/1476) - fix(wasm)!: call `ValidateBasic` before all `sdk.Msg` calls for the bindings-perp contract + remove sudo permissioning
- [#1467](https://github.com/NibiruChain/nibiru/pull/1467) - fix(oracle): make `calcTwap` safer
- [#1467](https://github.com/NibiruChain/nibiru/pull/1467) - fix(oracle): make `calcTwap` safer
- [#1464](https://github.com/NibiruChain/nibiru/pull/1464) - fix(gov): wire legacy proposal handlers
- [#1464](https://github.com/NibiruChain/nibiru/pull/1464) - fix(gov): wire legacy proposal handlers
- [#1459](https://github.com/NibiruChain/nibiru/pull/1459) - fix(spot): wire `x/spot` msgService into app router
- [#1459](https://github.com/NibiruChain/nibiru/pull/1459) - fix(spot): wire `x/spot` msgService into app router
- [#1452](https://github.com/NibiruChain/nibiru/pull/1452) - fix(oracle): continue with abci hook during error
- [#1451](https://github.com/NibiruChain/nibiru/pull/1451) - fix(perp): decrease position with zero size
- [#1446](https://github.com/NibiruChain/nibiru/pull/1446) - fix(cmd): Add custom InitCmd to set set desired Tendermint consensus params for each node.
- [#1441](https://github.com/NibiruChain/nibiru/pull/1441) - fix(oracle): ignore abstain votes in std dev calculation
- [#1425](https://github.com/NibiruChain/nibiru/pull/1425) - fix: remove positions from state when closed with reverse position
- [#1423](https://github.com/NibiruChain/nibiru/pull/1423) - fix: remove panics from abci hooks
- [#1422](https://github.com/NibiruChain/nibiru/pull/1422) - fix(oracle): handle zero oracle rewards
- [#1420](https://github.com/NibiruChain/nibiru/pull/1420) - refactor(oracle): update default params
- [#1419](https://github.com/NibiruChain/nibiru/pull/1419) - fix(spot): add pools to genesis state
- [#1417](https://github.com/NibiruChain/nibiru/pull/1417) - fix: run end blocker on block end for perp v2
- [#1414](https://github.com/NibiruChain/nibiru/pull/1414) - fix(oracle): Add deterministic map iterations to avoid consensus failure.
- [#1413](https://github.com/NibiruChain/nibiru/pull/1413) - fix(perp): provide descriptive errors when all liquidations fail in MultiLiquidate
- [#1413](https://github.com/NibiruChain/nibiru/pull/1413) - fix(perp): provide descriptive errors when all liquidations fail in MultiLiquidate
- [#1397](https://github.com/NibiruChain/nibiru/pull/1397) - fix: ensure margin is high enough when removing it
- [#1383](https://github.com/NibiruChain/nibiru/pull/1383) - feat: enforce contract to be whitelisted when calling perp bindings
- [#1379](https://github.com/NibiruChain/nibiru/pull/1379) - feat(perp): check for denom in add/remove margin
- [#1210](https://github.com/NibiruChain/nibiru/pull/1210) - fix(ci): fix docker push workflow

#### Else (Breaking)

- [#1477](https://github.com/NibiruChain/nibiru/pull/1477) - refactor(oracle)!: Move away from deprecated events to typed events in x/oracle
- [#1477](https://github.com/NibiruChain/nibiru/pull/1477) - refactor(oracle)!: Move away from deprecated events to typed events in x/oracle
- [#1473](https://github.com/NibiruChain/nibiru/pull/1473) - refactor(perp)!: rename `OpenPosition` to `MarketOrder`
- [#1473](https://github.com/NibiruChain/nibiru/pull/1473) - refactor(perp)!: rename `OpenPosition` to `MarketOrder`
- [#1427](https://github.com/NibiruChain/nibiru/pull/1427) - refactor(perp)!: PositionChangedEvent `MarginToUser`
- [#1427](https://github.com/NibiruChain/nibiru/pull/1427) - refactor(perp)!: PositionChangedEvent `MarginToUser`
- [#1426](https://github.com/NibiruChain/nibiru/pull/1426) - refactor(perp): remove price fluctuation limit check
- [#1388](https://github.com/NibiruChain/nibiru/pull/1388) - refactor(perp)!: idempotent position changed event
- [#1388](https://github.com/NibiruChain/nibiru/pull/1388) - refactor(perp)!: idempotent position changed event
- [#1385](https://github.com/NibiruChain/nibiru/pull/1385) - test(perp): add clearing house negative tests
- [#1385](https://github.com/NibiruChain/nibiru/pull/1385) - test(perp): add clearing house negative tests
- [#1382](https://github.com/NibiruChain/nibiru/pull/1382) - refactor(perp)!: remove `perpv1`
- [#1382](https://github.com/NibiruChain/nibiru/pull/1382) - refactor(perp)!: remove `perpv1`
- [#1356](https://github.com/NibiruChain/nibiru/pull/1356) - build: Regress wasmvm (v1.1.1), tendermint (v0.34.24), and Cosmos-SDK (v0.45.14) dependencies
- [#1356](https://github.com/NibiruChain/nibiru/pull/1356) - build: Regress wasmvm (v1.1.1), tendermint (v0.34.24), and Cosmos-SDK (v0.45.14) dependencies
- [#1346](https://github.com/NibiruChain/nibiru/pull/1346) - build: Upgrade wasmvm (v1.2.1), tendermint (v0.34.26), and Cosmos-SDK (v0.45.14) dependencies
- [#1346](https://github.com/NibiruChain/nibiru/pull/1346) - build: Upgrade wasmvm (v1.2.1), tendermint (v0.34.26), and Cosmos-SDK (v0.45.14) dependencies

### Non-breaking/Compatible Improvements

- [#1579](https://github.com/NibiruChain/nibiru/pull/1579) - chore(proto): Add a buf.gen.rs.yaml and corresponding script to create Rust types for Wasm Stargate messages
- [#1574](https://github.com/NibiruChain/nibiru/pull/1574) - chore(goreleaser): update wasmvm to v1.4.0
- [#1558](https://github.com/NibiruChain/nibiru/pull/1558) - feat(perp): paginated query to read the position store
- [#1555](https://github.com/NibiruChain/nibiru/pull/1555) - feat(devgas): Convert legacy ABCI events to typed proto events
- [#1554](https://github.com/NibiruChain/nibiru/pull/1554) - refactor: runs gofumpt formatter, which has nice conventions: go install mvdan.cc/gofumpt@latest
- [#1536](https://github.com/NibiruChain/nibiru/pull/1536) - test(perp): add more tests to perp module and cli
- [#1533](https://github.com/NibiruChain/nibiru/pull/1533) - feat(perp): add differential fields to PositionChangedEvent
- [#1527](https://github.com/NibiruChain/nibiru/pull/1527) - test(common): add docs for testutil and increase test coverage
- [#1521](https://github.com/NibiruChain/nibiru/pull/1521) - test(sudo): increase unit test coverage
- [#1519](https://github.com/NibiruChain/nibiru/pull/1519) - test: add more tests to x/perp keeper
- [#1518](https://github.com/NibiruChain/nibiru/pull/1518) - test: add more tests to x/perp
- [#1517](https://github.com/NibiruChain/nibiru/pull/1517) - test: add more tests to x/hooks
- [#1506](https://github.com/NibiruChain/nibiru/pull/1506) - refactor(oracle): Implement OrderedMap and use it for iterating through maps in x/oracle
- [#1500](https://github.com/NibiruChain/nibiru/pull/1500) - refactor(perp): clean up reverse market order mechanics
- [#1466](https://github.com/NibiruChain/nibiru/pull/1466) - refactor(perp): `PositionLiquidatedEvent`
- [#1466](https://github.com/NibiruChain/nibiru/pull/1466) - refactor(perp): `PositionLiquidatedEvent`
- [#1462](https://github.com/NibiruChain/nibiru/pull/1462) - fix(perp): Add pair to liquidation failed event.
- [#1424](https://github.com/NibiruChain/nibiru/pull/1424) - feat(perp): Add change type and exchanged margin to position changed events.
- [#1408](https://github.com/NibiruChain/nibiru/pull/1408) - feat(spot): idempotent events
- [#1406](https://github.com/NibiruChain/nibiru/pull/1406) - feat(perp): emit additional event info
- [#1405](https://github.com/NibiruChain/nibiru/pull/1405) - ci: use Buf to build protos
- [#1390](https://github.com/NibiruChain/nibiru/pull/1390) - fix(localnet.sh): Fix genesis market initialization + add force exits on failure
- [#1369](https://github.com/NibiruChain/nibiru/pull/1369) - refactor(oracle): divert rewards from `perpv2` instead of `perpv1`
- [#1365](https://github.com/NibiruChain/nibiru/pull/1365) - refactor(perp): split `perp` module into v1/ and v2/

### Dependencies

- [#1523](https://github.com/NibiruChain/nibiru/pull/1523) - chore: bump cosmos-sdk to v0.47.4
- [#1381](https://github.com/NibiruChain/nibiru/pull/1381) - chore(deps): Bump github.com/cosmos/cosmos-sdk to 0.45.16

- Bump `github.com/docker/distribution` from 2.8.1+incompatible to 2.8.2+incompatible (#1339)

- Bump `github.com/CosmWasm/wasmvm` from 1.2.1 to 1.4.0 (#1354, #1507, [#1564](https://github.com/NibiruChain/nibiru/pull/1564))
- Bump `github.com/spf13/cast` from 1.5.0 to 1.5.1 (#1358)
- Bump `github.com/stretchr/testify` from 1.8.2 to 1.8.4 (#1384, #1435)
- Bump `cosmossdk.io/math` from 1.0.0-beta.6 to 1.1.2 (#1394, [#1547](https://github.com/NibiruChain/nibiru/pull/1547))
- Bump `google.golang.org/grpc` from 1.53.0 to 1.58.2 (#1395, #1437, #1443, #1497, [#1525](https://github.com/NibiruChain/nibiru/pull/1525), [#1568](https://github.com/NibiruChain/nibiru/pull/1568), [#1582](https://github.com/NibiruChain/nibiru/pull/1582), [#1598](https://github.com/NibiruChain/nibiru/pull/1598))
- Bump `github.com/gin-gonic/gin` from 1.8.1 to 1.9.1 (#1409)
- Bump `github.com/spf13/viper` from 1.15.0 to 1.16.0 (#1436)
- Bump `github.com/prometheus/client_golang` from 1.15.1 to 1.16.0 (#1431)
- Bump `github.com/cosmos/ibc-go/v7` from 7.1.0 to 7.3.0 (#1445, [#1562](https://github.com/NibiruChain/nibiru/pull/1562))
- Bump `bufbuild/buf-setup-action` from 1.21.0 to 1.26.1 (#1449, #1469, #1505, #1510, [#1537](https://github.com/NibiruChain/nibiru/pull/1537), [#1540](https://github.com/NibiruChain/nibiru/pull/1540), [#1544](https://github.com/NibiruChain/nibiru/pull/1544))
- Bump `google.golang.org/protobuf` from 1.30.0 to 1.31.0 (#1450)
- Bump `cosmossdk.io/errors` from 1.0.0-beta.7 to 1.0.0 (#1499)
- Bump `github.com/holiman/uint256` from 1.2.2 to 1.2.3 (#1504)
- Bump `docker/build-push-action` from 4 to 5 ([#1572](https://github.com/NibiruChain/nibiru/pull/1572))
- Bump `docker/login-action` from 2 to 3 ([#1571](https://github.com/NibiruChain/nibiru/pull/1571))
- Bump `docker/setup-buildx-action` from 2 to 3 ([#1570](https://github.com/NibiruChain/nibiru/pull/1570))
- Bump `docker/setup-qemu-action` from 2 to 3 ([#1569](https://github.com/NibiruChain/nibiru/pull/1569))
- Bump `github.com/cosmos/cosmos-sdk` from v0.47.4 to v0.47.5 ([#1578](https://github.com/NibiruChain/nibiru/pull/1578))
- Bump `codecov/codecov-action` from 3 to 4 ([#1583](https://github.com/NibiruChain/nibiru/pull/1583))
- Bump `actions/checkout` from 3 to 4 ([#1593](https://github.com/NibiruChain/nibiru/pull/1593))
- Bump `github.com/docker/distribution` from 2.8.1+incompatible to 2.8.2+incompatible (#1339)
- Bump `github.com/CosmWasm/wasmvm` from 1.2.1 to 1.3.0 (#1354, #1507)
- Bump `github.com/spf13/cast` from 1.5.0 to 1.5.1 (#1358)
- Bump `github.com/stretchr/testify` from 1.8.2 to 1.8.4 (#1384, #1435)
- Bump `cosmossdk.io/math` from 1.0.0-beta.6 to 1.1.2 (#1394, [#1547](https://github.com/NibiruChain/nibiru/pull/1547))
- Bump `google.golang.org/grpc` from 1.53.0 to 1.57.0 (#1395, #1437, #1443, #1497, [#1525](https://github.com/NibiruChain/nibiru/pull/1525))
- Bump `github.com/gin-gonic/gin` from 1.8.1 to 1.9.1 (#1409)
- Bump `github.com/spf13/viper` from 1.15.0 to 1.16.0 (#1436)
- Bump `github.com/prometheus/client_golang` from 1.15.1 to 1.16.0 (#1431)
- Bump `github.com/cosmos/ibc-go/v7` from 7.1.0 to 7.3.0 (#1445, [#1562](https://github.com/NibiruChain/nibiru/pull/1562))
- Bump `bufbuild/buf-setup-action` from 1.21.0 to 1.26.1 (#1449, #1469, #1505, #1510, [#1537](https://github.com/NibiruChain/nibiru/pull/1537), [#1540](https://github.com/NibiruChain/nibiru/pull/1540), [#1544](https://github.com/NibiruChain/nibiru/pull/1544))
- Bump `google.golang.org/protobuf` from 1.30.0 to 1.31.0 (#1450)
- Bump `cosmossdk.io/errors` from 1.0.0-beta.7 to 1.0.0 (#1499)
- Bump `github.com/holiman/uint256` from 1.2.2 to 1.2.3 (#1504)
- Bump `actions/checkout` from 3 to 4 ([#1563](https://github.com/NibiruChain/nibiru/pull/1563))

## [v0.19.4] - 2023-05-26

- Summary: Changes up to pull request #1337
- [[Release Link](https://github.com/NibiruChain/nibiru/releases/tag/v0.19.4)]

### State Machine Breaking

- [#1336](https://github.com/NibiruChain/nibiru/pull/1336) - feat: move oracle params out of params subspace and onto the keeper
- [#1336](https://github.com/NibiruChain/nibiru/pull/1336) - feat: move oracle params out of params subspace and onto the keeper
- [#1335](https://github.com/NibiruChain/nibiru/pull/1335) - refactor(perp): move remaining perpv1 files to v1 directory
- [#1334](https://github.com/NibiruChain/nibiru/pull/1334) - feat(perp): add PerpKeeperV2 `ClosePosition`
- [#1333](https://github.com/NibiruChain/nibiru/pull/1333) - feat(perp): add basic clearing house functions
- [#1332](https://github.com/NibiruChain/nibiru/pull/1332) - feat(perp): add hooks to update funding rate
- [#1331](https://github.com/NibiruChain/nibiru/pull/1331) - refactor(perp): create perp v1 type package and module package
- [#1329](https://github.com/NibiruChain/nibiru/pull/1329) - feat(perp): add PerpKeeperV2 withdraw methods
- [#1328](https://github.com/NibiruChain/nibiru/pull/1328) - feat(perp): add PerpKeeperV2 swap methods
- [#1322](https://gitub.com/NibiruChain/nibiru/pull/1322) - build(deps): Bumps github.com/armon/go-metrics from 0.4.0 to 0.4.1.
- [#1319](https://github.com/NibiruChain/nibiru/pull/1319) - test: add integration test actions
- [#1317](https://github.com/NibiruChain/nibiru/pull/1317) - feat(testutil): Use secp256k1 algo for private key generation in common/testutil.
- [#1317](https://github.com/NibiruChain/nibiru/pull/1317) - feat(sudo): Implement and test CLI commands for tx and queries.
- [#1317](https://github.com/NibiruChain/nibiru/pull/1317) - feat(sudo): Implement and test CLI commands for tx and queries.
- [#1315](https://github.com/NibiruChain/nibiru/pull/1315) - feat: oracle rewards distribution every week
- [#1315](https://github.com/NibiruChain/nibiru/pull/1315) - feat: oracle rewards distribution every week
- [#1312](https://github.com/NibiruChain/nibiru/pull/1312) - feat(wasm): wire depth shift handler to the wasm router
- [#1312](https://github.com/NibiruChain/nibiru/pull/1312) - feat(wasm): wire depth shift handler to the wasm router
- [#1311](https://github.com/NibiruChain/nibiru/pull/1311) - feat(perp): add PerpKeeperV2
- [#1311](https://github.com/NibiruChain/nibiru/pull/1311) - feat(perp): add Calc and Twap methods
- [#1309](https://github.com/NibiruChain/nibiru/pull/1309) - feat: minimum swap amount set to $1
- [#1309](https://github.com/NibiruChain/nibiru/pull/1309) - feat: minimum swap amount set to $1
- [#1308](https://github.com/NibiruChain/nibiru/pull/1308) - feat(perp): ensure there's no int overflow in liq depth calculation
- [#1307](https://github.com/NibiruChain/nibiru/pull/1307) - feat(sudo): Create the x/sudo module + integration tests
- [#1307](https://github.com/NibiruChain/nibiru/pull/1307) - feat(sudo): Create the x/sudo module + integration tests
- [#1306](https://github.com/NibiruChain/nibiru/pull/1306) - feat(perp): complete perp v2 types
- [#1306](https://github.com/NibiruChain/nibiru/pull/1306) - feat(perp): complete perp v2 types
- [#1305](https://github.com/NibiruChain/nibiru/pull/1305) - refactor(perp!): Remove unnecessary protos
- [#1305](https://github.com/NibiruChain/nibiru/pull/1305) - refactor(perp!): Remove unnecessary protos
- [#1304](https://github.com/NibiruChain/nibiru/pull/1304) - feat: db backend - rocksdb
- [#1304](https://github.com/NibiruChain/nibiru/pull/1304) - feat: db backend - rocksdb
- [#1302](https://github.com/NibiruChain/nibiru/pull/1302) - refactor(oracle)!: price snapshot start time inclusive
- [#1302](https://github.com/NibiruChain/nibiru/pull/1302) - refactor(oracle)!: price snapshot start time inclusive
- [#1301](https://github.com/NibiruChain/nibiru/pull/1301) - fix(epochs)!: correct epoch start time
- [#1301](https://github.com/NibiruChain/nibiru/pull/1301) - fix(epochs)!: correct epoch start time
- [#1299](https://github.com/NibiruChain/nibiru/pull/1299) - feat(wasm): Add peg shift bindings
- [#1299](https://github.com/NibiruChain/nibiru/pull/1299) - feat(wasm): Add peg shift bindings
- [#1298](https://github.com/NibiruChain/nibiru/pull/1298) - refactor(perp)!: remove `MaxOracleSpreadRatio` from Perpv2
- [#1298](https://github.com/NibiruChain/nibiru/pull/1298) - refactor(perp)!: remove `MaxOracleSpreadRatio` from Perpv2
- [#1296](https://github.com/NibiruChain/nibiru/pull/1296) - refactor(perp)!: update perp v2 state protos
- [#1296](https://github.com/NibiruChain/nibiru/pull/1296) - refactor(perp)!: update perp v2 state protos
- [#1295](https://github.com/NibiruChain/nibiru/pull/1295) - refactor(app): Organize keepers, store keys, and module manager initialization in app.go
- [#1292](https://github.com/NibiruChain/nibiru/pull/1292) - feat(wasm): Add module bindings for execute calls in x/perp: OpenPosition, ClosePosition, AddMargin, RemoveMargin.
- [#1292](https://github.com/NibiruChain/nibiru/pull/1292) - feat(wasm): Add module bindings for execute calls in x/perp: OpenPosition, ClosePosition, AddMargin, RemoveMargin.
- [#1291](https://github.com/NibiruChain/nibiru/pull/1291) - refactor(perp)!: add perp v2 state protos
- [#1291](https://github.com/NibiruChain/nibiru/pull/1291) - refactor(perp)!: add perp v2 state protos
- [#1290](https://github.com/NibiruChain/nibiru/pull/1290) - refactor: fix quote/base reserve naming convention
- [#1289](https://github.com/NibiruChain/nibiru/pull/1289) - feat: SqrtDepth equal to base reserves when pool creation
- [#1287](https://github.com/NibiruChain/nibiru/pull/1287) - feat(wasm): Add module bindings for custom queries in x/perp: Reserves, AllMarkets, BasePrice, PremiumFraction, Metrics, PerpParams, PerpModuleAccounts
- [#1287](https://github.com/NibiruChain/nibiru/pull/1287) - feat(wasm): Add module bindings for custom queries in x/perp: Reserves, AllMarkets, BasePrice, PremiumFraction, Metrics, PerpParams, PerpModuleAccounts
- [#1286](https://github.com/NibiruChain/nibiru/pull/1286) - feat: bias is zero when creating pool
- [#1284](https://github.com/NibiruChain/nibiru/pull/1284) - feat: fails if base and quote reserves are not equal on CreatePool
- [#1282](https://github.com/NibiruChain/nibiru/pull/1282) - feat(inflation)!: add inflation module
- [#1282](https://github.com/NibiruChain/nibiru/pull/1282) - feat(inflation)!: add inflation module
- [#1281](https://github.com/NibiruChain/nibiru/pull/1281) - feat: add peg multiplier to the pricing logic
- [#1281](https://github.com/NibiruChain/nibiru/pull/1281) - feat: add peg multiplier to the pricing logic
- [#1271](https://github.com/NibiruChain/nibiru/pull/1271) - refactor(perp)!: vpool → perp/amm #2 | imports and renames
- [#1271](https://github.com/NibiruChain/nibiru/pull/1271) - refactor(perp)!: vpool → perp/amm #2 | imports and renames
- [#1270](https://github.com/NibiruChain/nibiru/pull/1270) - refactor(proto)!: lint protos and standardize versioning
- [#1270](https://github.com/NibiruChain/nibiru/pull/1270) - refactor(proto)!: lint protos and standardize versioning
- [#1269](https://github.com/NibiruChain/nibiru/pull/1269) - refactor(perp)!: merge x/util with x/perp
- [#1269](https://github.com/NibiruChain/nibiru/pull/1269) - refactor(perp)!: merge x/util with x/perp
- [#1267](https://github.com/NibiruChain/nibiru/pull/1267) - refactor(perp)!: vpool → perp/amm #1 | Moves types, keeper, and cli
- [#1267](https://github.com/NibiruChain/nibiru/pull/1267) - refactor(perp)!: vpool → perp/amm #1 | Moves types, keeper, and cli
- [#1255](https://github.com/NibiruChain/nibiru/pull/1255) - feat: add peg multiplier field into vpool, which for now defaults to 1
- [#1255](https://github.com/NibiruChain/nibiru/pull/1255) - feat: add peg multiplier field into vpool, which for now defaults to 1
- [#1254](https://github.com/NibiruChain/nibiru/pull/1254) - feat: add bias field into vpool
- [#1254](https://github.com/NibiruChain/nibiru/pull/1254) - feat: add bias field into vpool
- [#1248](https://github.com/NibiruChain/nibiru/pull/1248) - refactor(common): Combine x/testutil and x/common/testutil.
- [#1245](https://github.com/NibiruChain/nibiru/pull/1245) - fix(localnet.sh): force localnet.sh to work even if Coingecko is down
- [#1244](https://github.com/NibiruChain/nibiru/pull/1244) - feat: add typed event for oracle post price
- [#1243](https://github.com/NibiruChain/nibiru/pull/1243) - feat(vpool): sqrt of liquidity depth tracked on pool
- [#1243](https://github.com/NibiruChain/nibiru/pull/1243) - feat(vpool): sqrt of liquidity depth tracked on pool
- [#1240](https://github.com/NibiruChain/nibiru/pull/1240) - ci: Test `make proto-gen` when the proto gen scripts or .proto files change
- [#1237](https://github.com/NibiruChain/nibiru/pull/1237) - feat: reduce gas on openposition
- [#1229](https://github.com/NibiruChain/nibiru/pull/1229) - feat: upgrade ibc to v4.2.0 and wasm v0.30.0
- [#1229](https://github.com/NibiruChain/nibiru/pull/1229) - feat: upgrade ibc to v4.2.0 and wasm v0.30.0
- [#1228](https://github.com/NibiruChain/nibiru/pull/1228) - feat: update github.com/CosmWasm/wasmd 0.29.2
- [#1220](https://github.com/NibiruChain/nibiru/pull/1220) - feat: reduce gas fees when posting price
- [#1220](https://github.com/NibiruChain/nibiru/pull/1220) - feat: reduce gas fees when posting price
- [#1219](https://github.com/NibiruChain/nibiru/pull/1219) - fix(ci): use chaosnet image on chaosnet docker compose
- [#1212](https://github.com/NibiruChain/nibiru/pull/1212) - fix(spot): gracefully handle join spot pool with wrong tokens denom

### Non-breaking/Compatible Improvements

- [#1337](https://github.com/NibiruChain/nibiru/pull/1337) - fix(ci): fix dockerfile with rocksdb
- [#1276](https://github.com/NibiruChain/nibiru/pull/1276) - feat: add ewma function
- [#1218](https://github.com/NibiruChain/nibiru/pull/1218) - ci(release): Publish chaosnet image when tagging a release
- [#1210](https://github.com/NibiruChain/nibiru/pull/1210) - fix(ci): fix docker push workflow

### Dependencies

- Bump `technote-space/get-diff-action` from 4 to 6 (#1327)
- Bump `robinraju/release-downloader` from 1.6 to 1.8 (#1326)
- Bump `pozetroninc/github-action-get-latest-release` from 0.6.0 to 0.7.0 (#1325)
- Bump `actions/setup-go` from 3 to 4 (#1324)

- [#1321](https://github.com/NibiruChain/nibiru/pull/1321) - build(deps): bump github.com/prometheus/client_golang from 1.15.0 to 1.15.1
- [#1256](https://github.com/NibiruChain/nibiru/pull/1256) - chore(deps): bump github.com/spf13/cobra from 1.6.1 to 1.7.0
- [#1231](https://github.com/NibiruChain/nibiru/pull/1231) - chore(deps): bump github.com/cosmos/ibc-go/v4 from 4.2.0 to 4.3.0 #1231
- [#1230](https://github.com/NibiruChain/nibiru/pull/1230) - chore(deps): Bump github.com/holiman/uint256 from 1.2.1 to 1.2.2
- [#1223](https://github.com/NibiruChain/nibiru/pull/1223) - chore(deps): bump github.com/golang/protobuf from 1.5.2 to 1.5.3
- [#1222](https://github.com/NibiruChain/nibiru/pull/1222) - chore(deps): bump google.golang.org/protobuf from 1.28.2-0.20220831092852-f930b1dc76e8 to 1.29.0
- [#1211](https://github.com/NibiruChain/nibiru/pull/1211) - chore(deps): Bump github.com/stretchr/testify from 1.8.1 to 1.8.2

- [#1283](https://github.com/NibiruChain/nibiru/pull/1283) - chore(deps): bump github.com/prometheus/client_golang from 1.14.0 to 1.15.0

## [v0.19.2](https://github.com/NibiruChain/nibiru/releases/tag/v0.19.2) - 2023-02-24

Summary: Changes up to pull request #1208

### State Machine Breaking

- [#1196](https://github.com/NibiruChain/nibiru/pull/1196) - refactor(spot)!: default whitelisted asset and query cli
- [#1195](https://github.com/NibiruChain/nibiru/pull/1195) - feat(perp)!: Add `MultiLiquidation` feature for perps
- [#1194](https://github.com/NibiruChain/nibiru/pull/1194) - fix(oracle): local min voters
- [#1187](https://github.com/NibiruChain/nibiru/pull/1187) - feat(oracle): default vote threshold and min voters
- [#1176](https://github.com/NibiruChain/nibiru/pull/1176) - refactor(spot)!: replace `x/dex` module with `x/spot`.
- [#1173](https://github.com/NibiruChain/nibiru/pull/1173) - refactor(spot)!: replace `x/dex` module with `x/spot`.
- [#1171](https://github.com/NibiruChain/nibiru/pull/1171) - refactor(asset)!: Replace `common.AssetPair` with `asset.Pair`.
- [#1164](https://github.com/NibiruChain/nibiru/pull/1164) - refactor: remove client interface for liquidate msg
- [#1158](https://github.com/NibiruChain/nibiru/pull/1158) - feat(asset-registry)!: Add `AssetRegistry`
- [#1156](https://github.com/NibiruChain/nibiru/pull/1156) - refactor: remove lockup & incentivation module
- [#1154](https://github.com/NibiruChain/nibiru/pull/1154) - refactor(asset-pair)!: refactors `common.AssetPair` as an extension of string
- [#1151](https://github.com/NibiruChain/nibiru/pull/1151) - fix(dex): fix swap calculation for stableswap pools
- [#1131](https://github.com/NibiruChain/nibiru/pull/1131) - fix(oracle): use correct distribution module account

### Non-breaking/Compatible Improvements

- [#1205](https://github.com/NibiruChain/nibiru/pull/1205) - test: first testing framework skeleton and example
- [#1203](https://github.com/NibiruChain/nibiru/pull/1203) - ci: make chaosnet pull nibiru image if --build is not specified
- [#1199](https://github.com/NibiruChain/nibiru/pull/1199) - chore(deps): bump golang.org/x/net from 0.4.0 to 0.7.0
- [#1197](https://github.com/NibiruChain/nibiru/pull/1197) - feat: add fees into events in spot module: `EventPoolExited`, `EventPoolCreated`, `EventAssetsSwapped`.
- [#1197](https://github.com/NibiruChain/nibiru/pull/1197) - refactor(testutil): clean up `x/common/testutil` test setup code
- [#1193](https://github.com/NibiruChain/nibiru/pull/1193) - refactor(oracle): clean up `x/oracle/keeper` tests
- [#1192](https://github.com/NibiruChain/nibiru/pull/1192) - feat: chaosnet docker-compose
- [#1191](https://github.com/NibiruChain/nibiru/pull/1191) - fix(oracle): default whitelisted pairs
- [#1190](https://github.com/NibiruChain/nibiru/pull/1190) - ci(release): fix TM_VERSION not being set on releases
- [#1189](https://github.com/NibiruChain/nibiru/pull/1189) - ci(codecov): add Codecov reporting
- [#1188](https://github.com/NibiruChain/nibiru/pull/1188) - fix(spot): remove A precision and clean up borked logic
- [#1184](https://github.com/NibiruChain/nibiru/pull/1184) - docs(oracle): proto type docs, (2) spec clean-up, and (3) remove panic case
- [#1181](https://github.com/NibiruChain/nibiru/pull/1181) - refactor(oracle): keeper method locations
- [#1180](https://github.com/NibiruChain/nibiru/pull/1180) - refactor(oracle): whitelist refactor
- [#1179](https://github.com/NibiruChain/nibiru/pull/1179) - refactor(oracle): types refactor for validator performance map and whitelist map
- [#1165](https://github.com/NibiruChain/nibiru/pull/1165) - chore(deps): bump cosmos-sdk to [v0.45.12](https://github.com/cosmos/cosmos-sdk/blob/release/v0.45.x/CHANGELOG.md#v04512---2023-01-23)
- [#1161](https://github.com/NibiruChain/nibiru/pull/1161) - refactor: migrate simapp tests to use main app
- [#1160](https://github.com/NibiruChain/nibiru/pull/1160) - feat: generic set
- [#1149](https://github.com/NibiruChain/nibiru/pull/1149) - chore(deps): Bump [github.com/btcsuite/btcd](https://github.com/btcsuite/btcd) from 0.22.1 to 0.22.2
- [#1146](https://github.com/NibiruChain/nibiru/pull/1146) - fix: local docker-compose network
- [#1145](https://github.com/NibiruChain/nibiru/pull/1145) - chore: add USD quote asset
- [#1144](https://github.com/NibiruChain/nibiru/pull/1144) - ci: release for linux and darwin (arm64 and amd64)
- [#1141](https://github.com/NibiruChain/nibiru/pull/1141) - refactor(oracle): rename variables for readability
- [#1139](https://github.com/NibiruChain/nibiru/pull/1139) - feat: add default oracle whitelisted pairs
- [#1138](https://github.com/NibiruChain/nibiru/pull/1138) - refactor: put Makefile workflows in separate directory
- [#1135](https://github.com/NibiruChain/nibiru/pull/1135) - fix: add genesis oracle prices to localnet
- [#1134](https://github.com/NibiruChain/nibiru/pull/1134) - refactor: remove panics from vpool and spillovers from the perp module. It's now impossible to call functions in x/perp that would panic in vpool.
- [#1127](https://github.com/NibiruChain/nibiru/pull/1127) - refactor: remove unnecessary panics from x/dex and x/stablecoin
- [#1126](https://github.com/NibiruChain/nibiru/pull/1126) - test(oracle): stop the tyrannical behavior of TestFuzz_PickReferencePair
- [#1126](https://github.com/NibiruChain/nibiru/pull/1126) - test(oracle): stop the tyrannical behavior of TestFuzz_PickReferencePair
- [#1126](https://github.com/NibiruChain/nibiru/pull/1126) - refactor(perp): remove unnecessary panics
- [#1089](https://github.com/NibiruChain/nibiru/pull/1089) - refactor(deps): Bump [github.com/holiman/uint256](https://github.com/holiman/uint256) from 1.1.1 to 1.2.1 (syntax changes)
- [#1032](https://github.com/NibiruChain/nibiru/pull/1107) - ci: Create e2e wasm contract test

## [v0.16.3] - 2022-12-28

- [[Release Link](https://github.com/NibiruChain/nibiru/releases/tag/v0.16.3)]
  [[Commits](https://github.com/NibiruChain/nibiru/commits/v0.16.3)]

### Features

- [#1115](https://github.com/NibiruChain/nibiru/pull/1115) - feat: improve single asset join calculation
- [#1117](https://github.com/NibiruChain/nibiru/pull/1117) - feat: wire multi-liquidate transaction
- [#1120](https://github.com/NibiruChain/nibiru/pull/1120) - feat: replace pricefeed with oracle

### Bug Fixes

- [#1113](https://github.com/NibiruChain/nibiru/pull/1113) - fix: fix quick simulation issue
- [#1114](https://github.com/NibiruChain/nibiru/pull/1114) - fix(dex): fix single asset join
- [#1116](https://github.com/NibiruChain/nibiru/pull/1116) - fix(dex): unfroze pool when LP share supply of 0
- [#1124](https://github.com/NibiruChain/nibiru/pull/1124) - fix(dex): fix unexpected panic in stableswap calcs

## [v0.16.2] - 2022-12-13

- [[Release Link](https://github.com/NibiruChain/nibiru/releases/tag/v0.16.2)]
  [[Commits](https://github.com/NibiruChain/nibiru/commits/v0.16.2)]

### Features

- [#1032](https://github.com/NibiruChain/nibiru/pull/1032) - feeder: add price provide API and bitfinex price source
- [#1038](https://github.com/NibiruChain/nibiru/pull/1038) - feat(dex): add single asset join
- [#1050](https://github.com/NibiruChain/nibiru/pull/1050) - feat(dex): add stableswap pools
- [#1058](https://github.com/NibiruChain/nibiru/pull/1058) - feature: use collections external lib
- [#1082](https://github.com/NibiruChain/nibiru/pull/1082) - feat(vpool): Add gov proposal for editing the sswap invariant of a vpool..
- [#1092](https://github.com/NibiruChain/nibiru/pull/1092) - refactor(dex)!: revive dex module using intermediate test app
- [#1097](https://github.com/NibiruChain/nibiru/pull/1097) - feat(perp): Track and expose the net size of a pair with a query
- [#1105](https://github.com/NibiruChain/nibiru/pull/1105) - feat(perp): Add (notional) volume to metrics state

### API Breaking

- [#1074](https://github.com/NibiruChain/nibiru/pull/1074) - feat(vpool): Add gov proposal for editing the vpool config without changing the reserves.

### State Machine Breaking

- [#1102](https://github.com/NibiruChain/nibiru/pull/1102) - refactor(perp)!: replace CumulativePremiumFractions array with single value

### Breaking Changes

- [#1074](https://github.com/NibiruChain/nibiru/pull/1074) - feat(vpool): Add gov proposal for editing the vpool config without changing the reserves.

### Improvements

- [#1111](https://github.com/NibiruChain/nibiru/pull/1111) - feat(vpool)!: Use flags and certain default values instead of unnamed args for add-genesis-vpool to improve ease of use
- [#1046](https://github.com/NibiruChain/nibiru/pull/1046) - remove: feeder. The price feeder was moved to an external repo.
- [#1015](https://github.com/NibiruChain/nibiru/pull/1015) - feat(dex): throw error when swap output amount is less than 1
- [#1018](https://github.com/NibiruChain/nibiru/pull/1018) - chore(dex): refactor to match best practice
- [#1024](https://github.com/NibiruChain/nibiru/pull/1024) - refactor(oracle): remove Pair and PairList
- [#1034](https://github.com/NibiruChain/nibiru/pull/1034) - refactor(proto): use proto-typed events x/dex
- [#1035](https://github.com/NibiruChain/nibiru/pull/1035) - refactor(proto): use proto-typed events for epochs
- [#1014](https://github.com/NibiruChain/nibiru/pull/1014) - refactor(oracle): full refactor of EndBlock UpdateExchangeRates() long function
- [#1054](https://github.com/NibiruChain/nibiru/pull/1054) - chore(deps): Bump github.com/cosmos/ibc-go/v3 from 3.3.0 to 3.4.0
- [#1043](https://github.com/NibiruChain/nibiru/pull/1043) - chore(deps): Bump github.com/spf13/cobra from 1.6.0 to 1.6.1
- [#1056](https://github.com/NibiruChain/nibiru/pull/1056) - chore(deps): Bump github.com/prometheus/client_golang from 1.13.0 to 1.13.1
- [#1055](https://github.com/NibiruChain/nibiru/pull/1055) - chore(deps): Bump github.com/spf13/viper from 1.13.0 to 1.14.0
- [#1061](https://github.com/NibiruChain/nibiru/pull/1061) - feat(cmd): hard-code block time parameters in the Tendermint config
- [#1068](https://github.com/NibiruChain/nibiru/pull/1068) - refactor(vpool)!: Remove ReserveSnapshot from the vpool genesis state since reserves are taken automatically on vpool initialization.
- [#1064](https://github.com/NibiruChain/nibiru/pull/1064) - test(wasm): add test for Cosmwasm
- [#1075](https://github.com/NibiruChain/nibiru/pull/1075) - feat(dex): remove possibility to create multiple pools with the same assets
- [#1080](https://github.com/NibiruChain/nibiru/pull/1080) - feat(perp): Add exchanged notional to the position changed event #1080
- [#1082](https://github.com/NibiruChain/nibiru/pull/1082) - feat(localnet.sh): Set genesis prices based on real BTC and ETH prices
- [#1086](https://github.com/NibiruChain/nibiru/pull/1086) - refactor(perp)!: Removed unused field, `LiquidationPenalty`, from `PositionChangedEvent`
- [#1093](https://github.com/NibiruChain/nibiru/pull/1093) - simulation(dex): add simulation tests for stableswap pools
- [#1091](https://github.com/NibiruChain/nibiru/pull/1091) - refactor: Use common.Precision instead of 1_000_000 in the codebase
- [#1109](https://github.com/NibiruChain/nibiru/pull/1109) - refactor(vpool)!: Condense swap SwapXForY and SwapYForX events into SwapEvent

### Bug Fixes

- [#1100](https://github.com/NibiruChain/nibiru/pull/1100) - fix(oracle): fix flaky oracle test
- [#1110](https://github.com/NibiruChain/nibiru/pull/1110) - fix(dex): fix dex issue on unsorted join pool

### CI

- [#1088](https://github.com/NibiruChain/nibiru/pull/1088) - ci: build cross binaries

## v0.15.0

### CI

- [#785](https://github.com/NibiruChain/nibiru/pull/785) - ci: create simulations job

### State Machine Breaking

- [#994](https://github.com/NibiruChain/nibiru/pull/994) - x/oracle refactor to use collections
- [#991](https://github.com/NibiruChain/nibiru/pull/991) - collections refactoring of keys and values
- [#978](https://github.com/NibiruChain/nibiru/pull/978) - x/vpool move state logic to collections
- [#977](https://github.com/NibiruChain/nibiru/pull/977) - x/perp add whitelisted liquidators
- [#960](https://github.com/NibiruChain/nibiru/pull/960) - x/common validate asset pair denoms
- [#952](https://github.com/NibiruChain/nibiru/pull/952) - x/perp move state logic to collections
- [#872](https://github.com/NibiruChain/nibiru/pull/872) - x/perp remove module balances from genesis
- [#878](https://github.com/NibiruChain/nibiru/pull/878) - rename `PremiumFraction` to `FundingRate`
- [#900](https://github.com/NibiruChain/nibiru/pull/900) - refactor x/vpool snapshot state management
- [#904](https://github.com/NibiruChain/nibiru/pull/904) - refactor: change Pool name to VPool in vpool module
- [#894](https://github.com/NibiruChain/nibiru/pull/894) - add the collections package!
- [#897](https://github.com/NibiruChain/nibiru/pull/897) - x/pricefeed - use collections.
- [#933](https://github.com/NibiruChain/nibiru/pull/933) - refactor(perp): remove whitelist and simplify state keys
- [#959](https://github.com/NibiruChain/nibiru/pull/959) - feat(vpool): complete genesis import export
  - removed Params from genesis.
  - added pair into ReserveSnapshot type.
  - added validation of snapshots and snapshots in genesis.
- [#975](https://github.com/NibiruChain/nibiru/pull/975) - fix(perp): funding payment calculations
- [#976](https://github.com/NibiruChain/nibiru/pull/976) - refactor(epochs): refactor to increase readability and some tests
  - EpochInfo.CurrentEpoch changed from int64 to uint64.

### API Breaking

- [#880](https://github.com/NibiruChain/nibiru/pull/880) - refactor `PostRawPrice` return values
- [#900](https://github.com/NibiruChain/nibiru/pull/900) - fix x/vpool twap calculation to be bounded in time
- [#919](https://github.com/NibiruChain/nibiru/pull/919) - refactor(proto): vpool module files consistency
  - MarkPriceChanged renamed to MarkPriceChangedEvent
- [#875](https://github.com/NibiruChain/nibiru/pull/875) - x/perp add MsgMultiLiquidate
- [#979](https://github.com/NibiruChain/nibiru/pull/979) - refactor and clean VPool.

### Improvements

- [#1044](https://github.com/NibiruChain/nibiru/pull/1044) - feat(wasm): cosmwasm module integration
- [#858](https://github.com/NibiruChain/nibiru/pull/858) - fix trading limit ratio check; checks in both directions on both quote and base assets
- [#865](https://github.com/NibiruChain/nibiru/pull/865) - refactor(vpool): clean up interface for CmdGetBaseAssetPrice to use add and remove as directions
- [#868](https://github.com/NibiruChain/nibiru/pull/868) - refactor dex integration tests to be independent between them
- [#876](https://github.com/NibiruChain/nibiru/pull/876) - chore(deps): bump github.com/spf13/viper from 1.12.0 to 1.13.0
- [#879](https://github.com/NibiruChain/nibiru/pull/879) - test(perp): liquidate cli test and genesis fix for testutil initGenFiles
- [#889](https://github.com/NibiruChain/nibiru/pull/889) - feat: decouple keeper from servers in pricefeed module
- [#886](https://github.com/NibiruChain/nibiru/pull/886) - feat: decouple keeper from servers in perp module
- [#901](https://github.com/NibiruChain/nibiru/pull/901) - refactor(vpool): remove `GetUnderlyingPrice` method
- [#902](https://github.com/NibiruChain/nibiru/pull/902) - refactor(common): improve usability of `common.AssetPair`
- [#913](https://github.com/NibiruChain/nibiru/pull/913) - chore(epochs): update x/epochs module
- [#911](https://github.com/NibiruChain/nibiru/pull/911) - test(perp): add `MsgOpenPosition` simulation tests
- [#917](https://github.com/NibiruChain/nibiru/pull/917) - refactor(proto): perp module files consistency
- [#920](https://github.com/NibiruChain/nibiru/pull/920) - refactor(proto): pricefeed module files consistency
- [#926](https://github.com/NibiruChain/nibiru/pull/926) - feat: use spot twap for funding rate calculation
- [#932](https://github.com/NibiruChain/nibiru/pull/932) - refactor(perp): rename premium fraction to funding rate
- [#963](https://github.com/NibiruChain/nibiru/pull/963) - test: add collections api tests
- [#971](https://github.com/NibiruChain/nibiru/pull/971) - chore: use upstream 99designs/keyring module
- [#964](https://github.com/NibiruChain/nibiru/pull/964) - test(vpool): refactor flaky vpool cli test
- [#956](https://github.com/NibiruChain/nibiru/pull/956) - test(perp): partial liquidate unit test
- [#981](https://github.com/NibiruChain/nibiru/pull/981) - chore(testutil): clean up x/testutil packages
- [#980](https://github.com/NibiruChain/nibiru/pull/980) - test(perp): add `MsgClosePosition`, `MsgAddMargin`, and `MsgRemoveMargin` simulation tests
- [#987](https://github.com/NibiruChain/nibiru/pull/987) - feat: create a query that directly returns all module accounts without pagination or iteration
- [#982](https://github.com/NibiruChain/nibiru/pull/982) - improvements for pricefeed genesis
- [#989](https://github.com/NibiruChain/nibiru/pull/989) - test(perp): cli test for AddMargin
- [#1001](https://github.com/NibiruChain/nibiru/pull/1001) - chore(deps): bump github.com/spf13/cobra from 1.5.0 to 1.6.0
- [#1013](https://github.com/NibiruChain/nibiru/pull/1013) - test(vpool): more calc twap tests and documentation
- [#1012](https://github.com/NibiruChain/nibiru/pull/1012) - test(vpool): make vpool simulation with random parameters

### Features

- [#1019](https://github.com/NibiruChain/nibiru/pull/1019) - add fields to the snapshot reserve event
- [#1010](https://github.com/NibiruChain/nibiru/pull/1010) - feeder: initialize oracle feeder core logic
- [#966](https://github.com/NibiruChain/nibiru/pull/966) - collections: add indexed map
- [#852](https://github.com/NibiruChain/nibiru/pull/852) - feat(genesis): add cli command to add pairs at genesis
- [#861](https://github.com/NibiruChain/nibiru/pull/861) - feat: query cumulative funding payments
- [#985](https://github.com/NibiruChain/nibiru/pull/985) - feat: query all active positions for a trader
- [#997](https://github.com/NibiruChain/nibiru/pull/997) - feat: emit `ReserveSnapshotSavedEvent` in vpool EndBlocker
- [#1011](https://github.com/NibiruChain/nibiru/pull/1011) - feat(perp): add DonateToEF cli command
- [#1044](https://github.com/NibiruChain/nibiru/pull/1044) - feat(wasm): cosmwasm module integration

### Fixes

- [#1023](https://github.com/NibiruChain/nibiru/pull/1023) - collections: golang compiler bug
- [#1017](https://github.com/NibiruChain/nibiru/pull/1017) - collections: correctly reports value type and key in case of not found errors.
- [#857](https://github.com/NibiruChain/nibiru/pull/857) - x/perp add proper stateless genesis validation checks
- [#874](https://github.com/NibiruChain/nibiru/pull/874) - fix --home issue with unsafe-reset-all command, updating tendermint to v0.34.21
- [#892](https://github.com/NibiruChain/nibiru/pull/892) - chore: fix localnet script
- [#925](https://github.com/NibiruChain/nibiru/pull/925) - fix(vpool): snapshot iteration
- [#930](https://github.com/NibiruChain/nibiru/pull/930) - fix(vpool): snapshot iteration on mark twap
- [#911](https://github.com/NibiruChain/nibiru/pull/911) - fix(perp): handle issue where no vpool snapshots are found
- [#958](https://github.com/NibiruChain/nibiru/pull/930) - fix(pricefeed): add twap to prices query
- [#961](https://github.com/NibiruChain/nibiru/pull/961) - fix(perp): wire the funding rate query
- [#993](https://github.com/NibiruChain/nibiru/pull/993) - fix(vpool): fluctuation limit check
- [#1000](https://github.com/NibiruChain/nibiru/pull/1000) - chore: bump cosmos-sdk to v0.45.9 to fix ibc bug
- [#1002](https://github.com/NibiruChain/nibiru/pull/1002) - fix: update go.mod dependencies to fix the protocgen script

## v0.14.0

### API Breaking

- [#830](https://github.com/NibiruChain/nibiru/pull/830) - test(vpool): Make missing fields for 'query vpool all-pools' display as empty strings.
  - Improve test coverage of functions used in the query server.
  - Added 'pair' field to the `all-pools` to make the prices array easier to digest
- [#878](https://github.com/NibiruChain/nibiru/pull/878) - rename `funding-payments` query to `funding-rate`

### Improvements

- [#837](https://github.com/NibiruChain/nibiru/pull/837) - simplify makefile, removing unused module creation and usage of new command to add vpool at genesis
- [#836](https://github.com/NibiruChain/nibiru/pull/836) - refactor(genesis): DRY improvements and functions added to localnet.sh for readability
- [#842](https://github.com/NibiruChain/nibiru/pull/842) - use self-hosted runner
- [#843](https://github.com/NibiruChain/nibiru/pull/843) - add timeout to github actions integration tests
- [#847](https://github.com/NibiruChain/nibiru/pull/847) - add command in localnet to whitelist oracle
- [#848](https://github.com/NibiruChain/nibiru/pull/848) - add check max leverage on add vpool in genesis command

### Fixes

- [#850](https://github.com/NibiruChain/nibiru/pull/850) - x/vpool - properly validate vpools at genesis
- [#854](https://github.com/NibiruChain/nibiru/pull/854) - add buildx to the docker release workflow

### Features

- [#827](https://github.com/NibiruChain/nibiru/pull/827) - feat(genesis): add cli command to add vpool at genesis
- [#838](https://github.com/NibiruChain/nibiru/pull/838) - feat(genesis): add cli command to whitelist oracles at genesis
- [#846](https://github.com/NibiruChain/nibiru/pull/846) - x/oracle remove reference pair

## [v0.13.0](https://github.com/NibiruChain/nibiru/releases/tag/v0.13.0) - 2022-08-16

## API Breaking

- [#831](https://github.com/NibiruChain/nibiru/pull/831) - remove modules that are not used in testnet

### CI

- [#795](https://github.com/NibiruChain/nibiru/pull/795) - integration tests run when PR is approved
- [#826](https://github.com/NibiruChain/nibiru/pull/826) - create and push docker image on release

### Improvements

- [#798](https://github.com/NibiruChain/nibiru/pull/798) - fix integration tests caused by PR #786
- [#801](https://github.com/NibiruChain/nibiru/pull/801) - remove unused pair constants
- [#788](https://github.com/NibiruChain/nibiru/pull/788) - add --overwrite flag to the nibid init call of localnet.sh
- [#804](https://github.com/NibiruChain/nibiru/pull/804) - bump ibc-go to v3.1.1
- [#817](https://github.com/NibiruChain/nibiru/pull/817) - Make post prices transactions gasless for whitelisted oracles
- [#818](https://github.com/NibiruChain/nibiru/pull/818) - fix(localnet.sh): add max leverage to vpools in genesis to fix open-position
- [#819](https://github.com/NibiruChain/nibiru/pull/819) - add golangci-linter using docker in Makefile
- [#835](https://github.com/NibiruChain/nibiru/pull/835) - x/oracle cleanup code

### Features

- [#839](https://github.com/NibiruChain/nibiru/pull/839) - x/oracle rewarding
- [#791](https://github.com/NibiruChain/nibiru/pull/791) Add the x/oracle module
- [#811](https://github.com/NibiruChain/nibiru/pull/811) Return the index twap in `QueryPrice` cmd
- [#813](https://github.com/NibiruChain/nibiru/pull/813) - (vpool): Expose mark price, mark TWAP, index price, and k (swap invariant) in the all-pools query
- [#816](https://github.com/NibiruChain/nibiru/pull/816) - Remove tobin tax from x/oracle
- [#810](https://github.com/NibiruChain/nibiru/pull/810) - feat(x/perp): expose 'marginRatioIndex' and block number on QueryPosition
- [#832](https://github.com/NibiruChain/nibiru/pull/832) - x/oracle app wiring

### Documentation

- [#814](https://github.com/NibiruChain/nibiru/pull/814) - docs(perp): Added events specification for the perp module.

## [v0.12.1](https://github.com/NibiruChain/nibiru/releases/tag/v0.12.1) - 2022-08-04

- [#796](https://github.com/NibiruChain/nibiru/pull/796) - fix bug that caused that epochKeeper was nil when running epoch hook from Perp module
- [#793](https://github.com/NibiruChain/nibiru/pull/793) - add a vpool parameter to limit leverage in open position

## [v0.12.0](https://github.com/NibiruChain/nibiru/releases/tag/v0.12.0) - 2022-08-03

### Improvements

- [#775](https://github.com/NibiruChain/nibiru/pull/775) - bump google.golang.org/protobuf from 1.28.0 to 1.28.1
- [#768](https://github.com/NibiruChain/nibiru/pull/768) - add simulation tests to make file
- [#767](https://github.com/NibiruChain/nibiru/pull/767) - add fluctuation limit checks on `OpenPosition`.
- [#786](https://github.com/NibiruChain/nibiru/pull/786) - add genesis params in localnet script.
- [#770](https://github.com/NibiruChain/nibiru/pull/770) - Return err in case of zero time elapsed and zero snapshots on `GetCurrentTWAP` func. If zero time has elapsed, and snapshots exists, return the instantaneous average.

### Bug Fixes

- [#766](https://github.com/NibiruChain/nibiru/pull/766) - Fixed margin ratio calculation for trader position.
- [#776](https://github.com/NibiruChain/nibiru/pull/776) - Fix a bug where the user could open infinite leverage positions
- [#779](https://github.com/NibiruChain/nibiru/pull/779) - Fix issue with released tokens being invalid in `ExitPool`

### Testing

- [#782](https://github.com/NibiruChain/nibiru/pull/782) - replace GitHub test workflows to use make commands
- [#784](https://github.com/NibiruChain/nibiru/pull/784) - fix runsim
- [#783](https://github.com/NibiruChain/nibiru/pull/783) - sanitise inputs for msg swap simulations

## [v0.11.0](https://github.com/NibiruChain/nibiru/releases/tag/v0.11.0) - 2022-07-29

### Documentation

- [#701](https://github.com/NibiruChain/nibiru/pull/701) Add release process guide

### Improvements

- [#715](https://github.com/NibiruChain/nibiru/pull/715) - remove redundant perp.Keeper.SetPosition parameters
- [#718](https://github.com/NibiruChain/nibiru/pull/718) - add guard clauses on OpenPosition (leverage and quote amount != 0)
- [#728](https://github.com/NibiruChain/nibiru/pull/728) - add dependabot file into the project.
- [#723](https://github.com/NibiruChain/nibiru/pull/723) - refactor perp keeper's `RemoveMargin` method
- [#730](https://github.com/NibiruChain/nibiru/pull/730) - update localnet script.
- [#736](https://github.com/NibiruChain/nibiru/pull/736) - Bumps [github.com/spf13/cast](https://github.com/spf13/cast) from 1.4.1 to 1.5.0
- [#735](https://github.com/NibiruChain/nibiru/pull/735) - Bump github.com/spf13/cobra from 1.4.0 to 1.5.0
- [#729](https://github.com/NibiruChain/nibiru/pull/729) - move maintenance margin to the vpool module
- [#741](https://github.com/NibiruChain/nibiru/pull/741) - remove unused code and refactored variable names.
- [#742](https://github.com/NibiruChain/nibiru/pull/742) - Vpools are not tradeable if they have invalid oracle prices.
- [#739](https://github.com/NibiruChain/nibiru/pull/739) - Bump github.com/spf13/viper from 1.11.0 to 1.12.0

### API Breaking

- [#721](https://github.com/NibiruChain/nibiru/pull/721) - Updated proto property names to adhere to standard snake_casing and added Unlock REST endpoint
- [#724](https://github.com/NibiruChain/nibiru/pull/724) - Add position fields in `ClosePositionResponse`.
- [#737](https://github.com/NibiruChain/nibiru/pull/737) - Renamed from property to avoid python name clash

### State Machine Breaking

- [#733](https://github.com/NibiruChain/nibiru/pull/733) - Bump github.com/cosmos/ibc-go/v3 from 3.0.0 to 3.1.0
- [#741](https://github.com/NibiruChain/nibiru/pull/741) - Rename `epoch_identifier` param to `funding_rate_interval`.
- [#745](https://github.com/NibiruChain/nibiru/pull/745) - Updated pricefeed twap calc to use bounded time

### Bug Fixes

- [#746](https://github.com/NibiruChain/nibiru/pull/746) - Pin cosmos-sdk version to v0.45 for proto generation.

## [v0.10.0](https://github.com/NibiruChain/nibiru/releases/tag/v0.10.0) - 2022-07-18

### Improvements

- [#705](https://github.com/NibiruChain/nibiru/pull/705) Refactor PerpKeeper's `AddMargin` method to accept individual fields instead of the entire Msg object.

### API Breaking

- [#709](https://github.com/NibiruChain/nibiru/pull/709) Add fields to `OpenPosition` response.
- [#707](https://github.com/NibiruChain/nibiru/pull/707) Add fluctuation limit checks in vpool methods.
- [#712](https://github.com/NibiruChain/nibiru/pull/712) Add funding rate calculation and `FundingRateChangedEvent`.

### Upgrades

- [#725](https://github.com/NibiruChain/nibiru/pull/725) Add governance handler for creating new virtual pools.
- [#702](https://github.com/NibiruChain/nibiru/pull/702) Add upgrade handler for v0.10.0.

## [v0.9.2](https://github.com/NibiruChain/nibiru/releases/tag/v0.9.2) - 2022-07-11

### Improvements

- [#686](https://github.com/NibiruChain/nibiru/pull/686) Add changelog enforcer to github actions.
- [#681](https://github.com/NibiruChain/nibiru/pull/681) Remove automatic release and leave integration tests when merge into master.
- [#684](https://github.com/NibiruChain/nibiru/pull/684) Reorganize PerpKeeper methods.
- [#690](https://github.com/NibiruChain/nibiru/pull/690) Call `closePositionEntirely` from `ClosePosition`.
- [#689](https://github.com/NibiruChain/nibiru/pull/689) Apply funding rate calculation 48 times per day.

### API Breaking

- [#687](https://github.com/NibiruChain/nibiru/pull/687) Emit `PositionChangedEvent` upon changing margin.
- [#685](https://github.com/NibiruChain/nibiru/pull/685) Represent `PositionChangedEvent` bad debt as Coin.
- [#697](https://github.com/NibiruChain/nibiru/pull/697) Rename pricefeed keeper methods.
- [#689](https://github.com/NibiruChain/nibiru/pull/689) Change liquidation params to 2.5% liquidation fee ratio and 25% partial liquidation ratio.

### Testing

- [#695](https://github.com/NibiruChain/nibiru/pull/695) Add `OpenPosition` integration tests.
- [#692](https://github.com/NibiruChain/nibiru/pull/692) Add test coverage for Perp MsgServer methods.<|MERGE_RESOLUTION|>--- conflicted
+++ resolved
@@ -106,8 +106,6 @@
 tests for race conditions within funtoken precompile
 - [#2100](https://github.com/NibiruChain/nibiru/pull/2100) - refactor: cleanup statedb and precompile sections
 - [#2101](https://github.com/NibiruChain/nibiru/pull/2101) - fix(evm): tx receipt proper marshalling
-<<<<<<< HEAD
-=======
 - [#2105](https://github.com/NibiruChain/nibiru/pull/2105) - test(evm): precompile call with revert
 - [#2106](https://github.com/NibiruChain/nibiru/pull/2106) - chore: scheduled basic e2e tests for evm testnet endpoint
 - [#2107](https://github.com/NibiruChain/nibiru/pull/2107) - feat(evm-funtoken-precompile): Implement methods: balance, bankBalance, whoAmI
@@ -122,7 +120,6 @@
 exchange rates need a way to correctly retrieve this information. This change
 fixes that discrepancy, giving the expected block timestamp for the EVM's oracle
 precompiled contract. The change also simplifies and corrects the code in x/oracle.
->>>>>>> debaa4d6
 
 #### Nibiru EVM | Before Audit 1 - 2024-10-18
 
