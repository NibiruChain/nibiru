--- conflicted
+++ resolved
@@ -52,10 +52,7 @@
 * [#1517](https://github.com/NibiruChain/nibiru/pull/1517) - test: add more tests to x/hooks
 * [#1518](https://github.com/NibiruChain/nibiru/pull/1518) - test: add more tests to x/perp
 * [#1520](https://github.com/NibiruChain/nibiru/pull/1520) - feat(wasm): no op handler + tests with updated contracts
-<<<<<<< HEAD
-=======
 * [#1521](https://github.com/NibiruChain/nibiru/pull/1521) - test(sudo): increase unit test coverage
->>>>>>> d736b3d5
 
 ### Features
 
