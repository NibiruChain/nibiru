--- conflicted
+++ resolved
@@ -69,9 +69,7 @@
 - [#2088](https://github.com/NibiruChain/nibiru/pull/2088) - refactor(evm): remove outdated comment and improper error message text
 - [#2089](https://github.com/NibiruChain/nibiru/pull/2089) - better handling of gas consumption within erc20 contract execution
 - [#2091](https://github.com/NibiruChain/nibiru/pull/2091) - feat(evm): add fun token creation fee validation
-<<<<<<< HEAD
 - [#2093](https://github.com/NibiruChain/nibiru/pull/2093) - feat(evm): gas usage in precompiles: limits, local gas meters
-=======
 - [#2094](https://github.com/NibiruChain/nibiru/pull/2094) - fix(evm): Following
 from the changs in #2086, this pull request implements a new `JournalChange`
 struct that saves a deep copy of the state multi store before each
@@ -87,7 +85,6 @@
 throwing an error and (2) ERC20 transfers with other operations that don't bring
 about the expected resulting balance for the transfer recipient.
 - [#2092](https://github.com/NibiruChain/nibiru/pull/2092) - feat(evm): add validation for wasm multi message execution
->>>>>>> 0afb08f4
 
 #### Nibiru EVM | Before Audit 1 - 2024-10-18
 
