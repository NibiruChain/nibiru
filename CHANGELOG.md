--- conflicted
+++ resolved
@@ -40,13 +40,10 @@
 The format is based on [Keep a Changelog](https://keepachangelog.com/en/1.0.0/),
 and this project adheres to [Semantic Versioning](https://semver.org/spec/v2.0.0.html).
 
-<<<<<<< HEAD
 ## [Unreleased]
 
 * [#796](https://github.com/NibiruChain/nibiru/pull/796) - fix bug that caused that epochKeeper was nil when running epoch hook from Perp module
 
-=======
->>>>>>> 3e045d73
 ## [v0.12.0](https://github.com/NibiruChain/nibiru/releases/tag/v0.12.0) - 2022-08-03
 
 ### Improvements
