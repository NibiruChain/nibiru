--- conflicted
+++ resolved
@@ -77,11 +77,8 @@
 - [#1917](https://github.com/NibiruChain/nibiru/pull/1917) - test(e2e-evm): TypeScript support. Type generation from compiled contracts. Formatter for TS code.
 - [#1922](https://github.com/NibiruChain/nibiru/pull/1922) - feat(evm): tracer option is read from the config.
 - [#1936](https://github.com/NibiruChain/nibiru/pull/1936) - feat(evm): EVM fungible token protobufs and encoding tests
-<<<<<<< HEAD
 - [#1946](https://github.com/NibiruChain/nibiru/pull/1946) - feat(evm): tx for creating fun token from coin
-=======
 - [#1947](https://github.com/NibiruChain/nibiru/pull/1947) - fix(evm): fix FunToken state marshalling
->>>>>>> 2c1198d9
 
 #### Dapp modules: perp, spot, oracle, etc
 
