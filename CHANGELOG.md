<!--
Guiding Principles:

Changelogs are for humans, not machines.
There should be an entry for every single version.
The same types of changes should be grouped.
Versions and sections should be linkable.
The latest version comes first.
The release date of each version is displayed.
Mention whether you follow Semantic Versioning.

Usage:

Change log entries are to be added to the Unreleased section under the
appropriate stanza (see below). Each entry should ideally include a tag and
the Github issue reference in the following format:

* (<tag>) \#<issue-number> message

The issue numbers will later be link-ified during the release process so you do
not have to worry about including a link manually, but you can if you wish.

Types of changes (Stanzas):

"Features" for new features.
"Improvements" for changes in existing functionality.
"Deprecated" for soon-to-be removed features.
"Bug Fixes" for any bug fixes.
"API Breaking" for breaking CLI commands and REST routes used by end-users.
"State Machine Breaking" for any changes that result in a different AppState given same genesisState and txList.
Ref: https://keepachangelog.com/en/1.0.0/
-->

# Changelog

All notable changes to this project will be documented in this file.

The format is based on [Keep a Changelog](https://keepachangelog.com/en/1.0.0/),
and this project adheres to [Semantic Versioning](https://semver.org/spec/v2.0.0.html).

## Unreleased

### Breaking

* [#1252](https://github.com/NibiruChain/nibiru/pull/1220) - feat: reduce gas fees when posting price

### Improvements

* [#1199](https://github.com/NibiruChain/nibiru/pull/1199) - chore(deps): bump golang.org/x/net from 0.4.0 to 0.7.0
* [#1211](https://github.com/NibiruChain/nibiru/pull/1211) - chore(deps): Bump github.com/stretchr/testify from 1.8.1 to 1.8.2
* [#1203](https://github.com/NibiruChain/nibiru/pull/1203) - ci: make chaosnet pull nibiru image if --build is not specified
* [#1197](https://github.com/NibiruChain/nibiru/pull/1197) - feat: add fees into events in spot module.
  * add `fees` field into `EventPoolCreated` event.
  * add `fees` field into `EventPoolExited` event.
  * add `fee` field into `EventAssetsSwapped` event.
* [#1223](https://github.com/NibiruChain/nibiru/pull/1223) - chore(deps): bump github.com/golang/protobuf from 1.5.2 to 1.5.3
<<<<<<< HEAD
* [#1205](https://github.com/NibiruChain/nibiru/pull/1205) - test: first testing framework skeleton and example
=======
* [#1228](https://github.com/NibiruChain/nibiru/pull/1228) - feat: update github.com/CosmWasm/wasmd 0.29.2
>>>>>>> 1bd850d5

### Bug Fixes

* [#1210](https://github.com/NibiruChain/nibiru/pull/1210) - fix(ci): fix docker push workflow

## [v0.19.2](https://github.com/NibiruChain/nibiru/releases/tag/v0.19.2) - 2023-02-24

### Features

* [#1187](https://github.com/NibiruChain/nibiru/pull/1187) - feat(oracle): default vote threshold and min voters

### API Breaking

* [#1196](https://github.com/NibiruChain/nibiru/pull/1196) - refactor(spot)!: default whitelisted asset and query cli
* [#1195](https://github.com/NibiruChain/nibiru/pull/1195) - feat(perp)!: Add `MultiLiquidation` feature for perps
* [#1158](https://github.com/NibiruChain/nibiru/pull/1158) - feat(asset-registry)!: Add `AssetRegistry`
* [#1171](https://github.com/NibiruChain/nibiru/pull/1171) - refactor(asset)!: Replace `common.AssetPair` with `asset.Pair`.
* [#1164](https://github.com/NibiruChain/nibiru/pull/1164) - refactor: remove client interface for liquidate msg
* [#1173](https://github.com/NibiruChain/nibiru/pull/1173) - refactor(spot)!: replace `x/dex` module with `x/spot`.
* [#1176](https://github.com/NibiruChain/nibiru/pull/1176) - refactor(spot)!: replace `x/dex` module with `x/spot`.

### State Machine Breaking

* [#1154](https://github.com/NibiruChain/nibiru/pull/1154) - refactor(asset-pair)!: refactors `common.AssetPair` as an extension of string
* [#1156](https://github.com/NibiruChain/nibiru/pull/1156) - refactor: remove lockup & incentivation module

### Improvements

* [#1197](https://github.com/NibiruChain/nibiru/pull/1197) - refactor(testutil): clean up `x/common/testutil` test setup code
* [#1193](https://github.com/NibiruChain/nibiru/pull/1193) - refactor(oracle): clean up `x/oracle/keeper` tests
* [#1192](https://github.com/NibiruChain/nibiru/pull/1192) - feat: chaosnet docker-compose
* [#1191](https://github.com/NibiruChain/nibiru/pull/1191) - fix(oracle): default whitelisted pairs
* [#1189](https://github.com/NibiruChain/nibiru/pull/1189) - ci(codecov): add Codecov reporting
* [#1184](https://github.com/NibiruChain/nibiru/pull/1184) - docs(oracle): proto type docs, (2) spec clean-up, and (3) remove panic case
* [#1181](https://github.com/NibiruChain/nibiru/pull/1181) - refactor(oracle): keeper method locations
* [#1180](https://github.com/NibiruChain/nibiru/pull/1180) - refactor(oracle): whitelist refactor
* [#1179](https://github.com/NibiruChain/nibiru/pull/1179) - refactor(oracle): types refactor for validator performance map and whitelist map
* [#1161](https://github.com/NibiruChain/nibiru/pull/1161) - refactor: migrate simapp tests to use main app
* [#1134](https://github.com/NibiruChain/nibiru/pull/1134) - refactor: remove panics from vpool and spillovers from the perp module. It's now impossible to call functions in x/perp that would panic in vpool.
* [#1127](https://github.com/NibiruChain/nibiru/pull/1127) - refactor: remove unnecessary panics from x/dex and x/stablecoin
* [#1126](https://github.com/NibiruChain/nibiru/pull/1126) - refactor(perp): remove unnecessary panics
* [#1138](https://github.com/NibiruChain/nibiru/pull/1138) - refactor: put Makefile workflows in separate directory
* [#1126](https://github.com/NibiruChain/nibiru/pull/1126) - test(oracle): stop the tyrannical behavior of TestFuzz_PickReferencePair
* [#1135](https://github.com/NibiruChain/nibiru/pull/1135) - fix: add genesis oracle prices to localnet
* [#1141](https://github.com/NibiruChain/nibiru/pull/1141) - refactor(oracle): rename variables for readability
* [#1146](https://github.com/NibiruChain/nibiru/pull/1146) - fix: local docker-compose network
* [#1145](https://github.com/NibiruChain/nibiru/pull/1145) - chore: add USD quote asset
* [#1160](https://github.com/NibiruChain/nibiru/pull/1160) - feat: generic set
* [#1139](https://github.com/NibiruChain/nibiru/pull/1139) - feat: add default oracle whitelisted pairs
* [#1032](https://github.com/NibiruChain/nibiru/pull/1107) - ci: Create e2e wasm contract test
* [#1144](https://github.com/NibiruChain/nibiru/pull/1144) - ci: release for linux and darwin (arm64 and amd64)
* [#1165](https://github.com/NibiruChain/nibiru/pull/1165) - chore(deps): bump cosmos-sdk to [v0.45.12](https://github.com/cosmos/cosmos-sdk/blob/release/v0.45.x/CHANGELOG.md#v04512---2023-01-23)
* [#1149](https://github.com/NibiruChain/nibiru/pull/1149) - chore(deps): Bump [github.com/btcsuite/btcd](https://github.com/btcsuite/btcd) from 0.22.1 to 0.22.2
* [#1089](https://github.com/NibiruChain/nibiru/pull/1089) - refactor(deps): Bump [github.com/holiman/uint256](https://github.com/holiman/uint256) from 1.1.1 to 1.2.1 (syntax changes)
* [#1188](https://github.com/NibiruChain/nibiru/pull/1188) - fix(spot): remove A precision and clean up borked logic
* [#1190](https://github.com/NibiruChain/nibiru/pull/1190) - ci(release): fix TM_VERSION not being set on releases
* [#1218](https://github.com/NibiruChain/nibiru/pull/1218) - ci(release): Publish chaosnet image when tagging a release

### Bug Fixes

* [#1194](https://github.com/NibiruChain/nibiru/pull/1194) - fix(oracle): local min voters
* [#1126](https://github.com/NibiruChain/nibiru/pull/1126) - test(oracle): stop the tyrannical behavior of TestFuzz_PickReferencePair
* [#1131](https://github.com/NibiruChain/nibiru/pull/1131) - fix(oracle): use correct distribution module account
* [#1151](https://github.com/NibiruChain/nibiru/pull/1151) - fix(dex): fix swap calculation for stableswap pools
* [#1210](https://github.com/NibiruChain/nibiru/pull/1210) - fix(ci): fix docker push workflow
* [#1212](https://github.com/NibiruChain/nibiru/pull/1212) - fix(spot): gracefully handle join spot pool with wrong tokens denom
* [#1219](https://github.com/NibiruChain/nibiru/pull/1219) - fix(ci): use chaosnet image on chaosnet docker compose

## [v0.16.3](https://github.com/NibiruChain/nibiru/releases/tag/v0.16.3)

### Features

* [#1115](https://github.com/NibiruChain/nibiru/pull/1115) - feat: improve single asset join calculation
* [#1117](https://github.com/NibiruChain/nibiru/pull/1117) - feat: wire multi-liquidate transaction
* [#1120](https://github.com/NibiruChain/nibiru/pull/1120) - feat: replace pricefeed with oracle

### Bug Fixes

* [#1113](https://github.com/NibiruChain/nibiru/pull/1113) - fix: fix quick simulation issue
* [#1114](https://github.com/NibiruChain/nibiru/pull/1114) - fix(dex): fix single asset join
* [#1116](https://github.com/NibiruChain/nibiru/pull/1116) - fix(dex): unfroze pool when LP share supply of 0
* [#1124](https://github.com/NibiruChain/nibiru/pull/1124) - fix(dex): fix unexpected panic in stableswap calcs

## [v0.16.2](https://github.com/NibiruChain/nibiru/releases/tag/v0.16.2) - Dec 13, 2022

### Features

* [#1032](https://github.com/NibiruChain/nibiru/pull/1032) - feeder: add price provide API and bitfinex price source
* [#1038](https://github.com/NibiruChain/nibiru/pull/1038) - feat(dex): add single asset join
* [#1050](https://github.com/NibiruChain/nibiru/pull/1050) - feat(dex): add stableswap pools
* [#1058](https://github.com/NibiruChain/nibiru/pull/1058) - feature: use collections external lib
* [#1082](https://github.com/NibiruChain/nibiru/pull/1082) - feat(vpool): Add gov proposal for editing the sswap invariant of a vpool..
* [#1092](https://github.com/NibiruChain/nibiru/pull/1092) - refactor(dex)!: revive dex module using intermediate test app
* [#1097](https://github.com/NibiruChain/nibiru/pull/1097) - feat(perp): Track and expose the net size of a pair with a query
* [#1105](https://github.com/NibiruChain/nibiru/pull/1105) - feat(perp): Add (notional) volume to metrics state

### API Breaking

* [#1074](https://github.com/NibiruChain/nibiru/pull/1074) - feat(vpool): Add gov proposal for editing the vpool config without changing the reserves.

### State Machine Breaking

* [#1102](https://github.com/NibiruChain/nibiru/pull/1102) - refactor(perp)!: replace CumulativePremiumFractions array with single value

### Breaking Changes

* [#1074](https://github.com/NibiruChain/nibiru/pull/1074) - feat(vpool): Add gov proposal for editing the vpool config without changing the reserves.

### Improvements

* [#1111](https://github.com/NibiruChain/nibiru/pull/1111) - feat(vpool)!: Use flags and certain default values instead of unnamed args for add-genesis-vpool to improve ease of use
* [#1046](https://github.com/NibiruChain/nibiru/pull/1046) - remove: feeder. The price feeder was moved to an external repo.
* [#1015](https://github.com/NibiruChain/nibiru/pull/1015) - feat(dex): throw error when swap output amount is less than 1
* [#1018](https://github.com/NibiruChain/nibiru/pull/1018) - chore(dex): refactor to match best practice
* [#1024](https://github.com/NibiruChain/nibiru/pull/1024) - refactor(oracle): remove Pair and PairList
* [#1034](https://github.com/NibiruChain/nibiru/pull/1034) - refactor(proto): use proto-typed events x/dex
* [#1035](https://github.com/NibiruChain/nibiru/pull/1035) - refactor(proto): use proto-typed events for epochs
* [#1014](https://github.com/NibiruChain/nibiru/pull/1014) - refactor(oracle): full refactor of EndBlock UpdateExchangeRates() long function
* [#1054](https://github.com/NibiruChain/nibiru/pull/1054) - chore(deps): Bump github.com/cosmos/ibc-go/v3 from 3.3.0 to 3.4.0
* [#1043](https://github.com/NibiruChain/nibiru/pull/1043) - chore(deps): Bump github.com/spf13/cobra from 1.6.0 to 1.6.1
* [#1056](https://github.com/NibiruChain/nibiru/pull/1056) - chore(deps): Bump github.com/prometheus/client_golang from 1.13.0 to 1.13.1
* [#1055](https://github.com/NibiruChain/nibiru/pull/1055) - chore(deps): Bump github.com/spf13/viper from 1.13.0 to 1.14.0
* [#1061](https://github.com/NibiruChain/nibiru/pull/1061) - feat(cmd): hard-code block time parameters in the Tendermint config
* [#1068](https://github.com/NibiruChain/nibiru/pull/1068) - refactor(vpool)!: Remove ReserveSnapshot from the vpool genesis state since reserves are taken automatically on vpool initialization.
* [#1064](https://github.com/NibiruChain/nibiru/pull/1064) - test(wasm): add test for Cosmwasm
* [#1075](https://github.com/NibiruChain/nibiru/pull/1075) - feat(dex): remove possibility to create multiple pools with the same assets
* [#1080](https://github.com/NibiruChain/nibiru/pull/1080) - feat(perp): Add exchanged notional to the position changed event #1080
* [#1082](https://github.com/NibiruChain/nibiru/pull/1082) - feat(localnet.sh): Set genesis prices based on real BTC and ETH prices
* [#1086](https://github.com/NibiruChain/nibiru/pull/1086) - refactor(perp)!: Removed unused field, `LiquidationPenalty`, from `PositionChangedEvent`
* [#1093](https://github.com/NibiruChain/nibiru/pull/1093) - simulation(dex): add simulation tests for stableswap pools
* [#1091](https://github.com/NibiruChain/nibiru/pull/1091) - refactor: Use common.Precision instead of 1_000_000 in the codebase
* [#1109](https://github.com/NibiruChain/nibiru/pull/1109) - refactor(vpool)!: Condense swap SwapXForY and SwapYForX events into SwapOnVpoolEvent

### Bug Fixes

* [#1100](https://github.com/NibiruChain/nibiru/pull/1100) - fix(oracle): fix flaky oracle test
* [#1110](https://github.com/NibiruChain/nibiru/pull/1110) - fix(dex): fix dex issue on unsorted join pool

### CI

* [#1088](https://github.com/NibiruChain/nibiru/pull/1088) - ci: build cross binaries

## v0.15.0

### CI

* [#785](https://github.com/NibiruChain/nibiru/pull/785) - ci: create simulations job

### State Machine Breaking

* [#994](https://github.com/NibiruChain/nibiru/pull/994) - x/oracle refactor to use collections
* [#991](https://github.com/NibiruChain/nibiru/pull/991) - collections refactoring of keys and values
* [#978](https://github.com/NibiruChain/nibiru/pull/978) - x/vpool move state logic to collections
* [#977](https://github.com/NibiruChain/nibiru/pull/977) - x/perp add whitelisted liquidators
* [#960](https://github.com/NibiruChain/nibiru/pull/960) - x/common validate asset pair denoms
* [#952](https://github.com/NibiruChain/nibiru/pull/952) - x/perp move state logic to collections
* [#872](https://github.com/NibiruChain/nibiru/pull/872) - x/perp remove module balances from genesis
* [#878](https://github.com/NibiruChain/nibiru/pull/878) - rename `PremiumFraction` to `FundingRate`
* [#900](https://github.com/NibiruChain/nibiru/pull/900) - refactor x/vpool snapshot state management
* [#904](https://github.com/NibiruChain/nibiru/pull/904) - refactor: change Pool name to VPool in vpool module
* [#894](https://github.com/NibiruChain/nibiru/pull/894) - add the collections package!
* [#897](https://github.com/NibiruChain/nibiru/pull/897) - x/pricefeed - use collections.
* [#933](https://github.com/NibiruChain/nibiru/pull/933) - refactor(perp): remove whitelist and simplify state keys
* [#959](https://github.com/NibiruChain/nibiru/pull/959) - feat(vpool): complete genesis import export
  * removed Params from genesis.
  * added pair into ReserveSnapshot type.
  * added validation of snapshots and snapshots in genesis.
* [#975](https://github.com/NibiruChain/nibiru/pull/975) - fix(perp): funding payment calculations
* [#976](https://github.com/NibiruChain/nibiru/pull/976) - refactor(epochs): refactor to increase readability and some tests
  * EpochInfo.CurrentEpoch changed from int64 to uint64.

### API Breaking

* [#880](https://github.com/NibiruChain/nibiru/pull/880) - refactor `PostRawPrice` return values
* [#900](https://github.com/NibiruChain/nibiru/pull/900) - fix x/vpool twap calculation to be bounded in time
* [#919](https://github.com/NibiruChain/nibiru/pull/919) - refactor(proto): vpool module files consistency
  * MarkPriceChanged renamed to MarkPriceChangedEvent
* [#875](https://github.com/NibiruChain/nibiru/pull/875) - x/perp add MsgMultiLiquidate
* [#979](https://github.com/NibiruChain/nibiru/pull/979) - refactor and clean VPool.

### Improvements

* [#1044](https://github.com/NibiruChain/nibiru/pull/1044) - feat(wasm): cosmwasm module integration
* [#858](https://github.com/NibiruChain/nibiru/pull/858) - fix trading limit ratio check; checks in both directions on both quote and base assets
* [#865](https://github.com/NibiruChain/nibiru/pull/865) - refactor(vpool): clean up interface for CmdGetBaseAssetPrice to use add and remove as directions
* [#868](https://github.com/NibiruChain/nibiru/pull/868) - refactor dex integration tests to be independent between them
* [#876](https://github.com/NibiruChain/nibiru/pull/876) - chore(deps): bump github.com/spf13/viper from 1.12.0 to 1.13.0
* [#879](https://github.com/NibiruChain/nibiru/pull/879) - test(perp): liquidate cli test and genesis fix for testutil initGenFiles
* [#889](https://github.com/NibiruChain/nibiru/pull/889) - feat: decouple keeper from servers in pricefeed module
* [#886](https://github.com/NibiruChain/nibiru/pull/886) - feat: decouple keeper from servers in perp module
* [#901](https://github.com/NibiruChain/nibiru/pull/901) - refactor(vpool): remove `GetUnderlyingPrice` method
* [#902](https://github.com/NibiruChain/nibiru/pull/902) - refactor(common): improve usability of `common.AssetPair`
* [#913](https://github.com/NibiruChain/nibiru/pull/913) - chore(epochs): update x/epochs module
* [#911](https://github.com/NibiruChain/nibiru/pull/911) - test(perp): add `MsgOpenPosition` simulation tests
* [#917](https://github.com/NibiruChain/nibiru/pull/917) - refactor(proto): perp module files consistency
* [#920](https://github.com/NibiruChain/nibiru/pull/920) - refactor(proto): pricefeed module files consistency
* [#926](https://github.com/NibiruChain/nibiru/pull/926) - feat: use spot twap for funding rate calculation
* [#932](https://github.com/NibiruChain/nibiru/pull/932) - refactor(perp): rename premium fraction to funding rate
* [#963](https://github.com/NibiruChain/nibiru/pull/963) - test: add collections api tests
* [#971](https://github.com/NibiruChain/nibiru/pull/971) - chore: use upstream 99designs/keyring module
* [#964](https://github.com/NibiruChain/nibiru/pull/964) - test(vpool): refactor flaky vpool cli test
* [#956](https://github.com/NibiruChain/nibiru/pull/956) - test(perp): partial liquidate unit test
* [#981](https://github.com/NibiruChain/nibiru/pull/981) - chore(testutil): clean up x/testutil packages
* [#980](https://github.com/NibiruChain/nibiru/pull/980) - test(perp): add `MsgClosePosition`, `MsgAddMargin`, and `MsgRemoveMargin` simulation tests
* [#987](https://github.com/NibiruChain/nibiru/pull/987) - feat: create a query that directly returns all module accounts without pagination or iteration
* [#982](https://github.com/NibiruChain/nibiru/pull/982) - improvements for pricefeed genesis
* [#989](https://github.com/NibiruChain/nibiru/pull/989) - test(perp): cli test for AddMargin
* [#1001](https://github.com/NibiruChain/nibiru/pull/1001) - chore(deps): bump github.com/spf13/cobra from 1.5.0 to 1.6.0
* [#1013](https://github.com/NibiruChain/nibiru/pull/1013) - test(vpool): more calc twap tests and documentation
* [#1012](https://github.com/NibiruChain/nibiru/pull/1012) - test(vpool): make vpool simulation with random parameters

### Features

* [#1019](https://github.com/NibiruChain/nibiru/pull/1019) - add fields to the snapshot reserve event
* [#1010](https://github.com/NibiruChain/nibiru/pull/1010) - feeder: initialize oracle feeder core logic
* [#966](https://github.com/NibiruChain/nibiru/pull/966) - collections: add indexed map
* [#852](https://github.com/NibiruChain/nibiru/pull/852) - feat(genesis): add cli command to add pairs at genesis
* [#861](https://github.com/NibiruChain/nibiru/pull/861) - feat: query cumulative funding payments
* [#985](https://github.com/NibiruChain/nibiru/pull/985) - feat: query all active positions for a trader
* [#997](https://github.com/NibiruChain/nibiru/pull/997) - feat: emit `ReserveSnapshotSavedEvent` in vpool EndBlocker
* [#1011](https://github.com/NibiruChain/nibiru/pull/1011) - feat(perp): add DonateToEF cli command
* [#1044](https://github.com/NibiruChain/nibiru/pull/1044) - feat(wasm): cosmwasm module integration

### Fixes

* [#1023](https://github.com/NibiruChain/nibiru/pull/1023) - collections: golang compiler bug
* [#1017](https://github.com/NibiruChain/nibiru/pull/1017) - collections: correctly reports value type and key in case of not found errors.
* [#857](https://github.com/NibiruChain/nibiru/pull/857) - x/perp add proper stateless genesis validation checks
* [#874](https://github.com/NibiruChain/nibiru/pull/874) - fix --home issue with unsafe-reset-all command, updating tendermint to v0.34.21
* [#892](https://github.com/NibiruChain/nibiru/pull/892) - chore: fix localnet script
* [#925](https://github.com/NibiruChain/nibiru/pull/925) - fix(vpool): snapshot iteration
* [#930](https://github.com/NibiruChain/nibiru/pull/930) - fix(vpool): snapshot iteration on mark twap
* [#911](https://github.com/NibiruChain/nibiru/pull/911) - fix(perp): handle issue where no vpool snapshots are found
* [#958](https://github.com/NibiruChain/nibiru/pull/930) - fix(pricefeed): add twap to prices query
* [#961](https://github.com/NibiruChain/nibiru/pull/961) - fix(perp): wire the funding rate query
* [#993](https://github.com/NibiruChain/nibiru/pull/993) - fix(vpool): fluctuation limit check
* [#1000](https://github.com/NibiruChain/nibiru/pull/1000) - chore: bump cosmos-sdk to v0.45.9 to fix ibc bug
* [#1002](https://github.com/NibiruChain/nibiru/pull/1002) - fix: update go.mod dependencies to fix the protocgen script

## v0.14.0

### API Breaking

* [#830](https://github.com/NibiruChain/nibiru/pull/830) - test(vpool): Make missing fields for 'query vpool all-pools' display as empty strings.
  * Improve test coverage of functions used in the query server.
  * Added 'pair' field to the `all-pools` to make the prices array easier to digest
* [#878](https://github.com/NibiruChain/nibiru/pull/878) - rename `funding-payments` query to `funding-rate`

### Improvements

* [#837](https://github.com/NibiruChain/nibiru/pull/837) - simplify makefile, removing unused module creation and usage of new command to add vpool at genesis
* [#836](https://github.com/NibiruChain/nibiru/pull/836) - refactor(genesis): DRY improvements and functions added to localnet.sh for readability
* [#842](https://github.com/NibiruChain/nibiru/pull/842) - use self-hosted runner
* [#843](https://github.com/NibiruChain/nibiru/pull/843) - add timeout to github actions integration tests
* [#847](https://github.com/NibiruChain/nibiru/pull/847) - add command in localnet to whitelist oracle
* [#848](https://github.com/NibiruChain/nibiru/pull/848) - add check max leverage on add vpool in genesis command

### Fixes

* [#850](https://github.com/NibiruChain/nibiru/pull/850) - x/vpool - properly validate vpools at genesis
* [#854](https://github.com/NibiruChain/nibiru/pull/854) - add buildx to the docker release workflow

### Features

* [#827](https://github.com/NibiruChain/nibiru/pull/827) - feat(genesis): add cli command to add vpool at genesis
* [#838](https://github.com/NibiruChain/nibiru/pull/838) - feat(genesis): add cli command to whitelist oracles at genesis
* [#846](https://github.com/NibiruChain/nibiru/pull/846) - x/oracle remove reference pair

## [v0.13.0](https://github.com/NibiruChain/nibiru/releases/tag/v0.13.0) - 2022-08-16

## API Breaking

* [#831](https://github.com/NibiruChain/nibiru/pull/831) - remove modules that are not used in testnet

### CI

* [#795](https://github.com/NibiruChain/nibiru/pull/795) - integration tests run when PR is approved
* [#826](https://github.com/NibiruChain/nibiru/pull/826) - create and push docker image on release

### Improvements

* [#798](https://github.com/NibiruChain/nibiru/pull/798) - fix integration tests caused by PR #786
* [#801](https://github.com/NibiruChain/nibiru/pull/801) - remove unused pair constants
* [#788](https://github.com/NibiruChain/nibiru/pull/788) - add --overwrite flag to the nibid init call of localnet.sh
* [#804](https://github.com/NibiruChain/nibiru/pull/804) - bump ibc-go to v3.1.1
* [#817](https://github.com/NibiruChain/nibiru/pull/817) - Make post prices transactions gasless for whitelisted oracles
* [#818](https://github.com/NibiruChain/nibiru/pull/818) - fix(localnet.sh): add max leverage to vpools in genesis to fix open-position
* [#819](https://github.com/NibiruChain/nibiru/pull/819) - add golangci-linter using docker in Makefile
* [#835](https://github.com/NibiruChain/nibiru/pull/835) - x/oracle cleanup code

### Features

* [#839](https://github.com/NibiruChain/nibiru/pull/839) - x/oracle rewarding
* [#791](https://github.com/NibiruChain/nibiru/pull/791) Add the x/oracle module
* [#811](https://github.com/NibiruChain/nibiru/pull/811) Return the index twap in `QueryPrice` cmd
* [#813](https://github.com/NibiruChain/nibiru/pull/813) - (vpool): Expose mark price, mark TWAP, index price, and k (swap invariant) in the all-pools query
* [#816](https://github.com/NibiruChain/nibiru/pull/816) - Remove tobin tax from x/oracle
* [#810](https://github.com/NibiruChain/nibiru/pull/810) - feat(x/perp): expose 'marginRatioIndex' and block number on QueryPosition
* [#832](https://github.com/NibiruChain/nibiru/pull/832) - x/oracle app wiring

### Documentation

* [#814](https://github.com/NibiruChain/nibiru/pull/814) - docs(perp): Added events specification for the perp module.

## [v0.12.1](https://github.com/NibiruChain/nibiru/releases/tag/v0.12.1) - 2022-08-04

* [#796](https://github.com/NibiruChain/nibiru/pull/796) - fix bug that caused that epochKeeper was nil when running epoch hook from Perp module
* [#793](https://github.com/NibiruChain/nibiru/pull/793) - add a vpool parameter to limit leverage in open position

## [v0.12.0](https://github.com/NibiruChain/nibiru/releases/tag/v0.12.0) - 2022-08-03

### Improvements

* [#775](https://github.com/NibiruChain/nibiru/pull/775) - bump google.golang.org/protobuf from 1.28.0 to 1.28.1
* [#768](https://github.com/NibiruChain/nibiru/pull/768) - add simulation tests to make file
* [#767](https://github.com/NibiruChain/nibiru/pull/767) - add fluctuation limit checks on `OpenPosition`.
* [#786](https://github.com/NibiruChain/nibiru/pull/786) - add genesis params in localnet script.
* [#770](https://github.com/NibiruChain/nibiru/pull/770) - Return err in case of zero time elapsed and zero snapshots on `GetCurrentTWAP` func. If zero time has elapsed, and snapshots exists, return the instantaneous average.

### Bug Fixes

* [#766](https://github.com/NibiruChain/nibiru/pull/766) - Fixed margin ratio calculation for trader position.
* [#776](https://github.com/NibiruChain/nibiru/pull/776) - Fix a bug where the user could open infinite leverage positions
* [#779](https://github.com/NibiruChain/nibiru/pull/779) - Fix issue with released tokens being invalid in `ExitPool`

### Testing

* [#782](https://github.com/NibiruChain/nibiru/pull/782) - replace GitHub test workflows to use make commands
* [#784](https://github.com/NibiruChain/nibiru/pull/784) - fix runsim
* [#783](https://github.com/NibiruChain/nibiru/pull/783) - sanitise inputs for msg swap simulations

## [v0.11.0](https://github.com/NibiruChain/nibiru/releases/tag/v0.11.0) - 2022-07-29

### Documentation

* [#701](https://github.com/NibiruChain/nibiru/pull/701) Add release process guide

### Improvements

* [#715](https://github.com/NibiruChain/nibiru/pull/715) - remove redundant perp.Keeper.SetPosition parameters
* [#718](https://github.com/NibiruChain/nibiru/pull/718) - add guard clauses on OpenPosition (leverage and quote amount != 0)
* [#728](https://github.com/NibiruChain/nibiru/pull/728) - add dependabot file into the project.
* [#723](https://github.com/NibiruChain/nibiru/pull/723) - refactor perp keeper's `RemoveMargin` method
* [#730](https://github.com/NibiruChain/nibiru/pull/730) - update localnet script.
* [#736](https://github.com/NibiruChain/nibiru/pull/736) - Bumps [github.com/spf13/cast](https://github.com/spf13/cast) from 1.4.1 to 1.5.0
* [#735](https://github.com/NibiruChain/nibiru/pull/735) - Bump github.com/spf13/cobra from 1.4.0 to 1.5.0
* [#729](https://github.com/NibiruChain/nibiru/pull/729) - move maintenance margin to the vpool module
* [#741](https://github.com/NibiruChain/nibiru/pull/741) - remove unused code and refactored variable names.
* [#742](https://github.com/NibiruChain/nibiru/pull/742) - Vpools are not tradeable if they have invalid oracle prices.
* [#739](https://github.com/NibiruChain/nibiru/pull/739) - Bump github.com/spf13/viper from 1.11.0 to 1.12.0

### API Breaking

* [#721](https://github.com/NibiruChain/nibiru/pull/721) - Updated proto property names to adhere to standard snake_casing and added Unlock REST endpoint
* [#724](https://github.com/NibiruChain/nibiru/pull/724) - Add position fields in `ClosePositionResponse`.
* [#737](https://github.com/NibiruChain/nibiru/pull/737) - Renamed from property to avoid python name clash

### State Machine Breaking

* [#733](https://github.com/NibiruChain/nibiru/pull/733) - Bump github.com/cosmos/ibc-go/v3 from 3.0.0 to 3.1.0
* [#741](https://github.com/NibiruChain/nibiru/pull/741) - Rename `epoch_identifier` param to `funding_rate_interval`.
* [#745](https://github.com/NibiruChain/nibiru/pull/745) - Updated pricefeed twap calc to use bounded time

### Bug Fixes

* [#746](https://github.com/NibiruChain/nibiru/pull/746) - Pin cosmos-sdk version to v0.45 for proto generation.

## [v0.10.0](https://github.com/NibiruChain/nibiru/releases/tag/v0.10.0) - 2022-07-18

### Improvements

* [#705](https://github.com/NibiruChain/nibiru/pull/705) Refactor PerpKeeper's `AddMargin` method to accept individual fields instead of the entire Msg object.

### API Breaking

* [#709](https://github.com/NibiruChain/nibiru/pull/709) Add fields to `OpenPosition` response.
* [#707](https://github.com/NibiruChain/nibiru/pull/707) Add fluctuation limit checks in vpool methods.
* [#712](https://github.com/NibiruChain/nibiru/pull/712) Add funding rate calculation and `FundingRateChangedEvent`.

### Upgrades

* [#725](https://github.com/NibiruChain/nibiru/pull/725) Add governance handler for creating new virtual pools.
* [#702](https://github.com/NibiruChain/nibiru/pull/702) Add upgrade handler for v0.10.0.

## [v0.9.2](https://github.com/NibiruChain/nibiru/releases/tag/v0.9.2) - 2022-07-11

### Improvements

* [#686](https://github.com/NibiruChain/nibiru/pull/686) Add changelog enforcer to github actions.
* [#681](https://github.com/NibiruChain/nibiru/pull/681) Remove automatic release and leave integration tests when merge into master.
* [#684](https://github.com/NibiruChain/nibiru/pull/684) Reorganize PerpKeeper methods.
* [#690](https://github.com/NibiruChain/nibiru/pull/690) Call `closePositionEntirely` from `ClosePosition`.
* [#689](https://github.com/NibiruChain/nibiru/pull/689) Apply funding rate calculation 48 times per day.

### API Breaking

* [#687](https://github.com/NibiruChain/nibiru/pull/687) Emit `PositionChangedEvent` upon changing margin.
* [#685](https://github.com/NibiruChain/nibiru/pull/685) Represent `PositionChangedEvent` bad debt as Coin.
* [#697](https://github.com/NibiruChain/nibiru/pull/697) Rename pricefeed keeper methods.
* [#689](https://github.com/NibiruChain/nibiru/pull/689) Change liquidation params to 2.5% liquidation fee ratio and 25% partial liquidation ratio.

### Testing

* [#695](https://github.com/NibiruChain/nibiru/pull/695) Add `OpenPosition` integration tests.
* [#692](https://github.com/NibiruChain/nibiru/pull/692) Add test coverage for Perp MsgServer methods.<|MERGE_RESOLUTION|>--- conflicted
+++ resolved
@@ -54,11 +54,8 @@
   * add `fees` field into `EventPoolExited` event.
   * add `fee` field into `EventAssetsSwapped` event.
 * [#1223](https://github.com/NibiruChain/nibiru/pull/1223) - chore(deps): bump github.com/golang/protobuf from 1.5.2 to 1.5.3
-<<<<<<< HEAD
 * [#1205](https://github.com/NibiruChain/nibiru/pull/1205) - test: first testing framework skeleton and example
-=======
 * [#1228](https://github.com/NibiruChain/nibiru/pull/1228) - feat: update github.com/CosmWasm/wasmd 0.29.2
->>>>>>> 1bd850d5
 
 ### Bug Fixes
 
