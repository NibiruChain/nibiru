--- conflicted
+++ resolved
@@ -93,11 +93,8 @@
 - [#1973](https://github.com/NibiruChain/nibiru/pull/1973) - chore(appconst): Add chain IDs ending in "3" to the "knownEthChainIDMap". This makes it possible to use devnet 3 and testnet 3.
 - [#1976](https://github.com/NibiruChain/nibiru/pull/1976) - refactor(evm): unique chain ids for all networks
 - [#1977](https://github.com/NibiruChain/nibiru/pull/1977) - fix(localnet): rolled back change of evm validator address with cosmos derivation path
-<<<<<<< HEAD
 - [#1981](https://github.com/NibiruChain/nibiru/pull/1981) - fix(evm): remove isCheckTx() short circuit on `AnteDecVerifyEthAcc`
-=======
 - [#1979](https://github.com/NibiruChain/nibiru/pull/1979) -refactor(db): use pebbledb as the default db in integration tests
->>>>>>> c0053efe
 
 #### Dapp modules: perp, spot, oracle, etc
 
