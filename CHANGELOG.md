--- conflicted
+++ resolved
@@ -52,10 +52,7 @@
 period. This section describes code changes that occured after that audit in
 preparation for a second audit starting in November 2024.
 
-<<<<<<< HEAD
-=======
 - [#2068](https://github.com/NibiruChain/nibiru/pull/2068) - feat: enable wasm light clients on IBC (08-wasm)
->>>>>>> 7b26a2cf
 - [#2074](https://github.com/NibiruChain/nibiru/pull/2074) - fix(evm-keeper): better utilize ERC20 metadata during FunToken creation. The bank metadata for a new FunToken mapping ties a connection between the Bank Coin's `DenomUnit` and the ERC20 contract metadata like the name, decimals, and symbol. This change brings parity between EVM wallets, such as MetaMask, and Interchain wallets like Keplr and Leap.
 - [#2076](https://github.com/NibiruChain/nibiru/pull/2076) - fix(evm-gas-fees):
   Use effective gas price in RefundGas and make sure that units are properly
@@ -81,22 +78,6 @@
 - [#2091](https://github.com/NibiruChain/nibiru/pull/2091) - feat(evm): add fun token creation fee validation
 - [#2092](https://github.com/NibiruChain/nibiru/pull/2092) - feat(evm): add validation for wasm multi message execution
 - [#2094](https://github.com/NibiruChain/nibiru/pull/2094) - fix(evm): Following
-<<<<<<< HEAD
-  from the changs in #2086, this pull request implements a new `JournalChange`
-  struct that saves a deep copy of the state multi store before each
-  state-modifying, Nibiru-specific precompiled contract is called (`OnRunStart`).
-  Additionally, we commit the `StateDB` there as well. This guarantees that the
-  non-EVM and EVM state will be in sync even if there are complex, multi-step
-  Ethereum transactions, such as in the case of an EthereumTx that influences the
-  `StateDB`, then calls a precompile that also changes non-EVM state, and then EVM
-  reverts inside of a try-catch.
-- [#2098](https://github.com/NibiruChain/nibiru/pull/2098) - test(evm): statedb tests for race conditions within funtoken precompile
-- [#2090](https://github.com/NibiruChain/nibiru/pull/2090) - fix(evm): Account
-  for (1) ERC20 transfers with tokens that return false success values instead of
-  throwing an error and (2) ERC20 transfers with other operations that don't bring
-  about the expected resulting balance for the transfer recipient.
-- [#2092](https://github.com/NibiruChain/nibiru/pull/2092) - feat(evm): add validation for wasm multi message execution
-=======
 from the changs in #2086, this pull request implements a new `JournalChange`
 struct that saves a deep copy of the state multi store before each
 state-modifying, Nibiru-specific precompiled contract is called (`OnRunStart`).
@@ -119,8 +100,6 @@
 tests for race conditions within funtoken precompile
 - [#2100](https://github.com/NibiruChain/nibiru/pull/2100) - refactor: cleanup statedb and precompile sections
 - [#2101](https://github.com/NibiruChain/nibiru/pull/2101) - fix(evm): tx receipt proper marshalling
-
->>>>>>> 7b26a2cf
 
 #### Nibiru EVM | Before Audit 1 - 2024-10-18
 
