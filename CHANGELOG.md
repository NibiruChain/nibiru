<!--
Guiding Principles:

Changelogs are for humans, not machines.
There should be an entry for every single version.
The same types of changes should be grouped.
Versions and sections should be linkable.
The latest version comes first.
The release date of each version is displayed.
Mention whether you follow Semantic Versioning.

Usage:

Change log entries are to be added to the Unreleased section under the
appropriate stanza (see below). Each entry should ideally include a tag and
the Github issue reference in the following format:

* (<tag>) \#<issue-number> message

The issue numbers will later be link-ified during the release process so you do
not have to worry about including a link manually, but you can if you wish.

Types of changes (Stanzas):

"Features" for new features.
"Improvements" for changes in existing functionality.
"Deprecated" for soon-to-be removed features.
"Bug Fixes" for any bug fixes.
"Client Breaking" for breaking CLI commands and REST routes used by end-users.
"API Breaking" for breaking exported APIs used by developers building on SDK.
"State Machine Breaking" for any changes that result in a different AppState given same genesisState and txList.
Ref: https://keepachangelog.com/en/1.0.0/
-->

# Changelog

All notable changes to this project will be documented in this file.

The format is based on [Keep a Changelog](https://keepachangelog.com/en/1.0.0/),
and this project adheres to [Semantic Versioning](https://semver.org/spec/v2.0.0.html).

## Unreleased

<<<<<<< HEAD
### Features

* [#852](https://github.com/NibiruChain/nibiru/pull/852) - feat(genesis): add cli command to add pairs at genesis
=======
## Features

* [#861](https://github.com/NibiruChain/nibiru/pull/861) - query cumulative funding payments
>>>>>>> 5b7a78d1

## v0.14.0

### API Breaking

* [#830](https://github.com/NibiruChain/nibiru/pull/830) - test(vpool): Make missing fields for 'query vpool all-pools' display as empty strings.
  * Improve test coverage of functions used in the query server.
  * Added 'pair' field to the `all-pools` to make the prices array easier to digest

### Improvements

* [#837](https://github.com/NibiruChain/nibiru/pull/837) - simplify makefile, removing unused module creation and usage of new command to add vpool at genesis
* [#836](https://github.com/NibiruChain/nibiru/pull/836) - refactor(genesis): DRY improvements and functions added to localnet.sh for readability
* [#842](https://github.com/NibiruChain/nibiru/pull/842) - use self-hosted runner
* [#843](https://github.com/NibiruChain/nibiru/pull/843) - add timeout to github actions integration tests
* [#847](https://github.com/NibiruChain/nibiru/pull/847) - add command in localnet to whitelist oracle
* [#848](https://github.com/NibiruChain/nibiru/pull/848) - add check max leverage on add vpool in genesis command

### Fixes

* [#850](https://github.com/NibiruChain/nibiru/pull/850) - x/vpool - properly validate vpools at genesis
* [#854](https://github.com/NibiruChain/nibiru/pull/854) - add buildx to the docker release workflow

### Features

* [#827](https://github.com/NibiruChain/nibiru/pull/827) - feat(genesis): add cli command to add vpool at genesis
* [#838](https://github.com/NibiruChain/nibiru/pull/838) - feat(genesis): add cli command to whitelist oracles at genesis
* [#846](https://github.com/NibiruChain/nibiru/pull/846) - x/oracle remove reference pair

## [v0.13.0](https://github.com/NibiruChain/nibiru/releases/tag/v0.13.0) - 2022-08-16

## API Breaking

* [#831](https://github.com/NibiruChain/nibiru/pull/831) - remove modules that are not used in testnet

### CI

* [#795](https://github.com/NibiruChain/nibiru/pull/795) - integration tests run when PR is approved
* [#826](https://github.com/NibiruChain/nibiru/pull/826) - create and push docker image on release

### Improvements

* [#798](https://github.com/NibiruChain/nibiru/pull/798) - fix integration tests caused by PR #786
* [#801](https://github.com/NibiruChain/nibiru/pull/801) - remove unused pair constants
* [#788](https://github.com/NibiruChain/nibiru/pull/788) - add --overwrite flag to the nibid init call of localnet.sh
* [#804](https://github.com/NibiruChain/nibiru/pull/804) - bump ibc-go to v3.1.1
* [#817](https://github.com/NibiruChain/nibiru/pull/817) - Make post prices transactions gasless for whitelisted oracles
* [#818](https://github.com/NibiruChain/nibiru/pull/818) - fix(localnet.sh): add max leverage to vpools in genesis to fix open-position
* [#819](https://github.com/NibiruChain/nibiru/pull/819) - add golangci-linter using docker in Makefile
* [#835](https://github.com/NibiruChain/nibiru/pull/835) - x/oracle cleanup code

### Features

* [#839](https://github.com/NibiruChain/nibiru/pull/839) - x/oracle rewarding
* [#791](https://github.com/NibiruChain/nibiru/pull/791) Add the x/oracle module
* [#811](https://github.com/NibiruChain/nibiru/pull/811) Return the index twap in `QueryPrice` cmd
* [#813](https://github.com/NibiruChain/nibiru/pull/813) - (vpool): Expose mark price, mark TWAP, index price, and k (swap invariant) in the all-pools query
* [#816](https://github.com/NibiruChain/nibiru/pull/816) - Remove tobin tax from x/oracle
* [#810](https://github.com/NibiruChain/nibiru/pull/810) - feat(x/perp): expose 'marginRatioIndex' and block number on QueryTraderPosition
* [#832](https://github.com/NibiruChain/nibiru/pull/832) - x/oracle app wiring

### Documentation

* [#814](https://github.com/NibiruChain/nibiru/pull/814) - docs(perp): Added events specification for the perp module.

## [v0.12.1](https://github.com/NibiruChain/nibiru/releases/tag/v0.12.1) - 2022-08-04

* [#796](https://github.com/NibiruChain/nibiru/pull/796) - fix bug that caused that epochKeeper was nil when running epoch hook from Perp module
* [#793](https://github.com/NibiruChain/nibiru/pull/793) - add a vpool parameter to limit leverage in open position

## [v0.12.0](https://github.com/NibiruChain/nibiru/releases/tag/v0.12.0) - 2022-08-03

### Improvements

* [#775](https://github.com/NibiruChain/nibiru/pull/775) - bump google.golang.org/protobuf from 1.28.0 to 1.28.1
* [#768](https://github.com/NibiruChain/nibiru/pull/768) - add simulation tests to make file
* [#767](https://github.com/NibiruChain/nibiru/pull/767) - add fluctuation limit checks on `OpenPosition`.
* [#786](https://github.com/NibiruChain/nibiru/pull/786) - add genesis params in localnet script.
* [#770](https://github.com/NibiruChain/nibiru/pull/770) - Return err in case of zero time elapsed and zero snapshots on `GetCurrentTWAP` func. If zero time has elapsed, and snapshots exists, return the instantaneous average.

### Bug Fixes

* [#766](https://github.com/NibiruChain/nibiru/pull/766) - Fixed margin ratio calculation for trader position.
* [#776](https://github.com/NibiruChain/nibiru/pull/776) - Fix a bug where the user could open infinite leverage positions
* [#779](https://github.com/NibiruChain/nibiru/pull/779) - Fix issue with released tokens being invalid in `ExitPool`

### Testing

* [#782](https://github.com/NibiruChain/nibiru/pull/782) - replace GitHub test workflows to use make commands
* [#784](https://github.com/NibiruChain/nibiru/pull/784) - fix runsim
* [#783](https://github.com/NibiruChain/nibiru/pull/783) - sanitise inputs for msg swap simulations

## [v0.11.0](https://github.com/NibiruChain/nibiru/releases/tag/v0.11.0) - 2022-07-29

### Documentation

* [#701](https://github.com/NibiruChain/nibiru/pull/701) Add release process guide

### Improvements

* [#715](https://github.com/NibiruChain/nibiru/pull/715) - remove redundant perp.Keeper.SetPosition parameters
* [#718](https://github.com/NibiruChain/nibiru/pull/718) - add guard clauses on OpenPosition (leverage and quote amount != 0)
* [#728](https://github.com/NibiruChain/nibiru/pull/728) - add dependabot file into the project.
* [#723](https://github.com/NibiruChain/nibiru/pull/723) - refactor perp keeper's `RemoveMargin` method
* [#730](https://github.com/NibiruChain/nibiru/pull/730) - update localnet script.
* [#736](https://github.com/NibiruChain/nibiru/pull/736) - Bumps [github.com/spf13/cast](https://github.com/spf13/cast) from 1.4.1 to 1.5.0
* [#735](https://github.com/NibiruChain/nibiru/pull/735) - Bump github.com/spf13/cobra from 1.4.0 to 1.5.0
* [#729](https://github.com/NibiruChain/nibiru/pull/729) - move maintenance margin to the vpool module
* [#741](https://github.com/NibiruChain/nibiru/pull/741) - remove unused code and refactored variable names.
* [#742](https://github.com/NibiruChain/nibiru/pull/742) - Vpools are not tradeable if they have invalid oracle prices.
* [#739](https://github.com/NibiruChain/nibiru/pull/739) - Bump github.com/spf13/viper from 1.11.0 to 1.12.0

### API Breaking

* [#721](https://github.com/NibiruChain/nibiru/pull/721) - Updated proto property names to adhere to standard snake_casing and added Unlock REST endpoint
* [#724](https://github.com/NibiruChain/nibiru/pull/724) - Add position fields in `ClosePositionResponse`.
* [#737](https://github.com/NibiruChain/nibiru/pull/737) - Renamed from property to avoid python name clash

### State Machine Breaking

* [#733](https://github.com/NibiruChain/nibiru/pull/733) - Bump github.com/cosmos/ibc-go/v3 from 3.0.0 to 3.1.0
* [#741](https://github.com/NibiruChain/nibiru/pull/741) - Rename `epoch_identifier` param to `funding_rate_interval`.
* [#745](https://github.com/NibiruChain/nibiru/pull/745) - Updated pricefeed twap calc to use bounded time

### Bug Fixes

* [#746](https://github.com/NibiruChain/nibiru/pull/746) - Pin cosmos-sdk version to v0.45 for proto generation.

## [v0.10.0](https://github.com/NibiruChain/nibiru/releases/tag/v0.10.0) - 2022-07-18

### Improvements

* [#705](https://github.com/NibiruChain/nibiru/pull/705) Refactor PerpKeeper's `AddMargin` method to accept individual fields instead of the entire Msg object.

### API Breaking

* [#709](https://github.com/NibiruChain/nibiru/pull/709) Add fields to `OpenPosition` response.
* [#707](https://github.com/NibiruChain/nibiru/pull/707) Add fluctuation limit checks in vpool methods.
* [#712](https://github.com/NibiruChain/nibiru/pull/712) Add funding rate calculation and `FundingRateChangedEvent`.

### Upgrades

* [#725](https://github.com/NibiruChain/nibiru/pull/725) Add governance handler for creating new virtual pools.
* [#702](https://github.com/NibiruChain/nibiru/pull/702) Add upgrade handler for v0.10.0.

## [v0.9.2](https://github.com/NibiruChain/nibiru/releases/tag/v0.9.2) - 2022-07-11

### Improvements

* [#686](https://github.com/NibiruChain/nibiru/pull/686) Add changelog enforcer to github actions.
* [#681](https://github.com/NibiruChain/nibiru/pull/681) Remove automatic release and leave integration tests when merge into master.
* [#684](https://github.com/NibiruChain/nibiru/pull/684) Reorganize PerpKeeper methods.
* [#690](https://github.com/NibiruChain/nibiru/pull/690) Call `closePositionEntirely` from `ClosePosition`.
* [#689](https://github.com/NibiruChain/nibiru/pull/689) Apply funding rate calculation 48 times per day.

### API Breaking

* [#687](https://github.com/NibiruChain/nibiru/pull/687) Emit `PositionChangedEvent` upon changing margin.
* [#685](https://github.com/NibiruChain/nibiru/pull/685) Represent `PositionChangedEvent` bad debt as Coin.
* [#697](https://github.com/NibiruChain/nibiru/pull/697) Rename pricefeed keeper methods.
* [#689](https://github.com/NibiruChain/nibiru/pull/689) Change liquidation params to 2.5% liquidation fee ratio and 25% partial liquidation ratio.

### Testing

* [#695](https://github.com/NibiruChain/nibiru/pull/695) Add `OpenPosition` integration tests.
* [#692](https://github.com/NibiruChain/nibiru/pull/692) Add test coverage for Perp MsgServer methods.<|MERGE_RESOLUTION|>--- conflicted
+++ resolved
@@ -41,15 +41,10 @@
 
 ## Unreleased
 
-<<<<<<< HEAD
 ### Features
 
 * [#852](https://github.com/NibiruChain/nibiru/pull/852) - feat(genesis): add cli command to add pairs at genesis
-=======
-## Features
-
 * [#861](https://github.com/NibiruChain/nibiru/pull/861) - query cumulative funding payments
->>>>>>> 5b7a78d1
 
 ## v0.14.0
 
