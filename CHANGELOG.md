--- conflicted
+++ resolved
@@ -56,15 +56,12 @@
 * [#1097](https://github.com/NibiruChain/nibiru/pull/1097) - feat(perp): Track and expose the net size of a pair with a query
 * [#1105](https://github.com/NibiruChain/nibiru/pull/1105) - feat(perp): Add (notional) volume to metrics state
 
-<<<<<<< HEAD
-### Breaking Changes
-
+### API Breaking
 * [#1074](https://github.com/NibiruChain/nibiru/pull/1074) - feat(vpool): Add gov proposal for editing the vpool config without changing the reserves.
-=======
+
 ### State Machine Breaking
 
 * [#1102](https://github.com/NibiruChain/nibiru/pull/1102) - refactor(perp)!: replace CumulativePremiumFractions array with single value
->>>>>>> 0ebc527f
 
 ### Improvements
 
