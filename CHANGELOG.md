--- conflicted
+++ resolved
@@ -54,11 +54,8 @@
 - [#2348](https://github.com/NibiruChain/nibiru/pull/2348) - fix(oracle): max expiration a label rather than an invalidation for additional query liveness
 - [#2350](https://github.com/NibiruChain/nibiru/pull/2350) - fix(simapp): sim tests with empty validator set panic
 - [#2352](https://github.com/NibiruChain/nibiru/pull/2352) - chore(token-registry): Add bank coin versions of USDC and USDT from Stargate and LayerZero, and update ErisEvm.sol to fix redeem
-<<<<<<< HEAD
 - [#2353](https://github.com/NibiruChain/nibiru/pull/2353) - chore(oracle): add USDa stable coin to the oracle registry
-=======
 - [#2354](https://github.com/NibiruChain/nibiru/pull/2354) - chore: linter upgrade to v2
->>>>>>> 1652a063
 
 ### Dependencies
 - Bump `form-data` from 4.0.1 to 4.0.4 ([#2347](https://github.com/NibiruChain/nibiru/pull/2347))
