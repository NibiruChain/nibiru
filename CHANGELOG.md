--- conflicted
+++ resolved
@@ -53,11 +53,8 @@
 - [#2346](https://gittub.com/NibiruChain/nibiru/pull/2346) - fix(buf-gen-rs): improve Rust proto binding generation script robustness and get it to work with a forked Cosmos-SDK dependency and exit correctly on failure
 - [#2348](https://github.com/NibiruChain/nibiru/pull/2348) - fix(oracle): max expiration a label rather than an invalidation for additional query liveness
 - [#2350](https://github.com/NibiruChain/nibiru/pull/2350) - fix(simapp): sim tests with empty validator set panic
-<<<<<<< HEAD
 - [#2351](https://github.com/NibiruChain/nibiru/pull/2351) - fix(evm): isolate statedb sync for simulation in nibiru bank extension
-=======
 - [#2352](https://github.com/NibiruChain/nibiru/pull/2352) - chore(token-registry): Add bank coin versions of USDC and USDT from Stargate and LayerZero, and update ErisEvm.sol to fix redeem
->>>>>>> 46c3975f
 
 ### Dependencies
 - Bump `form-data` from 4.0.1 to 4.0.4 ([#2347](https://github.com/NibiruChain/nibiru/pull/2347))
