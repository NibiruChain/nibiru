--- conflicted
+++ resolved
@@ -112,11 +112,8 @@
 - [#2008](https://github.com/NibiruChain/nibiru/pull/2008) - refactor(evm): clean up precompile setups 
 - [#2013](https://github.com/NibiruChain/nibiru/pull/2013) - chore(evm): Set appropriate gas value for the required gas of the "IFunToken.sol" precompile.
 - [#2014](https://github.com/NibiruChain/nibiru/pull/2014) - feat(evm): Emit block bloom event in EndBlock hook.
-<<<<<<< HEAD
+- [#2019](https://github.com/NibiruChain/nibiru/pull/2019) - chore(evm): enabled debug rpc api on localnet.
 - [#2020](https://github.com/NibiruChain/nibiru/pull/2020) - test(evm): e2e tests for debug namespace
-=======
-- [#2019](https://github.com/NibiruChain/nibiru/pull/2019) - chore(evm): enabled debug rpc api on localnet.
->>>>>>> 7ae2443b
 
 #### Dapp modules: perp, spot, oracle, etc
 
