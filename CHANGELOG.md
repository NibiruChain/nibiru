--- conflicted
+++ resolved
@@ -93,18 +93,12 @@
 - [#1973](https://github.com/NibiruChain/nibiru/pull/1973) - chore(appconst): Add chain IDs ending in "3" to the "knownEthChainIDMap". This makes it possible to use devnet 3 and testnet 3.
 - [#1976](https://github.com/NibiruChain/nibiru/pull/1976) - refactor(evm): unique chain ids for all networks
 - [#1977](https://github.com/NibiruChain/nibiru/pull/1977) - fix(localnet): rolled back change of evm validator address with cosmos derivation path
-<<<<<<< HEAD
-- [#1981](https://github.com/NibiruChain/nibiru/pull/1981) - fix(evm): remove isCheckTx() short circuit on `AnteDecVerifyEthAcc`
 - [#1979](https://github.com/NibiruChain/nibiru/pull/1979) - refactor(db): use pebbledb as the default db in integration tests
-- [#1984](https://github.com/NibiruChain/nibiru/pull/1984) - refactor(evm): embeds
-=======
-- [#1979](https://github.com/NibiruChain/nibiru/pull/1979) -refactor(db): use pebbledb as the default db in integration tests
 - [#1981](https://github.com/NibiruChain/nibiru/pull/1981) - fix(evm): remove isCheckTx() short circuit on `AnteDecVerifyEthAcc`
 - [#1982](https://github.com/NibiruChain/nibiru/pull/1982) - feat(evm): add GlobalMinGasPrices
 - [#1983](https://github.com/NibiruChain/nibiru/pull/1983) - chore(evm): remove ExtensionOptionsWeb3Tx and ExtensionOptionDynamicFeeTx
+- [#1984](https://github.com/NibiruChain/nibiru/pull/1984) - refactor(evm): embeds
 - [#1985](https://github.com/NibiruChain/nibiru/pull/1985) - feat(evm)!: Use atto denomination for the wei units in the EVM so that NIBI is "ether" to clients. Only micronibi (unibi) amounts can be transferred. All clients follow the constraint equation, 1 ether == 1 NIBI == 10^6 unibi == 10^18 wei. 
-=======
->>>>>>> cbb14bab
 
 #### Dapp modules: perp, spot, oracle, etc
 
