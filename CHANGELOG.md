--- conflicted
+++ resolved
@@ -45,16 +45,12 @@
 - [#2119](https://github.com/NibiruChain/nibiru/pull/2119) - fix(evm): Guarantee
 that gas consumed during any send operation of the "NibiruBankKeeper" depends
 only on the "bankkeeper.BaseKeeper"'s gas consumption.
-<<<<<<< HEAD
-- [#2122](https://github.com/NibiruChain/nibiru/pull/2122) - test(evm): more bank extension tests
-=======
 - [#2120](https://github.com/NibiruChain/nibiru/pull/2120) - fix: Use canonical hexadecimal strings for Eip155 address encoding 
 - [#2122](https://github.com/NibiruChain/nibiru/pull/2122) - test(evm): more bank extension tests and EVM ABCI integration tests to prevent regressions
 - [#2124](https://github.com/NibiruChain/nibiru/pull/2124) - refactor(evm):
 Remove unnecessary argument in the `VerifyFee` function, which returns the token
 payment required based on the effective fee from the tx data. Improve
 documentation.
->>>>>>> aded0792
 
 #### Nibiru EVM | Before Audit 2 - 2024-12-06
 
