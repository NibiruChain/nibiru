--- conflicted
+++ resolved
@@ -52,11 +52,8 @@
 * [#801](https://github.com/NibiruChain/nibiru/pull/801) - remove unused pair constants
 * [#788](https://github.com/NibiruChain/nibiru/pull/788) - add --overwrite flag to the nibid init call of localnet.sh
 * [#804](https://github.com/NibiruChain/nibiru/pull/804) - bump ibc-go to v3.1.1
-<<<<<<< HEAD
 * [#817](https://github.com/NibiruChain/nibiru/pull/817) - Make post prices transactions gasless for whitelisted oracles
-=======
 * [#818](https://github.com/NibiruChain/nibiru/pull/818) - fix(localnet.sh): add max leverage to vpools in genesis to fix open-position
->>>>>>> 208a102c
 
 ### Features
 
