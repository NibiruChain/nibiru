<!--
Guiding Principles:

Changelogs are for humans, not machines.
There should be an entry for every single version.
The same types of changes should be grouped.
Versions and sections should be linkable.
The latest version comes first.
The release date of each version is displayed.
Mention whether you follow Semantic Versioning.

Usage:

Change log entries are to be added to the Unreleased section under the
appropriate stanza (see below). Each entry should ideally include a tag and
the Github issue reference in the following format:

* (<tag>) \#<issue-number> message

The issue numbers will later be link-ified during the release process so you do
not have to worry about including a link manually, but you can if you wish.

Types of changes (Stanzas):

"Features" for new features.
"Improvements" for changes in existing functionality.
"Deprecated" for soon-to-be removed features.
"Bug Fixes" for any bug fixes.
"Client Breaking" for breaking CLI commands and REST routes used by end-users.
"API Breaking" for breaking exported APIs used by developers building on SDK.
"State Machine Breaking" for any changes that result in a different AppState 
given same genesisState and txList.
Ref: https://keepachangelog.com/en/1.0.0/
-->

# Changelog

All notable changes to this project will be documented in this file.

The format is based on [Keep a Changelog](https://keepachangelog.com/en/1.0.0/),
and this project adheres to [Semantic Versioning](https://semver.org/spec/v2.0.0.html).

## [Unreleased]

<<<<<<< HEAD
### CI

* [#795](https://github.com/NibiruChain/nibiru/pull/795) Integration tests run when PR is approved
=======
### Improvements

* [#798](https://github.com/NibiruChain/nibiru/pull/798) - fix integration tests caused by PR #786
>>>>>>> e7438eba

### Bug Fixes

* [#796](https://github.com/NibiruChain/nibiru/pull/796) - fix bug that caused that epochKeeper was nil when running epoch hook from Perp module

## [v0.12.0](https://github.com/NibiruChain/nibiru/releases/tag/v0.12.0) - 2022-08-03

### Improvements

* [#775](https://github.com/NibiruChain/nibiru/pull/775) - bump google.golang.org/protobuf from 1.28.0 to 1.28.1
* [#768](https://github.com/NibiruChain/nibiru/pull/768) - add simulation tests to make file
* [#767](https://github.com/NibiruChain/nibiru/pull/767) - add fluctuation limit checks on `OpenPosition`.
* [#786](https://github.com/NibiruChain/nibiru/pull/786) - add genesis params in localnet script.

### Bug Fixes

* [#766](https://github.com/NibiruChain/nibiru/pull/766) - Fixed margin ratio calculation for trader position.
* [#776](https://github.com/NibiruChain/nibiru/pull/776) - Fix a bug where the user could open infinite leverage positions
* [#779](https://github.com/NibiruChain/nibiru/pull/779) - Fix issue with released tokens being invalid in `ExitPool`

### Testing

* [#782](https://github.com/NibiruChain/nibiru/pull/782) - replace GitHub test workflows to use make commands
* [#784](https://github.com/NibiruChain/nibiru/pull/784) - fix runsim
* [#783](https://github.com/NibiruChain/nibiru/pull/783) - sanitise inputs for msg swap simulations

## [v0.11.0](https://github.com/NibiruChain/nibiru/releases/tag/v0.11.0) - 2022-07-29

### Documentation

* [#701](https://github.com/NibiruChain/nibiru/pull/701) Add release process guide

### Improvements

* [#715](https://github.com/NibiruChain/nibiru/pull/715) - remove redundant perp.Keeper.SetPosition parameters
* [#718](https://github.com/NibiruChain/nibiru/pull/718) - add guard clauses on OpenPosition (leverage and quote amount != 0)
* [#728](https://github.com/NibiruChain/nibiru/pull/728) - add dependabot file into the project.
* [#723](https://github.com/NibiruChain/nibiru/pull/723) - refactor perp keeper's `RemoveMargin` method
* [#730](https://github.com/NibiruChain/nibiru/pull/730) - update localnet script.
* [#736](https://github.com/NibiruChain/nibiru/pull/736) - Bumps [github.com/spf13/cast](https://github.com/spf13/cast) from 1.4.1 to 1.5.0
* [#735](https://github.com/NibiruChain/nibiru/pull/735) - Bump github.com/spf13/cobra from 1.4.0 to 1.5.0
* [#729](https://github.com/NibiruChain/nibiru/pull/729) - move maintenance margin to the vpool module
* [#741](https://github.com/NibiruChain/nibiru/pull/741) - remove unused code and refactored variable names.
* [#742](https://github.com/NibiruChain/nibiru/pull/742) - Vpools are not tradeable if they have invalid oracle prices.
* [#739](https://github.com/NibiruChain/nibiru/pull/739) - Bump github.com/spf13/viper from 1.11.0 to 1.12.0

### API Breaking

* [#721](https://github.com/NibiruChain/nibiru/pull/721) - Updated proto property names to adhere to standard snake_casing and added Unlock REST endpoint
* [#724](https://github.com/NibiruChain/nibiru/pull/724) - Add position fields in `ClosePositionResponse`.
* [#737](https://github.com/NibiruChain/nibiru/pull/737) - Renamed from property to avoid python name clash

### State Machine Breaking

* [#733](https://github.com/NibiruChain/nibiru/pull/733) - Bump github.com/cosmos/ibc-go/v3 from 3.0.0 to 3.1.0
* [#741](https://github.com/NibiruChain/nibiru/pull/741) - Rename `epoch_identifier` param to `funding_rate_interval`.
* [#745](https://github.com/NibiruChain/nibiru/pull/745) - Updated pricefeed twap calc to use bounded time

### Bug Fixes

* [#746](https://github.com/NibiruChain/nibiru/pull/746) - Pin cosmos-sdk version to v0.45 for proto generation.

## [v0.10.0](https://github.com/NibiruChain/nibiru/releases/tag/v0.10.0) - 2022-07-18

### Improvements

* [#705](https://github.com/NibiruChain/nibiru/pull/705) Refactor PerpKeeper's `AddMargin` method to accept individual fields instead of the entire Msg object.

### API Breaking

* [#709](https://github.com/NibiruChain/nibiru/pull/709) Add fields to `OpenPosition` response.
* [#707](https://github.com/NibiruChain/nibiru/pull/707) Add fluctuation limit checks in vpool methods.
* [#712](https://github.com/NibiruChain/nibiru/pull/712) Add funding rate calculation and `FundingRateChangedEvent`.

### Upgrades

* [#725](https://github.com/NibiruChain/nibiru/pull/725) Add governance handler for creating new virtual pools.
* [#702](https://github.com/NibiruChain/nibiru/pull/702) Add upgrade handler for v0.10.0.

## [v0.9.2](https://github.com/NibiruChain/nibiru/releases/tag/v0.9.2) - 2022-07-11

### Improvements

* [#686](https://github.com/NibiruChain/nibiru/pull/686) Add changelog enforcer to github actions.
* [#681](https://github.com/NibiruChain/nibiru/pull/681) Remove automatic release and leave integration tests when merge into master.
* [#684](https://github.com/NibiruChain/nibiru/pull/684) Reorganize PerpKeeper methods.
* [#690](https://github.com/NibiruChain/nibiru/pull/690) Call `closePositionEntirely` from `ClosePosition`.
* [#689](https://github.com/NibiruChain/nibiru/pull/689) Apply funding rate calculation 48 times per day.

### API Breaking

* [#687](https://github.com/NibiruChain/nibiru/pull/687) Emit `PositionChangedEvent` upon changing margin.
* [#685](https://github.com/NibiruChain/nibiru/pull/685) Represent `PositionChangedEvent` bad debt as Coin.
* [#697](https://github.com/NibiruChain/nibiru/pull/697) Rename pricefeed keeper methods.
* [#689](https://github.com/NibiruChain/nibiru/pull/689) Change liquidation params to 2.5% liquidation fee ratio and 25% partial liquidation ratio.

### Testing

* [#695](https://github.com/NibiruChain/nibiru/pull/695) Add `OpenPosition` integration tests.
* [#692](https://github.com/NibiruChain/nibiru/pull/692) Add test coverage for Perp MsgServer methods.<|MERGE_RESOLUTION|>--- conflicted
+++ resolved
@@ -42,15 +42,13 @@
 
 ## [Unreleased]
 
-<<<<<<< HEAD
 ### CI
 
 * [#795](https://github.com/NibiruChain/nibiru/pull/795) Integration tests run when PR is approved
-=======
+
 ### Improvements
 
 * [#798](https://github.com/NibiruChain/nibiru/pull/798) - fix integration tests caused by PR #786
->>>>>>> e7438eba
 
 ### Bug Fixes
 
