<!--
Guiding Principles:

Changelogs are for humans, not machines.
There should be an entry for every single version.
The same types of changes should be grouped.
Versions and sections should be linkable.
The latest version comes first.
The release date of each version is displayed.
Mention whether you follow Semantic Versioning.

Usage:

Change log entries are to be added to the Unreleased section under the
appropriate stanza (see below). Each entry should ideally include a tag and
the Github issue reference in the following format:

* (<tag>) \#<issue-number> message

The issue numbers will later be link-ified during the release process so you do
not have to worry about including a link manually, but you can if you wish.

Types of changes (Stanzas):

"Features" for new features.
"Improvements" for changes in existing functionality.
"Deprecated" for soon-to-be removed features.
"Bug Fixes" for any bug fixes.
"Client Breaking" for breaking CLI commands and REST routes used by end-users.
"API Breaking" for breaking exported APIs used by developers building on SDK.
"State Machine Breaking" for any changes that result in a different AppState 
given same genesisState and txList.
Ref: https://keepachangelog.com/en/1.0.0/
-->

# Changelog

All notable changes to this project will be documented in this file.

The format is based on [Keep a Changelog](https://keepachangelog.com/en/1.0.0/),
and this project adheres to [Semantic Versioning](https://semver.org/spec/v2.0.0.html).

## Unreleased

<<<<<<< HEAD
### Improvements

* [#705](https://github.com/NibiruChain/nibiru/pull/705) Refactor PerpKeeper's `AddMargin` method to accept individual fields instead of the entire Msg object.
=======
### API Breaking

* [#707](https://github.com/NibiruChain/nibiru/pull/707) Add fluctuation limit checks in vpool methods.
>>>>>>> 8ed24c23

## [v0.9.2](https://github.com/NibiruChain/nibiru/releases/tag/v0.9.2) - 2022-07-11

### Improvements

* [#686](https://github.com/NibiruChain/nibiru/pull/686) Add changelog enforcer to github actions.
* [#681](https://github.com/NibiruChain/nibiru/pull/681) Remove automatic release and leave integration tests when merge into master.
* [#684](https://github.com/NibiruChain/nibiru/pull/684) Reorganize PerpKeeper methods.
* [#690](https://github.com/NibiruChain/nibiru/pull/690) Call `closePositionEntirely` from `ClosePosition`.
* [#689](https://github.com/NibiruChain/nibiru/pull/689) Apply funding rate calculation 48 times per day.

### API Breaking

* [#687](https://github.com/NibiruChain/nibiru/pull/687) Emit `PositionChangedEvent` upon changing margin.
* [#685](https://github.com/NibiruChain/nibiru/pull/685) Represent `PositionChangedEvent` bad debt as Coin.
* [#697](https://github.com/NibiruChain/nibiru/pull/697) Rename pricefeed keeper methods.
* [#689](https://github.com/NibiruChain/nibiru/pull/689) Change liquidation params to 2.5% liquidation fee ratio and 25% partial liquidation ratio.

### Testing

* [#695](https://github.com/NibiruChain/nibiru/pull/695) Add `OpenPosition` integration tests.
* [#692](https://github.com/NibiruChain/nibiru/pull/692) Add test coverage for Perp MsgServer methods.<|MERGE_RESOLUTION|>--- conflicted
+++ resolved
@@ -42,15 +42,14 @@
 
 ## Unreleased
 
-<<<<<<< HEAD
 ### Improvements
 
 * [#705](https://github.com/NibiruChain/nibiru/pull/705) Refactor PerpKeeper's `AddMargin` method to accept individual fields instead of the entire Msg object.
-=======
+
 ### API Breaking
 
 * [#707](https://github.com/NibiruChain/nibiru/pull/707) Add fluctuation limit checks in vpool methods.
->>>>>>> 8ed24c23
+
 
 ## [v0.9.2](https://github.com/NibiruChain/nibiru/releases/tag/v0.9.2) - 2022-07-11
 
