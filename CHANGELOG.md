<!--
Guiding Principles:

Changelogs are for humans, not machines.
There should be an entry for every single version.
The same types of changes should be grouped.
Versions and sections should be linkable.
The latest version comes first.
The release date of each version is displayed.
Mention whether you follow Semantic Versioning.

Usage:

Change log entries are to be added to the Unreleased section under the
appropriate stanza (see below). Each entry should ideally include a tag and
the Github issue reference in the following format:

* (<tag>) \#<issue-number> message

The issue numbers will later be link-ified during the release process so you do
not have to worry about including a link manually, but you can if you wish.

Types of changes (Stanzas):

"Features" for new features.
"Improvements" for changes in existing functionality.
"Deprecated" for soon-to-be removed features.
"Bug Fixes" for any bug fixes.
"API Breaking" for breaking CLI commands and REST routes used by end-users.
"State Machine Breaking" for any changes that result in a different AppState given same genesisState and txList.
Ref: https://keepachangelog.com/en/1.0.0/
-->

# Changelog

All notable changes to this project will be documented in this file.

The format is based on [Keep a Changelog](https://keepachangelog.com/en/1.0.0/),
and this project adheres to [Semantic Versioning](https://semver.org/spec/v2.0.0.html).

## [Unreleased]

### Nibiru EVM

#### Nibiru EVM | Before Audit 2 [Nov, 2024]

The codebase went through a third-party [Code4rena
Zenith](https://code4rena.com/zenith) Audit, running from 2024-10-07 until
2024-11-01 and including both a primary review period and mitigation/remission
period. This section describes code changes that occured after that audit in
preparation for a second audit starting in November 2024.

- [#2068](https://github.com/NibiruChain/nibiru/pull/2068) - feat: enable wasm light clients on IBC (08-wasm)
- [#2074](https://github.com/NibiruChain/nibiru/pull/2074) - fix(evm-keeper): better utilize ERC20 metadata during FunToken creation. The bank metadata for a new FunToken mapping ties a connection between the Bank Coin's `DenomUnit` and the ERC20 contract metadata like the name, decimals, and symbol. This change brings parity between EVM wallets, such as MetaMask, and Interchain wallets like Keplr and Leap.
- [#2076](https://github.com/NibiruChain/nibiru/pull/2076) - fix(evm-gas-fees):
  Use effective gas price in RefundGas and make sure that units are properly
  reflected on all occurences of "base fee" in the codebase. This fixes [#2059](https://github.com/NibiruChain/nibiru/issues/2059)
  and the [related comments from @Unique-Divine and @berndartmueller](https://github.com/NibiruChain/nibiru/issues/2059#issuecomment-2408625724).
- [#2084](https://github.com/NibiruChain/nibiru/pull/2084) - feat(evm-forge): foundry support and template for Nibiru EVM develoment
- [#2086](https://github.com/NibiruChain/nibiru/pull/2086) - fix(evm-precomples):
Fix state consistency in precompile execution by ensuring proper journaling of
state changes in the StateDB. This pull request makes sure that state is
committed as expected, fixes the `StateDB.Commit` to follow its guidelines more
closely, and solves for a critical state inconsistency producible from the
FunToken.sol precompiled contract. It also aligns the precompiles to use
consistent setup and dynamic gas calculations, addressing the following tickets.
  - <https://github.com/NibiruChain/nibiru/issues/2083>
  - <https://github.com/code-423n4/2024-10-nibiru-zenith/issues/43>
  - <https://github.com/code-423n4/2024-10-nibiru-zenith/issues/47>
- [#2088](https://github.com/NibiruChain/nibiru/pull/2088) - refactor(evm): remove outdated comment and improper error message text
- [#2089](https://github.com/NibiruChain/nibiru/pull/2089) - better handling of gas consumption within erc20 contract execution
- [#2090](https://github.com/NibiruChain/nibiru/pull/2090) - fix(evm): Account
for (1) ERC20 transfers with tokens that return false success values instead of
throwing an error and (2) ERC20 transfers with other operations that don't bring
about the expected resulting balance for the transfer recipient.
- [#2091](https://github.com/NibiruChain/nibiru/pull/2091) - feat(evm): add fun token creation fee validation
<<<<<<< HEAD
- [#2093](https://github.com/NibiruChain/nibiru/pull/2093) - feat(evm): gas usage in precompiles: limits, local gas meters
=======
- [#2092](https://github.com/NibiruChain/nibiru/pull/2092) - feat(evm): add validation for wasm multi message execution
>>>>>>> 7b26a2cf
- [#2094](https://github.com/NibiruChain/nibiru/pull/2094) - fix(evm): Following
from the changs in #2086, this pull request implements a new `JournalChange`
struct that saves a deep copy of the state multi store before each
state-modifying, Nibiru-specific precompiled contract is called (`OnRunStart`).
Additionally, we commit the `StateDB` there as well. This guarantees that the
non-EVM and EVM state will be in sync even if there are complex, multi-step
Ethereum transactions, such as in the case of an EthereumTx that influences the
`StateDB`, then calls a precompile that also changes non-EVM state, and then EVM
reverts inside of a try-catch.
- [#2095](https://github.com/NibiruChain/nibiru/pull/2095) - fix(evm): This
change records NIBI (ether) transfers on the `StateDB` during precompiled
contract calls using the `NibiruBankKeeper`, which is struct extension of
the `bankkeeper.BaseKeeper` that is used throughout Nibiru.
The `NibiruBankKeeper` holds a reference to the current EVM `StateDB` and records
balance changes in wei as journal changes automatically. This guarantees that
commits and reversions of the `StateDB` do not misalign with the state of the
Bank module. This code change uses the `NibiruBankKeeper` on all modules that
depend on x/bank, such as the EVM and Wasm modules. 
- [#2097](https://github.com/NibiruChain/nibiru/pull/2097) - feat(evm): Add new query to get dated price from the oracle precompile
- [#2098](https://github.com/NibiruChain/nibiru/pull/2098) - test(evm): statedb
tests for race conditions within funtoken precompile
- [#2100](https://github.com/NibiruChain/nibiru/pull/2100) - refactor: cleanup statedb and precompile sections
- [#2101](https://github.com/NibiruChain/nibiru/pull/2101) - fix(evm): tx receipt proper marshalling


#### Nibiru EVM | Before Audit 1 - 2024-10-18

- [#1837](https://github.com/NibiruChain/nibiru/pull/1837) - feat(eth): protos, eth types, and evm module types
- [#1838](https://github.com/NibiruChain/nibiru/pull/1838) - feat(eth): Go-ethereum, crypto, encoding, and unit tests for evm/types
- [#1841](https://github.com/NibiruChain/nibiru/pull/1841) - feat(eth): Collections encoders for bytes, Ethereum addresses, and Ethereum hashes
- [#1855](https://github.com/NibiruChain/nibiru/pull/1855) - feat(eth-pubsub): Implement in-memory EventBus for real-time topic management and event distribution
- [#1856](https://github.com/NibiruChain/nibiru/pull/1856) - feat(eth-rpc): Conversion types and functions between Ethereum txs and blocks and Tendermint ones.
- [#1861](https://github.com/NibiruChain/nibiru/pull/1861) - feat(eth-rpc): RPC backend, Ethereum tracer, KV indexer, and RPC APIs
- [#1869](https://github.com/NibiruChain/nibiru/pull/1869) - feat(eth): Module and start of keeper tests
- [#1871](https://github.com/NibiruChain/nibiru/pull/1871) - feat(evm): app config and json-rpc
- [#1873](https://github.com/NibiruChain/nibiru/pull/1873) - feat(evm): keeper collections and grpc query impls for EthAccount, NibiruAccount
- [#1883](https://github.com/NibiruChain/nibiru/pull/1883) - feat(evm): keeper logic, Ante handlers, EthCall, and EVM transactions.
- [#1887](https://github.com/NibiruChain/nibiru/pull/1887) - test(evm): eth api integration test suite
- [#1889](https://github.com/NibiruChain/nibiru/pull/1889) - feat: implemented basic evm tx methods
- [#1895](https://github.com/NibiruChain/nibiru/pull/1895) - refactor(geth): Reference go-ethereum as a submodule for easier change tracking with upstream
- [#1901](https://github.com/NibiruChain/nibiru/pull/1901) - test(evm): more e2e test contracts for edge cases
- [#1907](https://github.com/NibiruChain/nibiru/pull/1907) - test(evm): grpc_query full coverage
- [#1909](https://github.com/NibiruChain/nibiru/pull/1909) - chore(evm): set is_london true by default and removed from config
- [#1911](https://github.com/NibiruChain/nibiru/pull/1911) - chore(evm): simplified config by removing old eth forks
- [#1912](https://github.com/NibiruChain/nibiru/pull/1912) - test(evm): unit tests for evm_ante
- [#1914](https://github.com/NibiruChain/nibiru/pull/1914) - refactor(evm): Remove dead code and document non-EVM ante handler
- [#1917](https://github.com/NibiruChain/nibiru/pull/1917) - test(e2e-evm): TypeScript support. Type generation from compiled contracts. Formatter for TS code.
- [#1922](https://github.com/NibiruChain/nibiru/pull/1922) - feat(evm): tracer option is read from the config.
- [#1936](https://github.com/NibiruChain/nibiru/pull/1936) - feat(evm): EVM fungible token protobufs and encoding tests
- [#1947](https://github.com/NibiruChain/nibiru/pull/1947) - fix(evm): fix FunToken state marshalling
- [#1949](https://github.com/NibiruChain/nibiru/pull/1949) - feat(evm): add fungible token mapping queries
- [#1950](https://github.com/NibiruChain/nibiru/pull/1950) - feat(evm): Tx to create FunToken mapping from ERC20, contract embeds, and ERC20 queries.
- [#1956](https://github.com/NibiruChain/nibiru/pull/1956) - feat(evm): msg to send bank coin to erc20
- [#1958](https://github.com/NibiruChain/nibiru/pull/1958) - chore(evm): wiped deprecated evm apis: miner, personal
- [#1959](https://github.com/NibiruChain/nibiru/pull/1959) - feat(evm): Add precompile to the EVM that enables transfers of ERC20 tokens to "nibi" accounts as regular Ethereum transactions
- [#1960](https://github.com/NibiruChain/nibiru/pull/1960) - test(network): graceful cleanup for more consistent CI runs
- [#1961](https://github.com/NibiruChain/nibiru/pull/1961) - chore(test): reverted funtoken precompile test back to the isolated state
- [#1962](https://github.com/NibiruChain/nibiru/pull/1962) - chore(evm): code cleanup, unused code, typos, styles, warnings
- [#1963](https://github.com/NibiruChain/nibiru/pull/1963) - feat(evm): Deduct a fee during the creation of a FunToken mapping. Implemented by `deductCreateFunTokenFee` inside of the `eth.evm.v1.MsgCreateFunToken` transaction.
- [#1965](https://github.com/NibiruChain/nibiru/pull/1965) - refactor(evm): remove evm post-processing hooks
- [#1966](https://github.com/NibiruChain/nibiru/pull/1966) - refactor(evm): clean up AnteHandler setup
- [#1967](https://github.com/NibiruChain/nibiru/pull/1967) - feat(evm): export genesis
- [#1968](https://github.com/NibiruChain/nibiru/pull/1968) - refactor(evm): funtoken events, cli commands and queries
- [#1970](https://github.com/NibiruChain/nibiru/pull/1970) - refactor(evm): move evm antehandlers to separate package. Remove "gosdk/sequence_test.go", which causes a race condition in CI.
- [#1971](https://github.com/NibiruChain/nibiru/pull/1971) - feat(evm): typed events for contract creation, contract execution and transfer
- [#1973](https://github.com/NibiruChain/nibiru/pull/1973) - chore(appconst): Add chain IDs ending in "3" to the "knownEthChainIDMap". This makes it possible to use devnet 3 and testnet 3.
- [#1976](https://github.com/NibiruChain/nibiru/pull/1976) - refactor(evm): unique chain ids for all networks
- [#1977](https://github.com/NibiruChain/nibiru/pull/1977) - fix(localnet): rolled back change of evm validator address with cosmos derivation path
- [#1979](https://github.com/NibiruChain/nibiru/pull/1979) - refactor(db): use pebbledb as the default db in integration tests
- [#1981](https://github.com/NibiruChain/nibiru/pull/1981) - fix(evm): remove isCheckTx() short circuit on `AnteDecVerifyEthAcc`
- [#1982](https://github.com/NibiruChain/nibiru/pull/1982) - feat(evm): add GlobalMinGasPrices
- [#1983](https://github.com/NibiruChain/nibiru/pull/1983) - chore(evm): remove ExtensionOptionsWeb3Tx and ExtensionOptionDynamicFeeTx
- [#1984](https://github.com/NibiruChain/nibiru/pull/1984) - refactor(evm): embeds
- [#1985](https://github.com/NibiruChain/nibiru/pull/1985) - feat(evm)!: Use atto denomination for the wei units in the EVM so that NIBI is "ether" to clients. Only micronibi (unibi) amounts can be transferred. All clients follow the constraint equation, 1 ether == 1 NIBI == 10^6 unibi == 10^18 wei.
- [#1986](https://github.com/NibiruChain/nibiru/pull/1986) - feat(evm): Combine both account queries into "/eth.evm.v1.Query/EthAccount", accepting both nibi-prefixed Bech32 addresses and Ethereum-type hexadecimal addresses as input.
- [#1989](https://github.com/NibiruChain/nibiru/pull/1989) - refactor(evm): simplify evm module address
- [#1996](https://github.com/NibiruChain/nibiru/pull/1996) - perf(evm-keeper-precompile): implement sorted map for `k.precompiles` to remove dead code
- [#1997](https://github.com/NibiruChain/nibiru/pull/1997) - refactor(evm): Remove unnecessary params: "enable_call", "enable_create".
- [#2000](https://github.com/NibiruChain/nibiru/pull/2000) - refactor(evm): simplify ERC-20 keeper methods
- [#2001](https://github.com/NibiruChain/nibiru/pull/2001) - refactor(evm): simplify FunToken methods and tests
- [#2002](https://github.com/NibiruChain/nibiru/pull/2002) - feat(evm): Add the account query to the EVM command. Cover the CLI with tests.
- [#2003](https://github.com/NibiruChain/nibiru/pull/2003) - fix(evm): fix FunToken conversions between Cosmos and EVM
- [#2004](https://github.com/NibiruChain/nibiru/pull/2004) - refactor(evm)!: replace `HexAddr` with `EIP55Addr`
- [#2006](https://github.com/NibiruChain/nibiru/pull/2006) - test(evm): e2e tests for eth\_\* endpoints
- [#2008](https://github.com/NibiruChain/nibiru/pull/2008) - refactor(evm): clean up precompile setups
- [#2013](https://github.com/NibiruChain/nibiru/pull/2013) - chore(evm): Set appropriate gas value for the required gas of the "IFunToken.sol" precompile.
- [#2014](https://github.com/NibiruChain/nibiru/pull/2014) - feat(evm): Emit block bloom event in EndBlock hook.
- [#2017](https://github.com/NibiruChain/nibiru/pull/2017) - fix(evm): Fix DynamicFeeTx gas cap parameters
- [#2019](https://github.com/NibiruChain/nibiru/pull/2019) - chore(evm): enabled debug rpc api on localnet.
- [#2020](https://github.com/NibiruChain/nibiru/pull/2020) - test(evm): e2e tests for debug namespace
- [#2022](https://github.com/NibiruChain/nibiru/pull/2022) - feat(evm): debug_traceCall method implemented
- [#2023](https://github.com/NibiruChain/nibiru/pull/2023) - fix(evm)!: adjusted generation and parsing of the block bloom events
- [#2030](https://github.com/NibiruChain/nibiru/pull/2030) - refactor(eth/rpc): Delete unused code and improve logging in the eth and debug namespaces
- [#2031](https://github.com/NibiruChain/nibiru/pull/2031) - fix(evm): debug calls with custom tracer and tracer options
- [#2032](https://github.com/NibiruChain/nibiru/pull/2032) - feat(evm): ante handler to prohibit authz grant evm messages
- [#2039](https://github.com/NibiruChain/nibiru/pull/2039) - refactor(rpc-backend): remove unnecessary interface code
- [#2044](https://github.com/NibiruChain/nibiru/pull/2044) - feat(evm): evm tx indexer service implemented
- [#2045](https://github.com/NibiruChain/nibiru/pull/2045) - test(evm): backend tests with test network and real txs
- [#2053](https://github.com/NibiruChain/nibiru/pull/2053) - refactor(evm): converted untyped event to typed and cleaned up
- [#2054](https://github.com/NibiruChain/nibiru/pull/2054) - feat(evm-precompile): Precompile for one-way EVM calls to invoke/execute Wasm contracts.
- [#2060](https://github.com/NibiruChain/nibiru/pull/2060) - fix(evm-precompiles): add assertNumArgs validation
- [#2056](https://github.com/NibiruChain/nibiru/pull/2056) - feat(evm): add oracle precompile
- [#2065](https://github.com/NibiruChain/nibiru/pull/2065) - refactor(evm)!: Refactor out dead code from the evm.Params

### State Machine Breaking (Other)

#### For next mainnet version

- [#1766](https://github.com/NibiruChain/nibiru/pull/1766) - refactor(app-wasmext)!: remove wasmbinding `CosmosMsg::Custom` bindings.
- [#1776](https://github.com/NibiruChain/nibiru/pull/1776) - feat(inflation): make inflation params a collection and add commands to update them
- [#1872](https://github.com/NibiruChain/nibiru/pull/1872) - chore(math): use cosmossdk.io/math to replace sdk types
- [#1874](https://github.com/NibiruChain/nibiru/pull/1874) - chore(proto): remove the proto stringer as per Cosmos SDK migration guidelines
- [#1932](https://github.com/NibiruChain/nibiru/pull/1932) - fix(gosdk): fix keyring import functions

#### Dapp modules: perp, spot, oracle, etc

- [#1573](https://github.com/NibiruChain/nibiru/pull/1573) - feat(perp): Close markets and compute settlement price
- [#1632](https://github.com/NibiruChain/nibiru/pull/1632) - feat(perp): Add settle position transaction
- [#1656](https://github.com/NibiruChain/nibiru/pull/1656) - feat(perp): Make the collateral denom a stateful collections.Item
- [#1663](https://github.com/NibiruChain/nibiru/pull/1663) - feat(perp): Add volume based rebates
- [#1669](https://github.com/NibiruChain/nibiru/pull/1669) - feat(perp): add query to get collateral metadata
- [#1677](https://github.com/NibiruChain/nibiru/pull/1677) - fix(perp): make Gen_market set initial perp versions
- [#1680](https://github.com/NibiruChain/nibiru/pull/1680) - feat(perp): MsgShiftPegMultiplier, MsgShiftSwapInvariant.
- [#1683](https://github.com/NibiruChain/nibiru/pull/1683) - feat(perp): Add `StartDnREpoch` to `AfterEpochEnd` hook
- [#1686](https://github.com/NibiruChain/nibiru/pull/1686) - test(perp): add more tests for perp module msg server for DnR
- [#1687](https://github.com/NibiruChain/nibiru/pull/1687) - chore(wasmbinding): delete CustomQuerier since we have QueryRequest::Stargate now
- [#1705](https://github.com/NibiruChain/nibiru/pull/1705) - feat(perp): Add oracle pair to market object
- [#1718](https://github.com/NibiruChain/nibiru/pull/1718) - fix(perp): fees does not require additional funds
- [#1734](https://github.com/NibiruChain/nibiru/pull/1734) - feat(perp): MsgDonateToPerpFund sudo call as part of #1642
- [#1749](https://github.com/NibiruChain/nibiru/pull/1749) - feat(perp): move close market from Wasm Binding to MsgCloseMarket
- [#1752](https://github.com/NibiruChain/nibiru/pull/1752) - feat(oracle): MsgEditOracleParams sudo tx msg as part of #1642
- [#1755](https://github.com/NibiruChain/nibiru/pull/1755) - feat(oracle): Add more events on validator's performance
- [#1764](https://github.com/NibiruChain/nibiru/pull/1764) - fix(perp): make updateswapinvariant aware of total short supply to avoid panics
- [#1710](https://github.com/NibiruChain/nibiru/pull/1710) - refactor(perp): Clean and organize module errors for x/perp

### Non-breaking/Compatible Improvements

- [#1893](https://github.com/NibiruChain/nibiru/pull/1893) - feat(gosdk): migrate Go-sdk into the Nibiru blockchain repo.
- [#1899](https://github.com/NibiruChain/nibiru/pull/1899) - build(deps): cometbft v0.37.5, cosmos-sdk v0.47.11, proto-builder v0.14.0
- [#1913](https://github.com/NibiruChain/nibiru/pull/1913) - fix(tests): race condition from heavy Network tests
- [#1992](https://github.com/NibiruChain/nibiru/pull/1992) - chore: enabled grpc for localnet
- [#1999](https://github.com/NibiruChain/nibiru/pull/1999) - chore: update nibi go package version to v2
- [#2050](https://github.com/NibiruChain/nibiru/pull/2050) - refactor(oracle): remove unused code and collapse empty client/cli directory

### Dependencies

- Bump `github.com/grpc-ecosystem/grpc-gateway/v2` from 2.18.1 to 2.19.1 ([#1767](https://github.com/NibiruChain/nibiru/pull/1767), [#1782](https://github.com/NibiruChain/nibiru/pull/1782))
- Bump `robinraju/release-downloader` from 1.8 to 1.11 ([#1783](https://github.com/NibiruChain/nibiru/pull/1783), [#1839](https://github.com/NibiruChain/nibiru/pull/1839), [#1948](https://github.com/NibiruChain/nibiru/pull/1948))
- Bump `github.com/prometheus/client_golang` from 1.17.0 to 1.18.0 ([#1750](https://github.com/NibiruChain/nibiru/pull/1750))
- Bump `golang.org/x/crypto` from 0.15.0 to 0.17.0 ([#1724](https://github.com/NibiruChain/nibiru/pull/1724), [#1843](https://github.com/NibiruChain/nibiru/pull/1843))
- Bump `github.com/holiman/uint256` from 1.2.3 to 1.2.4 ([#1730](https://github.com/NibiruChain/nibiru/pull/1730))
- Bump `github.com/dvsekhvalnov/jose2go` from 1.5.0 to 1.6.0 ([#1733](https://github.com/NibiruChain/nibiru/pull/1733))
- Bump `github.com/spf13/cast` from 1.5.1 to 1.6.0 ([#1689](https://github.com/NibiruChain/nibiru/pull/1689))
- Bump `cosmossdk.io/math` from 1.1.2 to 1.2.0 ([#1676](https://github.com/NibiruChain/nibiru/pull/1676))
- Bump `github.com/grpc-ecosystem/grpc-gateway/v2` from 2.18.0 to 2.18.1 ([#1675](https://github.com/NibiruChain/nibiru/pull/1675))
- Bump `actions/setup-go` from 4 to 5 ([#1696](https://github.com/NibiruChain/nibiru/pull/1696))
- Bump `golang` from 1.19 to 1.21 ([#1698](https://github.com/NibiruChain/nibiru/pull/1698))
- [#1678](https://github.com/NibiruChain/nibiru/pull/1678) - chore(deps): collections to v0.4.0 for math.Int value encoder
- Bump `golang.org/x/net` from 0.0.0-20220607020251-c690dde0001d to 0.23.0 in /geth ([#1849](https://github.com/NibiruChain/nibiru/pull/1849))
- Bump `golang.org/x/net` from 0.20.0 to 0.23.0 ([#1850](https://github.com/NibiruChain/nibiru/pull/1850))
- Bump `github.com/supranational/blst` from 0.3.8-0.20220526154634-513d2456b344 to 0.3.11 ([#1851](https://github.com/NibiruChain/nibiru/pull/1851))
- Bump `golangci/golangci-lint-action` from 4 to 6 ([#1854](https://github.com/NibiruChain/nibiru/pull/1854), [#1867](https://github.com/NibiruChain/nibiru/pull/1867))
- Bump `github.com/hashicorp/go-getter` from 1.7.1 to 1.7.5 ([#1858](https://github.com/NibiruChain/nibiru/pull/1858), [#1938](https://github.com/NibiruChain/nibiru/pull/1938))
- Bump `github.com/btcsuite/btcd` from 0.23.3 to 0.24.2 ([#1862](https://github.com/NibiruChain/nibiru/pull/1862), [#2070](https://github.com/NibiruChain/nibiru/pull/2070))
- Bump `pozetroninc/github-action-get-latest-release` from 0.7.0 to 0.8.0 ([#1863](https://github.com/NibiruChain/nibiru/pull/1863))
- Bump `bufbuild/buf-setup-action` from 1.30.1 to 1.45.0 ([#1891](https://github.com/NibiruChain/nibiru/pull/1891), [#1900](https://github.com/NibiruChain/nibiru/pull/1900), [#1923](https://github.com/NibiruChain/nibiru/pull/1923), [#1972](https://github.com/NibiruChain/nibiru/pull/1972), [#1974](https://github.com/NibiruChain/nibiru/pull/1974), [#1988](https://github.com/NibiruChain/nibiru/pull/1988), [#2043](https://github.com/NibiruChain/nibiru/pull/2043), [#2057](https://github.com/NibiruChain/nibiru/pull/2057), [#2062](https://github.com/NibiruChain/nibiru/pull/2062), [#2069](https://github.com/NibiruChain/nibiru/pull/2069))
- Bump `axios` from 1.7.3 to 1.7.4 ([#2016](https://github.com/NibiruChain/nibiru/pull/2016))
- Bump `github.com/CosmWasm/wasmvm` from 1.5.0 to 1.5.5 ([#2047](https://github.com/NibiruChain/nibiru/pull/2047))
- Bump `docker/build-push-action` from 5 to 6 ([#1924](https://github.com/NibiruChain/nibiru/pull/1924))

## [v1.5.0](https://github.com/NibiruChain/nibiru/releases/tag/v1.5.0) - 2024-06-21

Nibiru v1.5.0 enables IBC CosmWasm smart contracts.

- [[Release Link](https://github.com/NibiruChain/nibiru/releases/tag/v1.5.0)]
- [[Commits](https://github.com/NibiruChain/nibiru/commits/v1.5.0)]

### Features

- [#1931](https://github.com/NibiruChain/nibiru/pull/1931) - feat(ibc): add `wasm` route to IBC router

## [v1.4.0](https://github.com/NibiruChain/nibiru/releases/tag/v1.4.0) - 2024-06-04

Nibiru v1.4.0 adds PebbleDB support and increases the wasm contract size limit to 3MB.

- [[Release Link](https://github.com/NibiruChain/nibiru/releases/tag/v1.4.0)]
- [[Commits](https://github.com/NibiruChain/nibiru/commits/v1.4.0)]

### State Machine Breaking

- [#1906](https://github.com/NibiruChain/nibiru/pull/1906) - feat(wasm): increase contract size limit to 3MB

### Features

- [#1818](https://github.com/NibiruChain/nibiru/pull/1818) - feat: add pebbledb support
- [#1908](https://github.com/NibiruChain/nibiru/pull/1908) - chore: make pebbledb the default db backend
-

## [v1.3.0](https://github.com/NibiruChain/nibiru/releases/tag/v1.3.0) - 2024-05-07

Nibiru v1.3.0 adds interchain accounts.

- [[Release Link](https://github.com/NibiruChain/nibiru/releases/tag/v1.3.0)]
- [[Commits](https://github.com/NibiruChain/nibiru/commits/v1.3.0)]

### Features

- [#1820](https://github.com/NibiruChain/nibiru/pull/1820) - feat: add interchain accounts

### Bug Fixes

- [#1864](https://github.com/NibiruChain/nibiru/pull/1864) - fix(ica): add ICA controller stack

### Improvements

- [#1859](https://github.com/NibiruChain/nibiru/pull/1859) - refactor(oracle): add oracle slashing events

## [v1.2.0](https://github.com/NibiruChain/nibiru/releases/tag/v1.2.0) - 2024-03-28

Nibiru v1.2.0 adds a burn method to the x/inflation module that allows senders to burn tokens.

- [[Release Link](https://github.com/NibiruChain/nibiru/releases/tag/v1.2.0)]
- [[Commits](https://github.com/NibiruChain/nibiru/commits/v1.2.0)]

### Features

- [#1832](https://github.com/NibiruChain/nibiru/pull/1832) - feat(tokenfactory): add burn method for native tokens

## [v1.1.0](https://github.com/NibiruChain/nibiru/releases/tag/v1.1.0) - 2024-03-19

Nibiru v1.1.0 is the minor release used to add inflation to the network.

### State Machine Breaking

- [#1786](https://github.com/NibiruChain/nibiru/pull/1786) - fix(inflation): fix inflation off-by 2 error
- [#1796](https://github.com/NibiruChain/nibiru/pull/1796) - fix(inflation): fix num skipped epoch when inflation is added to an existing chain
- [#1797](https://github.com/NibiruChain/nibiru/pull/1797) - fix(inflation): fix num skipped epoch updates logic
- [#1712](https://github.com/NibiruChain/nibiru/pull/1712) - refactor(inflation): turn inflation off by default

### Bug Fixes

- [#1706](https://github.com/NibiruChain/nibiru/pull/706) - fix: `v1.1.0` upgrade handler
- [#1804](https://github.com/NibiruChain/nibiru/pull/1804) - fix(inflation): update default parameters
- [#1688](https://github.com/NibiruChain/nibiru/pull/1688) - fix(inflation): make default inflation allocation follow tokenomics

### Features

- [#1670](https://github.com/NibiruChain/nibiru/pull/1670) - feat(inflation): Make inflation polynomial
- [#1682](https://github.com/NibiruChain/nibiru/pull/1682) - feat!: add upgrade handler for v1.1.0
- [#1776](https://github.com/NibiruChain/nibiru/pull/1776) - feat(inflation): make inflation params a collection and add commands to update them
- [#1795](https://github.com/NibiruChain/nibiru/pull/1795) - feat(inflation): add inflation tx cmds

### Improvements

- [#1695](https://github.com/NibiruChain/nibiru/pull/1695) - feat(inflation): add events for inflation distribution
- [#1792](https://github.com/NibiruChain/nibiru/pull/1792) - fix(inflation): uncomment legacy amino register on app module basic
- [#1799](https://github.com/NibiruChain/nibiru/pull/1799) refactor,docs(inflation): Document everything + delete unused code. Make perp and spot optional features in localnet.sh

## [v1.0.3](https://github.com/NibiruChain/nibiru/releases/tag/v1.0.3) - 2024-03-18

### Fix

- [#1816](https://github.com/NibiruChain/nibiru/pull/1816) - fix(ibc): fix ibc transaction from wasm contract

### CLI

- [#1731](https://github.com/NibiruChain/nibiru/pull/1731) - feat(cli): add cli command to decode stargate base64 messages
- [#1754](https://github.com/NibiruChain/nibiru/pull/1754) - refactor(decode-base64): clean code improvements and fn docs

## [v1.0.2](https://github.com/NibiruChain/nibiru/releases/tag/v1.0.2) - 2024-03-03

### Dependencies

- [65c06ba](https://github.com/NibiruChain/nibiru/commit/65c06ba774c260ece942131ad7a93de0e162266e) - Bump `cosmos-sdk` to v0.47.10

## [v1.0.1](https://github.com/NibiruChain/nibiru/releases/tag/v1.0.1) - 2024-02-09

### Dependencies

- [#1778](https://github.com/NibiruChain/nibiru/pull/1778) - chore: bump librocksdb to v8.9.1

## [v1.0.0](https://github.com/NibiruChain/nibiru/releases/tag/v1.0.0)

Nibiru v1.0.0 is the major release used for the genesis of the mainnet network,
`cataclysm-1`. It includes all of the general purpose modules such
as `devgas`, `sudo`, `wasm`, `tokenfactory`, and the defaults from Cosmos SDK
v0.47.5.

- [[Release Link](https://github.com/NibiruChain/nibiru/releases/tag/v1.0.0)]
- [[Commits](https://github.com/NibiruChain/nibiru/commits/v1.0.0)]
- [tag:v1.0.0](https://github.com/NibiruChain/nibiru/commits/v1.0.0) epic(v1.0.0): Remove unneeded Dapp modules for smooth upgrades.
  - chore!: [Date: 2023-10-16] Remove inflation, perp, stablecoin, and spot
    modules and related protobufs. This will make it easier to add the store keys
    layer if we have breaking changes before the Dapps go live without blocking
    the mainnet deployment.  
    Commits:
    [#1667](https://github.com/NibiruChain/nibiru/pull/1667)
    [6a01abe](https://github.com/NibiruChain/nibiru/commit/6a01abe5c99e26a1d17d96f359d06d61bc1e6e70)
    [2a250a3](https://github.com/NibiruChain/nibiru/commit/2a250a3c4c60c58c5526ac7d75ce5b9e13889471)
    [d713f41](https://github.com/NibiruChain/nibiru/commit/d713f41dfe17d6d29451ade4d2f0e6d950ce7c59)
    [011f1ed](https://github.com/NibiruChain/nibiru/commit/011f1ed431d92899d01583e5e6110e663eceaa24)

### Features

- [#1596](https://github.com/NibiruChain/nibiru/pull/1596) - epic(tokenfactory): State transitions, collections, genesis import and export, and app wiring
- [#1607](https://github.com/NibiruChain/nibiru/pull/1607) - Token factory transaction messages for CreateDenom, ChangeAdmin, and UpdateModuleParams
- [#1620](https://github.com/NibiruChain/nibiru/pull/1620) - Token factory transaction messages for Mint and Burn
- [#1573](https://github.com/NibiruChain/nibiru/pull/1573) - feat(perp): Close markets and compute settlement price

### State Machine Breaking

- [#1609](https://github.com/NibiruChain/nibiru/pull/1609) - refactor(app)!: Remove x/stablecoin module.
- [#1613](https://github.com/NibiruChain/nibiru/pull/1613) - feat(app)!: enforce min commission by changing default and genesis validation
- [#1615](https://github.com/NibiruChain/nibiru/pull/1613) - feat(ante)!: Ante handler to add a maximum commission rate of 25% for validators.
- [#1616](https://github.com/NibiruChain/nibiru/pull/1616) - fix(app)!: Add custom wasm snapshotter for proper state exports
- [#1617](https://github.com/NibiruChain/nibiru/pull/1617) - fix(app)!: non-nil snapshot manager is not guaranteed in testapp
- [#1645](https://github.com/NibiruChain/nibiru/pull/1645) - fix(tokenfactory)!: token supply in bank keeper must be correct after MsgBurn.
- [#1646](https://github.com/NibiruChain/nibiru/pull/1646) - feat(wasmbinding)!: whitelisted stargate queries for QueryRequest::Stargate: auth, bank, gov, tokenfactory, epochs, inflation, oracle, sudo, devgas
- [#1667](https://github.com/NibiruChain/nibiru/pull/1667) - chore(inflation)!: unwire x/inflation

### Improvements

- [#1610](https://github.com/NibiruChain/nibiru/pull/1610) - refactor(app): Simplify app.go with less redundant imports using struct embedding.
- [#1614](https://github.com/NibiruChain/nibiru/pull/1614) - refactor(proto): Use explicit namespacing on proto imports for #1608
- [#1630](https://github.com/NibiruChain/nibiru/pull/1630) - refactor(wasm): clean up wasmbinding/ folder structure
- [#1631](https://github.com/NibiruChain/nibiru/pull/1631) - fix(.goreleaser.yml): Load version for wasmvm dynamically.
- [#1638](https://github.com/NibiruChain/nibiru/pull/1638) - test(tokenfactory): integration test core logic with a real smart contract using `nibiru-std`
- [#1659](https://github.com/NibiruChain/nibiru/pull/1659) - refactor(oracle): curate oracle default whitelist

### Dependencies

- Bump `github.com/prometheus/client_golang` from 1.16.0 to 1.17.0 ([#1605](https://github.com/NibiruChain/nibiru/pull/1605))
- Bump `bufbuild/buf-setup-action` from 1.26.1 to 1.27.1 ([#1624](https://github.com/NibiruChain/nibiru/pull/1624), [#1641](https://github.com/NibiruChain/nibiru/pull/1641))
- Bump `stefanzweifel/git-auto-commit-action` from 4 to 5 ([#1625](https://github.com/NibiruChain/nibiru/pull/1625))
- Bump `github.com/CosmWasm/wasmvm` from 1.4.0 to 1.5.0 ([#1629](https://github.com/NibiruChain/nibiru/pull/1629), [#1657](https://github.com/NibiruChain/nibiru/pull/1657))
- Bump `google.golang.org/grpc` from 1.58.2 to 1.59.0 ([#1633](https://github.com/NibiruChain/nibiru/pull/1633), [#1643](https://github.com/NibiruChain/nibiru/pull/1643))
- Bump `golang.org/x/net` from 0.12.0 to 0.17.0 ([#1634](https://github.com/NibiruChain/nibiru/pull/1634))
- Bump `github.com/cosmos/ibc-go/v7` from 7.3.0 to 7.3.1 ([#1647](https://github.com/NibiruChain/nibiru/pull/1647))
- Bump `github.com/CosmWasm/wasmd` from 0.40.2 to 0.43.0 ([#1660](https://github.com/NibiruChain/nibiru/pull/1660))
- Bump `github.com/CosmWasm/wasmd` from 0.43.0 to 0.44.0 ([#1666](https://github.com/NibiruChain/nibiru/pull/1666))

### Bug Fixes

- [#1606](https://github.com/NibiruChain/nibiru/pull/1606) - fix(perp): emit `MarketUpdatedEvent` in the absence of index price
- [#1649](https://github.com/NibiruChain/nibiru/pull/1649) - fix(ledger): fix ledger for newer macos versions
- [#1655](https://github.com/NibiruChain/nibiru/pull/1655) - fix(inflation): inflate NIBI correctly to strategic treasury account

## [v0.21.11] - 2023-10-02

NOTE: It's pragmatic to assume that any change prior to v1.0.0 was state machine breaking.

- Summary: Changes up to pull request #1616
- [[Release Link](https://github.com/NibiruChain/nibiru/releases/tag/v0.21.11)]

## [v0.21.10] - 2023-09-20

- Summary: Changes up to pull request #1595
- [[Release Link](https://github.com/NibiruChain/nibiru/releases/tag/v0.21.10)]

### State Machine Breaking

#### Features (Breaking)

- [#1594](https://github.com/NibiruChain/nibiru/pull/1594) - feat: add user discounts
- [#1585](https://github.com/NibiruChain/nibiru/pull/1585) - feat: include flag versioned in query markets to allow to query disabled markets
- [#1575](https://github.com/NibiruChain/nibiru/pull/1575) - feat(perp): Add trader volume tracking
- [#1559](https://github.com/NibiruChain/nibiru/pull/1559) - feat: add versions to markets to allow to disable them
- [#1543](https://github.com/NibiruChain/nibiru/pull/1543) - epic(devgas): devgas module for incentivizing smart contract
- [#1543](https://github.com/NibiruChain/nibiru/pull/1543) - epic(devgas): devgas module for incentivizing smart contract
- [#1541](https://github.com/NibiruChain/nibiru/pull/1541) - feat(perp): add clamp to premium fractions
- [#1520](https://github.com/NibiruChain/nibiru/pull/1520) - feat(wasm): no op handler + tests with updated contracts
- [#1503](https://github.com/NibiruChain/nibiru/pull/1503) - feat(wasm): add Oracle Exchange Rate query for wasm
- [#1503](https://github.com/NibiruChain/nibiru/pull/1503) - feat(wasm): add Oracle Exchange Rate query for wasm
- [#1502](https://github.com/NibiruChain/nibiru/pull/1502) - feat: add ledger build support
- [#1501](https://github.com/NibiruChain/nibiru/pull/1501) - feat(proto): add Python buf generation logic for py-sdk
- [#1501](https://github.com/NibiruChain/nibiru/pull/1501) - feat(proto): add Python buf generation logic for py-sdk
- [#1501](https://github.com/NibiruChain/nibiru/pull/1501) - feat(localnet.sh): (1) Make it possible to run while offline. (2) Implement --no-build option to use the script with the current `nibid` installed.
- [#1501](https://github.com/NibiruChain/nibiru/pull/1501) - feat(localnet.sh): (1) Make it possible to run while offline. (2) Implement --no-build option to use the script with the current `nibid` installed.
- [#1498](https://github.com/NibiruChain/nibiru/pull/1498) - feat: add cli to change root sudo command
- [#1498](https://github.com/NibiruChain/nibiru/pull/1498) - feat: add cli to change root sudo command
- [#1495](https://github.com/NibiruChain/nibiru/pull/1495) - feat: add genmsg module
- [#1494](https://github.com/NibiruChain/nibiru/pull/1494) - feat: create cli to add sudo account into genesis
- [#1479](https://github.com/NibiruChain/nibiru/pull/1479) - feat(perp): implement `PartialClose`
- [#1479](https://github.com/NibiruChain/nibiru/pull/1479) - feat(perp): implement `PartialClose`
- [#1463](https://github.com/NibiruChain/nibiru/pull/1463) - feat(oracle): add genesis pricefeeder delegation
- [#1463](https://github.com/NibiruChain/nibiru/pull/1463) - feat(oracle): add genesis pricefeeder delegation
- [#1463](https://github.com/NibiruChain/nibiru/pull/1463) - feat(oracle): add genesis pricefeeder delegation
- [#1421](https://github.com/NibiruChain/nibiru/pull/1421) - feat(oracle): add expiry time to oracle prices
- [#1407](https://github.com/NibiruChain/nibiru/pull/1407) - feat!: upgrade to Cosmos SDK v0.47.3
- [#1407](https://github.com/NibiruChain/nibiru/pull/1407) - feat!: upgrade to Cosmos SDK v0.47.3
- [#1387](https://github.com/NibiruChain/nibiru/pull/1387) - feat: upgrade to Cosmos SDK v0.46.10
- [#1387](https://github.com/NibiruChain/nibiru/pull/1387) - feat: upgrade to Cosmos SDK v0.46.10
- [#1380](https://github.com/NibiruChain/nibiru/pull/1380) - feat(wasm): Add CreateMarket admin call for the controller contract
- [#1380](https://github.com/NibiruChain/nibiru/pull/1380) - feat(wasm): Add CreateMarket admin call for the controller contract
- [#1373](https://github.com/NibiruChain/nibiru/pull/1373) - feat(perp): `perpv2` `add-genesis-perp-market` CLI command
- [#1371](https://github.com/NibiruChain/nibiru/pull/1371) - feat: realize bad debt when a user tries to close his position
- [#1370](https://github.com/NibiruChain/nibiru/pull/1370) - feat(perp): `perpv2` `CreatePool` method
- [#1367](https://github.com/NibiruChain/nibiru/pull/1367) - feat: wire enable market to wasm
- [#1367](https://github.com/NibiruChain/nibiru/pull/1367) - feat: wire enable market to wasm
- [#1366](https://github.com/NibiruChain/nibiru/pull/1366) - feat: fix bindings test in cw_test
- [#1363](https://github.com/NibiruChain/nibiru/pull/1363) - feat(perp): wire `PerpV2` module
- [#1362](https://github.com/NibiruChain/nibiru/pull/1362) - feat(perp): add `perpv2` cli
- [#1361](https://github.com/NibiruChain/nibiru/pull/1361) - feat(perp): add `PerpV2` module
- [#1359](https://github.com/NibiruChain/nibiru/pull/1359) - feat(perp): Add InsuranceFundWithdraw admin call with corresponding smart contract
- [#1359](https://github.com/NibiruChain/nibiru/pull/1359) - feat(perp): Add InsuranceFundWithdraw admin call with corresponding smart contract
- [#1352](https://github.com/NibiruChain/nibiru/pull/1352) - feat(perp): add PerpKeeperV2 `MsgServer`
- [#1350](https://github.com/NibiruChain/nibiru/pull/1350) - feat(perp): `EditPriceMultiplier` and `EditSwapInvariant`
- [#1345](https://github.com/NibiruChain/nibiru/pull/1345) - feat(perp): PerpV2 QueryServer
- [#1344](https://github.com/NibiruChain/nibiru/pull/1344) - feat(perp): PerpKeeperV2 `AddMargin` and `RemoveMargin`
- [#1343](https://github.com/NibiruChain/nibiru/pull/1343) - feat(perp): add PerpKeeperV2 `MultiLiquidate`
- [#1342](https://github.com/NibiruChain/nibiru/pull/1342) - feat(perp): market not enabled can only be used to close out existing positions
- [#1342](https://github.com/NibiruChain/nibiru/pull/1342) - feat(perp): market not enabled can only be used to close out existing positions
- [#1341](https://github.com/NibiruChain/nibiru/pull/1341) - feat(bindings/oracle): add bindings for oracle module params
- [#1340](https://github.com/NibiruChain/nibiru/pull/1340) - feat(wasm): Enforce x/sudo contract permission checks on the shifter contract + integration tests
- [#1338](https://github.com/NibiruChain/nibiru/pull/1338) - feat(perp): V2 OpenPosition

#### Bug Fixes (Breaking)

- [#1586](https://github.com/NibiruChain/nibiru/pull/1586) - fix(sudo): make messages compatible with `Amino`
- [#1565](https://github.com/NibiruChain/nibiru/pull/1565) - fix(oracle)!: Count vote omission as abstain for less slashing + more stability
- [#1493](https://github.com/NibiruChain/nibiru/pull/1493) - fix(perp): allow `ClosePosition` when there is bad debt
- [#1476](https://github.com/NibiruChain/nibiru/pull/1476) - fix(wasm)!: call `ValidateBasic` before all `sdk.Msg` calls for the bindings-perp contract + remove sudo permissioning
- [#1467](https://github.com/NibiruChain/nibiru/pull/1467) - fix(oracle): make `calcTwap` safer
- [#1467](https://github.com/NibiruChain/nibiru/pull/1467) - fix(oracle): make `calcTwap` safer
- [#1464](https://github.com/NibiruChain/nibiru/pull/1464) - fix(gov): wire legacy proposal handlers
- [#1464](https://github.com/NibiruChain/nibiru/pull/1464) - fix(gov): wire legacy proposal handlers
- [#1459](https://github.com/NibiruChain/nibiru/pull/1459) - fix(spot): wire `x/spot` msgService into app router
- [#1459](https://github.com/NibiruChain/nibiru/pull/1459) - fix(spot): wire `x/spot` msgService into app router
- [#1452](https://github.com/NibiruChain/nibiru/pull/1452) - fix(oracle): continue with abci hook during error
- [#1451](https://github.com/NibiruChain/nibiru/pull/1451) - fix(perp): decrease position with zero size
- [#1446](https://github.com/NibiruChain/nibiru/pull/1446) - fix(cmd): Add custom InitCmd to set set desired Tendermint consensus params for each node.
- [#1441](https://github.com/NibiruChain/nibiru/pull/1441) - fix(oracle): ignore abstain votes in std dev calculation
- [#1425](https://github.com/NibiruChain/nibiru/pull/1425) - fix: remove positions from state when closed with reverse position
- [#1423](https://github.com/NibiruChain/nibiru/pull/1423) - fix: remove panics from abci hooks
- [#1422](https://github.com/NibiruChain/nibiru/pull/1422) - fix(oracle): handle zero oracle rewards
- [#1420](https://github.com/NibiruChain/nibiru/pull/1420) - refactor(oracle): update default params
- [#1419](https://github.com/NibiruChain/nibiru/pull/1419) - fix(spot): add pools to genesis state
- [#1417](https://github.com/NibiruChain/nibiru/pull/1417) - fix: run end blocker on block end for perp v2
- [#1414](https://github.com/NibiruChain/nibiru/pull/1414) - fix(oracle): Add deterministic map iterations to avoid consensus failure.
- [#1413](https://github.com/NibiruChain/nibiru/pull/1413) - fix(perp): provide descriptive errors when all liquidations fail in MultiLiquidate
- [#1413](https://github.com/NibiruChain/nibiru/pull/1413) - fix(perp): provide descriptive errors when all liquidations fail in MultiLiquidate
- [#1397](https://github.com/NibiruChain/nibiru/pull/1397) - fix: ensure margin is high enough when removing it
- [#1383](https://github.com/NibiruChain/nibiru/pull/1383) - feat: enforce contract to be whitelisted when calling perp bindings
- [#1379](https://github.com/NibiruChain/nibiru/pull/1379) - feat(perp): check for denom in add/remove margin
- [#1210](https://github.com/NibiruChain/nibiru/pull/1210) - fix(ci): fix docker push workflow

#### Else (Breaking)

- [#1477](https://github.com/NibiruChain/nibiru/pull/1477) - refactor(oracle)!: Move away from deprecated events to typed events in x/oracle
- [#1477](https://github.com/NibiruChain/nibiru/pull/1477) - refactor(oracle)!: Move away from deprecated events to typed events in x/oracle
- [#1473](https://github.com/NibiruChain/nibiru/pull/1473) - refactor(perp)!: rename `OpenPosition` to `MarketOrder`
- [#1473](https://github.com/NibiruChain/nibiru/pull/1473) - refactor(perp)!: rename `OpenPosition` to `MarketOrder`
- [#1427](https://github.com/NibiruChain/nibiru/pull/1427) - refactor(perp)!: PositionChangedEvent `MarginToUser`
- [#1427](https://github.com/NibiruChain/nibiru/pull/1427) - refactor(perp)!: PositionChangedEvent `MarginToUser`
- [#1426](https://github.com/NibiruChain/nibiru/pull/1426) - refactor(perp): remove price fluctuation limit check
- [#1388](https://github.com/NibiruChain/nibiru/pull/1388) - refactor(perp)!: idempotent position changed event
- [#1388](https://github.com/NibiruChain/nibiru/pull/1388) - refactor(perp)!: idempotent position changed event
- [#1385](https://github.com/NibiruChain/nibiru/pull/1385) - test(perp): add clearing house negative tests
- [#1385](https://github.com/NibiruChain/nibiru/pull/1385) - test(perp): add clearing house negative tests
- [#1382](https://github.com/NibiruChain/nibiru/pull/1382) - refactor(perp)!: remove `perpv1`
- [#1382](https://github.com/NibiruChain/nibiru/pull/1382) - refactor(perp)!: remove `perpv1`
- [#1356](https://github.com/NibiruChain/nibiru/pull/1356) - build: Regress wasmvm (v1.1.1), tendermint (v0.34.24), and Cosmos-SDK (v0.45.14) dependencies
- [#1356](https://github.com/NibiruChain/nibiru/pull/1356) - build: Regress wasmvm (v1.1.1), tendermint (v0.34.24), and Cosmos-SDK (v0.45.14) dependencies
- [#1346](https://github.com/NibiruChain/nibiru/pull/1346) - build: Upgrade wasmvm (v1.2.1), tendermint (v0.34.26), and Cosmos-SDK (v0.45.14) dependencies
- [#1346](https://github.com/NibiruChain/nibiru/pull/1346) - build: Upgrade wasmvm (v1.2.1), tendermint (v0.34.26), and Cosmos-SDK (v0.45.14) dependencies

### Non-breaking/Compatible Improvements

- [#1579](https://github.com/NibiruChain/nibiru/pull/1579) - chore(proto): Add a buf.gen.rs.yaml and corresponding script to create Rust types for Wasm Stargate messages
- [#1574](https://github.com/NibiruChain/nibiru/pull/1574) - chore(goreleaser): update wasmvm to v1.4.0
- [#1558](https://github.com/NibiruChain/nibiru/pull/1558) - feat(perp): paginated query to read the position store
- [#1555](https://github.com/NibiruChain/nibiru/pull/1555) - feat(devgas): Convert legacy ABCI events to typed proto events
- [#1554](https://github.com/NibiruChain/nibiru/pull/1554) - refactor: runs gofumpt formatter, which has nice conventions: go install mvdan.cc/gofumpt@latest
- [#1536](https://github.com/NibiruChain/nibiru/pull/1536) - test(perp): add more tests to perp module and cli
- [#1533](https://github.com/NibiruChain/nibiru/pull/1533) - feat(perp): add differential fields to PositionChangedEvent
- [#1527](https://github.com/NibiruChain/nibiru/pull/1527) - test(common): add docs for testutil and increase test coverage
- [#1521](https://github.com/NibiruChain/nibiru/pull/1521) - test(sudo): increase unit test coverage
- [#1519](https://github.com/NibiruChain/nibiru/pull/1519) - test: add more tests to x/perp keeper
- [#1518](https://github.com/NibiruChain/nibiru/pull/1518) - test: add more tests to x/perp
- [#1517](https://github.com/NibiruChain/nibiru/pull/1517) - test: add more tests to x/hooks
- [#1506](https://github.com/NibiruChain/nibiru/pull/1506) - refactor(oracle): Implement OrderedMap and use it for iterating through maps in x/oracle
- [#1500](https://github.com/NibiruChain/nibiru/pull/1500) - refactor(perp): clean up reverse market order mechanics
- [#1466](https://github.com/NibiruChain/nibiru/pull/1466) - refactor(perp): `PositionLiquidatedEvent`
- [#1466](https://github.com/NibiruChain/nibiru/pull/1466) - refactor(perp): `PositionLiquidatedEvent`
- [#1462](https://github.com/NibiruChain/nibiru/pull/1462) - fix(perp): Add pair to liquidation failed event.
- [#1424](https://github.com/NibiruChain/nibiru/pull/1424) - feat(perp): Add change type and exchanged margin to position changed events.
- [#1408](https://github.com/NibiruChain/nibiru/pull/1408) - feat(spot): idempotent events
- [#1406](https://github.com/NibiruChain/nibiru/pull/1406) - feat(perp): emit additional event info
- [#1405](https://github.com/NibiruChain/nibiru/pull/1405) - ci: use Buf to build protos
- [#1390](https://github.com/NibiruChain/nibiru/pull/1390) - fix(localnet.sh): Fix genesis market initialization + add force exits on failure
- [#1369](https://github.com/NibiruChain/nibiru/pull/1369) - refactor(oracle): divert rewards from `perpv2` instead of `perpv1`
- [#1365](https://github.com/NibiruChain/nibiru/pull/1365) - refactor(perp): split `perp` module into v1/ and v2/

### Dependencies

- [#1523](https://github.com/NibiruChain/nibiru/pull/1523) - chore: bump cosmos-sdk to v0.47.4
- [#1381](https://github.com/NibiruChain/nibiru/pull/1381) - chore(deps): Bump github.com/cosmos/cosmos-sdk to 0.45.16

- Bump `github.com/docker/distribution` from 2.8.1+incompatible to 2.8.2+incompatible (#1339)

- Bump `github.com/CosmWasm/wasmvm` from 1.2.1 to 1.4.0 (#1354, #1507, [#1564](https://github.com/NibiruChain/nibiru/pull/1564))
- Bump `github.com/spf13/cast` from 1.5.0 to 1.5.1 (#1358)
- Bump `github.com/stretchr/testify` from 1.8.2 to 1.8.4 (#1384, #1435)
- Bump `cosmossdk.io/math` from 1.0.0-beta.6 to 1.1.2 (#1394, [#1547](https://github.com/NibiruChain/nibiru/pull/1547))
- Bump `google.golang.org/grpc` from 1.53.0 to 1.58.2 (#1395, #1437, #1443, #1497, [#1525](https://github.com/NibiruChain/nibiru/pull/1525), [#1568](https://github.com/NibiruChain/nibiru/pull/1568), [#1582](https://github.com/NibiruChain/nibiru/pull/1582), [#1598](https://github.com/NibiruChain/nibiru/pull/1598))
- Bump `github.com/gin-gonic/gin` from 1.8.1 to 1.9.1 (#1409)
- Bump `github.com/spf13/viper` from 1.15.0 to 1.16.0 (#1436)
- Bump `github.com/prometheus/client_golang` from 1.15.1 to 1.16.0 (#1431)
- Bump `github.com/cosmos/ibc-go/v7` from 7.1.0 to 7.3.0 (#1445, [#1562](https://github.com/NibiruChain/nibiru/pull/1562))
- Bump `bufbuild/buf-setup-action` from 1.21.0 to 1.26.1 (#1449, #1469, #1505, #1510, [#1537](https://github.com/NibiruChain/nibiru/pull/1537), [#1540](https://github.com/NibiruChain/nibiru/pull/1540), [#1544](https://github.com/NibiruChain/nibiru/pull/1544))
- Bump `google.golang.org/protobuf` from 1.30.0 to 1.31.0 (#1450)
- Bump `cosmossdk.io/errors` from 1.0.0-beta.7 to 1.0.0 (#1499)
- Bump `github.com/holiman/uint256` from 1.2.2 to 1.2.3 (#1504)
- Bump `docker/build-push-action` from 4 to 5 ([#1572](https://github.com/NibiruChain/nibiru/pull/1572))
- Bump `docker/login-action` from 2 to 3 ([#1571](https://github.com/NibiruChain/nibiru/pull/1571))
- Bump `docker/setup-buildx-action` from 2 to 3 ([#1570](https://github.com/NibiruChain/nibiru/pull/1570))
- Bump `docker/setup-qemu-action` from 2 to 3 ([#1569](https://github.com/NibiruChain/nibiru/pull/1569))
- Bump `github.com/cosmos/cosmos-sdk` from v0.47.4 to v0.47.5 ([#1578](https://github.com/NibiruChain/nibiru/pull/1578))
- Bump `codecov/codecov-action` from 3 to 4 ([#1583](https://github.com/NibiruChain/nibiru/pull/1583))
- Bump `actions/checkout` from 3 to 4 ([#1593](https://github.com/NibiruChain/nibiru/pull/1593))
- Bump `github.com/docker/distribution` from 2.8.1+incompatible to 2.8.2+incompatible (#1339)
- Bump `github.com/CosmWasm/wasmvm` from 1.2.1 to 1.3.0 (#1354, #1507)
- Bump `github.com/spf13/cast` from 1.5.0 to 1.5.1 (#1358)
- Bump `github.com/stretchr/testify` from 1.8.2 to 1.8.4 (#1384, #1435)
- Bump `cosmossdk.io/math` from 1.0.0-beta.6 to 1.1.2 (#1394, [#1547](https://github.com/NibiruChain/nibiru/pull/1547))
- Bump `google.golang.org/grpc` from 1.53.0 to 1.57.0 (#1395, #1437, #1443, #1497, [#1525](https://github.com/NibiruChain/nibiru/pull/1525))
- Bump `github.com/gin-gonic/gin` from 1.8.1 to 1.9.1 (#1409)
- Bump `github.com/spf13/viper` from 1.15.0 to 1.16.0 (#1436)
- Bump `github.com/prometheus/client_golang` from 1.15.1 to 1.16.0 (#1431)
- Bump `github.com/cosmos/ibc-go/v7` from 7.1.0 to 7.3.0 (#1445, [#1562](https://github.com/NibiruChain/nibiru/pull/1562))
- Bump `bufbuild/buf-setup-action` from 1.21.0 to 1.26.1 (#1449, #1469, #1505, #1510, [#1537](https://github.com/NibiruChain/nibiru/pull/1537), [#1540](https://github.com/NibiruChain/nibiru/pull/1540), [#1544](https://github.com/NibiruChain/nibiru/pull/1544))
- Bump `google.golang.org/protobuf` from 1.30.0 to 1.31.0 (#1450)
- Bump `cosmossdk.io/errors` from 1.0.0-beta.7 to 1.0.0 (#1499)
- Bump `github.com/holiman/uint256` from 1.2.2 to 1.2.3 (#1504)
- Bump `actions/checkout` from 3 to 4 ([#1563](https://github.com/NibiruChain/nibiru/pull/1563))

## [v0.19.4] - 2023-05-26

- Summary: Changes up to pull request #1337
- [[Release Link](https://github.com/NibiruChain/nibiru/releases/tag/v0.19.4)]

### State Machine Breaking

- [#1336](https://github.com/NibiruChain/nibiru/pull/1336) - feat: move oracle params out of params subspace and onto the keeper
- [#1336](https://github.com/NibiruChain/nibiru/pull/1336) - feat: move oracle params out of params subspace and onto the keeper
- [#1335](https://github.com/NibiruChain/nibiru/pull/1335) - refactor(perp): move remaining perpv1 files to v1 directory
- [#1334](https://github.com/NibiruChain/nibiru/pull/1334) - feat(perp): add PerpKeeperV2 `ClosePosition`
- [#1333](https://github.com/NibiruChain/nibiru/pull/1333) - feat(perp): add basic clearing house functions
- [#1332](https://github.com/NibiruChain/nibiru/pull/1332) - feat(perp): add hooks to update funding rate
- [#1331](https://github.com/NibiruChain/nibiru/pull/1331) - refactor(perp): create perp v1 type package and module package
- [#1329](https://github.com/NibiruChain/nibiru/pull/1329) - feat(perp): add PerpKeeperV2 withdraw methods
- [#1328](https://github.com/NibiruChain/nibiru/pull/1328) - feat(perp): add PerpKeeperV2 swap methods
- [#1322](https://gitub.com/NibiruChain/nibiru/pull/1322) - build(deps): Bumps github.com/armon/go-metrics from 0.4.0 to 0.4.1.
- [#1319](https://github.com/NibiruChain/nibiru/pull/1319) - test: add integration test actions
- [#1317](https://github.com/NibiruChain/nibiru/pull/1317) - feat(testutil): Use secp256k1 algo for private key generation in common/testutil.
- [#1317](https://github.com/NibiruChain/nibiru/pull/1317) - feat(sudo): Implement and test CLI commands for tx and queries.
- [#1317](https://github.com/NibiruChain/nibiru/pull/1317) - feat(sudo): Implement and test CLI commands for tx and queries.
- [#1315](https://github.com/NibiruChain/nibiru/pull/1315) - feat: oracle rewards distribution every week
- [#1315](https://github.com/NibiruChain/nibiru/pull/1315) - feat: oracle rewards distribution every week
- [#1312](https://github.com/NibiruChain/nibiru/pull/1312) - feat(wasm): wire depth shift handler to the wasm router
- [#1312](https://github.com/NibiruChain/nibiru/pull/1312) - feat(wasm): wire depth shift handler to the wasm router
- [#1311](https://github.com/NibiruChain/nibiru/pull/1311) - feat(perp): add PerpKeeperV2
- [#1311](https://github.com/NibiruChain/nibiru/pull/1311) - feat(perp): add Calc and Twap methods
- [#1309](https://github.com/NibiruChain/nibiru/pull/1309) - feat: minimum swap amount set to $1
- [#1309](https://github.com/NibiruChain/nibiru/pull/1309) - feat: minimum swap amount set to $1
- [#1308](https://github.com/NibiruChain/nibiru/pull/1308) - feat(perp): ensure there's no int overflow in liq depth calculation
- [#1307](https://github.com/NibiruChain/nibiru/pull/1307) - feat(sudo): Create the x/sudo module + integration tests
- [#1307](https://github.com/NibiruChain/nibiru/pull/1307) - feat(sudo): Create the x/sudo module + integration tests
- [#1306](https://github.com/NibiruChain/nibiru/pull/1306) - feat(perp): complete perp v2 types
- [#1306](https://github.com/NibiruChain/nibiru/pull/1306) - feat(perp): complete perp v2 types
- [#1305](https://github.com/NibiruChain/nibiru/pull/1305) - refactor(perp!): Remove unnecessary protos
- [#1305](https://github.com/NibiruChain/nibiru/pull/1305) - refactor(perp!): Remove unnecessary protos
- [#1304](https://github.com/NibiruChain/nibiru/pull/1304) - feat: db backend - rocksdb
- [#1304](https://github.com/NibiruChain/nibiru/pull/1304) - feat: db backend - rocksdb
- [#1302](https://github.com/NibiruChain/nibiru/pull/1302) - refactor(oracle)!: price snapshot start time inclusive
- [#1302](https://github.com/NibiruChain/nibiru/pull/1302) - refactor(oracle)!: price snapshot start time inclusive
- [#1301](https://github.com/NibiruChain/nibiru/pull/1301) - fix(epochs)!: correct epoch start time
- [#1301](https://github.com/NibiruChain/nibiru/pull/1301) - fix(epochs)!: correct epoch start time
- [#1299](https://github.com/NibiruChain/nibiru/pull/1299) - feat(wasm): Add peg shift bindings
- [#1299](https://github.com/NibiruChain/nibiru/pull/1299) - feat(wasm): Add peg shift bindings
- [#1298](https://github.com/NibiruChain/nibiru/pull/1298) - refactor(perp)!: remove `MaxOracleSpreadRatio` from Perpv2
- [#1298](https://github.com/NibiruChain/nibiru/pull/1298) - refactor(perp)!: remove `MaxOracleSpreadRatio` from Perpv2
- [#1296](https://github.com/NibiruChain/nibiru/pull/1296) - refactor(perp)!: update perp v2 state protos
- [#1296](https://github.com/NibiruChain/nibiru/pull/1296) - refactor(perp)!: update perp v2 state protos
- [#1295](https://github.com/NibiruChain/nibiru/pull/1295) - refactor(app): Organize keepers, store keys, and module manager initialization in app.go
- [#1292](https://github.com/NibiruChain/nibiru/pull/1292) - feat(wasm): Add module bindings for execute calls in x/perp: OpenPosition, ClosePosition, AddMargin, RemoveMargin.
- [#1292](https://github.com/NibiruChain/nibiru/pull/1292) - feat(wasm): Add module bindings for execute calls in x/perp: OpenPosition, ClosePosition, AddMargin, RemoveMargin.
- [#1291](https://github.com/NibiruChain/nibiru/pull/1291) - refactor(perp)!: add perp v2 state protos
- [#1291](https://github.com/NibiruChain/nibiru/pull/1291) - refactor(perp)!: add perp v2 state protos
- [#1290](https://github.com/NibiruChain/nibiru/pull/1290) - refactor: fix quote/base reserve naming convention
- [#1289](https://github.com/NibiruChain/nibiru/pull/1289) - feat: SqrtDepth equal to base reserves when pool creation
- [#1287](https://github.com/NibiruChain/nibiru/pull/1287) - feat(wasm): Add module bindings for custom queries in x/perp: Reserves, AllMarkets, BasePrice, PremiumFraction, Metrics, PerpParams, PerpModuleAccounts
- [#1287](https://github.com/NibiruChain/nibiru/pull/1287) - feat(wasm): Add module bindings for custom queries in x/perp: Reserves, AllMarkets, BasePrice, PremiumFraction, Metrics, PerpParams, PerpModuleAccounts
- [#1286](https://github.com/NibiruChain/nibiru/pull/1286) - feat: bias is zero when creating pool
- [#1284](https://github.com/NibiruChain/nibiru/pull/1284) - feat: fails if base and quote reserves are not equal on CreatePool
- [#1282](https://github.com/NibiruChain/nibiru/pull/1282) - feat(inflation)!: add inflation module
- [#1282](https://github.com/NibiruChain/nibiru/pull/1282) - feat(inflation)!: add inflation module
- [#1281](https://github.com/NibiruChain/nibiru/pull/1281) - feat: add peg multiplier to the pricing logic
- [#1281](https://github.com/NibiruChain/nibiru/pull/1281) - feat: add peg multiplier to the pricing logic
- [#1271](https://github.com/NibiruChain/nibiru/pull/1271) - refactor(perp)!: vpool → perp/amm #2 | imports and renames
- [#1271](https://github.com/NibiruChain/nibiru/pull/1271) - refactor(perp)!: vpool → perp/amm #2 | imports and renames
- [#1270](https://github.com/NibiruChain/nibiru/pull/1270) - refactor(proto)!: lint protos and standardize versioning
- [#1270](https://github.com/NibiruChain/nibiru/pull/1270) - refactor(proto)!: lint protos and standardize versioning
- [#1269](https://github.com/NibiruChain/nibiru/pull/1269) - refactor(perp)!: merge x/util with x/perp
- [#1269](https://github.com/NibiruChain/nibiru/pull/1269) - refactor(perp)!: merge x/util with x/perp
- [#1267](https://github.com/NibiruChain/nibiru/pull/1267) - refactor(perp)!: vpool → perp/amm #1 | Moves types, keeper, and cli
- [#1267](https://github.com/NibiruChain/nibiru/pull/1267) - refactor(perp)!: vpool → perp/amm #1 | Moves types, keeper, and cli
- [#1255](https://github.com/NibiruChain/nibiru/pull/1255) - feat: add peg multiplier field into vpool, which for now defaults to 1
- [#1255](https://github.com/NibiruChain/nibiru/pull/1255) - feat: add peg multiplier field into vpool, which for now defaults to 1
- [#1254](https://github.com/NibiruChain/nibiru/pull/1254) - feat: add bias field into vpool
- [#1254](https://github.com/NibiruChain/nibiru/pull/1254) - feat: add bias field into vpool
- [#1248](https://github.com/NibiruChain/nibiru/pull/1248) - refactor(common): Combine x/testutil and x/common/testutil.
- [#1245](https://github.com/NibiruChain/nibiru/pull/1245) - fix(localnet.sh): force localnet.sh to work even if Coingecko is down
- [#1244](https://github.com/NibiruChain/nibiru/pull/1244) - feat: add typed event for oracle post price
- [#1243](https://github.com/NibiruChain/nibiru/pull/1243) - feat(vpool): sqrt of liquidity depth tracked on pool
- [#1243](https://github.com/NibiruChain/nibiru/pull/1243) - feat(vpool): sqrt of liquidity depth tracked on pool
- [#1240](https://github.com/NibiruChain/nibiru/pull/1240) - ci: Test `make proto-gen` when the proto gen scripts or .proto files change
- [#1237](https://github.com/NibiruChain/nibiru/pull/1237) - feat: reduce gas on openposition
- [#1229](https://github.com/NibiruChain/nibiru/pull/1229) - feat: upgrade ibc to v4.2.0 and wasm v0.30.0
- [#1229](https://github.com/NibiruChain/nibiru/pull/1229) - feat: upgrade ibc to v4.2.0 and wasm v0.30.0
- [#1228](https://github.com/NibiruChain/nibiru/pull/1228) - feat: update github.com/CosmWasm/wasmd 0.29.2
- [#1220](https://github.com/NibiruChain/nibiru/pull/1220) - feat: reduce gas fees when posting price
- [#1220](https://github.com/NibiruChain/nibiru/pull/1220) - feat: reduce gas fees when posting price
- [#1219](https://github.com/NibiruChain/nibiru/pull/1219) - fix(ci): use chaosnet image on chaosnet docker compose
- [#1212](https://github.com/NibiruChain/nibiru/pull/1212) - fix(spot): gracefully handle join spot pool with wrong tokens denom

### Non-breaking/Compatible Improvements

- [#1337](https://github.com/NibiruChain/nibiru/pull/1337) - fix(ci): fix dockerfile with rocksdb
- [#1276](https://github.com/NibiruChain/nibiru/pull/1276) - feat: add ewma function
- [#1218](https://github.com/NibiruChain/nibiru/pull/1218) - ci(release): Publish chaosnet image when tagging a release
- [#1210](https://github.com/NibiruChain/nibiru/pull/1210) - fix(ci): fix docker push workflow

### Dependencies

- Bump `technote-space/get-diff-action` from 4 to 6 (#1327)
- Bump `robinraju/release-downloader` from 1.6 to 1.8 (#1326)
- Bump `pozetroninc/github-action-get-latest-release` from 0.6.0 to 0.7.0 (#1325)
- Bump `actions/setup-go` from 3 to 4 (#1324)

- [#1321](https://github.com/NibiruChain/nibiru/pull/1321) - build(deps): bump github.com/prometheus/client_golang from 1.15.0 to 1.15.1
- [#1256](https://github.com/NibiruChain/nibiru/pull/1256) - chore(deps): bump github.com/spf13/cobra from 1.6.1 to 1.7.0
- [#1231](https://github.com/NibiruChain/nibiru/pull/1231) - chore(deps): bump github.com/cosmos/ibc-go/v4 from 4.2.0 to 4.3.0 #1231
- [#1230](https://github.com/NibiruChain/nibiru/pull/1230) - chore(deps): Bump github.com/holiman/uint256 from 1.2.1 to 1.2.2
- [#1223](https://github.com/NibiruChain/nibiru/pull/1223) - chore(deps): bump github.com/golang/protobuf from 1.5.2 to 1.5.3
- [#1222](https://github.com/NibiruChain/nibiru/pull/1222) - chore(deps): bump google.golang.org/protobuf from 1.28.2-0.20220831092852-f930b1dc76e8 to 1.29.0
- [#1211](https://github.com/NibiruChain/nibiru/pull/1211) - chore(deps): Bump github.com/stretchr/testify from 1.8.1 to 1.8.2

- [#1283](https://github.com/NibiruChain/nibiru/pull/1283) - chore(deps): bump github.com/prometheus/client_golang from 1.14.0 to 1.15.0

## [v0.19.2](https://github.com/NibiruChain/nibiru/releases/tag/v0.19.2) - 2023-02-24

Summary: Changes up to pull request #1208

### State Machine Breaking

- [#1196](https://github.com/NibiruChain/nibiru/pull/1196) - refactor(spot)!: default whitelisted asset and query cli
- [#1195](https://github.com/NibiruChain/nibiru/pull/1195) - feat(perp)!: Add `MultiLiquidation` feature for perps
- [#1194](https://github.com/NibiruChain/nibiru/pull/1194) - fix(oracle): local min voters
- [#1187](https://github.com/NibiruChain/nibiru/pull/1187) - feat(oracle): default vote threshold and min voters
- [#1176](https://github.com/NibiruChain/nibiru/pull/1176) - refactor(spot)!: replace `x/dex` module with `x/spot`.
- [#1173](https://github.com/NibiruChain/nibiru/pull/1173) - refactor(spot)!: replace `x/dex` module with `x/spot`.
- [#1171](https://github.com/NibiruChain/nibiru/pull/1171) - refactor(asset)!: Replace `common.AssetPair` with `asset.Pair`.
- [#1164](https://github.com/NibiruChain/nibiru/pull/1164) - refactor: remove client interface for liquidate msg
- [#1158](https://github.com/NibiruChain/nibiru/pull/1158) - feat(asset-registry)!: Add `AssetRegistry`
- [#1156](https://github.com/NibiruChain/nibiru/pull/1156) - refactor: remove lockup & incentivation module
- [#1154](https://github.com/NibiruChain/nibiru/pull/1154) - refactor(asset-pair)!: refactors `common.AssetPair` as an extension of string
- [#1151](https://github.com/NibiruChain/nibiru/pull/1151) - fix(dex): fix swap calculation for stableswap pools
- [#1131](https://github.com/NibiruChain/nibiru/pull/1131) - fix(oracle): use correct distribution module account

### Non-breaking/Compatible Improvements

- [#1205](https://github.com/NibiruChain/nibiru/pull/1205) - test: first testing framework skeleton and example
- [#1203](https://github.com/NibiruChain/nibiru/pull/1203) - ci: make chaosnet pull nibiru image if --build is not specified
- [#1199](https://github.com/NibiruChain/nibiru/pull/1199) - chore(deps): bump golang.org/x/net from 0.4.0 to 0.7.0
- [#1197](https://github.com/NibiruChain/nibiru/pull/1197) - feat: add fees into events in spot module: `EventPoolExited`, `EventPoolCreated`, `EventAssetsSwapped`.
- [#1197](https://github.com/NibiruChain/nibiru/pull/1197) - refactor(testutil): clean up `x/common/testutil` test setup code
- [#1193](https://github.com/NibiruChain/nibiru/pull/1193) - refactor(oracle): clean up `x/oracle/keeper` tests
- [#1192](https://github.com/NibiruChain/nibiru/pull/1192) - feat: chaosnet docker-compose
- [#1191](https://github.com/NibiruChain/nibiru/pull/1191) - fix(oracle): default whitelisted pairs
- [#1190](https://github.com/NibiruChain/nibiru/pull/1190) - ci(release): fix TM_VERSION not being set on releases
- [#1189](https://github.com/NibiruChain/nibiru/pull/1189) - ci(codecov): add Codecov reporting
- [#1188](https://github.com/NibiruChain/nibiru/pull/1188) - fix(spot): remove A precision and clean up borked logic
- [#1184](https://github.com/NibiruChain/nibiru/pull/1184) - docs(oracle): proto type docs, (2) spec clean-up, and (3) remove panic case
- [#1181](https://github.com/NibiruChain/nibiru/pull/1181) - refactor(oracle): keeper method locations
- [#1180](https://github.com/NibiruChain/nibiru/pull/1180) - refactor(oracle): whitelist refactor
- [#1179](https://github.com/NibiruChain/nibiru/pull/1179) - refactor(oracle): types refactor for validator performance map and whitelist map
- [#1165](https://github.com/NibiruChain/nibiru/pull/1165) - chore(deps): bump cosmos-sdk to [v0.45.12](https://github.com/cosmos/cosmos-sdk/blob/release/v0.45.x/CHANGELOG.md#v04512---2023-01-23)
- [#1161](https://github.com/NibiruChain/nibiru/pull/1161) - refactor: migrate simapp tests to use main app
- [#1160](https://github.com/NibiruChain/nibiru/pull/1160) - feat: generic set
- [#1149](https://github.com/NibiruChain/nibiru/pull/1149) - chore(deps): Bump [github.com/btcsuite/btcd](https://github.com/btcsuite/btcd) from 0.22.1 to 0.22.2
- [#1146](https://github.com/NibiruChain/nibiru/pull/1146) - fix: local docker-compose network
- [#1145](https://github.com/NibiruChain/nibiru/pull/1145) - chore: add USD quote asset
- [#1144](https://github.com/NibiruChain/nibiru/pull/1144) - ci: release for linux and darwin (arm64 and amd64)
- [#1141](https://github.com/NibiruChain/nibiru/pull/1141) - refactor(oracle): rename variables for readability
- [#1139](https://github.com/NibiruChain/nibiru/pull/1139) - feat: add default oracle whitelisted pairs
- [#1138](https://github.com/NibiruChain/nibiru/pull/1138) - refactor: put Makefile workflows in separate directory
- [#1135](https://github.com/NibiruChain/nibiru/pull/1135) - fix: add genesis oracle prices to localnet
- [#1134](https://github.com/NibiruChain/nibiru/pull/1134) - refactor: remove panics from vpool and spillovers from the perp module. It's now impossible to call functions in x/perp that would panic in vpool.
- [#1127](https://github.com/NibiruChain/nibiru/pull/1127) - refactor: remove unnecessary panics from x/dex and x/stablecoin
- [#1126](https://github.com/NibiruChain/nibiru/pull/1126) - test(oracle): stop the tyrannical behavior of TestFuzz_PickReferencePair
- [#1126](https://github.com/NibiruChain/nibiru/pull/1126) - test(oracle): stop the tyrannical behavior of TestFuzz_PickReferencePair
- [#1126](https://github.com/NibiruChain/nibiru/pull/1126) - refactor(perp): remove unnecessary panics
- [#1089](https://github.com/NibiruChain/nibiru/pull/1089) - refactor(deps): Bump [github.com/holiman/uint256](https://github.com/holiman/uint256) from 1.1.1 to 1.2.1 (syntax changes)
- [#1032](https://github.com/NibiruChain/nibiru/pull/1107) - ci: Create e2e wasm contract test

## [v0.16.3] - 2022-12-28

- [[Release Link](https://github.com/NibiruChain/nibiru/releases/tag/v0.16.3)]
  [[Commits](https://github.com/NibiruChain/nibiru/commits/v0.16.3)]

### Features

- [#1115](https://github.com/NibiruChain/nibiru/pull/1115) - feat: improve single asset join calculation
- [#1117](https://github.com/NibiruChain/nibiru/pull/1117) - feat: wire multi-liquidate transaction
- [#1120](https://github.com/NibiruChain/nibiru/pull/1120) - feat: replace pricefeed with oracle

### Bug Fixes

- [#1113](https://github.com/NibiruChain/nibiru/pull/1113) - fix: fix quick simulation issue
- [#1114](https://github.com/NibiruChain/nibiru/pull/1114) - fix(dex): fix single asset join
- [#1116](https://github.com/NibiruChain/nibiru/pull/1116) - fix(dex): unfroze pool when LP share supply of 0
- [#1124](https://github.com/NibiruChain/nibiru/pull/1124) - fix(dex): fix unexpected panic in stableswap calcs

## [v0.16.2] - 2022-12-13

- [[Release Link](https://github.com/NibiruChain/nibiru/releases/tag/v0.16.2)]
  [[Commits](https://github.com/NibiruChain/nibiru/commits/v0.16.2)]

### Features

- [#1032](https://github.com/NibiruChain/nibiru/pull/1032) - feeder: add price provide API and bitfinex price source
- [#1038](https://github.com/NibiruChain/nibiru/pull/1038) - feat(dex): add single asset join
- [#1050](https://github.com/NibiruChain/nibiru/pull/1050) - feat(dex): add stableswap pools
- [#1058](https://github.com/NibiruChain/nibiru/pull/1058) - feature: use collections external lib
- [#1082](https://github.com/NibiruChain/nibiru/pull/1082) - feat(vpool): Add gov proposal for editing the sswap invariant of a vpool..
- [#1092](https://github.com/NibiruChain/nibiru/pull/1092) - refactor(dex)!: revive dex module using intermediate test app
- [#1097](https://github.com/NibiruChain/nibiru/pull/1097) - feat(perp): Track and expose the net size of a pair with a query
- [#1105](https://github.com/NibiruChain/nibiru/pull/1105) - feat(perp): Add (notional) volume to metrics state

### API Breaking

- [#1074](https://github.com/NibiruChain/nibiru/pull/1074) - feat(vpool): Add gov proposal for editing the vpool config without changing the reserves.

### State Machine Breaking

- [#1102](https://github.com/NibiruChain/nibiru/pull/1102) - refactor(perp)!: replace CumulativePremiumFractions array with single value

### Breaking Changes

- [#1074](https://github.com/NibiruChain/nibiru/pull/1074) - feat(vpool): Add gov proposal for editing the vpool config without changing the reserves.

### Improvements

- [#1111](https://github.com/NibiruChain/nibiru/pull/1111) - feat(vpool)!: Use flags and certain default values instead of unnamed args for add-genesis-vpool to improve ease of use
- [#1046](https://github.com/NibiruChain/nibiru/pull/1046) - remove: feeder. The price feeder was moved to an external repo.
- [#1015](https://github.com/NibiruChain/nibiru/pull/1015) - feat(dex): throw error when swap output amount is less than 1
- [#1018](https://github.com/NibiruChain/nibiru/pull/1018) - chore(dex): refactor to match best practice
- [#1024](https://github.com/NibiruChain/nibiru/pull/1024) - refactor(oracle): remove Pair and PairList
- [#1034](https://github.com/NibiruChain/nibiru/pull/1034) - refactor(proto): use proto-typed events x/dex
- [#1035](https://github.com/NibiruChain/nibiru/pull/1035) - refactor(proto): use proto-typed events for epochs
- [#1014](https://github.com/NibiruChain/nibiru/pull/1014) - refactor(oracle): full refactor of EndBlock UpdateExchangeRates() long function
- [#1054](https://github.com/NibiruChain/nibiru/pull/1054) - chore(deps): Bump github.com/cosmos/ibc-go/v3 from 3.3.0 to 3.4.0
- [#1043](https://github.com/NibiruChain/nibiru/pull/1043) - chore(deps): Bump github.com/spf13/cobra from 1.6.0 to 1.6.1
- [#1056](https://github.com/NibiruChain/nibiru/pull/1056) - chore(deps): Bump github.com/prometheus/client_golang from 1.13.0 to 1.13.1
- [#1055](https://github.com/NibiruChain/nibiru/pull/1055) - chore(deps): Bump github.com/spf13/viper from 1.13.0 to 1.14.0
- [#1061](https://github.com/NibiruChain/nibiru/pull/1061) - feat(cmd): hard-code block time parameters in the Tendermint config
- [#1068](https://github.com/NibiruChain/nibiru/pull/1068) - refactor(vpool)!: Remove ReserveSnapshot from the vpool genesis state since reserves are taken automatically on vpool initialization.
- [#1064](https://github.com/NibiruChain/nibiru/pull/1064) - test(wasm): add test for Cosmwasm
- [#1075](https://github.com/NibiruChain/nibiru/pull/1075) - feat(dex): remove possibility to create multiple pools with the same assets
- [#1080](https://github.com/NibiruChain/nibiru/pull/1080) - feat(perp): Add exchanged notional to the position changed event #1080
- [#1082](https://github.com/NibiruChain/nibiru/pull/1082) - feat(localnet.sh): Set genesis prices based on real BTC and ETH prices
- [#1086](https://github.com/NibiruChain/nibiru/pull/1086) - refactor(perp)!: Removed unused field, `LiquidationPenalty`, from `PositionChangedEvent`
- [#1093](https://github.com/NibiruChain/nibiru/pull/1093) - simulation(dex): add simulation tests for stableswap pools
- [#1091](https://github.com/NibiruChain/nibiru/pull/1091) - refactor: Use common.Precision instead of 1_000_000 in the codebase
- [#1109](https://github.com/NibiruChain/nibiru/pull/1109) - refactor(vpool)!: Condense swap SwapXForY and SwapYForX events into SwapEvent

### Bug Fixes

- [#1100](https://github.com/NibiruChain/nibiru/pull/1100) - fix(oracle): fix flaky oracle test
- [#1110](https://github.com/NibiruChain/nibiru/pull/1110) - fix(dex): fix dex issue on unsorted join pool

### CI

- [#1088](https://github.com/NibiruChain/nibiru/pull/1088) - ci: build cross binaries

## v0.15.0

### CI

- [#785](https://github.com/NibiruChain/nibiru/pull/785) - ci: create simulations job

### State Machine Breaking

- [#994](https://github.com/NibiruChain/nibiru/pull/994) - x/oracle refactor to use collections
- [#991](https://github.com/NibiruChain/nibiru/pull/991) - collections refactoring of keys and values
- [#978](https://github.com/NibiruChain/nibiru/pull/978) - x/vpool move state logic to collections
- [#977](https://github.com/NibiruChain/nibiru/pull/977) - x/perp add whitelisted liquidators
- [#960](https://github.com/NibiruChain/nibiru/pull/960) - x/common validate asset pair denoms
- [#952](https://github.com/NibiruChain/nibiru/pull/952) - x/perp move state logic to collections
- [#872](https://github.com/NibiruChain/nibiru/pull/872) - x/perp remove module balances from genesis
- [#878](https://github.com/NibiruChain/nibiru/pull/878) - rename `PremiumFraction` to `FundingRate`
- [#900](https://github.com/NibiruChain/nibiru/pull/900) - refactor x/vpool snapshot state management
- [#904](https://github.com/NibiruChain/nibiru/pull/904) - refactor: change Pool name to VPool in vpool module
- [#894](https://github.com/NibiruChain/nibiru/pull/894) - add the collections package!
- [#897](https://github.com/NibiruChain/nibiru/pull/897) - x/pricefeed - use collections.
- [#933](https://github.com/NibiruChain/nibiru/pull/933) - refactor(perp): remove whitelist and simplify state keys
- [#959](https://github.com/NibiruChain/nibiru/pull/959) - feat(vpool): complete genesis import export
  - removed Params from genesis.
  - added pair into ReserveSnapshot type.
  - added validation of snapshots and snapshots in genesis.
- [#975](https://github.com/NibiruChain/nibiru/pull/975) - fix(perp): funding payment calculations
- [#976](https://github.com/NibiruChain/nibiru/pull/976) - refactor(epochs): refactor to increase readability and some tests
  - EpochInfo.CurrentEpoch changed from int64 to uint64.

### API Breaking

- [#880](https://github.com/NibiruChain/nibiru/pull/880) - refactor `PostRawPrice` return values
- [#900](https://github.com/NibiruChain/nibiru/pull/900) - fix x/vpool twap calculation to be bounded in time
- [#919](https://github.com/NibiruChain/nibiru/pull/919) - refactor(proto): vpool module files consistency
  - MarkPriceChanged renamed to MarkPriceChangedEvent
- [#875](https://github.com/NibiruChain/nibiru/pull/875) - x/perp add MsgMultiLiquidate
- [#979](https://github.com/NibiruChain/nibiru/pull/979) - refactor and clean VPool.

### Improvements

- [#1044](https://github.com/NibiruChain/nibiru/pull/1044) - feat(wasm): cosmwasm module integration
- [#858](https://github.com/NibiruChain/nibiru/pull/858) - fix trading limit ratio check; checks in both directions on both quote and base assets
- [#865](https://github.com/NibiruChain/nibiru/pull/865) - refactor(vpool): clean up interface for CmdGetBaseAssetPrice to use add and remove as directions
- [#868](https://github.com/NibiruChain/nibiru/pull/868) - refactor dex integration tests to be independent between them
- [#876](https://github.com/NibiruChain/nibiru/pull/876) - chore(deps): bump github.com/spf13/viper from 1.12.0 to 1.13.0
- [#879](https://github.com/NibiruChain/nibiru/pull/879) - test(perp): liquidate cli test and genesis fix for testutil initGenFiles
- [#889](https://github.com/NibiruChain/nibiru/pull/889) - feat: decouple keeper from servers in pricefeed module
- [#886](https://github.com/NibiruChain/nibiru/pull/886) - feat: decouple keeper from servers in perp module
- [#901](https://github.com/NibiruChain/nibiru/pull/901) - refactor(vpool): remove `GetUnderlyingPrice` method
- [#902](https://github.com/NibiruChain/nibiru/pull/902) - refactor(common): improve usability of `common.AssetPair`
- [#913](https://github.com/NibiruChain/nibiru/pull/913) - chore(epochs): update x/epochs module
- [#911](https://github.com/NibiruChain/nibiru/pull/911) - test(perp): add `MsgOpenPosition` simulation tests
- [#917](https://github.com/NibiruChain/nibiru/pull/917) - refactor(proto): perp module files consistency
- [#920](https://github.com/NibiruChain/nibiru/pull/920) - refactor(proto): pricefeed module files consistency
- [#926](https://github.com/NibiruChain/nibiru/pull/926) - feat: use spot twap for funding rate calculation
- [#932](https://github.com/NibiruChain/nibiru/pull/932) - refactor(perp): rename premium fraction to funding rate
- [#963](https://github.com/NibiruChain/nibiru/pull/963) - test: add collections api tests
- [#971](https://github.com/NibiruChain/nibiru/pull/971) - chore: use upstream 99designs/keyring module
- [#964](https://github.com/NibiruChain/nibiru/pull/964) - test(vpool): refactor flaky vpool cli test
- [#956](https://github.com/NibiruChain/nibiru/pull/956) - test(perp): partial liquidate unit test
- [#981](https://github.com/NibiruChain/nibiru/pull/981) - chore(testutil): clean up x/testutil packages
- [#980](https://github.com/NibiruChain/nibiru/pull/980) - test(perp): add `MsgClosePosition`, `MsgAddMargin`, and `MsgRemoveMargin` simulation tests
- [#987](https://github.com/NibiruChain/nibiru/pull/987) - feat: create a query that directly returns all module accounts without pagination or iteration
- [#982](https://github.com/NibiruChain/nibiru/pull/982) - improvements for pricefeed genesis
- [#989](https://github.com/NibiruChain/nibiru/pull/989) - test(perp): cli test for AddMargin
- [#1001](https://github.com/NibiruChain/nibiru/pull/1001) - chore(deps): bump github.com/spf13/cobra from 1.5.0 to 1.6.0
- [#1013](https://github.com/NibiruChain/nibiru/pull/1013) - test(vpool): more calc twap tests and documentation
- [#1012](https://github.com/NibiruChain/nibiru/pull/1012) - test(vpool): make vpool simulation with random parameters

### Features

- [#1019](https://github.com/NibiruChain/nibiru/pull/1019) - add fields to the snapshot reserve event
- [#1010](https://github.com/NibiruChain/nibiru/pull/1010) - feeder: initialize oracle feeder core logic
- [#966](https://github.com/NibiruChain/nibiru/pull/966) - collections: add indexed map
- [#852](https://github.com/NibiruChain/nibiru/pull/852) - feat(genesis): add cli command to add pairs at genesis
- [#861](https://github.com/NibiruChain/nibiru/pull/861) - feat: query cumulative funding payments
- [#985](https://github.com/NibiruChain/nibiru/pull/985) - feat: query all active positions for a trader
- [#997](https://github.com/NibiruChain/nibiru/pull/997) - feat: emit `ReserveSnapshotSavedEvent` in vpool EndBlocker
- [#1011](https://github.com/NibiruChain/nibiru/pull/1011) - feat(perp): add DonateToEF cli command
- [#1044](https://github.com/NibiruChain/nibiru/pull/1044) - feat(wasm): cosmwasm module integration

### Fixes

- [#1023](https://github.com/NibiruChain/nibiru/pull/1023) - collections: golang compiler bug
- [#1017](https://github.com/NibiruChain/nibiru/pull/1017) - collections: correctly reports value type and key in case of not found errors.
- [#857](https://github.com/NibiruChain/nibiru/pull/857) - x/perp add proper stateless genesis validation checks
- [#874](https://github.com/NibiruChain/nibiru/pull/874) - fix --home issue with unsafe-reset-all command, updating tendermint to v0.34.21
- [#892](https://github.com/NibiruChain/nibiru/pull/892) - chore: fix localnet script
- [#925](https://github.com/NibiruChain/nibiru/pull/925) - fix(vpool): snapshot iteration
- [#930](https://github.com/NibiruChain/nibiru/pull/930) - fix(vpool): snapshot iteration on mark twap
- [#911](https://github.com/NibiruChain/nibiru/pull/911) - fix(perp): handle issue where no vpool snapshots are found
- [#958](https://github.com/NibiruChain/nibiru/pull/930) - fix(pricefeed): add twap to prices query
- [#961](https://github.com/NibiruChain/nibiru/pull/961) - fix(perp): wire the funding rate query
- [#993](https://github.com/NibiruChain/nibiru/pull/993) - fix(vpool): fluctuation limit check
- [#1000](https://github.com/NibiruChain/nibiru/pull/1000) - chore: bump cosmos-sdk to v0.45.9 to fix ibc bug
- [#1002](https://github.com/NibiruChain/nibiru/pull/1002) - fix: update go.mod dependencies to fix the protocgen script

## v0.14.0

### API Breaking

- [#830](https://github.com/NibiruChain/nibiru/pull/830) - test(vpool): Make missing fields for 'query vpool all-pools' display as empty strings.
  - Improve test coverage of functions used in the query server.
  - Added 'pair' field to the `all-pools` to make the prices array easier to digest
- [#878](https://github.com/NibiruChain/nibiru/pull/878) - rename `funding-payments` query to `funding-rate`

### Improvements

- [#837](https://github.com/NibiruChain/nibiru/pull/837) - simplify makefile, removing unused module creation and usage of new command to add vpool at genesis
- [#836](https://github.com/NibiruChain/nibiru/pull/836) - refactor(genesis): DRY improvements and functions added to localnet.sh for readability
- [#842](https://github.com/NibiruChain/nibiru/pull/842) - use self-hosted runner
- [#843](https://github.com/NibiruChain/nibiru/pull/843) - add timeout to github actions integration tests
- [#847](https://github.com/NibiruChain/nibiru/pull/847) - add command in localnet to whitelist oracle
- [#848](https://github.com/NibiruChain/nibiru/pull/848) - add check max leverage on add vpool in genesis command

### Fixes

- [#850](https://github.com/NibiruChain/nibiru/pull/850) - x/vpool - properly validate vpools at genesis
- [#854](https://github.com/NibiruChain/nibiru/pull/854) - add buildx to the docker release workflow

### Features

- [#827](https://github.com/NibiruChain/nibiru/pull/827) - feat(genesis): add cli command to add vpool at genesis
- [#838](https://github.com/NibiruChain/nibiru/pull/838) - feat(genesis): add cli command to whitelist oracles at genesis
- [#846](https://github.com/NibiruChain/nibiru/pull/846) - x/oracle remove reference pair

## [v0.13.0](https://github.com/NibiruChain/nibiru/releases/tag/v0.13.0) - 2022-08-16

## API Breaking

- [#831](https://github.com/NibiruChain/nibiru/pull/831) - remove modules that are not used in testnet

### CI

- [#795](https://github.com/NibiruChain/nibiru/pull/795) - integration tests run when PR is approved
- [#826](https://github.com/NibiruChain/nibiru/pull/826) - create and push docker image on release

### Improvements

- [#798](https://github.com/NibiruChain/nibiru/pull/798) - fix integration tests caused by PR #786
- [#801](https://github.com/NibiruChain/nibiru/pull/801) - remove unused pair constants
- [#788](https://github.com/NibiruChain/nibiru/pull/788) - add --overwrite flag to the nibid init call of localnet.sh
- [#804](https://github.com/NibiruChain/nibiru/pull/804) - bump ibc-go to v3.1.1
- [#817](https://github.com/NibiruChain/nibiru/pull/817) - Make post prices transactions gasless for whitelisted oracles
- [#818](https://github.com/NibiruChain/nibiru/pull/818) - fix(localnet.sh): add max leverage to vpools in genesis to fix open-position
- [#819](https://github.com/NibiruChain/nibiru/pull/819) - add golangci-linter using docker in Makefile
- [#835](https://github.com/NibiruChain/nibiru/pull/835) - x/oracle cleanup code

### Features

- [#839](https://github.com/NibiruChain/nibiru/pull/839) - x/oracle rewarding
- [#791](https://github.com/NibiruChain/nibiru/pull/791) Add the x/oracle module
- [#811](https://github.com/NibiruChain/nibiru/pull/811) Return the index twap in `QueryPrice` cmd
- [#813](https://github.com/NibiruChain/nibiru/pull/813) - (vpool): Expose mark price, mark TWAP, index price, and k (swap invariant) in the all-pools query
- [#816](https://github.com/NibiruChain/nibiru/pull/816) - Remove tobin tax from x/oracle
- [#810](https://github.com/NibiruChain/nibiru/pull/810) - feat(x/perp): expose 'marginRatioIndex' and block number on QueryPosition
- [#832](https://github.com/NibiruChain/nibiru/pull/832) - x/oracle app wiring

### Documentation

- [#814](https://github.com/NibiruChain/nibiru/pull/814) - docs(perp): Added events specification for the perp module.

## [v0.12.1](https://github.com/NibiruChain/nibiru/releases/tag/v0.12.1) - 2022-08-04

- [#796](https://github.com/NibiruChain/nibiru/pull/796) - fix bug that caused that epochKeeper was nil when running epoch hook from Perp module
- [#793](https://github.com/NibiruChain/nibiru/pull/793) - add a vpool parameter to limit leverage in open position

## [v0.12.0](https://github.com/NibiruChain/nibiru/releases/tag/v0.12.0) - 2022-08-03

### Improvements

- [#775](https://github.com/NibiruChain/nibiru/pull/775) - bump google.golang.org/protobuf from 1.28.0 to 1.28.1
- [#768](https://github.com/NibiruChain/nibiru/pull/768) - add simulation tests to make file
- [#767](https://github.com/NibiruChain/nibiru/pull/767) - add fluctuation limit checks on `OpenPosition`.
- [#786](https://github.com/NibiruChain/nibiru/pull/786) - add genesis params in localnet script.
- [#770](https://github.com/NibiruChain/nibiru/pull/770) - Return err in case of zero time elapsed and zero snapshots on `GetCurrentTWAP` func. If zero time has elapsed, and snapshots exists, return the instantaneous average.

### Bug Fixes

- [#766](https://github.com/NibiruChain/nibiru/pull/766) - Fixed margin ratio calculation for trader position.
- [#776](https://github.com/NibiruChain/nibiru/pull/776) - Fix a bug where the user could open infinite leverage positions
- [#779](https://github.com/NibiruChain/nibiru/pull/779) - Fix issue with released tokens being invalid in `ExitPool`

### Testing

- [#782](https://github.com/NibiruChain/nibiru/pull/782) - replace GitHub test workflows to use make commands
- [#784](https://github.com/NibiruChain/nibiru/pull/784) - fix runsim
- [#783](https://github.com/NibiruChain/nibiru/pull/783) - sanitise inputs for msg swap simulations

## [v0.11.0](https://github.com/NibiruChain/nibiru/releases/tag/v0.11.0) - 2022-07-29

### Documentation

- [#701](https://github.com/NibiruChain/nibiru/pull/701) Add release process guide

### Improvements

- [#715](https://github.com/NibiruChain/nibiru/pull/715) - remove redundant perp.Keeper.SetPosition parameters
- [#718](https://github.com/NibiruChain/nibiru/pull/718) - add guard clauses on OpenPosition (leverage and quote amount != 0)
- [#728](https://github.com/NibiruChain/nibiru/pull/728) - add dependabot file into the project.
- [#723](https://github.com/NibiruChain/nibiru/pull/723) - refactor perp keeper's `RemoveMargin` method
- [#730](https://github.com/NibiruChain/nibiru/pull/730) - update localnet script.
- [#736](https://github.com/NibiruChain/nibiru/pull/736) - Bumps [github.com/spf13/cast](https://github.com/spf13/cast) from 1.4.1 to 1.5.0
- [#735](https://github.com/NibiruChain/nibiru/pull/735) - Bump github.com/spf13/cobra from 1.4.0 to 1.5.0
- [#729](https://github.com/NibiruChain/nibiru/pull/729) - move maintenance margin to the vpool module
- [#741](https://github.com/NibiruChain/nibiru/pull/741) - remove unused code and refactored variable names.
- [#742](https://github.com/NibiruChain/nibiru/pull/742) - Vpools are not tradeable if they have invalid oracle prices.
- [#739](https://github.com/NibiruChain/nibiru/pull/739) - Bump github.com/spf13/viper from 1.11.0 to 1.12.0

### API Breaking

- [#721](https://github.com/NibiruChain/nibiru/pull/721) - Updated proto property names to adhere to standard snake_casing and added Unlock REST endpoint
- [#724](https://github.com/NibiruChain/nibiru/pull/724) - Add position fields in `ClosePositionResponse`.
- [#737](https://github.com/NibiruChain/nibiru/pull/737) - Renamed from property to avoid python name clash

### State Machine Breaking

- [#733](https://github.com/NibiruChain/nibiru/pull/733) - Bump github.com/cosmos/ibc-go/v3 from 3.0.0 to 3.1.0
- [#741](https://github.com/NibiruChain/nibiru/pull/741) - Rename `epoch_identifier` param to `funding_rate_interval`.
- [#745](https://github.com/NibiruChain/nibiru/pull/745) - Updated pricefeed twap calc to use bounded time

### Bug Fixes

- [#746](https://github.com/NibiruChain/nibiru/pull/746) - Pin cosmos-sdk version to v0.45 for proto generation.

## [v0.10.0](https://github.com/NibiruChain/nibiru/releases/tag/v0.10.0) - 2022-07-18

### Improvements

- [#705](https://github.com/NibiruChain/nibiru/pull/705) Refactor PerpKeeper's `AddMargin` method to accept individual fields instead of the entire Msg object.

### API Breaking

- [#709](https://github.com/NibiruChain/nibiru/pull/709) Add fields to `OpenPosition` response.
- [#707](https://github.com/NibiruChain/nibiru/pull/707) Add fluctuation limit checks in vpool methods.
- [#712](https://github.com/NibiruChain/nibiru/pull/712) Add funding rate calculation and `FundingRateChangedEvent`.

### Upgrades

- [#725](https://github.com/NibiruChain/nibiru/pull/725) Add governance handler for creating new virtual pools.
- [#702](https://github.com/NibiruChain/nibiru/pull/702) Add upgrade handler for v0.10.0.

## [v0.9.2](https://github.com/NibiruChain/nibiru/releases/tag/v0.9.2) - 2022-07-11

### Improvements

- [#686](https://github.com/NibiruChain/nibiru/pull/686) Add changelog enforcer to github actions.
- [#681](https://github.com/NibiruChain/nibiru/pull/681) Remove automatic release and leave integration tests when merge into master.
- [#684](https://github.com/NibiruChain/nibiru/pull/684) Reorganize PerpKeeper methods.
- [#690](https://github.com/NibiruChain/nibiru/pull/690) Call `closePositionEntirely` from `ClosePosition`.
- [#689](https://github.com/NibiruChain/nibiru/pull/689) Apply funding rate calculation 48 times per day.

### API Breaking

- [#687](https://github.com/NibiruChain/nibiru/pull/687) Emit `PositionChangedEvent` upon changing margin.
- [#685](https://github.com/NibiruChain/nibiru/pull/685) Represent `PositionChangedEvent` bad debt as Coin.
- [#697](https://github.com/NibiruChain/nibiru/pull/697) Rename pricefeed keeper methods.
- [#689](https://github.com/NibiruChain/nibiru/pull/689) Change liquidation params to 2.5% liquidation fee ratio and 25% partial liquidation ratio.

### Testing

- [#695](https://github.com/NibiruChain/nibiru/pull/695) Add `OpenPosition` integration tests.
- [#692](https://github.com/NibiruChain/nibiru/pull/692) Add test coverage for Perp MsgServer methods.<|MERGE_RESOLUTION|>--- conflicted
+++ resolved
@@ -74,11 +74,8 @@
 throwing an error and (2) ERC20 transfers with other operations that don't bring
 about the expected resulting balance for the transfer recipient.
 - [#2091](https://github.com/NibiruChain/nibiru/pull/2091) - feat(evm): add fun token creation fee validation
-<<<<<<< HEAD
 - [#2093](https://github.com/NibiruChain/nibiru/pull/2093) - feat(evm): gas usage in precompiles: limits, local gas meters
-=======
 - [#2092](https://github.com/NibiruChain/nibiru/pull/2092) - feat(evm): add validation for wasm multi message execution
->>>>>>> 7b26a2cf
 - [#2094](https://github.com/NibiruChain/nibiru/pull/2094) - fix(evm): Following
 from the changs in #2086, this pull request implements a new `JournalChange`
 struct that saves a deep copy of the state multi store before each
@@ -96,13 +93,12 @@
 balance changes in wei as journal changes automatically. This guarantees that
 commits and reversions of the `StateDB` do not misalign with the state of the
 Bank module. This code change uses the `NibiruBankKeeper` on all modules that
-depend on x/bank, such as the EVM and Wasm modules. 
+depend on x/bank, such as the EVM and Wasm modules.
 - [#2097](https://github.com/NibiruChain/nibiru/pull/2097) - feat(evm): Add new query to get dated price from the oracle precompile
 - [#2098](https://github.com/NibiruChain/nibiru/pull/2098) - test(evm): statedb
 tests for race conditions within funtoken precompile
 - [#2100](https://github.com/NibiruChain/nibiru/pull/2100) - refactor: cleanup statedb and precompile sections
 - [#2101](https://github.com/NibiruChain/nibiru/pull/2101) - fix(evm): tx receipt proper marshalling
-
 
 #### Nibiru EVM | Before Audit 1 - 2024-10-18
 
