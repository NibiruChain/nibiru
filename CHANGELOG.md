<!--
Guiding Principles:

Changelogs are for humans, not machines.
There should be an entry for every single version.
The same types of changes should be grouped.
Versions and sections should be linkable.
The latest version comes first.
The release date of each version is displayed.
Mention whether you follow Semantic Versioning.

Usage:

Change log entries are to be added to the Unreleased section under the
appropriate stanza (see below). Each entry should ideally include a tag and
the Github issue reference in the following format:

* (<tag>) \#<issue-number> message

The issue numbers will later be link-ified during the release process so you do
not have to worry about including a link manually, but you can if you wish.

Types of changes (Stanzas):

"Features" for new features.
"Improvements" for changes in existing functionality.
"Deprecated" for soon-to-be removed features.
"Bug Fixes" for any bug fixes.
"API Breaking" for breaking CLI commands and REST routes used by end-users.
"State Machine Breaking" for any changes that result in a different AppState given same genesisState and txList.
Ref: https://keepachangelog.com/en/1.0.0/
-->

# Changelog

All notable changes to this project will be documented in this file.

The format is based on [Keep a Changelog](https://keepachangelog.com/en/1.0.0/),
and this project adheres to [Semantic Versioning](https://semver.org/spec/v2.0.0.html).

## [Unreleased]

### Nibiru EVM

#### Nibiru EVM | Before Audit 2 [Nov, 2024]

The codebase went through a third-party [Code4rena
Zenith](https://code4rena.com/zenith) Audit, running from 2024-10-07 until
2024-11-01 and including both a primary review period and mitigation/remission
period. This section describes code changes that occured after that audit in
preparation for a second audit starting in November 2024.

- [#2074](https://github.com/NibiruChain/nibiru/pull/2074) - fix(evm-keeper): better utilize ERC20 metadata during FunToken creation. The bank metadata for a new FunToken mapping ties a connection between the Bank Coin's `DenomUnit` and the ERC20 contract metadata like the name, decimals, and symbol.  This change brings parity between EVM wallets, such as MetaMask, and Interchain wallets like Keplr and Leap.
- [#2076](https://github.com/NibiruChain/nibiru/pull/2076) - fix(evm-gas-fees):
Use effective gas price in RefundGas and make sure that units are properly
reflected on all occurences of "base fee" in the codebase. This fixes [#2059](https://github.com/NibiruChain/nibiru/issues/2059)
and the [related comments from @Unique-Divine and @berndartmueller](https://github.com/NibiruChain/nibiru/issues/2059#issuecomment-2408625724).
- [#2084](https://github.com/NibiruChain/nibiru/pull/2084) - feat(evm-forge): foundry support and template for Nibiru EVM develoment
- [#2086](https://github.com/NibiruChain/nibiru/pull/2086) - fix(evm-precomples):
Fix state consistency in precompile execution by ensuring proper journaling of
state changes in the StateDB. This pull request makes sure that state is
committed as expected, fixes the `StateDB.Commit` to follow its guidelines more
closely, and solves for a critical state inconsistency producible from the
FunToken.sol precompiled contract. It also aligns the precompiles to use
consistent setup and dynamic gas calculations, addressing the following tickets.
  - <https://github.com/NibiruChain/nibiru/issues/2083>
  - <https://github.com/code-423n4/2024-10-nibiru-zenith/issues/43>
  - <https://github.com/code-423n4/2024-10-nibiru-zenith/issues/47>
- [#2088](https://github.com/NibiruChain/nibiru/pull/2088) - refactor(evm): remove outdated comment and improper error message text
- [#2089](https://github.com/NibiruChain/nibiru/pull/2089) - better handling of gas consumption within erc20 contract execution
- [#2090](https://github.com/NibiruChain/nibiru/pull/2090) - fix(evm): Account
for (1) ERC20 transfers with tokens that return false success values instead of
throwing an error and (2) ERC20 transfers with other operations that don't bring
about the expected resulting balance for the transfer recipient.
- [#2091](https://github.com/NibiruChain/nibiru/pull/2091) - feat(evm): add fun token creation fee validation
- [#2094](https://github.com/NibiruChain/nibiru/pull/2094) - fix(evm): Following
from the changs in #2086, this pull request implements a new `JournalChange`
struct that saves a deep copy of the state multi store before each
state-modifying, Nibiru-specific precompiled contract is called (`OnRunStart`).
Additionally, we commit the `StateDB` there as well. This guarantees that the
non-EVM and EVM state will be in sync even if there are complex, multi-step
Ethereum transactions, such as in the case of an EthereumTx that influences the
`StateDB`, then calls a precompile that also changes non-EVM state, and then EVM
reverts inside of a try-catch.
<<<<<<< HEAD
- [#2095](https://github.com/NibiruChain/nibiru/pull/2095) - fix(evm): This
change records NIBI (ether) transfers on the `StateDB` during precompiled
contract calls using the `NibiruBankKeeper`, which is struct extension of
the `bankkeeper.BaseKeeper` that is used throughout Nibiru.
The `NibiruBankKeeper` holds a reference to the current EVM `StateDB` and records
balance changes in wei as journal changes automatically. This guarantees that
commits and reversions of the `StateDB` do not misalign with the state of the
Bank module. This code change uses the `NibiruBankKeeper` on all modules that
depend on x/bank, such as the EVM and Wasm modules. 
- [#2098](https://github.com/NibiruChain/nibiru/pull/2098) - test(evm): statedb
tests for race conditions within funtoken precompile
=======
- [#2098](https://github.com/NibiruChain/nibiru/pull/2098) - test(evm): statedb tests for race conditions within funtoken precompile
- [#2090](https://github.com/NibiruChain/nibiru/pull/2090) - fix(evm): Account
for (1) ERC20 transfers with tokens that return false success values instead of
throwing an error and (2) ERC20 transfers with other operations that don't bring
about the expected resulting balance for the transfer recipient.
- [#2092](https://github.com/NibiruChain/nibiru/pull/2092) - feat(evm): add validation for wasm multi message execution
>>>>>>> 0afb08f4

#### Nibiru EVM | Before Audit 1 - 2024-10-18

- [#1837](https://github.com/NibiruChain/nibiru/pull/1837) - feat(eth): protos, eth types, and evm module types
- [#1838](https://github.com/NibiruChain/nibiru/pull/1838) - feat(eth): Go-ethereum, crypto, encoding, and unit tests for evm/types
- [#1841](https://github.com/NibiruChain/nibiru/pull/1841) - feat(eth): Collections encoders for bytes, Ethereum addresses, and Ethereum hashes
- [#1855](https://github.com/NibiruChain/nibiru/pull/1855) - feat(eth-pubsub): Implement in-memory EventBus for real-time topic management and event distribution
- [#1856](https://github.com/NibiruChain/nibiru/pull/1856) - feat(eth-rpc): Conversion types and functions between Ethereum txs and blocks and Tendermint ones.
- [#1861](https://github.com/NibiruChain/nibiru/pull/1861) - feat(eth-rpc): RPC backend, Ethereum tracer, KV indexer, and RPC APIs
- [#1869](https://github.com/NibiruChain/nibiru/pull/1869) - feat(eth): Module and start of keeper tests
- [#1871](https://github.com/NibiruChain/nibiru/pull/1871) - feat(evm): app config and json-rpc
- [#1873](https://github.com/NibiruChain/nibiru/pull/1873) - feat(evm): keeper collections and grpc query impls for EthAccount, NibiruAccount
- [#1883](https://github.com/NibiruChain/nibiru/pull/1883) - feat(evm): keeper logic, Ante handlers, EthCall, and EVM transactions.
- [#1887](https://github.com/NibiruChain/nibiru/pull/1887) - test(evm): eth api integration test suite
- [#1889](https://github.com/NibiruChain/nibiru/pull/1889) - feat: implemented basic evm tx methods
- [#1895](https://github.com/NibiruChain/nibiru/pull/1895) - refactor(geth): Reference go-ethereum as a submodule for easier change tracking with upstream
- [#1901](https://github.com/NibiruChain/nibiru/pull/1901) - test(evm): more e2e test contracts for edge cases
- [#1907](https://github.com/NibiruChain/nibiru/pull/1907) - test(evm): grpc_query full coverage
- [#1909](https://github.com/NibiruChain/nibiru/pull/1909) - chore(evm): set is_london true by default and removed from config
- [#1911](https://github.com/NibiruChain/nibiru/pull/1911) - chore(evm): simplified config by removing old eth forks
- [#1912](https://github.com/NibiruChain/nibiru/pull/1912) - test(evm): unit tests for evm_ante
- [#1914](https://github.com/NibiruChain/nibiru/pull/1914) - refactor(evm): Remove dead code and document non-EVM ante handler
- [#1917](https://github.com/NibiruChain/nibiru/pull/1917) - test(e2e-evm): TypeScript support. Type generation from compiled contracts. Formatter for TS code.
- [#1922](https://github.com/NibiruChain/nibiru/pull/1922) - feat(evm): tracer option is read from the config.
- [#1936](https://github.com/NibiruChain/nibiru/pull/1936) - feat(evm): EVM fungible token protobufs and encoding tests
- [#1947](https://github.com/NibiruChain/nibiru/pull/1947) - fix(evm): fix FunToken state marshalling
- [#1949](https://github.com/NibiruChain/nibiru/pull/1949) - feat(evm): add fungible token mapping queries
- [#1950](https://github.com/NibiruChain/nibiru/pull/1950) - feat(evm): Tx to create FunToken mapping from ERC20, contract embeds, and ERC20 queries.
- [#1956](https://github.com/NibiruChain/nibiru/pull/1956) - feat(evm): msg to send bank coin to erc20
- [#1958](https://github.com/NibiruChain/nibiru/pull/1958) - chore(evm): wiped deprecated evm apis: miner, personal
- [#1959](https://github.com/NibiruChain/nibiru/pull/1959) - feat(evm): Add precompile to the EVM that enables transfers of ERC20 tokens to "nibi" accounts as regular Ethereum transactions
- [#1960](https://github.com/NibiruChain/nibiru/pull/1960) - test(network): graceful cleanup for more consistent CI runs
- [#1961](https://github.com/NibiruChain/nibiru/pull/1961) - chore(test): reverted funtoken precompile test back to the isolated state
- [#1962](https://github.com/NibiruChain/nibiru/pull/1962) - chore(evm): code cleanup, unused code, typos, styles, warnings
- [#1963](https://github.com/NibiruChain/nibiru/pull/1963) - feat(evm): Deduct a fee during the creation of a FunToken mapping. Implemented by `deductCreateFunTokenFee` inside of the `eth.evm.v1.MsgCreateFunToken` transaction.
- [#1965](https://github.com/NibiruChain/nibiru/pull/1965) - refactor(evm): remove evm post-processing hooks
- [#1966](https://github.com/NibiruChain/nibiru/pull/1966) - refactor(evm): clean up AnteHandler setup
- [#1967](https://github.com/NibiruChain/nibiru/pull/1967) - feat(evm): export genesis
- [#1968](https://github.com/NibiruChain/nibiru/pull/1968) - refactor(evm): funtoken events, cli commands and queries
- [#1970](https://github.com/NibiruChain/nibiru/pull/1970) - refactor(evm): move evm antehandlers to separate package. Remove "gosdk/sequence_test.go", which causes a race condition in CI.
- [#1971](https://github.com/NibiruChain/nibiru/pull/1971) - feat(evm): typed events for contract creation, contract execution and transfer
- [#1973](https://github.com/NibiruChain/nibiru/pull/1973) - chore(appconst): Add chain IDs ending in "3" to the "knownEthChainIDMap". This makes it possible to use devnet 3 and testnet 3.
- [#1976](https://github.com/NibiruChain/nibiru/pull/1976) - refactor(evm): unique chain ids for all networks
- [#1977](https://github.com/NibiruChain/nibiru/pull/1977) - fix(localnet): rolled back change of evm validator address with cosmos derivation path
- [#1979](https://github.com/NibiruChain/nibiru/pull/1979) - refactor(db): use pebbledb as the default db in integration tests
- [#1981](https://github.com/NibiruChain/nibiru/pull/1981) - fix(evm): remove isCheckTx() short circuit on `AnteDecVerifyEthAcc`
- [#1982](https://github.com/NibiruChain/nibiru/pull/1982) - feat(evm): add GlobalMinGasPrices
- [#1983](https://github.com/NibiruChain/nibiru/pull/1983) - chore(evm): remove ExtensionOptionsWeb3Tx and ExtensionOptionDynamicFeeTx
- [#1984](https://github.com/NibiruChain/nibiru/pull/1984) - refactor(evm): embeds
- [#1985](https://github.com/NibiruChain/nibiru/pull/1985) - feat(evm)!: Use atto denomination for the wei units in the EVM so that NIBI is "ether" to clients. Only micronibi (unibi) amounts can be transferred. All clients follow the constraint equation, 1 ether == 1 NIBI == 10^6 unibi == 10^18 wei.
- [#1986](https://github.com/NibiruChain/nibiru/pull/1986) - feat(evm): Combine both account queries into "/eth.evm.v1.Query/EthAccount", accepting both nibi-prefixed Bech32 addresses and Ethereum-type hexadecimal addresses as input.
- [#1989](https://github.com/NibiruChain/nibiru/pull/1989) - refactor(evm): simplify evm module address
- [#1996](https://github.com/NibiruChain/nibiru/pull/1996) - perf(evm-keeper-precompile): implement sorted map for `k.precompiles` to remove dead code
- [#1997](https://github.com/NibiruChain/nibiru/pull/1997) - refactor(evm): Remove unnecessary params: "enable_call", "enable_create".
- [#2000](https://github.com/NibiruChain/nibiru/pull/2000) - refactor(evm): simplify ERC-20 keeper methods
- [#2001](https://github.com/NibiruChain/nibiru/pull/2001) - refactor(evm): simplify FunToken methods and tests
- [#2002](https://github.com/NibiruChain/nibiru/pull/2002) - feat(evm): Add the account query to the EVM command. Cover the CLI with tests.
- [#2003](https://github.com/NibiruChain/nibiru/pull/2003) - fix(evm): fix FunToken conversions between Cosmos and EVM
- [#2004](https://github.com/NibiruChain/nibiru/pull/2004) - refactor(evm)!: replace `HexAddr` with `EIP55Addr`
- [#2006](https://github.com/NibiruChain/nibiru/pull/2006) - test(evm): e2e tests for eth\_\* endpoints
- [#2008](https://github.com/NibiruChain/nibiru/pull/2008) - refactor(evm): clean up precompile setups
- [#2013](https://github.com/NibiruChain/nibiru/pull/2013) - chore(evm): Set appropriate gas value for the required gas of the "IFunToken.sol" precompile.
- [#2014](https://github.com/NibiruChain/nibiru/pull/2014) - feat(evm): Emit block bloom event in EndBlock hook.
- [#2017](https://github.com/NibiruChain/nibiru/pull/2017) - fix(evm): Fix DynamicFeeTx gas cap parameters
- [#2019](https://github.com/NibiruChain/nibiru/pull/2019) - chore(evm): enabled debug rpc api on localnet.
- [#2020](https://github.com/NibiruChain/nibiru/pull/2020) - test(evm): e2e tests for debug namespace
- [#2022](https://github.com/NibiruChain/nibiru/pull/2022) - feat(evm): debug_traceCall method implemented
- [#2023](https://github.com/NibiruChain/nibiru/pull/2023) - fix(evm)!: adjusted generation and parsing of the block bloom events
- [#2030](https://github.com/NibiruChain/nibiru/pull/2030) - refactor(eth/rpc): Delete unused code and improve logging in the eth and debug namespaces
- [#2031](https://github.com/NibiruChain/nibiru/pull/2031) - fix(evm): debug calls with custom tracer and tracer options
- [#2032](https://github.com/NibiruChain/nibiru/pull/2032) - feat(evm): ante handler to prohibit authz grant evm messages
- [#2039](https://github.com/NibiruChain/nibiru/pull/2039) - refactor(rpc-backend): remove unnecessary interface code
- [#2044](https://github.com/NibiruChain/nibiru/pull/2044) - feat(evm): evm tx indexer service implemented
- [#2045](https://github.com/NibiruChain/nibiru/pull/2045) - test(evm): backend tests with test network and real txs
- [#2053](https://github.com/NibiruChain/nibiru/pull/2053) - refactor(evm): converted untyped event to typed and cleaned up
- [#2054](https://github.com/NibiruChain/nibiru/pull/2054) - feat(evm-precompile): Precompile for one-way EVM calls to invoke/execute Wasm contracts.
- [#2060](https://github.com/NibiruChain/nibiru/pull/2060) - fix(evm-precompiles): add assertNumArgs validation
- [#2056](https://github.com/NibiruChain/nibiru/pull/2056) - feat(evm): add oracle precompile
- [#2065](https://github.com/NibiruChain/nibiru/pull/2065) - refactor(evm)!: Refactor out dead code from the evm.Params
- [#2100](https://github.com/NibiruChain/nibiru/pull/2100) - refactor: cleanup statedb and precompile sections

### State Machine Breaking (Other)

#### For next mainnet version

- [#1766](https://github.com/NibiruChain/nibiru/pull/1766) - refactor(app-wasmext)!: remove wasmbinding `CosmosMsg::Custom` bindings.
- [#1776](https://github.com/NibiruChain/nibiru/pull/1776) - feat(inflation): make inflation params a collection and add commands to update them
- [#1872](https://github.com/NibiruChain/nibiru/pull/1872) - chore(math): use cosmossdk.io/math to replace sdk types
- [#1874](https://github.com/NibiruChain/nibiru/pull/1874) - chore(proto): remove the proto stringer as per Cosmos SDK migration guidelines
- [#1932](https://github.com/NibiruChain/nibiru/pull/1932) - fix(gosdk): fix keyring import functions

#### Dapp modules: perp, spot, oracle, etc

- [#1573](https://github.com/NibiruChain/nibiru/pull/1573) - feat(perp): Close markets and compute settlement price
- [#1632](https://github.com/NibiruChain/nibiru/pull/1632) - feat(perp): Add settle position transaction
- [#1656](https://github.com/NibiruChain/nibiru/pull/1656) - feat(perp): Make the collateral denom a stateful collections.Item
- [#1663](https://github.com/NibiruChain/nibiru/pull/1663) - feat(perp): Add volume based rebates
- [#1669](https://github.com/NibiruChain/nibiru/pull/1669) - feat(perp): add query to get collateral metadata
- [#1677](https://github.com/NibiruChain/nibiru/pull/1677) - fix(perp): make Gen_market set initial perp versions
- [#1680](https://github.com/NibiruChain/nibiru/pull/1680) - feat(perp): MsgShiftPegMultiplier, MsgShiftSwapInvariant.
- [#1683](https://github.com/NibiruChain/nibiru/pull/1683) - feat(perp): Add `StartDnREpoch` to `AfterEpochEnd` hook
- [#1686](https://github.com/NibiruChain/nibiru/pull/1686) - test(perp): add more tests for perp module msg server for DnR
- [#1687](https://github.com/NibiruChain/nibiru/pull/1687) - chore(wasmbinding): delete CustomQuerier since we have QueryRequest::Stargate now
- [#1705](https://github.com/NibiruChain/nibiru/pull/1705) - feat(perp): Add oracle pair to market object
- [#1718](https://github.com/NibiruChain/nibiru/pull/1718) - fix(perp): fees does not require additional funds
- [#1734](https://github.com/NibiruChain/nibiru/pull/1734) - feat(perp): MsgDonateToPerpFund sudo call as part of #1642
- [#1749](https://github.com/NibiruChain/nibiru/pull/1749) - feat(perp): move close market from Wasm Binding to MsgCloseMarket
- [#1752](https://github.com/NibiruChain/nibiru/pull/1752) - feat(oracle): MsgEditOracleParams sudo tx msg as part of #1642
- [#1755](https://github.com/NibiruChain/nibiru/pull/1755) - feat(oracle): Add more events on validator's performance
- [#1764](https://github.com/NibiruChain/nibiru/pull/1764) - fix(perp): make updateswapinvariant aware of total short supply to avoid panics
- [#1710](https://github.com/NibiruChain/nibiru/pull/1710) - refactor(perp): Clean and organize module errors for x/perp

### Non-breaking/Compatible Improvements

- [#1893](https://github.com/NibiruChain/nibiru/pull/1893) - feat(gosdk): migrate Go-sdk into the Nibiru blockchain repo.
- [#1899](https://github.com/NibiruChain/nibiru/pull/1899) - build(deps): cometbft v0.37.5, cosmos-sdk v0.47.11, proto-builder v0.14.0
- [#1913](https://github.com/NibiruChain/nibiru/pull/1913) - fix(tests): race condition from heavy Network tests
- [#1992](https://github.com/NibiruChain/nibiru/pull/1992) - chore: enabled grpc for localnet
- [#1999](https://github.com/NibiruChain/nibiru/pull/1999) - chore: update nibi go package version to v2
- [#2050](https://github.com/NibiruChain/nibiru/pull/2050) - refactor(oracle): remove unused code and collapse empty client/cli directory

### Dependencies

- Bump `github.com/grpc-ecosystem/grpc-gateway/v2` from 2.18.1 to 2.19.1 ([#1767](https://github.com/NibiruChain/nibiru/pull/1767), [#1782](https://github.com/NibiruChain/nibiru/pull/1782))
- Bump `robinraju/release-downloader` from 1.8 to 1.11 ([#1783](https://github.com/NibiruChain/nibiru/pull/1783), [#1839](https://github.com/NibiruChain/nibiru/pull/1839), [#1948](https://github.com/NibiruChain/nibiru/pull/1948))
- Bump `github.com/prometheus/client_golang` from 1.17.0 to 1.18.0 ([#1750](https://github.com/NibiruChain/nibiru/pull/1750))
- Bump `golang.org/x/crypto` from 0.15.0 to 0.17.0 ([#1724](https://github.com/NibiruChain/nibiru/pull/1724), [#1843](https://github.com/NibiruChain/nibiru/pull/1843))
- Bump `github.com/holiman/uint256` from 1.2.3 to 1.2.4 ([#1730](https://github.com/NibiruChain/nibiru/pull/1730))
- Bump `github.com/dvsekhvalnov/jose2go` from 1.5.0 to 1.6.0 ([#1733](https://github.com/NibiruChain/nibiru/pull/1733))
- Bump `github.com/spf13/cast` from 1.5.1 to 1.6.0 ([#1689](https://github.com/NibiruChain/nibiru/pull/1689))
- Bump `cosmossdk.io/math` from 1.1.2 to 1.2.0 ([#1676](https://github.com/NibiruChain/nibiru/pull/1676))
- Bump `github.com/grpc-ecosystem/grpc-gateway/v2` from 2.18.0 to 2.18.1 ([#1675](https://github.com/NibiruChain/nibiru/pull/1675))
- Bump `actions/setup-go` from 4 to 5 ([#1696](https://github.com/NibiruChain/nibiru/pull/1696))
- Bump `golang` from 1.19 to 1.21 ([#1698](https://github.com/NibiruChain/nibiru/pull/1698))
- [#1678](https://github.com/NibiruChain/nibiru/pull/1678) - chore(deps): collections to v0.4.0 for math.Int value encoder
- Bump `golang.org/x/net` from 0.0.0-20220607020251-c690dde0001d to 0.23.0 in /geth ([#1849](https://github.com/NibiruChain/nibiru/pull/1849))
- Bump `golang.org/x/net` from 0.20.0 to 0.23.0 ([#1850](https://github.com/NibiruChain/nibiru/pull/1850))
- Bump `github.com/supranational/blst` from 0.3.8-0.20220526154634-513d2456b344 to 0.3.11 ([#1851](https://github.com/NibiruChain/nibiru/pull/1851))
- Bump `golangci/golangci-lint-action` from 4 to 6 ([#1854](https://github.com/NibiruChain/nibiru/pull/1854), [#1867](https://github.com/NibiruChain/nibiru/pull/1867))
- Bump `github.com/hashicorp/go-getter` from 1.7.1 to 1.7.5 ([#1858](https://github.com/NibiruChain/nibiru/pull/1858), [#1938](https://github.com/NibiruChain/nibiru/pull/1938))
- Bump `github.com/btcsuite/btcd` from 0.23.3 to 0.24.2 ([#1862](https://github.com/NibiruChain/nibiru/pull/1862), [#2070](https://github.com/NibiruChain/nibiru/pull/2070))
- Bump `pozetroninc/github-action-get-latest-release` from 0.7.0 to 0.8.0 ([#1863](https://github.com/NibiruChain/nibiru/pull/1863))
- Bump `bufbuild/buf-setup-action` from 1.30.1 to 1.45.0 ([#1891](https://github.com/NibiruChain/nibiru/pull/1891), [#1900](https://github.com/NibiruChain/nibiru/pull/1900), [#1923](https://github.com/NibiruChain/nibiru/pull/1923), [#1972](https://github.com/NibiruChain/nibiru/pull/1972), [#1974](https://github.com/NibiruChain/nibiru/pull/1974), [#1988](https://github.com/NibiruChain/nibiru/pull/1988), [#2043](https://github.com/NibiruChain/nibiru/pull/2043), [#2057](https://github.com/NibiruChain/nibiru/pull/2057), [#2062](https://github.com/NibiruChain/nibiru/pull/2062), [#2069](https://github.com/NibiruChain/nibiru/pull/2069))
- Bump `axios` from 1.7.3 to 1.7.4 ([#2016](https://github.com/NibiruChain/nibiru/pull/2016))
- Bump `github.com/CosmWasm/wasmvm` from 1.5.0 to 1.5.5 ([#2047](https://github.com/NibiruChain/nibiru/pull/2047))
- Bump `docker/build-push-action` from 5 to 6 ([#1924](https://github.com/NibiruChain/nibiru/pull/1924))

## [v1.5.0](https://github.com/NibiruChain/nibiru/releases/tag/v1.5.0) - 2024-06-21

Nibiru v1.5.0 enables IBC CosmWasm smart contracts.

- [[Release Link](https://github.com/NibiruChain/nibiru/releases/tag/v1.5.0)]
- [[Commits](https://github.com/NibiruChain/nibiru/commits/v1.5.0)]

### Features

- [#1931](https://github.com/NibiruChain/nibiru/pull/1931) - feat(ibc): add `wasm` route to IBC router

## [v1.4.0](https://github.com/NibiruChain/nibiru/releases/tag/v1.4.0) - 2024-06-04

Nibiru v1.4.0 adds PebbleDB support and increases the wasm contract size limit to 3MB.

- [[Release Link](https://github.com/NibiruChain/nibiru/releases/tag/v1.4.0)]
- [[Commits](https://github.com/NibiruChain/nibiru/commits/v1.4.0)]

### State Machine Breaking

- [#1906](https://github.com/NibiruChain/nibiru/pull/1906) - feat(wasm): increase contract size limit to 3MB

### Features

- [#1818](https://github.com/NibiruChain/nibiru/pull/1818) - feat: add pebbledb support
- [#1908](https://github.com/NibiruChain/nibiru/pull/1908) - chore: make pebbledb the default db backend
-

## [v1.3.0](https://github.com/NibiruChain/nibiru/releases/tag/v1.3.0) - 2024-05-07

Nibiru v1.3.0 adds interchain accounts.

- [[Release Link](https://github.com/NibiruChain/nibiru/releases/tag/v1.3.0)]
- [[Commits](https://github.com/NibiruChain/nibiru/commits/v1.3.0)]

### Features

- [#1820](https://github.com/NibiruChain/nibiru/pull/1820) - feat: add interchain accounts

### Bug Fixes

- [#1864](https://github.com/NibiruChain/nibiru/pull/1864) - fix(ica): add ICA controller stack

### Improvements

- [#1859](https://github.com/NibiruChain/nibiru/pull/1859) - refactor(oracle): add oracle slashing events

## [v1.2.0](https://github.com/NibiruChain/nibiru/releases/tag/v1.2.0) - 2024-03-28

Nibiru v1.2.0 adds a burn method to the x/inflation module that allows senders to burn tokens.

- [[Release Link](https://github.com/NibiruChain/nibiru/releases/tag/v1.2.0)]
- [[Commits](https://github.com/NibiruChain/nibiru/commits/v1.2.0)]

### Features

- [#1832](https://github.com/NibiruChain/nibiru/pull/1832) - feat(tokenfactory): add burn method for native tokens

## [v1.1.0](https://github.com/NibiruChain/nibiru/releases/tag/v1.1.0) - 2024-03-19

Nibiru v1.1.0 is the minor release used to add inflation to the network.

### State Machine Breaking

- [#1786](https://github.com/NibiruChain/nibiru/pull/1786) - fix(inflation): fix inflation off-by 2 error
- [#1796](https://github.com/NibiruChain/nibiru/pull/1796) - fix(inflation): fix num skipped epoch when inflation is added to an existing chain
- [#1797](https://github.com/NibiruChain/nibiru/pull/1797) - fix(inflation): fix num skipped epoch updates logic
- [#1712](https://github.com/NibiruChain/nibiru/pull/1712) - refactor(inflation): turn inflation off by default

### Bug Fixes

- [#1706](https://github.com/NibiruChain/nibiru/pull/706) - fix: `v1.1.0` upgrade handler
- [#1804](https://github.com/NibiruChain/nibiru/pull/1804) - fix(inflation): update default parameters
- [#1688](https://github.com/NibiruChain/nibiru/pull/1688) - fix(inflation): make default inflation allocation follow tokenomics

### Features

- [#1670](https://github.com/NibiruChain/nibiru/pull/1670) - feat(inflation): Make inflation polynomial
- [#1682](https://github.com/NibiruChain/nibiru/pull/1682) - feat!: add upgrade handler for v1.1.0
- [#1776](https://github.com/NibiruChain/nibiru/pull/1776) - feat(inflation): make inflation params a collection and add commands to update them
- [#1795](https://github.com/NibiruChain/nibiru/pull/1795) - feat(inflation): add inflation tx cmds

### Improvements

- [#1695](https://github.com/NibiruChain/nibiru/pull/1695) - feat(inflation): add events for inflation distribution
- [#1792](https://github.com/NibiruChain/nibiru/pull/1792) - fix(inflation): uncomment legacy amino register on app module basic
- [#1799](https://github.com/NibiruChain/nibiru/pull/1799) refactor,docs(inflation): Document everything + delete unused code. Make perp and spot optional features in localnet.sh

## [v1.0.3](https://github.com/NibiruChain/nibiru/releases/tag/v1.0.3) - 2024-03-18

### Fix

- [#1816](https://github.com/NibiruChain/nibiru/pull/1816) - fix(ibc): fix ibc transaction from wasm contract

### CLI

- [#1731](https://github.com/NibiruChain/nibiru/pull/1731) - feat(cli): add cli command to decode stargate base64 messages
- [#1754](https://github.com/NibiruChain/nibiru/pull/1754) - refactor(decode-base64): clean code improvements and fn docs

## [v1.0.2](https://github.com/NibiruChain/nibiru/releases/tag/v1.0.2) - 2024-03-03

### Dependencies

- [65c06ba](https://github.com/NibiruChain/nibiru/commit/65c06ba774c260ece942131ad7a93de0e162266e) - Bump `cosmos-sdk` to v0.47.10

## [v1.0.1](https://github.com/NibiruChain/nibiru/releases/tag/v1.0.1) - 2024-02-09

### Dependencies

- [#1778](https://github.com/NibiruChain/nibiru/pull/1778) - chore: bump librocksdb to v8.9.1

## [v1.0.0](https://github.com/NibiruChain/nibiru/releases/tag/v1.0.0)

Nibiru v1.0.0 is the major release used for the genesis of the mainnet network,
`cataclysm-1`. It includes all of the general purpose modules such
as `devgas`, `sudo`, `wasm`, `tokenfactory`, and the defaults from Cosmos SDK
v0.47.5.

- [[Release Link](https://github.com/NibiruChain/nibiru/releases/tag/v1.0.0)]
- [[Commits](https://github.com/NibiruChain/nibiru/commits/v1.0.0)]
- [tag:v1.0.0](https://github.com/NibiruChain/nibiru/commits/v1.0.0) epic(v1.0.0): Remove unneeded Dapp modules for smooth upgrades.
  - chore!: [Date: 2023-10-16] Remove inflation, perp, stablecoin, and spot
    modules and related protobufs. This will make it easier to add the store keys
    layer if we have breaking changes before the Dapps go live without blocking
    the mainnet deployment.  
    Commits:
    [#1667](https://github.com/NibiruChain/nibiru/pull/1667)
    [6a01abe](https://github.com/NibiruChain/nibiru/commit/6a01abe5c99e26a1d17d96f359d06d61bc1e6e70)
    [2a250a3](https://github.com/NibiruChain/nibiru/commit/2a250a3c4c60c58c5526ac7d75ce5b9e13889471)
    [d713f41](https://github.com/NibiruChain/nibiru/commit/d713f41dfe17d6d29451ade4d2f0e6d950ce7c59)
    [011f1ed](https://github.com/NibiruChain/nibiru/commit/011f1ed431d92899d01583e5e6110e663eceaa24)

### Features

- [#1596](https://github.com/NibiruChain/nibiru/pull/1596) - epic(tokenfactory): State transitions, collections, genesis import and export, and app wiring
- [#1607](https://github.com/NibiruChain/nibiru/pull/1607) - Token factory transaction messages for CreateDenom, ChangeAdmin, and UpdateModuleParams
- [#1620](https://github.com/NibiruChain/nibiru/pull/1620) - Token factory transaction messages for Mint and Burn
- [#1573](https://github.com/NibiruChain/nibiru/pull/1573) - feat(perp): Close markets and compute settlement price

### State Machine Breaking

- [#1609](https://github.com/NibiruChain/nibiru/pull/1609) - refactor(app)!: Remove x/stablecoin module.
- [#1613](https://github.com/NibiruChain/nibiru/pull/1613) - feat(app)!: enforce min commission by changing default and genesis validation
- [#1615](https://github.com/NibiruChain/nibiru/pull/1613) - feat(ante)!: Ante handler to add a maximum commission rate of 25% for validators.
- [#1616](https://github.com/NibiruChain/nibiru/pull/1616) - fix(app)!: Add custom wasm snapshotter for proper state exports
- [#1617](https://github.com/NibiruChain/nibiru/pull/1617) - fix(app)!: non-nil snapshot manager is not guaranteed in testapp
- [#1645](https://github.com/NibiruChain/nibiru/pull/1645) - fix(tokenfactory)!: token supply in bank keeper must be correct after MsgBurn.
- [#1646](https://github.com/NibiruChain/nibiru/pull/1646) - feat(wasmbinding)!: whitelisted stargate queries for QueryRequest::Stargate: auth, bank, gov, tokenfactory, epochs, inflation, oracle, sudo, devgas
- [#1667](https://github.com/NibiruChain/nibiru/pull/1667) - chore(inflation)!: unwire x/inflation

### Improvements

- [#1610](https://github.com/NibiruChain/nibiru/pull/1610) - refactor(app): Simplify app.go with less redundant imports using struct embedding.
- [#1614](https://github.com/NibiruChain/nibiru/pull/1614) - refactor(proto): Use explicit namespacing on proto imports for #1608
- [#1630](https://github.com/NibiruChain/nibiru/pull/1630) - refactor(wasm): clean up wasmbinding/ folder structure
- [#1631](https://github.com/NibiruChain/nibiru/pull/1631) - fix(.goreleaser.yml): Load version for wasmvm dynamically.
- [#1638](https://github.com/NibiruChain/nibiru/pull/1638) - test(tokenfactory): integration test core logic with a real smart contract using `nibiru-std`
- [#1659](https://github.com/NibiruChain/nibiru/pull/1659) - refactor(oracle): curate oracle default whitelist

### Dependencies

- Bump `github.com/prometheus/client_golang` from 1.16.0 to 1.17.0 ([#1605](https://github.com/NibiruChain/nibiru/pull/1605))
- Bump `bufbuild/buf-setup-action` from 1.26.1 to 1.27.1 ([#1624](https://github.com/NibiruChain/nibiru/pull/1624), [#1641](https://github.com/NibiruChain/nibiru/pull/1641))
- Bump `stefanzweifel/git-auto-commit-action` from 4 to 5 ([#1625](https://github.com/NibiruChain/nibiru/pull/1625))
- Bump `github.com/CosmWasm/wasmvm` from 1.4.0 to 1.5.0 ([#1629](https://github.com/NibiruChain/nibiru/pull/1629), [#1657](https://github.com/NibiruChain/nibiru/pull/1657))
- Bump `google.golang.org/grpc` from 1.58.2 to 1.59.0 ([#1633](https://github.com/NibiruChain/nibiru/pull/1633), [#1643](https://github.com/NibiruChain/nibiru/pull/1643))
- Bump `golang.org/x/net` from 0.12.0 to 0.17.0 ([#1634](https://github.com/NibiruChain/nibiru/pull/1634))
- Bump `github.com/cosmos/ibc-go/v7` from 7.3.0 to 7.3.1 ([#1647](https://github.com/NibiruChain/nibiru/pull/1647))
- Bump `github.com/CosmWasm/wasmd` from 0.40.2 to 0.43.0 ([#1660](https://github.com/NibiruChain/nibiru/pull/1660))
- Bump `github.com/CosmWasm/wasmd` from 0.43.0 to 0.44.0 ([#1666](https://github.com/NibiruChain/nibiru/pull/1666))

### Bug Fixes

- [#1606](https://github.com/NibiruChain/nibiru/pull/1606) - fix(perp): emit `MarketUpdatedEvent` in the absence of index price
- [#1649](https://github.com/NibiruChain/nibiru/pull/1649) - fix(ledger): fix ledger for newer macos versions
- [#1655](https://github.com/NibiruChain/nibiru/pull/1655) - fix(inflation): inflate NIBI correctly to strategic treasury account

## [v0.21.11] - 2023-10-02

NOTE: It's pragmatic to assume that any change prior to v1.0.0 was state machine breaking.

- Summary: Changes up to pull request #1616
- [[Release Link](https://github.com/NibiruChain/nibiru/releases/tag/v0.21.11)]

## [v0.21.10] - 2023-09-20

- Summary: Changes up to pull request #1595
- [[Release Link](https://github.com/NibiruChain/nibiru/releases/tag/v0.21.10)]

### State Machine Breaking

#### Features (Breaking)

- [#1594](https://github.com/NibiruChain/nibiru/pull/1594) - feat: add user discounts
- [#1585](https://github.com/NibiruChain/nibiru/pull/1585) - feat: include flag versioned in query markets to allow to query disabled markets
- [#1575](https://github.com/NibiruChain/nibiru/pull/1575) - feat(perp): Add trader volume tracking
- [#1559](https://github.com/NibiruChain/nibiru/pull/1559) - feat: add versions to markets to allow to disable them
- [#1543](https://github.com/NibiruChain/nibiru/pull/1543) - epic(devgas): devgas module for incentivizing smart contract
- [#1543](https://github.com/NibiruChain/nibiru/pull/1543) - epic(devgas): devgas module for incentivizing smart contract
- [#1541](https://github.com/NibiruChain/nibiru/pull/1541) - feat(perp): add clamp to premium fractions
- [#1520](https://github.com/NibiruChain/nibiru/pull/1520) - feat(wasm): no op handler + tests with updated contracts
- [#1503](https://github.com/NibiruChain/nibiru/pull/1503) - feat(wasm): add Oracle Exchange Rate query for wasm
- [#1503](https://github.com/NibiruChain/nibiru/pull/1503) - feat(wasm): add Oracle Exchange Rate query for wasm
- [#1502](https://github.com/NibiruChain/nibiru/pull/1502) - feat: add ledger build support
- [#1501](https://github.com/NibiruChain/nibiru/pull/1501) - feat(proto): add Python buf generation logic for py-sdk
- [#1501](https://github.com/NibiruChain/nibiru/pull/1501) - feat(proto): add Python buf generation logic for py-sdk
- [#1501](https://github.com/NibiruChain/nibiru/pull/1501) - feat(localnet.sh): (1) Make it possible to run while offline. (2) Implement --no-build option to use the script with the current `nibid` installed.
- [#1501](https://github.com/NibiruChain/nibiru/pull/1501) - feat(localnet.sh): (1) Make it possible to run while offline. (2) Implement --no-build option to use the script with the current `nibid` installed.
- [#1498](https://github.com/NibiruChain/nibiru/pull/1498) - feat: add cli to change root sudo command
- [#1498](https://github.com/NibiruChain/nibiru/pull/1498) - feat: add cli to change root sudo command
- [#1495](https://github.com/NibiruChain/nibiru/pull/1495) - feat: add genmsg module
- [#1494](https://github.com/NibiruChain/nibiru/pull/1494) - feat: create cli to add sudo account into genesis
- [#1479](https://github.com/NibiruChain/nibiru/pull/1479) - feat(perp): implement `PartialClose`
- [#1479](https://github.com/NibiruChain/nibiru/pull/1479) - feat(perp): implement `PartialClose`
- [#1463](https://github.com/NibiruChain/nibiru/pull/1463) - feat(oracle): add genesis pricefeeder delegation
- [#1463](https://github.com/NibiruChain/nibiru/pull/1463) - feat(oracle): add genesis pricefeeder delegation
- [#1463](https://github.com/NibiruChain/nibiru/pull/1463) - feat(oracle): add genesis pricefeeder delegation
- [#1421](https://github.com/NibiruChain/nibiru/pull/1421) - feat(oracle): add expiry time to oracle prices
- [#1407](https://github.com/NibiruChain/nibiru/pull/1407) - feat!: upgrade to Cosmos SDK v0.47.3
- [#1407](https://github.com/NibiruChain/nibiru/pull/1407) - feat!: upgrade to Cosmos SDK v0.47.3
- [#1387](https://github.com/NibiruChain/nibiru/pull/1387) - feat: upgrade to Cosmos SDK v0.46.10
- [#1387](https://github.com/NibiruChain/nibiru/pull/1387) - feat: upgrade to Cosmos SDK v0.46.10
- [#1380](https://github.com/NibiruChain/nibiru/pull/1380) - feat(wasm): Add CreateMarket admin call for the controller contract
- [#1380](https://github.com/NibiruChain/nibiru/pull/1380) - feat(wasm): Add CreateMarket admin call for the controller contract
- [#1373](https://github.com/NibiruChain/nibiru/pull/1373) - feat(perp): `perpv2` `add-genesis-perp-market` CLI command
- [#1371](https://github.com/NibiruChain/nibiru/pull/1371) - feat: realize bad debt when a user tries to close his position
- [#1370](https://github.com/NibiruChain/nibiru/pull/1370) - feat(perp): `perpv2` `CreatePool` method
- [#1367](https://github.com/NibiruChain/nibiru/pull/1367) - feat: wire enable market to wasm
- [#1367](https://github.com/NibiruChain/nibiru/pull/1367) - feat: wire enable market to wasm
- [#1366](https://github.com/NibiruChain/nibiru/pull/1366) - feat: fix bindings test in cw_test
- [#1363](https://github.com/NibiruChain/nibiru/pull/1363) - feat(perp): wire `PerpV2` module
- [#1362](https://github.com/NibiruChain/nibiru/pull/1362) - feat(perp): add `perpv2` cli
- [#1361](https://github.com/NibiruChain/nibiru/pull/1361) - feat(perp): add `PerpV2` module
- [#1359](https://github.com/NibiruChain/nibiru/pull/1359) - feat(perp): Add InsuranceFundWithdraw admin call with corresponding smart contract
- [#1359](https://github.com/NibiruChain/nibiru/pull/1359) - feat(perp): Add InsuranceFundWithdraw admin call with corresponding smart contract
- [#1352](https://github.com/NibiruChain/nibiru/pull/1352) - feat(perp): add PerpKeeperV2 `MsgServer`
- [#1350](https://github.com/NibiruChain/nibiru/pull/1350) - feat(perp): `EditPriceMultiplier` and `EditSwapInvariant`
- [#1345](https://github.com/NibiruChain/nibiru/pull/1345) - feat(perp): PerpV2 QueryServer
- [#1344](https://github.com/NibiruChain/nibiru/pull/1344) - feat(perp): PerpKeeperV2 `AddMargin` and `RemoveMargin`
- [#1343](https://github.com/NibiruChain/nibiru/pull/1343) - feat(perp): add PerpKeeperV2 `MultiLiquidate`
- [#1342](https://github.com/NibiruChain/nibiru/pull/1342) - feat(perp): market not enabled can only be used to close out existing positions
- [#1342](https://github.com/NibiruChain/nibiru/pull/1342) - feat(perp): market not enabled can only be used to close out existing positions
- [#1341](https://github.com/NibiruChain/nibiru/pull/1341) - feat(bindings/oracle): add bindings for oracle module params
- [#1340](https://github.com/NibiruChain/nibiru/pull/1340) - feat(wasm): Enforce x/sudo contract permission checks on the shifter contract + integration tests
- [#1338](https://github.com/NibiruChain/nibiru/pull/1338) - feat(perp): V2 OpenPosition

#### Bug Fixes (Breaking)

- [#1586](https://github.com/NibiruChain/nibiru/pull/1586) - fix(sudo): make messages compatible with `Amino`
- [#1565](https://github.com/NibiruChain/nibiru/pull/1565) - fix(oracle)!: Count vote omission as abstain for less slashing + more stability
- [#1493](https://github.com/NibiruChain/nibiru/pull/1493) - fix(perp): allow `ClosePosition` when there is bad debt
- [#1476](https://github.com/NibiruChain/nibiru/pull/1476) - fix(wasm)!: call `ValidateBasic` before all `sdk.Msg` calls for the bindings-perp contract + remove sudo permissioning
- [#1467](https://github.com/NibiruChain/nibiru/pull/1467) - fix(oracle): make `calcTwap` safer
- [#1467](https://github.com/NibiruChain/nibiru/pull/1467) - fix(oracle): make `calcTwap` safer
- [#1464](https://github.com/NibiruChain/nibiru/pull/1464) - fix(gov): wire legacy proposal handlers
- [#1464](https://github.com/NibiruChain/nibiru/pull/1464) - fix(gov): wire legacy proposal handlers
- [#1459](https://github.com/NibiruChain/nibiru/pull/1459) - fix(spot): wire `x/spot` msgService into app router
- [#1459](https://github.com/NibiruChain/nibiru/pull/1459) - fix(spot): wire `x/spot` msgService into app router
- [#1452](https://github.com/NibiruChain/nibiru/pull/1452) - fix(oracle): continue with abci hook during error
- [#1451](https://github.com/NibiruChain/nibiru/pull/1451) - fix(perp): decrease position with zero size
- [#1446](https://github.com/NibiruChain/nibiru/pull/1446) - fix(cmd): Add custom InitCmd to set set desired Tendermint consensus params for each node.
- [#1441](https://github.com/NibiruChain/nibiru/pull/1441) - fix(oracle): ignore abstain votes in std dev calculation
- [#1425](https://github.com/NibiruChain/nibiru/pull/1425) - fix: remove positions from state when closed with reverse position
- [#1423](https://github.com/NibiruChain/nibiru/pull/1423) - fix: remove panics from abci hooks
- [#1422](https://github.com/NibiruChain/nibiru/pull/1422) - fix(oracle): handle zero oracle rewards
- [#1420](https://github.com/NibiruChain/nibiru/pull/1420) - refactor(oracle): update default params
- [#1419](https://github.com/NibiruChain/nibiru/pull/1419) - fix(spot): add pools to genesis state
- [#1417](https://github.com/NibiruChain/nibiru/pull/1417) - fix: run end blocker on block end for perp v2
- [#1414](https://github.com/NibiruChain/nibiru/pull/1414) - fix(oracle): Add deterministic map iterations to avoid consensus failure.
- [#1413](https://github.com/NibiruChain/nibiru/pull/1413) - fix(perp): provide descriptive errors when all liquidations fail in MultiLiquidate
- [#1413](https://github.com/NibiruChain/nibiru/pull/1413) - fix(perp): provide descriptive errors when all liquidations fail in MultiLiquidate
- [#1397](https://github.com/NibiruChain/nibiru/pull/1397) - fix: ensure margin is high enough when removing it
- [#1383](https://github.com/NibiruChain/nibiru/pull/1383) - feat: enforce contract to be whitelisted when calling perp bindings
- [#1379](https://github.com/NibiruChain/nibiru/pull/1379) - feat(perp): check for denom in add/remove margin
- [#1210](https://github.com/NibiruChain/nibiru/pull/1210) - fix(ci): fix docker push workflow

#### Else (Breaking)

- [#1477](https://github.com/NibiruChain/nibiru/pull/1477) - refactor(oracle)!: Move away from deprecated events to typed events in x/oracle
- [#1477](https://github.com/NibiruChain/nibiru/pull/1477) - refactor(oracle)!: Move away from deprecated events to typed events in x/oracle
- [#1473](https://github.com/NibiruChain/nibiru/pull/1473) - refactor(perp)!: rename `OpenPosition` to `MarketOrder`
- [#1473](https://github.com/NibiruChain/nibiru/pull/1473) - refactor(perp)!: rename `OpenPosition` to `MarketOrder`
- [#1427](https://github.com/NibiruChain/nibiru/pull/1427) - refactor(perp)!: PositionChangedEvent `MarginToUser`
- [#1427](https://github.com/NibiruChain/nibiru/pull/1427) - refactor(perp)!: PositionChangedEvent `MarginToUser`
- [#1426](https://github.com/NibiruChain/nibiru/pull/1426) - refactor(perp): remove price fluctuation limit check
- [#1388](https://github.com/NibiruChain/nibiru/pull/1388) - refactor(perp)!: idempotent position changed event
- [#1388](https://github.com/NibiruChain/nibiru/pull/1388) - refactor(perp)!: idempotent position changed event
- [#1385](https://github.com/NibiruChain/nibiru/pull/1385) - test(perp): add clearing house negative tests
- [#1385](https://github.com/NibiruChain/nibiru/pull/1385) - test(perp): add clearing house negative tests
- [#1382](https://github.com/NibiruChain/nibiru/pull/1382) - refactor(perp)!: remove `perpv1`
- [#1382](https://github.com/NibiruChain/nibiru/pull/1382) - refactor(perp)!: remove `perpv1`
- [#1356](https://github.com/NibiruChain/nibiru/pull/1356) - build: Regress wasmvm (v1.1.1), tendermint (v0.34.24), and Cosmos-SDK (v0.45.14) dependencies
- [#1356](https://github.com/NibiruChain/nibiru/pull/1356) - build: Regress wasmvm (v1.1.1), tendermint (v0.34.24), and Cosmos-SDK (v0.45.14) dependencies
- [#1346](https://github.com/NibiruChain/nibiru/pull/1346) - build: Upgrade wasmvm (v1.2.1), tendermint (v0.34.26), and Cosmos-SDK (v0.45.14) dependencies
- [#1346](https://github.com/NibiruChain/nibiru/pull/1346) - build: Upgrade wasmvm (v1.2.1), tendermint (v0.34.26), and Cosmos-SDK (v0.45.14) dependencies

### Non-breaking/Compatible Improvements

- [#1579](https://github.com/NibiruChain/nibiru/pull/1579) - chore(proto): Add a buf.gen.rs.yaml and corresponding script to create Rust types for Wasm Stargate messages
- [#1574](https://github.com/NibiruChain/nibiru/pull/1574) - chore(goreleaser): update wasmvm to v1.4.0
- [#1558](https://github.com/NibiruChain/nibiru/pull/1558) - feat(perp): paginated query to read the position store
- [#1555](https://github.com/NibiruChain/nibiru/pull/1555) - feat(devgas): Convert legacy ABCI events to typed proto events
- [#1554](https://github.com/NibiruChain/nibiru/pull/1554) - refactor: runs gofumpt formatter, which has nice conventions: go install mvdan.cc/gofumpt@latest
- [#1536](https://github.com/NibiruChain/nibiru/pull/1536) - test(perp): add more tests to perp module and cli
- [#1533](https://github.com/NibiruChain/nibiru/pull/1533) - feat(perp): add differential fields to PositionChangedEvent
- [#1527](https://github.com/NibiruChain/nibiru/pull/1527) - test(common): add docs for testutil and increase test coverage
- [#1521](https://github.com/NibiruChain/nibiru/pull/1521) - test(sudo): increase unit test coverage
- [#1519](https://github.com/NibiruChain/nibiru/pull/1519) - test: add more tests to x/perp keeper
- [#1518](https://github.com/NibiruChain/nibiru/pull/1518) - test: add more tests to x/perp
- [#1517](https://github.com/NibiruChain/nibiru/pull/1517) - test: add more tests to x/hooks
- [#1506](https://github.com/NibiruChain/nibiru/pull/1506) - refactor(oracle): Implement OrderedMap and use it for iterating through maps in x/oracle
- [#1500](https://github.com/NibiruChain/nibiru/pull/1500) - refactor(perp): clean up reverse market order mechanics
- [#1466](https://github.com/NibiruChain/nibiru/pull/1466) - refactor(perp): `PositionLiquidatedEvent`
- [#1466](https://github.com/NibiruChain/nibiru/pull/1466) - refactor(perp): `PositionLiquidatedEvent`
- [#1462](https://github.com/NibiruChain/nibiru/pull/1462) - fix(perp): Add pair to liquidation failed event.
- [#1424](https://github.com/NibiruChain/nibiru/pull/1424) - feat(perp): Add change type and exchanged margin to position changed events.
- [#1408](https://github.com/NibiruChain/nibiru/pull/1408) - feat(spot): idempotent events
- [#1406](https://github.com/NibiruChain/nibiru/pull/1406) - feat(perp): emit additional event info
- [#1405](https://github.com/NibiruChain/nibiru/pull/1405) - ci: use Buf to build protos
- [#1390](https://github.com/NibiruChain/nibiru/pull/1390) - fix(localnet.sh): Fix genesis market initialization + add force exits on failure
- [#1369](https://github.com/NibiruChain/nibiru/pull/1369) - refactor(oracle): divert rewards from `perpv2` instead of `perpv1`
- [#1365](https://github.com/NibiruChain/nibiru/pull/1365) - refactor(perp): split `perp` module into v1/ and v2/

### Dependencies

- [#1523](https://github.com/NibiruChain/nibiru/pull/1523) - chore: bump cosmos-sdk to v0.47.4
- [#1381](https://github.com/NibiruChain/nibiru/pull/1381) - chore(deps): Bump github.com/cosmos/cosmos-sdk to 0.45.16

- Bump `github.com/docker/distribution` from 2.8.1+incompatible to 2.8.2+incompatible (#1339)

- Bump `github.com/CosmWasm/wasmvm` from 1.2.1 to 1.4.0 (#1354, #1507, [#1564](https://github.com/NibiruChain/nibiru/pull/1564))
- Bump `github.com/spf13/cast` from 1.5.0 to 1.5.1 (#1358)
- Bump `github.com/stretchr/testify` from 1.8.2 to 1.8.4 (#1384, #1435)
- Bump `cosmossdk.io/math` from 1.0.0-beta.6 to 1.1.2 (#1394, [#1547](https://github.com/NibiruChain/nibiru/pull/1547))
- Bump `google.golang.org/grpc` from 1.53.0 to 1.58.2 (#1395, #1437, #1443, #1497, [#1525](https://github.com/NibiruChain/nibiru/pull/1525), [#1568](https://github.com/NibiruChain/nibiru/pull/1568), [#1582](https://github.com/NibiruChain/nibiru/pull/1582), [#1598](https://github.com/NibiruChain/nibiru/pull/1598))
- Bump `github.com/gin-gonic/gin` from 1.8.1 to 1.9.1 (#1409)
- Bump `github.com/spf13/viper` from 1.15.0 to 1.16.0 (#1436)
- Bump `github.com/prometheus/client_golang` from 1.15.1 to 1.16.0 (#1431)
- Bump `github.com/cosmos/ibc-go/v7` from 7.1.0 to 7.3.0 (#1445, [#1562](https://github.com/NibiruChain/nibiru/pull/1562))
- Bump `bufbuild/buf-setup-action` from 1.21.0 to 1.26.1 (#1449, #1469, #1505, #1510, [#1537](https://github.com/NibiruChain/nibiru/pull/1537), [#1540](https://github.com/NibiruChain/nibiru/pull/1540), [#1544](https://github.com/NibiruChain/nibiru/pull/1544))
- Bump `google.golang.org/protobuf` from 1.30.0 to 1.31.0 (#1450)
- Bump `cosmossdk.io/errors` from 1.0.0-beta.7 to 1.0.0 (#1499)
- Bump `github.com/holiman/uint256` from 1.2.2 to 1.2.3 (#1504)
- Bump `docker/build-push-action` from 4 to 5 ([#1572](https://github.com/NibiruChain/nibiru/pull/1572))
- Bump `docker/login-action` from 2 to 3 ([#1571](https://github.com/NibiruChain/nibiru/pull/1571))
- Bump `docker/setup-buildx-action` from 2 to 3 ([#1570](https://github.com/NibiruChain/nibiru/pull/1570))
- Bump `docker/setup-qemu-action` from 2 to 3 ([#1569](https://github.com/NibiruChain/nibiru/pull/1569))
- Bump `github.com/cosmos/cosmos-sdk` from v0.47.4 to v0.47.5 ([#1578](https://github.com/NibiruChain/nibiru/pull/1578))
- Bump `codecov/codecov-action` from 3 to 4 ([#1583](https://github.com/NibiruChain/nibiru/pull/1583))
- Bump `actions/checkout` from 3 to 4 ([#1593](https://github.com/NibiruChain/nibiru/pull/1593))
- Bump `github.com/docker/distribution` from 2.8.1+incompatible to 2.8.2+incompatible (#1339)
- Bump `github.com/CosmWasm/wasmvm` from 1.2.1 to 1.3.0 (#1354, #1507)
- Bump `github.com/spf13/cast` from 1.5.0 to 1.5.1 (#1358)
- Bump `github.com/stretchr/testify` from 1.8.2 to 1.8.4 (#1384, #1435)
- Bump `cosmossdk.io/math` from 1.0.0-beta.6 to 1.1.2 (#1394, [#1547](https://github.com/NibiruChain/nibiru/pull/1547))
- Bump `google.golang.org/grpc` from 1.53.0 to 1.57.0 (#1395, #1437, #1443, #1497, [#1525](https://github.com/NibiruChain/nibiru/pull/1525))
- Bump `github.com/gin-gonic/gin` from 1.8.1 to 1.9.1 (#1409)
- Bump `github.com/spf13/viper` from 1.15.0 to 1.16.0 (#1436)
- Bump `github.com/prometheus/client_golang` from 1.15.1 to 1.16.0 (#1431)
- Bump `github.com/cosmos/ibc-go/v7` from 7.1.0 to 7.3.0 (#1445, [#1562](https://github.com/NibiruChain/nibiru/pull/1562))
- Bump `bufbuild/buf-setup-action` from 1.21.0 to 1.26.1 (#1449, #1469, #1505, #1510, [#1537](https://github.com/NibiruChain/nibiru/pull/1537), [#1540](https://github.com/NibiruChain/nibiru/pull/1540), [#1544](https://github.com/NibiruChain/nibiru/pull/1544))
- Bump `google.golang.org/protobuf` from 1.30.0 to 1.31.0 (#1450)
- Bump `cosmossdk.io/errors` from 1.0.0-beta.7 to 1.0.0 (#1499)
- Bump `github.com/holiman/uint256` from 1.2.2 to 1.2.3 (#1504)
- Bump `actions/checkout` from 3 to 4 ([#1563](https://github.com/NibiruChain/nibiru/pull/1563))

## [v0.19.4] - 2023-05-26

- Summary: Changes up to pull request #1337
- [[Release Link](https://github.com/NibiruChain/nibiru/releases/tag/v0.19.4)]

### State Machine Breaking

- [#1336](https://github.com/NibiruChain/nibiru/pull/1336) - feat: move oracle params out of params subspace and onto the keeper
- [#1336](https://github.com/NibiruChain/nibiru/pull/1336) - feat: move oracle params out of params subspace and onto the keeper
- [#1335](https://github.com/NibiruChain/nibiru/pull/1335) - refactor(perp): move remaining perpv1 files to v1 directory
- [#1334](https://github.com/NibiruChain/nibiru/pull/1334) - feat(perp): add PerpKeeperV2 `ClosePosition`
- [#1333](https://github.com/NibiruChain/nibiru/pull/1333) - feat(perp): add basic clearing house functions
- [#1332](https://github.com/NibiruChain/nibiru/pull/1332) - feat(perp): add hooks to update funding rate
- [#1331](https://github.com/NibiruChain/nibiru/pull/1331) - refactor(perp): create perp v1 type package and module package
- [#1329](https://github.com/NibiruChain/nibiru/pull/1329) - feat(perp): add PerpKeeperV2 withdraw methods
- [#1328](https://github.com/NibiruChain/nibiru/pull/1328) - feat(perp): add PerpKeeperV2 swap methods
- [#1322](https://gitub.com/NibiruChain/nibiru/pull/1322) - build(deps): Bumps github.com/armon/go-metrics from 0.4.0 to 0.4.1.
- [#1319](https://github.com/NibiruChain/nibiru/pull/1319) - test: add integration test actions
- [#1317](https://github.com/NibiruChain/nibiru/pull/1317) - feat(testutil): Use secp256k1 algo for private key generation in common/testutil.
- [#1317](https://github.com/NibiruChain/nibiru/pull/1317) - feat(sudo): Implement and test CLI commands for tx and queries.
- [#1317](https://github.com/NibiruChain/nibiru/pull/1317) - feat(sudo): Implement and test CLI commands for tx and queries.
- [#1315](https://github.com/NibiruChain/nibiru/pull/1315) - feat: oracle rewards distribution every week
- [#1315](https://github.com/NibiruChain/nibiru/pull/1315) - feat: oracle rewards distribution every week
- [#1312](https://github.com/NibiruChain/nibiru/pull/1312) - feat(wasm): wire depth shift handler to the wasm router
- [#1312](https://github.com/NibiruChain/nibiru/pull/1312) - feat(wasm): wire depth shift handler to the wasm router
- [#1311](https://github.com/NibiruChain/nibiru/pull/1311) - feat(perp): add PerpKeeperV2
- [#1311](https://github.com/NibiruChain/nibiru/pull/1311) - feat(perp): add Calc and Twap methods
- [#1309](https://github.com/NibiruChain/nibiru/pull/1309) - feat: minimum swap amount set to $1
- [#1309](https://github.com/NibiruChain/nibiru/pull/1309) - feat: minimum swap amount set to $1
- [#1308](https://github.com/NibiruChain/nibiru/pull/1308) - feat(perp): ensure there's no int overflow in liq depth calculation
- [#1307](https://github.com/NibiruChain/nibiru/pull/1307) - feat(sudo): Create the x/sudo module + integration tests
- [#1307](https://github.com/NibiruChain/nibiru/pull/1307) - feat(sudo): Create the x/sudo module + integration tests
- [#1306](https://github.com/NibiruChain/nibiru/pull/1306) - feat(perp): complete perp v2 types
- [#1306](https://github.com/NibiruChain/nibiru/pull/1306) - feat(perp): complete perp v2 types
- [#1305](https://github.com/NibiruChain/nibiru/pull/1305) - refactor(perp!): Remove unnecessary protos
- [#1305](https://github.com/NibiruChain/nibiru/pull/1305) - refactor(perp!): Remove unnecessary protos
- [#1304](https://github.com/NibiruChain/nibiru/pull/1304) - feat: db backend - rocksdb
- [#1304](https://github.com/NibiruChain/nibiru/pull/1304) - feat: db backend - rocksdb
- [#1302](https://github.com/NibiruChain/nibiru/pull/1302) - refactor(oracle)!: price snapshot start time inclusive
- [#1302](https://github.com/NibiruChain/nibiru/pull/1302) - refactor(oracle)!: price snapshot start time inclusive
- [#1301](https://github.com/NibiruChain/nibiru/pull/1301) - fix(epochs)!: correct epoch start time
- [#1301](https://github.com/NibiruChain/nibiru/pull/1301) - fix(epochs)!: correct epoch start time
- [#1299](https://github.com/NibiruChain/nibiru/pull/1299) - feat(wasm): Add peg shift bindings
- [#1299](https://github.com/NibiruChain/nibiru/pull/1299) - feat(wasm): Add peg shift bindings
- [#1298](https://github.com/NibiruChain/nibiru/pull/1298) - refactor(perp)!: remove `MaxOracleSpreadRatio` from Perpv2
- [#1298](https://github.com/NibiruChain/nibiru/pull/1298) - refactor(perp)!: remove `MaxOracleSpreadRatio` from Perpv2
- [#1296](https://github.com/NibiruChain/nibiru/pull/1296) - refactor(perp)!: update perp v2 state protos
- [#1296](https://github.com/NibiruChain/nibiru/pull/1296) - refactor(perp)!: update perp v2 state protos
- [#1295](https://github.com/NibiruChain/nibiru/pull/1295) - refactor(app): Organize keepers, store keys, and module manager initialization in app.go
- [#1292](https://github.com/NibiruChain/nibiru/pull/1292) - feat(wasm): Add module bindings for execute calls in x/perp: OpenPosition, ClosePosition, AddMargin, RemoveMargin.
- [#1292](https://github.com/NibiruChain/nibiru/pull/1292) - feat(wasm): Add module bindings for execute calls in x/perp: OpenPosition, ClosePosition, AddMargin, RemoveMargin.
- [#1291](https://github.com/NibiruChain/nibiru/pull/1291) - refactor(perp)!: add perp v2 state protos
- [#1291](https://github.com/NibiruChain/nibiru/pull/1291) - refactor(perp)!: add perp v2 state protos
- [#1290](https://github.com/NibiruChain/nibiru/pull/1290) - refactor: fix quote/base reserve naming convention
- [#1289](https://github.com/NibiruChain/nibiru/pull/1289) - feat: SqrtDepth equal to base reserves when pool creation
- [#1287](https://github.com/NibiruChain/nibiru/pull/1287) - feat(wasm): Add module bindings for custom queries in x/perp: Reserves, AllMarkets, BasePrice, PremiumFraction, Metrics, PerpParams, PerpModuleAccounts
- [#1287](https://github.com/NibiruChain/nibiru/pull/1287) - feat(wasm): Add module bindings for custom queries in x/perp: Reserves, AllMarkets, BasePrice, PremiumFraction, Metrics, PerpParams, PerpModuleAccounts
- [#1286](https://github.com/NibiruChain/nibiru/pull/1286) - feat: bias is zero when creating pool
- [#1284](https://github.com/NibiruChain/nibiru/pull/1284) - feat: fails if base and quote reserves are not equal on CreatePool
- [#1282](https://github.com/NibiruChain/nibiru/pull/1282) - feat(inflation)!: add inflation module
- [#1282](https://github.com/NibiruChain/nibiru/pull/1282) - feat(inflation)!: add inflation module
- [#1281](https://github.com/NibiruChain/nibiru/pull/1281) - feat: add peg multiplier to the pricing logic
- [#1281](https://github.com/NibiruChain/nibiru/pull/1281) - feat: add peg multiplier to the pricing logic
- [#1271](https://github.com/NibiruChain/nibiru/pull/1271) - refactor(perp)!: vpool → perp/amm #2 | imports and renames
- [#1271](https://github.com/NibiruChain/nibiru/pull/1271) - refactor(perp)!: vpool → perp/amm #2 | imports and renames
- [#1270](https://github.com/NibiruChain/nibiru/pull/1270) - refactor(proto)!: lint protos and standardize versioning
- [#1270](https://github.com/NibiruChain/nibiru/pull/1270) - refactor(proto)!: lint protos and standardize versioning
- [#1269](https://github.com/NibiruChain/nibiru/pull/1269) - refactor(perp)!: merge x/util with x/perp
- [#1269](https://github.com/NibiruChain/nibiru/pull/1269) - refactor(perp)!: merge x/util with x/perp
- [#1267](https://github.com/NibiruChain/nibiru/pull/1267) - refactor(perp)!: vpool → perp/amm #1 | Moves types, keeper, and cli
- [#1267](https://github.com/NibiruChain/nibiru/pull/1267) - refactor(perp)!: vpool → perp/amm #1 | Moves types, keeper, and cli
- [#1255](https://github.com/NibiruChain/nibiru/pull/1255) - feat: add peg multiplier field into vpool, which for now defaults to 1
- [#1255](https://github.com/NibiruChain/nibiru/pull/1255) - feat: add peg multiplier field into vpool, which for now defaults to 1
- [#1254](https://github.com/NibiruChain/nibiru/pull/1254) - feat: add bias field into vpool
- [#1254](https://github.com/NibiruChain/nibiru/pull/1254) - feat: add bias field into vpool
- [#1248](https://github.com/NibiruChain/nibiru/pull/1248) - refactor(common): Combine x/testutil and x/common/testutil.
- [#1245](https://github.com/NibiruChain/nibiru/pull/1245) - fix(localnet.sh): force localnet.sh to work even if Coingecko is down
- [#1244](https://github.com/NibiruChain/nibiru/pull/1244) - feat: add typed event for oracle post price
- [#1243](https://github.com/NibiruChain/nibiru/pull/1243) - feat(vpool): sqrt of liquidity depth tracked on pool
- [#1243](https://github.com/NibiruChain/nibiru/pull/1243) - feat(vpool): sqrt of liquidity depth tracked on pool
- [#1240](https://github.com/NibiruChain/nibiru/pull/1240) - ci: Test `make proto-gen` when the proto gen scripts or .proto files change
- [#1237](https://github.com/NibiruChain/nibiru/pull/1237) - feat: reduce gas on openposition
- [#1229](https://github.com/NibiruChain/nibiru/pull/1229) - feat: upgrade ibc to v4.2.0 and wasm v0.30.0
- [#1229](https://github.com/NibiruChain/nibiru/pull/1229) - feat: upgrade ibc to v4.2.0 and wasm v0.30.0
- [#1228](https://github.com/NibiruChain/nibiru/pull/1228) - feat: update github.com/CosmWasm/wasmd 0.29.2
- [#1220](https://github.com/NibiruChain/nibiru/pull/1220) - feat: reduce gas fees when posting price
- [#1220](https://github.com/NibiruChain/nibiru/pull/1220) - feat: reduce gas fees when posting price
- [#1219](https://github.com/NibiruChain/nibiru/pull/1219) - fix(ci): use chaosnet image on chaosnet docker compose
- [#1212](https://github.com/NibiruChain/nibiru/pull/1212) - fix(spot): gracefully handle join spot pool with wrong tokens denom

### Non-breaking/Compatible Improvements

- [#1337](https://github.com/NibiruChain/nibiru/pull/1337) - fix(ci): fix dockerfile with rocksdb
- [#1276](https://github.com/NibiruChain/nibiru/pull/1276) - feat: add ewma function
- [#1218](https://github.com/NibiruChain/nibiru/pull/1218) - ci(release): Publish chaosnet image when tagging a release
- [#1210](https://github.com/NibiruChain/nibiru/pull/1210) - fix(ci): fix docker push workflow

### Dependencies

- Bump `technote-space/get-diff-action` from 4 to 6 (#1327)
- Bump `robinraju/release-downloader` from 1.6 to 1.8 (#1326)
- Bump `pozetroninc/github-action-get-latest-release` from 0.6.0 to 0.7.0 (#1325)
- Bump `actions/setup-go` from 3 to 4 (#1324)

- [#1321](https://github.com/NibiruChain/nibiru/pull/1321) - build(deps): bump github.com/prometheus/client_golang from 1.15.0 to 1.15.1
- [#1256](https://github.com/NibiruChain/nibiru/pull/1256) - chore(deps): bump github.com/spf13/cobra from 1.6.1 to 1.7.0
- [#1231](https://github.com/NibiruChain/nibiru/pull/1231) - chore(deps): bump github.com/cosmos/ibc-go/v4 from 4.2.0 to 4.3.0 #1231
- [#1230](https://github.com/NibiruChain/nibiru/pull/1230) - chore(deps): Bump github.com/holiman/uint256 from 1.2.1 to 1.2.2
- [#1223](https://github.com/NibiruChain/nibiru/pull/1223) - chore(deps): bump github.com/golang/protobuf from 1.5.2 to 1.5.3
- [#1222](https://github.com/NibiruChain/nibiru/pull/1222) - chore(deps): bump google.golang.org/protobuf from 1.28.2-0.20220831092852-f930b1dc76e8 to 1.29.0
- [#1211](https://github.com/NibiruChain/nibiru/pull/1211) - chore(deps): Bump github.com/stretchr/testify from 1.8.1 to 1.8.2

- [#1283](https://github.com/NibiruChain/nibiru/pull/1283) - chore(deps): bump github.com/prometheus/client_golang from 1.14.0 to 1.15.0

## [v0.19.2](https://github.com/NibiruChain/nibiru/releases/tag/v0.19.2) - 2023-02-24

Summary: Changes up to pull request #1208

### State Machine Breaking

- [#1196](https://github.com/NibiruChain/nibiru/pull/1196) - refactor(spot)!: default whitelisted asset and query cli
- [#1195](https://github.com/NibiruChain/nibiru/pull/1195) - feat(perp)!: Add `MultiLiquidation` feature for perps
- [#1194](https://github.com/NibiruChain/nibiru/pull/1194) - fix(oracle): local min voters
- [#1187](https://github.com/NibiruChain/nibiru/pull/1187) - feat(oracle): default vote threshold and min voters
- [#1176](https://github.com/NibiruChain/nibiru/pull/1176) - refactor(spot)!: replace `x/dex` module with `x/spot`.
- [#1173](https://github.com/NibiruChain/nibiru/pull/1173) - refactor(spot)!: replace `x/dex` module with `x/spot`.
- [#1171](https://github.com/NibiruChain/nibiru/pull/1171) - refactor(asset)!: Replace `common.AssetPair` with `asset.Pair`.
- [#1164](https://github.com/NibiruChain/nibiru/pull/1164) - refactor: remove client interface for liquidate msg
- [#1158](https://github.com/NibiruChain/nibiru/pull/1158) - feat(asset-registry)!: Add `AssetRegistry`
- [#1156](https://github.com/NibiruChain/nibiru/pull/1156) - refactor: remove lockup & incentivation module
- [#1154](https://github.com/NibiruChain/nibiru/pull/1154) - refactor(asset-pair)!: refactors `common.AssetPair` as an extension of string
- [#1151](https://github.com/NibiruChain/nibiru/pull/1151) - fix(dex): fix swap calculation for stableswap pools
- [#1131](https://github.com/NibiruChain/nibiru/pull/1131) - fix(oracle): use correct distribution module account

### Non-breaking/Compatible Improvements

- [#1205](https://github.com/NibiruChain/nibiru/pull/1205) - test: first testing framework skeleton and example
- [#1203](https://github.com/NibiruChain/nibiru/pull/1203) - ci: make chaosnet pull nibiru image if --build is not specified
- [#1199](https://github.com/NibiruChain/nibiru/pull/1199) - chore(deps): bump golang.org/x/net from 0.4.0 to 0.7.0
- [#1197](https://github.com/NibiruChain/nibiru/pull/1197) - feat: add fees into events in spot module: `EventPoolExited`, `EventPoolCreated`, `EventAssetsSwapped`.
- [#1197](https://github.com/NibiruChain/nibiru/pull/1197) - refactor(testutil): clean up `x/common/testutil` test setup code
- [#1193](https://github.com/NibiruChain/nibiru/pull/1193) - refactor(oracle): clean up `x/oracle/keeper` tests
- [#1192](https://github.com/NibiruChain/nibiru/pull/1192) - feat: chaosnet docker-compose
- [#1191](https://github.com/NibiruChain/nibiru/pull/1191) - fix(oracle): default whitelisted pairs
- [#1190](https://github.com/NibiruChain/nibiru/pull/1190) - ci(release): fix TM_VERSION not being set on releases
- [#1189](https://github.com/NibiruChain/nibiru/pull/1189) - ci(codecov): add Codecov reporting
- [#1188](https://github.com/NibiruChain/nibiru/pull/1188) - fix(spot): remove A precision and clean up borked logic
- [#1184](https://github.com/NibiruChain/nibiru/pull/1184) - docs(oracle): proto type docs, (2) spec clean-up, and (3) remove panic case
- [#1181](https://github.com/NibiruChain/nibiru/pull/1181) - refactor(oracle): keeper method locations
- [#1180](https://github.com/NibiruChain/nibiru/pull/1180) - refactor(oracle): whitelist refactor
- [#1179](https://github.com/NibiruChain/nibiru/pull/1179) - refactor(oracle): types refactor for validator performance map and whitelist map
- [#1165](https://github.com/NibiruChain/nibiru/pull/1165) - chore(deps): bump cosmos-sdk to [v0.45.12](https://github.com/cosmos/cosmos-sdk/blob/release/v0.45.x/CHANGELOG.md#v04512---2023-01-23)
- [#1161](https://github.com/NibiruChain/nibiru/pull/1161) - refactor: migrate simapp tests to use main app
- [#1160](https://github.com/NibiruChain/nibiru/pull/1160) - feat: generic set
- [#1149](https://github.com/NibiruChain/nibiru/pull/1149) - chore(deps): Bump [github.com/btcsuite/btcd](https://github.com/btcsuite/btcd) from 0.22.1 to 0.22.2
- [#1146](https://github.com/NibiruChain/nibiru/pull/1146) - fix: local docker-compose network
- [#1145](https://github.com/NibiruChain/nibiru/pull/1145) - chore: add USD quote asset
- [#1144](https://github.com/NibiruChain/nibiru/pull/1144) - ci: release for linux and darwin (arm64 and amd64)
- [#1141](https://github.com/NibiruChain/nibiru/pull/1141) - refactor(oracle): rename variables for readability
- [#1139](https://github.com/NibiruChain/nibiru/pull/1139) - feat: add default oracle whitelisted pairs
- [#1138](https://github.com/NibiruChain/nibiru/pull/1138) - refactor: put Makefile workflows in separate directory
- [#1135](https://github.com/NibiruChain/nibiru/pull/1135) - fix: add genesis oracle prices to localnet
- [#1134](https://github.com/NibiruChain/nibiru/pull/1134) - refactor: remove panics from vpool and spillovers from the perp module. It's now impossible to call functions in x/perp that would panic in vpool.
- [#1127](https://github.com/NibiruChain/nibiru/pull/1127) - refactor: remove unnecessary panics from x/dex and x/stablecoin
- [#1126](https://github.com/NibiruChain/nibiru/pull/1126) - test(oracle): stop the tyrannical behavior of TestFuzz_PickReferencePair
- [#1126](https://github.com/NibiruChain/nibiru/pull/1126) - test(oracle): stop the tyrannical behavior of TestFuzz_PickReferencePair
- [#1126](https://github.com/NibiruChain/nibiru/pull/1126) - refactor(perp): remove unnecessary panics
- [#1089](https://github.com/NibiruChain/nibiru/pull/1089) - refactor(deps): Bump [github.com/holiman/uint256](https://github.com/holiman/uint256) from 1.1.1 to 1.2.1 (syntax changes)
- [#1032](https://github.com/NibiruChain/nibiru/pull/1107) - ci: Create e2e wasm contract test

## [v0.16.3] - 2022-12-28

- [[Release Link](https://github.com/NibiruChain/nibiru/releases/tag/v0.16.3)]
  [[Commits](https://github.com/NibiruChain/nibiru/commits/v0.16.3)]

### Features

- [#1115](https://github.com/NibiruChain/nibiru/pull/1115) - feat: improve single asset join calculation
- [#1117](https://github.com/NibiruChain/nibiru/pull/1117) - feat: wire multi-liquidate transaction
- [#1120](https://github.com/NibiruChain/nibiru/pull/1120) - feat: replace pricefeed with oracle

### Bug Fixes

- [#1113](https://github.com/NibiruChain/nibiru/pull/1113) - fix: fix quick simulation issue
- [#1114](https://github.com/NibiruChain/nibiru/pull/1114) - fix(dex): fix single asset join
- [#1116](https://github.com/NibiruChain/nibiru/pull/1116) - fix(dex): unfroze pool when LP share supply of 0
- [#1124](https://github.com/NibiruChain/nibiru/pull/1124) - fix(dex): fix unexpected panic in stableswap calcs

## [v0.16.2] - 2022-12-13

- [[Release Link](https://github.com/NibiruChain/nibiru/releases/tag/v0.16.2)]
  [[Commits](https://github.com/NibiruChain/nibiru/commits/v0.16.2)]

### Features

- [#1032](https://github.com/NibiruChain/nibiru/pull/1032) - feeder: add price provide API and bitfinex price source
- [#1038](https://github.com/NibiruChain/nibiru/pull/1038) - feat(dex): add single asset join
- [#1050](https://github.com/NibiruChain/nibiru/pull/1050) - feat(dex): add stableswap pools
- [#1058](https://github.com/NibiruChain/nibiru/pull/1058) - feature: use collections external lib
- [#1082](https://github.com/NibiruChain/nibiru/pull/1082) - feat(vpool): Add gov proposal for editing the sswap invariant of a vpool..
- [#1092](https://github.com/NibiruChain/nibiru/pull/1092) - refactor(dex)!: revive dex module using intermediate test app
- [#1097](https://github.com/NibiruChain/nibiru/pull/1097) - feat(perp): Track and expose the net size of a pair with a query
- [#1105](https://github.com/NibiruChain/nibiru/pull/1105) - feat(perp): Add (notional) volume to metrics state

### API Breaking

- [#1074](https://github.com/NibiruChain/nibiru/pull/1074) - feat(vpool): Add gov proposal for editing the vpool config without changing the reserves.

### State Machine Breaking

- [#1102](https://github.com/NibiruChain/nibiru/pull/1102) - refactor(perp)!: replace CumulativePremiumFractions array with single value

### Breaking Changes

- [#1074](https://github.com/NibiruChain/nibiru/pull/1074) - feat(vpool): Add gov proposal for editing the vpool config without changing the reserves.

### Improvements

- [#1111](https://github.com/NibiruChain/nibiru/pull/1111) - feat(vpool)!: Use flags and certain default values instead of unnamed args for add-genesis-vpool to improve ease of use
- [#1046](https://github.com/NibiruChain/nibiru/pull/1046) - remove: feeder. The price feeder was moved to an external repo.
- [#1015](https://github.com/NibiruChain/nibiru/pull/1015) - feat(dex): throw error when swap output amount is less than 1
- [#1018](https://github.com/NibiruChain/nibiru/pull/1018) - chore(dex): refactor to match best practice
- [#1024](https://github.com/NibiruChain/nibiru/pull/1024) - refactor(oracle): remove Pair and PairList
- [#1034](https://github.com/NibiruChain/nibiru/pull/1034) - refactor(proto): use proto-typed events x/dex
- [#1035](https://github.com/NibiruChain/nibiru/pull/1035) - refactor(proto): use proto-typed events for epochs
- [#1014](https://github.com/NibiruChain/nibiru/pull/1014) - refactor(oracle): full refactor of EndBlock UpdateExchangeRates() long function
- [#1054](https://github.com/NibiruChain/nibiru/pull/1054) - chore(deps): Bump github.com/cosmos/ibc-go/v3 from 3.3.0 to 3.4.0
- [#1043](https://github.com/NibiruChain/nibiru/pull/1043) - chore(deps): Bump github.com/spf13/cobra from 1.6.0 to 1.6.1
- [#1056](https://github.com/NibiruChain/nibiru/pull/1056) - chore(deps): Bump github.com/prometheus/client_golang from 1.13.0 to 1.13.1
- [#1055](https://github.com/NibiruChain/nibiru/pull/1055) - chore(deps): Bump github.com/spf13/viper from 1.13.0 to 1.14.0
- [#1061](https://github.com/NibiruChain/nibiru/pull/1061) - feat(cmd): hard-code block time parameters in the Tendermint config
- [#1068](https://github.com/NibiruChain/nibiru/pull/1068) - refactor(vpool)!: Remove ReserveSnapshot from the vpool genesis state since reserves are taken automatically on vpool initialization.
- [#1064](https://github.com/NibiruChain/nibiru/pull/1064) - test(wasm): add test for Cosmwasm
- [#1075](https://github.com/NibiruChain/nibiru/pull/1075) - feat(dex): remove possibility to create multiple pools with the same assets
- [#1080](https://github.com/NibiruChain/nibiru/pull/1080) - feat(perp): Add exchanged notional to the position changed event #1080
- [#1082](https://github.com/NibiruChain/nibiru/pull/1082) - feat(localnet.sh): Set genesis prices based on real BTC and ETH prices
- [#1086](https://github.com/NibiruChain/nibiru/pull/1086) - refactor(perp)!: Removed unused field, `LiquidationPenalty`, from `PositionChangedEvent`
- [#1093](https://github.com/NibiruChain/nibiru/pull/1093) - simulation(dex): add simulation tests for stableswap pools
- [#1091](https://github.com/NibiruChain/nibiru/pull/1091) - refactor: Use common.Precision instead of 1_000_000 in the codebase
- [#1109](https://github.com/NibiruChain/nibiru/pull/1109) - refactor(vpool)!: Condense swap SwapXForY and SwapYForX events into SwapEvent

### Bug Fixes

- [#1100](https://github.com/NibiruChain/nibiru/pull/1100) - fix(oracle): fix flaky oracle test
- [#1110](https://github.com/NibiruChain/nibiru/pull/1110) - fix(dex): fix dex issue on unsorted join pool

### CI

- [#1088](https://github.com/NibiruChain/nibiru/pull/1088) - ci: build cross binaries

## v0.15.0

### CI

- [#785](https://github.com/NibiruChain/nibiru/pull/785) - ci: create simulations job

### State Machine Breaking

- [#994](https://github.com/NibiruChain/nibiru/pull/994) - x/oracle refactor to use collections
- [#991](https://github.com/NibiruChain/nibiru/pull/991) - collections refactoring of keys and values
- [#978](https://github.com/NibiruChain/nibiru/pull/978) - x/vpool move state logic to collections
- [#977](https://github.com/NibiruChain/nibiru/pull/977) - x/perp add whitelisted liquidators
- [#960](https://github.com/NibiruChain/nibiru/pull/960) - x/common validate asset pair denoms
- [#952](https://github.com/NibiruChain/nibiru/pull/952) - x/perp move state logic to collections
- [#872](https://github.com/NibiruChain/nibiru/pull/872) - x/perp remove module balances from genesis
- [#878](https://github.com/NibiruChain/nibiru/pull/878) - rename `PremiumFraction` to `FundingRate`
- [#900](https://github.com/NibiruChain/nibiru/pull/900) - refactor x/vpool snapshot state management
- [#904](https://github.com/NibiruChain/nibiru/pull/904) - refactor: change Pool name to VPool in vpool module
- [#894](https://github.com/NibiruChain/nibiru/pull/894) - add the collections package!
- [#897](https://github.com/NibiruChain/nibiru/pull/897) - x/pricefeed - use collections.
- [#933](https://github.com/NibiruChain/nibiru/pull/933) - refactor(perp): remove whitelist and simplify state keys
- [#959](https://github.com/NibiruChain/nibiru/pull/959) - feat(vpool): complete genesis import export
  - removed Params from genesis.
  - added pair into ReserveSnapshot type.
  - added validation of snapshots and snapshots in genesis.
- [#975](https://github.com/NibiruChain/nibiru/pull/975) - fix(perp): funding payment calculations
- [#976](https://github.com/NibiruChain/nibiru/pull/976) - refactor(epochs): refactor to increase readability and some tests
  - EpochInfo.CurrentEpoch changed from int64 to uint64.

### API Breaking

- [#880](https://github.com/NibiruChain/nibiru/pull/880) - refactor `PostRawPrice` return values
- [#900](https://github.com/NibiruChain/nibiru/pull/900) - fix x/vpool twap calculation to be bounded in time
- [#919](https://github.com/NibiruChain/nibiru/pull/919) - refactor(proto): vpool module files consistency
  - MarkPriceChanged renamed to MarkPriceChangedEvent
- [#875](https://github.com/NibiruChain/nibiru/pull/875) - x/perp add MsgMultiLiquidate
- [#979](https://github.com/NibiruChain/nibiru/pull/979) - refactor and clean VPool.

### Improvements

- [#1044](https://github.com/NibiruChain/nibiru/pull/1044) - feat(wasm): cosmwasm module integration
- [#858](https://github.com/NibiruChain/nibiru/pull/858) - fix trading limit ratio check; checks in both directions on both quote and base assets
- [#865](https://github.com/NibiruChain/nibiru/pull/865) - refactor(vpool): clean up interface for CmdGetBaseAssetPrice to use add and remove as directions
- [#868](https://github.com/NibiruChain/nibiru/pull/868) - refactor dex integration tests to be independent between them
- [#876](https://github.com/NibiruChain/nibiru/pull/876) - chore(deps): bump github.com/spf13/viper from 1.12.0 to 1.13.0
- [#879](https://github.com/NibiruChain/nibiru/pull/879) - test(perp): liquidate cli test and genesis fix for testutil initGenFiles
- [#889](https://github.com/NibiruChain/nibiru/pull/889) - feat: decouple keeper from servers in pricefeed module
- [#886](https://github.com/NibiruChain/nibiru/pull/886) - feat: decouple keeper from servers in perp module
- [#901](https://github.com/NibiruChain/nibiru/pull/901) - refactor(vpool): remove `GetUnderlyingPrice` method
- [#902](https://github.com/NibiruChain/nibiru/pull/902) - refactor(common): improve usability of `common.AssetPair`
- [#913](https://github.com/NibiruChain/nibiru/pull/913) - chore(epochs): update x/epochs module
- [#911](https://github.com/NibiruChain/nibiru/pull/911) - test(perp): add `MsgOpenPosition` simulation tests
- [#917](https://github.com/NibiruChain/nibiru/pull/917) - refactor(proto): perp module files consistency
- [#920](https://github.com/NibiruChain/nibiru/pull/920) - refactor(proto): pricefeed module files consistency
- [#926](https://github.com/NibiruChain/nibiru/pull/926) - feat: use spot twap for funding rate calculation
- [#932](https://github.com/NibiruChain/nibiru/pull/932) - refactor(perp): rename premium fraction to funding rate
- [#963](https://github.com/NibiruChain/nibiru/pull/963) - test: add collections api tests
- [#971](https://github.com/NibiruChain/nibiru/pull/971) - chore: use upstream 99designs/keyring module
- [#964](https://github.com/NibiruChain/nibiru/pull/964) - test(vpool): refactor flaky vpool cli test
- [#956](https://github.com/NibiruChain/nibiru/pull/956) - test(perp): partial liquidate unit test
- [#981](https://github.com/NibiruChain/nibiru/pull/981) - chore(testutil): clean up x/testutil packages
- [#980](https://github.com/NibiruChain/nibiru/pull/980) - test(perp): add `MsgClosePosition`, `MsgAddMargin`, and `MsgRemoveMargin` simulation tests
- [#987](https://github.com/NibiruChain/nibiru/pull/987) - feat: create a query that directly returns all module accounts without pagination or iteration
- [#982](https://github.com/NibiruChain/nibiru/pull/982) - improvements for pricefeed genesis
- [#989](https://github.com/NibiruChain/nibiru/pull/989) - test(perp): cli test for AddMargin
- [#1001](https://github.com/NibiruChain/nibiru/pull/1001) - chore(deps): bump github.com/spf13/cobra from 1.5.0 to 1.6.0
- [#1013](https://github.com/NibiruChain/nibiru/pull/1013) - test(vpool): more calc twap tests and documentation
- [#1012](https://github.com/NibiruChain/nibiru/pull/1012) - test(vpool): make vpool simulation with random parameters

### Features

- [#1019](https://github.com/NibiruChain/nibiru/pull/1019) - add fields to the snapshot reserve event
- [#1010](https://github.com/NibiruChain/nibiru/pull/1010) - feeder: initialize oracle feeder core logic
- [#966](https://github.com/NibiruChain/nibiru/pull/966) - collections: add indexed map
- [#852](https://github.com/NibiruChain/nibiru/pull/852) - feat(genesis): add cli command to add pairs at genesis
- [#861](https://github.com/NibiruChain/nibiru/pull/861) - feat: query cumulative funding payments
- [#985](https://github.com/NibiruChain/nibiru/pull/985) - feat: query all active positions for a trader
- [#997](https://github.com/NibiruChain/nibiru/pull/997) - feat: emit `ReserveSnapshotSavedEvent` in vpool EndBlocker
- [#1011](https://github.com/NibiruChain/nibiru/pull/1011) - feat(perp): add DonateToEF cli command
- [#1044](https://github.com/NibiruChain/nibiru/pull/1044) - feat(wasm): cosmwasm module integration

### Fixes

- [#1023](https://github.com/NibiruChain/nibiru/pull/1023) - collections: golang compiler bug
- [#1017](https://github.com/NibiruChain/nibiru/pull/1017) - collections: correctly reports value type and key in case of not found errors.
- [#857](https://github.com/NibiruChain/nibiru/pull/857) - x/perp add proper stateless genesis validation checks
- [#874](https://github.com/NibiruChain/nibiru/pull/874) - fix --home issue with unsafe-reset-all command, updating tendermint to v0.34.21
- [#892](https://github.com/NibiruChain/nibiru/pull/892) - chore: fix localnet script
- [#925](https://github.com/NibiruChain/nibiru/pull/925) - fix(vpool): snapshot iteration
- [#930](https://github.com/NibiruChain/nibiru/pull/930) - fix(vpool): snapshot iteration on mark twap
- [#911](https://github.com/NibiruChain/nibiru/pull/911) - fix(perp): handle issue where no vpool snapshots are found
- [#958](https://github.com/NibiruChain/nibiru/pull/930) - fix(pricefeed): add twap to prices query
- [#961](https://github.com/NibiruChain/nibiru/pull/961) - fix(perp): wire the funding rate query
- [#993](https://github.com/NibiruChain/nibiru/pull/993) - fix(vpool): fluctuation limit check
- [#1000](https://github.com/NibiruChain/nibiru/pull/1000) - chore: bump cosmos-sdk to v0.45.9 to fix ibc bug
- [#1002](https://github.com/NibiruChain/nibiru/pull/1002) - fix: update go.mod dependencies to fix the protocgen script

## v0.14.0

### API Breaking

- [#830](https://github.com/NibiruChain/nibiru/pull/830) - test(vpool): Make missing fields for 'query vpool all-pools' display as empty strings.
  - Improve test coverage of functions used in the query server.
  - Added 'pair' field to the `all-pools` to make the prices array easier to digest
- [#878](https://github.com/NibiruChain/nibiru/pull/878) - rename `funding-payments` query to `funding-rate`

### Improvements

- [#837](https://github.com/NibiruChain/nibiru/pull/837) - simplify makefile, removing unused module creation and usage of new command to add vpool at genesis
- [#836](https://github.com/NibiruChain/nibiru/pull/836) - refactor(genesis): DRY improvements and functions added to localnet.sh for readability
- [#842](https://github.com/NibiruChain/nibiru/pull/842) - use self-hosted runner
- [#843](https://github.com/NibiruChain/nibiru/pull/843) - add timeout to github actions integration tests
- [#847](https://github.com/NibiruChain/nibiru/pull/847) - add command in localnet to whitelist oracle
- [#848](https://github.com/NibiruChain/nibiru/pull/848) - add check max leverage on add vpool in genesis command

### Fixes

- [#850](https://github.com/NibiruChain/nibiru/pull/850) - x/vpool - properly validate vpools at genesis
- [#854](https://github.com/NibiruChain/nibiru/pull/854) - add buildx to the docker release workflow

### Features

- [#827](https://github.com/NibiruChain/nibiru/pull/827) - feat(genesis): add cli command to add vpool at genesis
- [#838](https://github.com/NibiruChain/nibiru/pull/838) - feat(genesis): add cli command to whitelist oracles at genesis
- [#846](https://github.com/NibiruChain/nibiru/pull/846) - x/oracle remove reference pair

## [v0.13.0](https://github.com/NibiruChain/nibiru/releases/tag/v0.13.0) - 2022-08-16

## API Breaking

- [#831](https://github.com/NibiruChain/nibiru/pull/831) - remove modules that are not used in testnet

### CI

- [#795](https://github.com/NibiruChain/nibiru/pull/795) - integration tests run when PR is approved
- [#826](https://github.com/NibiruChain/nibiru/pull/826) - create and push docker image on release

### Improvements

- [#798](https://github.com/NibiruChain/nibiru/pull/798) - fix integration tests caused by PR #786
- [#801](https://github.com/NibiruChain/nibiru/pull/801) - remove unused pair constants
- [#788](https://github.com/NibiruChain/nibiru/pull/788) - add --overwrite flag to the nibid init call of localnet.sh
- [#804](https://github.com/NibiruChain/nibiru/pull/804) - bump ibc-go to v3.1.1
- [#817](https://github.com/NibiruChain/nibiru/pull/817) - Make post prices transactions gasless for whitelisted oracles
- [#818](https://github.com/NibiruChain/nibiru/pull/818) - fix(localnet.sh): add max leverage to vpools in genesis to fix open-position
- [#819](https://github.com/NibiruChain/nibiru/pull/819) - add golangci-linter using docker in Makefile
- [#835](https://github.com/NibiruChain/nibiru/pull/835) - x/oracle cleanup code

### Features

- [#839](https://github.com/NibiruChain/nibiru/pull/839) - x/oracle rewarding
- [#791](https://github.com/NibiruChain/nibiru/pull/791) Add the x/oracle module
- [#811](https://github.com/NibiruChain/nibiru/pull/811) Return the index twap in `QueryPrice` cmd
- [#813](https://github.com/NibiruChain/nibiru/pull/813) - (vpool): Expose mark price, mark TWAP, index price, and k (swap invariant) in the all-pools query
- [#816](https://github.com/NibiruChain/nibiru/pull/816) - Remove tobin tax from x/oracle
- [#810](https://github.com/NibiruChain/nibiru/pull/810) - feat(x/perp): expose 'marginRatioIndex' and block number on QueryPosition
- [#832](https://github.com/NibiruChain/nibiru/pull/832) - x/oracle app wiring

### Documentation

- [#814](https://github.com/NibiruChain/nibiru/pull/814) - docs(perp): Added events specification for the perp module.

## [v0.12.1](https://github.com/NibiruChain/nibiru/releases/tag/v0.12.1) - 2022-08-04

- [#796](https://github.com/NibiruChain/nibiru/pull/796) - fix bug that caused that epochKeeper was nil when running epoch hook from Perp module
- [#793](https://github.com/NibiruChain/nibiru/pull/793) - add a vpool parameter to limit leverage in open position

## [v0.12.0](https://github.com/NibiruChain/nibiru/releases/tag/v0.12.0) - 2022-08-03

### Improvements

- [#775](https://github.com/NibiruChain/nibiru/pull/775) - bump google.golang.org/protobuf from 1.28.0 to 1.28.1
- [#768](https://github.com/NibiruChain/nibiru/pull/768) - add simulation tests to make file
- [#767](https://github.com/NibiruChain/nibiru/pull/767) - add fluctuation limit checks on `OpenPosition`.
- [#786](https://github.com/NibiruChain/nibiru/pull/786) - add genesis params in localnet script.
- [#770](https://github.com/NibiruChain/nibiru/pull/770) - Return err in case of zero time elapsed and zero snapshots on `GetCurrentTWAP` func. If zero time has elapsed, and snapshots exists, return the instantaneous average.

### Bug Fixes

- [#766](https://github.com/NibiruChain/nibiru/pull/766) - Fixed margin ratio calculation for trader position.
- [#776](https://github.com/NibiruChain/nibiru/pull/776) - Fix a bug where the user could open infinite leverage positions
- [#779](https://github.com/NibiruChain/nibiru/pull/779) - Fix issue with released tokens being invalid in `ExitPool`

### Testing

- [#782](https://github.com/NibiruChain/nibiru/pull/782) - replace GitHub test workflows to use make commands
- [#784](https://github.com/NibiruChain/nibiru/pull/784) - fix runsim
- [#783](https://github.com/NibiruChain/nibiru/pull/783) - sanitise inputs for msg swap simulations

## [v0.11.0](https://github.com/NibiruChain/nibiru/releases/tag/v0.11.0) - 2022-07-29

### Documentation

- [#701](https://github.com/NibiruChain/nibiru/pull/701) Add release process guide

### Improvements

- [#715](https://github.com/NibiruChain/nibiru/pull/715) - remove redundant perp.Keeper.SetPosition parameters
- [#718](https://github.com/NibiruChain/nibiru/pull/718) - add guard clauses on OpenPosition (leverage and quote amount != 0)
- [#728](https://github.com/NibiruChain/nibiru/pull/728) - add dependabot file into the project.
- [#723](https://github.com/NibiruChain/nibiru/pull/723) - refactor perp keeper's `RemoveMargin` method
- [#730](https://github.com/NibiruChain/nibiru/pull/730) - update localnet script.
- [#736](https://github.com/NibiruChain/nibiru/pull/736) - Bumps [github.com/spf13/cast](https://github.com/spf13/cast) from 1.4.1 to 1.5.0
- [#735](https://github.com/NibiruChain/nibiru/pull/735) - Bump github.com/spf13/cobra from 1.4.0 to 1.5.0
- [#729](https://github.com/NibiruChain/nibiru/pull/729) - move maintenance margin to the vpool module
- [#741](https://github.com/NibiruChain/nibiru/pull/741) - remove unused code and refactored variable names.
- [#742](https://github.com/NibiruChain/nibiru/pull/742) - Vpools are not tradeable if they have invalid oracle prices.
- [#739](https://github.com/NibiruChain/nibiru/pull/739) - Bump github.com/spf13/viper from 1.11.0 to 1.12.0

### API Breaking

- [#721](https://github.com/NibiruChain/nibiru/pull/721) - Updated proto property names to adhere to standard snake_casing and added Unlock REST endpoint
- [#724](https://github.com/NibiruChain/nibiru/pull/724) - Add position fields in `ClosePositionResponse`.
- [#737](https://github.com/NibiruChain/nibiru/pull/737) - Renamed from property to avoid python name clash

### State Machine Breaking

- [#733](https://github.com/NibiruChain/nibiru/pull/733) - Bump github.com/cosmos/ibc-go/v3 from 3.0.0 to 3.1.0
- [#741](https://github.com/NibiruChain/nibiru/pull/741) - Rename `epoch_identifier` param to `funding_rate_interval`.
- [#745](https://github.com/NibiruChain/nibiru/pull/745) - Updated pricefeed twap calc to use bounded time

### Bug Fixes

- [#746](https://github.com/NibiruChain/nibiru/pull/746) - Pin cosmos-sdk version to v0.45 for proto generation.

## [v0.10.0](https://github.com/NibiruChain/nibiru/releases/tag/v0.10.0) - 2022-07-18

### Improvements

- [#705](https://github.com/NibiruChain/nibiru/pull/705) Refactor PerpKeeper's `AddMargin` method to accept individual fields instead of the entire Msg object.

### API Breaking

- [#709](https://github.com/NibiruChain/nibiru/pull/709) Add fields to `OpenPosition` response.
- [#707](https://github.com/NibiruChain/nibiru/pull/707) Add fluctuation limit checks in vpool methods.
- [#712](https://github.com/NibiruChain/nibiru/pull/712) Add funding rate calculation and `FundingRateChangedEvent`.

### Upgrades

- [#725](https://github.com/NibiruChain/nibiru/pull/725) Add governance handler for creating new virtual pools.
- [#702](https://github.com/NibiruChain/nibiru/pull/702) Add upgrade handler for v0.10.0.

## [v0.9.2](https://github.com/NibiruChain/nibiru/releases/tag/v0.9.2) - 2022-07-11

### Improvements

- [#686](https://github.com/NibiruChain/nibiru/pull/686) Add changelog enforcer to github actions.
- [#681](https://github.com/NibiruChain/nibiru/pull/681) Remove automatic release and leave integration tests when merge into master.
- [#684](https://github.com/NibiruChain/nibiru/pull/684) Reorganize PerpKeeper methods.
- [#690](https://github.com/NibiruChain/nibiru/pull/690) Call `closePositionEntirely` from `ClosePosition`.
- [#689](https://github.com/NibiruChain/nibiru/pull/689) Apply funding rate calculation 48 times per day.

### API Breaking

- [#687](https://github.com/NibiruChain/nibiru/pull/687) Emit `PositionChangedEvent` upon changing margin.
- [#685](https://github.com/NibiruChain/nibiru/pull/685) Represent `PositionChangedEvent` bad debt as Coin.
- [#697](https://github.com/NibiruChain/nibiru/pull/697) Rename pricefeed keeper methods.
- [#689](https://github.com/NibiruChain/nibiru/pull/689) Change liquidation params to 2.5% liquidation fee ratio and 25% partial liquidation ratio.

### Testing

- [#695](https://github.com/NibiruChain/nibiru/pull/695) Add `OpenPosition` integration tests.
- [#692](https://github.com/NibiruChain/nibiru/pull/692) Add test coverage for Perp MsgServer methods.<|MERGE_RESOLUTION|>--- conflicted
+++ resolved
@@ -73,6 +73,7 @@
 throwing an error and (2) ERC20 transfers with other operations that don't bring
 about the expected resulting balance for the transfer recipient.
 - [#2091](https://github.com/NibiruChain/nibiru/pull/2091) - feat(evm): add fun token creation fee validation
+- [#2092](https://github.com/NibiruChain/nibiru/pull/2092) - feat(evm): add validation for wasm multi message execution
 - [#2094](https://github.com/NibiruChain/nibiru/pull/2094) - fix(evm): Following
 from the changs in #2086, this pull request implements a new `JournalChange`
 struct that saves a deep copy of the state multi store before each
@@ -82,7 +83,6 @@
 Ethereum transactions, such as in the case of an EthereumTx that influences the
 `StateDB`, then calls a precompile that also changes non-EVM state, and then EVM
 reverts inside of a try-catch.
-<<<<<<< HEAD
 - [#2095](https://github.com/NibiruChain/nibiru/pull/2095) - fix(evm): This
 change records NIBI (ether) transfers on the `StateDB` during precompiled
 contract calls using the `NibiruBankKeeper`, which is struct extension of
@@ -94,14 +94,6 @@
 depend on x/bank, such as the EVM and Wasm modules. 
 - [#2098](https://github.com/NibiruChain/nibiru/pull/2098) - test(evm): statedb
 tests for race conditions within funtoken precompile
-=======
-- [#2098](https://github.com/NibiruChain/nibiru/pull/2098) - test(evm): statedb tests for race conditions within funtoken precompile
-- [#2090](https://github.com/NibiruChain/nibiru/pull/2090) - fix(evm): Account
-for (1) ERC20 transfers with tokens that return false success values instead of
-throwing an error and (2) ERC20 transfers with other operations that don't bring
-about the expected resulting balance for the transfer recipient.
-- [#2092](https://github.com/NibiruChain/nibiru/pull/2092) - feat(evm): add validation for wasm multi message execution
->>>>>>> 0afb08f4
 
 #### Nibiru EVM | Before Audit 1 - 2024-10-18
 
