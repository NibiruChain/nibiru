--- conflicted
+++ resolved
@@ -133,11 +133,8 @@
 Use effective gas price in RefundGas and make sure that units are properly
 reflected on all occurences of "base fee" in the codebase. This fixes [#2059](https://github.com/NibiruChain/nibiru/issues/2059)
 and the [related comments from @Unique-Divine and @berndartmueller](https://github.com/NibiruChain/nibiru/issues/2059#issuecomment-2408625724).
-<<<<<<< HEAD
 - [#2084](https://github.com/NibiruChain/nibiru/pull/2084) - feat(evm-forge): foundry support and template for Nibiru EVM develoment
-=======
 - [#2088](https://github.com/NibiruChain/nibiru/pull/2088) - refactor(evm): remove outdated comment and improper error message text
->>>>>>> 0e5f2fca
 
 
 #### Dapp modules: perp, spot, oracle, etc
