--- conflicted
+++ resolved
@@ -40,14 +40,9 @@
 
 ## [Unreleased]
 
-<<<<<<< HEAD
 - [#2308](https://github.com/NibiruChain/nibiru/pull/2308) - feat: cosmos v50 upgrade
 <!-- 
 NOTE: The brackets around the word "Unreleased" are required to pass the [CI test
-=======
-<!--
-NOTE: The brackets around the word "Unreleased" are required to pass the CI test
->>>>>>> c1229d05
 that checks if we updated the changelog. This is a convention from the [keep a
 changelog format](https://keepachangelog.com/en/1.0.0/).
 See https://github.com/dangoslen/changelog-enforcer.
