--- conflicted
+++ resolved
@@ -74,11 +74,8 @@
 needed to include double quotes around the hexadecimal string.
 - [#2156](https://github.com/NibiruChain/nibiru/pull/2156) - test(evm-e2e): add E2E test using the Nibiru Oracle's ChainLink impl
 - [#2157](https://github.com/NibiruChain/nibiru/pull/2157) - fix(evm): Fix unit inconsistency related to AuthInfo.Fee and txData.Fee using effective fee
-<<<<<<< HEAD
 - [#2159](https://github.com/NibiruChain/nibiru/pull/2159) - chore(evm): Augment the Wasm msg handler so that wasm contracts cannot send MsgEthereumTx
-=======
 - [#2160](https://github.com/NibiruChain/nibiru/pull/2160) - fix(evm-precompile): use bank.MsgServer Send in precompile IFunToken.bankMsgSend
->>>>>>> 1ed351fc
 
 #### Nibiru EVM | Before Audit 2 - 2024-12-06
 
