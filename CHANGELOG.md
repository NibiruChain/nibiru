<!--
Guiding Principles:

Changelogs are for humans, not machines.
There should be an entry for every single version.
The same types of changes should be grouped.
Versions and sections should be linkable.
The latest version comes first.
The release date of each version is displayed.
Mention whether you follow Semantic Versioning.

Usage:

Change log entries are to be added to the Unreleased section under the
appropriate stanza (see below). Each entry should ideally include a tag and
the Github issue reference in the following format:

* (<tag>) \#<issue-number> message

The issue numbers will later be link-ified during the release process so you do
not have to worry about including a link manually, but you can if you wish.

Types of changes (Stanzas):

"Features" for new features.
"Improvements" for changes in existing functionality.
"Deprecated" for soon-to-be removed features.
"Bug Fixes" for any bug fixes.
"API Breaking" for breaking CLI commands and REST routes used by end-users.
"State Machine Breaking" for any changes that result in a different AppState given same genesisState and txList.
Ref: https://keepachangelog.com/en/1.0.0/
-->

# Changelog

All notable changes to this project will be documented in this file.

The format is based on [Keep a Changelog](https://keepachangelog.com/en/1.0.0/),
and this project adheres to [Semantic Versioning](https://semver.org/spec/v2.0.0.html).

## [Unreleased]

### Nibiru EVM

- [#2119](https://github.com/NibiruChain/nibiru/pull/2119) - fix(evm): Guarantee
that gas consumed during any send operation of the "NibiruBankKeeper" depends
only on the "bankkeeper.BaseKeeper"'s gas consumption.
- [#2120](https://github.com/NibiruChain/nibiru/pull/2120) - fix: Use canonical hexadecimal strings for Eip155 address encoding 
- [#2122](https://github.com/NibiruChain/nibiru/pull/2122) - test(evm): more bank extension tests and EVM ABCI integration tests to prevent regressions
- [#2124](https://github.com/NibiruChain/nibiru/pull/2124) - refactor(evm):
Remove unnecessary argument in the `VerifyFee` function, which returns the token
payment required based on the effective fee from the tx data. Improve
documentation.
<<<<<<< HEAD
- [#2125](https://github.com/NibiruChain/nibiru/pull/2125) - feat(evm-precompile):Emit EVM events created to reflect the ABCI events that occur outside the EVM to make sure that block explorers and indexers can find indexed ABCI event information. 
=======
- [#2129](https://github.com/NibiruChain/nibiru/pull/2129) - fix(evm): issue with infinite recursion in erc20 funtoken contracts
>>>>>>> 1a256f2a

#### Nibiru EVM | Before Audit 2 - 2024-12-06

The codebase went through a third-party [Code4rena
Zenith](https://code4rena.com/zenith) Audit, running from 2024-10-07 until
2024-11-01 and including both a primary review period and mitigation/remission
period. This section describes code changes that occurred after that audit in
preparation for a second audit starting in November 2024.

- [#2068](https://github.com/NibiruChain/nibiru/pull/2068) - feat: enable wasm light clients on IBC (08-wasm)
- [#2074](https://github.com/NibiruChain/nibiru/pull/2074) - fix(evm-keeper): better utilize ERC20 metadata during FunToken creation. The bank metadata for a new FunToken mapping ties a connection between the Bank Coin's `DenomUnit` and the ERC20 contract metadata like the name, decimals, and symbol. This change brings parity between EVM wallets, such as MetaMask, and Interchain wallets like Keplr and Leap.
- [#2076](https://github.com/NibiruChain/nibiru/pull/2076) - fix(evm-gas-fees):
  Use effective gas price in RefundGas and make sure that units are properly
  reflected on all occurrences of "base fee" in the codebase. This fixes [#2059](https://github.com/NibiruChain/nibiru/issues/2059)
  and the [related comments from @Unique-Divine and @berndartmueller](https://github.com/NibiruChain/nibiru/issues/2059#issuecomment-2408625724).
- [#2084](https://github.com/NibiruChain/nibiru/pull/2084) - feat(evm-forge): foundry support and template for Nibiru EVM development
- [#2086](https://github.com/NibiruChain/nibiru/pull/2086) - fix(evm-precomples):
Fix state consistency in precompile execution by ensuring proper journaling of
state changes in the StateDB. This pull request makes sure that state is
committed as expected, fixes the `StateDB.Commit` to follow its guidelines more
closely, and solves for a critical state inconsistency producible from the
FunToken.sol precompiled contract. It also aligns the precompiles to use
consistent setup and dynamic gas calculations, addressing the following tickets.
  - <https://github.com/NibiruChain/nibiru/issues/2083>
  - <https://github.com/code-423n4/2024-10-nibiru-zenith/issues/43>
  - <https://github.com/code-423n4/2024-10-nibiru-zenith/issues/47>
- [#2088](https://github.com/NibiruChain/nibiru/pull/2088) - refactor(evm): remove outdated comment and improper error message text
- [#2089](https://github.com/NibiruChain/nibiru/pull/2089) - better handling of gas consumption within erc20 contract execution
- [#2090](https://github.com/NibiruChain/nibiru/pull/2090) - fix(evm): Account
for (1) ERC20 transfers with tokens that return false success values instead of
throwing an error and (2) ERC20 transfers with other operations that don't bring
about the expected resulting balance for the transfer recipient.
- [#2091](https://github.com/NibiruChain/nibiru/pull/2091) - feat(evm): add fun token creation fee validation
- [#2093](https://github.com/NibiruChain/nibiru/pull/2093) - feat(evm): gas usage in precompiles: limits, local gas meters
- [#2092](https://github.com/NibiruChain/nibiru/pull/2092) - feat(evm): add validation for wasm multi message execution
- [#2094](https://github.com/NibiruChain/nibiru/pull/2094) - fix(evm): Following
from the changs in #2086, this pull request implements a new `JournalChange`
struct that saves a deep copy of the state multi store before each
state-modifying, Nibiru-specific precompiled contract is called (`OnRunStart`).
Additionally, we commit the `StateDB` there as well. This guarantees that the
non-EVM and EVM state will be in sync even if there are complex, multi-step
Ethereum transactions, such as in the case of an EthereumTx that influences the
`StateDB`, then calls a precompile that also changes non-EVM state, and then EVM
reverts inside of a try-catch.
- [#2095](https://github.com/NibiruChain/nibiru/pull/2095) - fix(evm): This
change records NIBI (ether) transfers on the `StateDB` during precompiled
contract calls using the `NibiruBankKeeper`, which is struct extension of
the `bankkeeper.BaseKeeper` that is used throughout Nibiru.
The `NibiruBankKeeper` holds a reference to the current EVM `StateDB` and records
balance changes in wei as journal changes automatically. This guarantees that
commits and reversions of the `StateDB` do not misalign with the state of the
Bank module. This code change uses the `NibiruBankKeeper` on all modules that
depend on x/bank, such as the EVM and Wasm modules.
- [#2097](https://github.com/NibiruChain/nibiru/pull/2097) - feat(evm): Add new query to get dated price from the oracle precompile
- [#2098](https://github.com/NibiruChain/nibiru/pull/2098) - test(evm): statedb
tests for race conditions within funtoken precompile
- [#2100](https://github.com/NibiruChain/nibiru/pull/2100) - refactor: cleanup statedb and precompile sections
- [#2101](https://github.com/NibiruChain/nibiru/pull/2101) - fix(evm): tx receipt proper marshalling
- [#2105](https://github.com/NibiruChain/nibiru/pull/2105) - test(evm): precompile call with revert
- [#2106](https://github.com/NibiruChain/nibiru/pull/2106) - chore: scheduled basic e2e tests for evm testnet endpoint
- [#2107](https://github.com/NibiruChain/nibiru/pull/2107) - feat(evm-funtoken-precompile): Implement methods: balance, bankBalance, whoAmI
- [#2108](https://github.com/NibiruChain/nibiru/pull/2108) - fix(evm): removed deprecated root key from eth_getTransactionReceipt
- [#2110](https://github.com/NibiruChain/nibiru/pull/2110) - fix(evm): Restore StateDB to its state prior to ApplyEvmMsg call to ensure deterministic gas usage. This fixes an issue where the StateDB pointer field in NibiruBankKeeper was being updated during readonly query endpoints like eth_estimateGas, leading to non-deterministic gas usage in subsequent transactions.
- [#2111](https://github.com/NibiruChain/nibiru/pull/2111) - fix: e2e-evm-cron.yml
- [#2114](https://github.com/NibiruChain/nibiru/pull/2114) - fix(evm): make gas cost zero in conditional bank keeper flow
- [#2116](https://github.com/NibiruChain/nibiru/pull/2116) - fix(precompile-funtoken.go): Fixes a bug where the err != nil check is missing in the bankBalance precompile method
- [#2117](https://github.com/NibiruChain/nibiru/pull/2117) - fix(oracle): The
timestamps resulting from ctx.WithBlock* don't actually correspond to the block
header information from specified blocks in the chain's history, so the oracle
exchange rates need a way to correctly retrieve this information. This change
fixes that discrepancy, giving the expected block timestamp for the EVM's oracle
precompiled contract. The change also simplifies and corrects the code in x/oracle.

#### Nibiru EVM | Before Audit 1 - 2024-10-18

- [#1837](https://github.com/NibiruChain/nibiru/pull/1837) - feat(eth): protos, eth types, and evm module types
- [#1838](https://github.com/NibiruChain/nibiru/pull/1838) - feat(eth): Go-ethereum, crypto, encoding, and unit tests for evm/types
- [#1841](https://github.com/NibiruChain/nibiru/pull/1841) - feat(eth): Collections encoders for bytes, Ethereum addresses, and Ethereum hashes
- [#1855](https://github.com/NibiruChain/nibiru/pull/1855) - feat(eth-pubsub): Implement in-memory EventBus for real-time topic management and event distribution
- [#1856](https://github.com/NibiruChain/nibiru/pull/1856) - feat(eth-rpc): Conversion types and functions between Ethereum txs and blocks and Tendermint ones.
- [#1861](https://github.com/NibiruChain/nibiru/pull/1861) - feat(eth-rpc): RPC backend, Ethereum tracer, KV indexer, and RPC APIs
- [#1869](https://github.com/NibiruChain/nibiru/pull/1869) - feat(eth): Module and start of keeper tests
- [#1871](https://github.com/NibiruChain/nibiru/pull/1871) - feat(evm): app config and json-rpc
- [#1873](https://github.com/NibiruChain/nibiru/pull/1873) - feat(evm): keeper collections and grpc query impls for EthAccount, NibiruAccount
- [#1883](https://github.com/NibiruChain/nibiru/pull/1883) - feat(evm): keeper logic, Ante handlers, EthCall, and EVM transactions.
- [#1887](https://github.com/NibiruChain/nibiru/pull/1887) - test(evm): eth api integration test suite
- [#1889](https://github.com/NibiruChain/nibiru/pull/1889) - feat: implemented basic evm tx methods
- [#1895](https://github.com/NibiruChain/nibiru/pull/1895) - refactor(geth): Reference go-ethereum as a submodule for easier change tracking with upstream
- [#1901](https://github.com/NibiruChain/nibiru/pull/1901) - test(evm): more e2e test contracts for edge cases
- [#1907](https://github.com/NibiruChain/nibiru/pull/1907) - test(evm): grpc_query full coverage
- [#1909](https://github.com/NibiruChain/nibiru/pull/1909) - chore(evm): set is_london true by default and removed from config
- [#1911](https://github.com/NibiruChain/nibiru/pull/1911) - chore(evm): simplified config by removing old eth forks
- [#1912](https://github.com/NibiruChain/nibiru/pull/1912) - test(evm): unit tests for evm_ante
- [#1914](https://github.com/NibiruChain/nibiru/pull/1914) - refactor(evm): Remove dead code and document non-EVM ante handler
- [#1917](https://github.com/NibiruChain/nibiru/pull/1917) - test(e2e-evm): TypeScript support. Type generation from compiled contracts. Formatter for TS code.
- [#1922](https://github.com/NibiruChain/nibiru/pull/1922) - feat(evm): tracer option is read from the config.
- [#1936](https://github.com/NibiruChain/nibiru/pull/1936) - feat(evm): EVM fungible token protobufs and encoding tests
- [#1947](https://github.com/NibiruChain/nibiru/pull/1947) - fix(evm): fix FunToken state marshalling
- [#1949](https://github.com/NibiruChain/nibiru/pull/1949) - feat(evm): add fungible token mapping queries
- [#1950](https://github.com/NibiruChain/nibiru/pull/1950) - feat(evm): Tx to create FunToken mapping from ERC20, contract embeds, and ERC20 queries.
- [#1956](https://github.com/NibiruChain/nibiru/pull/1956) - feat(evm): msg to send bank coin to erc20
- [#1958](https://github.com/NibiruChain/nibiru/pull/1958) - chore(evm): wiped deprecated evm apis: miner, personal
- [#1959](https://github.com/NibiruChain/nibiru/pull/1959) - feat(evm): Add precompile to the EVM that enables transfers of ERC20 tokens to "nibi" accounts as regular Ethereum transactions
- [#1960](https://github.com/NibiruChain/nibiru/pull/1960) - test(network): graceful cleanup for more consistent CI runs
- [#1961](https://github.com/NibiruChain/nibiru/pull/1961) - chore(test): reverted funtoken precompile test back to the isolated state
- [#1962](https://github.com/NibiruChain/nibiru/pull/1962) - chore(evm): code cleanup, unused code, typos, styles, warnings
- [#1963](https://github.com/NibiruChain/nibiru/pull/1963) - feat(evm): Deduct a fee during the creation of a FunToken mapping. Implemented by `deductCreateFunTokenFee` inside of the `eth.evm.v1.MsgCreateFunToken` transaction.
- [#1965](https://github.com/NibiruChain/nibiru/pull/1965) - refactor(evm): remove evm post-processing hooks
- [#1966](https://github.com/NibiruChain/nibiru/pull/1966) - refactor(evm): clean up AnteHandler setup
- [#1967](https://github.com/NibiruChain/nibiru/pull/1967) - feat(evm): export genesis
- [#1968](https://github.com/NibiruChain/nibiru/pull/1968) - refactor(evm): funtoken events, cli commands and queries
- [#1970](https://github.com/NibiruChain/nibiru/pull/1970) - refactor(evm): move evm antehandlers to separate package. Remove "gosdk/sequence_test.go", which causes a race condition in CI.
- [#1971](https://github.com/NibiruChain/nibiru/pull/1971) - feat(evm): typed events for contract creation, contract execution and transfer
- [#1973](https://github.com/NibiruChain/nibiru/pull/1973) - chore(appconst): Add chain IDs ending in "3" to the "knownEthChainIDMap". This makes it possible to use devnet 3 and testnet 3.
- [#1976](https://github.com/NibiruChain/nibiru/pull/1976) - refactor(evm): unique chain ids for all networks
- [#1977](https://github.com/NibiruChain/nibiru/pull/1977) - fix(localnet): rolled back change of evm validator address with cosmos derivation path
- [#1979](https://github.com/NibiruChain/nibiru/pull/1979) - refactor(db): use pebbledb as the default db in integration tests
- [#1981](https://github.com/NibiruChain/nibiru/pull/1981) - fix(evm): remove isCheckTx() short circuit on `AnteDecVerifyEthAcc`
- [#1982](https://github.com/NibiruChain/nibiru/pull/1982) - feat(evm): add GlobalMinGasPrices
- [#1983](https://github.com/NibiruChain/nibiru/pull/1983) - chore(evm): remove ExtensionOptionsWeb3Tx and ExtensionOptionDynamicFeeTx
- [#1984](https://github.com/NibiruChain/nibiru/pull/1984) - refactor(evm): embeds
- [#1985](https://github.com/NibiruChain/nibiru/pull/1985) - feat(evm)!: Use atto denomination for the wei units in the EVM so that NIBI is "ether" to clients. Only micronibi (unibi) amounts can be transferred. All clients follow the constraint equation, 1 ether == 1 NIBI == 10^6 unibi == 10^18 wei.
- [#1986](https://github.com/NibiruChain/nibiru/pull/1986) - feat(evm): Combine both account queries into "/eth.evm.v1.Query/EthAccount", accepting both nibi-prefixed Bech32 addresses and Ethereum-type hexadecimal addresses as input.
- [#1989](https://github.com/NibiruChain/nibiru/pull/1989) - refactor(evm): simplify evm module address
- [#1996](https://github.com/NibiruChain/nibiru/pull/1996) - perf(evm-keeper-precompile): implement sorted map for `k.precompiles` to remove dead code
- [#1997](https://github.com/NibiruChain/nibiru/pull/1997) - refactor(evm): Remove unnecessary params: "enable_call", "enable_create".
- [#2000](https://github.com/NibiruChain/nibiru/pull/2000) - refactor(evm): simplify ERC-20 keeper methods
- [#2001](https://github.com/NibiruChain/nibiru/pull/2001) - refactor(evm): simplify FunToken methods and tests
- [#2002](https://github.com/NibiruChain/nibiru/pull/2002) - feat(evm): Add the account query to the EVM command. Cover the CLI with tests.
- [#2003](https://github.com/NibiruChain/nibiru/pull/2003) - fix(evm): fix FunToken conversions between Cosmos and EVM
- [#2004](https://github.com/NibiruChain/nibiru/pull/2004) - refactor(evm)!: replace `HexAddr` with `EIP55Addr`
- [#2006](https://github.com/NibiruChain/nibiru/pull/2006) - test(evm): e2e tests for eth\_\* endpoints
- [#2008](https://github.com/NibiruChain/nibiru/pull/2008) - refactor(evm): clean up precompile setups
- [#2013](https://github.com/NibiruChain/nibiru/pull/2013) - chore(evm): Set appropriate gas value for the required gas of the "IFunToken.sol" precompile.
- [#2014](https://github.com/NibiruChain/nibiru/pull/2014) - feat(evm): Emit block bloom event in EndBlock hook.
- [#2017](https://github.com/NibiruChain/nibiru/pull/2017) - fix(evm): Fix DynamicFeeTx gas cap parameters
- [#2019](https://github.com/NibiruChain/nibiru/pull/2019) - chore(evm): enabled debug rpc api on localnet.
- [#2020](https://github.com/NibiruChain/nibiru/pull/2020) - test(evm): e2e tests for debug namespace
- [#2022](https://github.com/NibiruChain/nibiru/pull/2022) - feat(evm): debug_traceCall method implemented
- [#2023](https://github.com/NibiruChain/nibiru/pull/2023) - fix(evm)!: adjusted generation and parsing of the block bloom events
- [#2030](https://github.com/NibiruChain/nibiru/pull/2030) - refactor(eth/rpc): Delete unused code and improve logging in the eth and debug namespaces
- [#2031](https://github.com/NibiruChain/nibiru/pull/2031) - fix(evm): debug calls with custom tracer and tracer options
- [#2032](https://github.com/NibiruChain/nibiru/pull/2032) - feat(evm): ante handler to prohibit authz grant evm messages
- [#2039](https://github.com/NibiruChain/nibiru/pull/2039) - refactor(rpc-backend): remove unnecessary interface code
- [#2044](https://github.com/NibiruChain/nibiru/pull/2044) - feat(evm): evm tx indexer service implemented
- [#2045](https://github.com/NibiruChain/nibiru/pull/2045) - test(evm): backend tests with test network and real txs
- [#2053](https://github.com/NibiruChain/nibiru/pull/2053) - refactor(evm): converted untyped event to typed and cleaned up
- [#2054](https://github.com/NibiruChain/nibiru/pull/2054) - feat(evm-precompile): Precompile for one-way EVM calls to invoke/execute Wasm contracts.
- [#2060](https://github.com/NibiruChain/nibiru/pull/2060) - fix(evm-precompiles): add assertNumArgs validation
- [#2056](https://github.com/NibiruChain/nibiru/pull/2056) - feat(evm): add oracle precompile
- [#2065](https://github.com/NibiruChain/nibiru/pull/2065) - refactor(evm)!: Refactor out dead code from the evm.Params

### State Machine Breaking (Other)

#### For next mainnet version

- [#1766](https://github.com/NibiruChain/nibiru/pull/1766) - refactor(app-wasmext)!: remove wasmbinding `CosmosMsg::Custom` bindings.
- [#1776](https://github.com/NibiruChain/nibiru/pull/1776) - feat(inflation): make inflation params a collection and add commands to update them
- [#1872](https://github.com/NibiruChain/nibiru/pull/1872) - chore(math): use cosmossdk.io/math to replace sdk types
- [#1874](https://github.com/NibiruChain/nibiru/pull/1874) - chore(proto): remove the proto stringer as per Cosmos SDK migration guidelines
- [#1932](https://github.com/NibiruChain/nibiru/pull/1932) - fix(gosdk): fix keyring import functions

#### Dapp modules: perp, spot, oracle, etc

- [#1573](https://github.com/NibiruChain/nibiru/pull/1573) - feat(perp): Close markets and compute settlement price
- [#1632](https://github.com/NibiruChain/nibiru/pull/1632) - feat(perp): Add settle position transaction
- [#1656](https://github.com/NibiruChain/nibiru/pull/1656) - feat(perp): Make the collateral denom a stateful collections.Item
- [#1663](https://github.com/NibiruChain/nibiru/pull/1663) - feat(perp): Add volume based rebates
- [#1669](https://github.com/NibiruChain/nibiru/pull/1669) - feat(perp): add query to get collateral metadata
- [#1677](https://github.com/NibiruChain/nibiru/pull/1677) - fix(perp): make Gen_market set initial perp versions
- [#1680](https://github.com/NibiruChain/nibiru/pull/1680) - feat(perp): MsgShiftPegMultiplier, MsgShiftSwapInvariant.
- [#1683](https://github.com/NibiruChain/nibiru/pull/1683) - feat(perp): Add `StartDnREpoch` to `AfterEpochEnd` hook
- [#1686](https://github.com/NibiruChain/nibiru/pull/1686) - test(perp): add more tests for perp module msg server for DnR
- [#1687](https://github.com/NibiruChain/nibiru/pull/1687) - chore(wasmbinding): delete CustomQuerier since we have QueryRequest::Stargate now
- [#1705](https://github.com/NibiruChain/nibiru/pull/1705) - feat(perp): Add oracle pair to market object
- [#1718](https://github.com/NibiruChain/nibiru/pull/1718) - fix(perp): fees does not require additional funds
- [#1734](https://github.com/NibiruChain/nibiru/pull/1734) - feat(perp): MsgDonateToPerpFund sudo call as part of #1642
- [#1749](https://github.com/NibiruChain/nibiru/pull/1749) - feat(perp): move close market from Wasm Binding to MsgCloseMarket
- [#1752](https://github.com/NibiruChain/nibiru/pull/1752) - feat(oracle): MsgEditOracleParams sudo tx msg as part of #1642
- [#1755](https://github.com/NibiruChain/nibiru/pull/1755) - feat(oracle): Add more events on validator's performance
- [#1764](https://github.com/NibiruChain/nibiru/pull/1764) - fix(perp): make updateswapinvariant aware of total short supply to avoid panics
- [#1710](https://github.com/NibiruChain/nibiru/pull/1710) - refactor(perp): Clean and organize module errors for x/perp

### Non-breaking/Compatible Improvements

- [#1893](https://github.com/NibiruChain/nibiru/pull/1893) - feat(gosdk): migrate Go-sdk into the Nibiru blockchain repo.
- [#1899](https://github.com/NibiruChain/nibiru/pull/1899) - build(deps): cometbft v0.37.5, cosmos-sdk v0.47.11, proto-builder v0.14.0
- [#1913](https://github.com/NibiruChain/nibiru/pull/1913) - fix(tests): race condition from heavy Network tests
- [#1992](https://github.com/NibiruChain/nibiru/pull/1992) - chore: enabled grpc for localnet
- [#1999](https://github.com/NibiruChain/nibiru/pull/1999) - chore: update nibi go package version to v2
- [#2050](https://github.com/NibiruChain/nibiru/pull/2050) - refactor(oracle): remove unused code and collapse empty client/cli directory

### Dependencies

- Bump `github.com/grpc-ecosystem/grpc-gateway/v2` from 2.18.1 to 2.19.1 ([#1767](https://github.com/NibiruChain/nibiru/pull/1767), [#1782](https://github.com/NibiruChain/nibiru/pull/1782))
- Bump `robinraju/release-downloader` from 1.8 to 1.11 ([#1783](https://github.com/NibiruChain/nibiru/pull/1783), [#1839](https://github.com/NibiruChain/nibiru/pull/1839), [#1948](https://github.com/NibiruChain/nibiru/pull/1948))
- Bump `github.com/prometheus/client_golang` from 1.17.0 to 1.18.0 ([#1750](https://github.com/NibiruChain/nibiru/pull/1750))
- Bump `golang.org/x/crypto` from 0.15.0 to 0.31.0 ([#1724](https://github.com/NibiruChain/nibiru/pull/1724), [#1843](https://github.com/NibiruChain/nibiru/pull/1843), [#2123](https://github.com/NibiruChain/nibiru/pull/2123))
- Bump `github.com/holiman/uint256` from 1.2.3 to 1.2.4 ([#1730](https://github.com/NibiruChain/nibiru/pull/1730))
- Bump `github.com/dvsekhvalnov/jose2go` from 1.5.0 to 1.6.0 ([#1733](https://github.com/NibiruChain/nibiru/pull/1733))
- Bump `github.com/spf13/cast` from 1.5.1 to 1.6.0 ([#1689](https://github.com/NibiruChain/nibiru/pull/1689))
- Bump `cosmossdk.io/math` from 1.1.2 to 1.4.0 ([#1676](https://github.com/NibiruChain/nibiru/pull/1676), [#2115](https://github.com/NibiruChain/nibiru/pull/2115))
- Bump `github.com/grpc-ecosystem/grpc-gateway/v2` from 2.18.0 to 2.18.1 ([#1675](https://github.com/NibiruChain/nibiru/pull/1675))
- Bump `actions/setup-go` from 4 to 5 ([#1696](https://github.com/NibiruChain/nibiru/pull/1696))
- Bump `golang` from 1.19 to 1.21 ([#1698](https://github.com/NibiruChain/nibiru/pull/1698))
- [#1678](https://github.com/NibiruChain/nibiru/pull/1678) - chore(deps): collections to v0.4.0 for math.Int value encoder
- Bump `golang.org/x/net` from 0.0.0-20220607020251-c690dde0001d to 0.23.0 in /geth ([#1849](https://github.com/NibiruChain/nibiru/pull/1849))
- Bump `golang.org/x/net` from 0.20.0 to 0.23.0 ([#1850](https://github.com/NibiruChain/nibiru/pull/1850))
- Bump `github.com/supranational/blst` from 0.3.8-0.20220526154634-513d2456b344 to 0.3.11 ([#1851](https://github.com/NibiruChain/nibiru/pull/1851))
- Bump `golangci/golangci-lint-action` from 4 to 6 ([#1854](https://github.com/NibiruChain/nibiru/pull/1854), [#1867](https://github.com/NibiruChain/nibiru/pull/1867))
- Bump `github.com/hashicorp/go-getter` from 1.7.1 to 1.7.5 ([#1858](https://github.com/NibiruChain/nibiru/pull/1858), [#1938](https://github.com/NibiruChain/nibiru/pull/1938))
- Bump `github.com/btcsuite/btcd` from 0.23.3 to 0.24.2 ([#1862](https://github.com/NibiruChain/nibiru/pull/1862), [#2070](https://github.com/NibiruChain/nibiru/pull/2070))
- Bump `pozetroninc/github-action-get-latest-release` from 0.7.0 to 0.8.0 ([#1863](https://github.com/NibiruChain/nibiru/pull/1863))
- Bump `bufbuild/buf-setup-action` from 1.30.1 to 1.47.2 ([#1891](https://github.com/NibiruChain/nibiru/pull/1891), [#1900](https://github.com/NibiruChain/nibiru/pull/1900), [#1923](https://github.com/NibiruChain/nibiru/pull/1923), [#1972](https://github.com/NibiruChain/nibiru/pull/1972), [#1974](https://github.com/NibiruChain/nibiru/pull/1974), [#1988](https://github.com/NibiruChain/nibiru/pull/1988), [#2043](https://github.com/NibiruChain/nibiru/pull/2043), [#2057](https://github.com/NibiruChain/nibiru/pull/2057), [#2062](https://github.com/NibiruChain/nibiru/pull/2062), [#2069](https://github.com/NibiruChain/nibiru/pull/2069), [#2102](https://github.com/NibiruChain/nibiru/pull/2102), [#2113](https://github.com/NibiruChain/nibiru/pull/2113))
- Bump `axios` from 1.7.3 to 1.7.4 ([#2016](https://github.com/NibiruChain/nibiru/pull/2016))
- Bump `github.com/CosmWasm/wasmvm` from 1.5.0 to 1.5.5 ([#2047](https://github.com/NibiruChain/nibiru/pull/2047))
- Bump `docker/build-push-action` from 5 to 6 ([#1924](https://github.com/NibiruChain/nibiru/pull/1924))
- Bump `codecov/codecov-action` from 4 to 5 ([#2112](https://github.com/NibiruChain/nibiru/pull/2112))

## [v1.5.0](https://github.com/NibiruChain/nibiru/releases/tag/v1.5.0) - 2024-06-21

Nibiru v1.5.0 enables IBC CosmWasm smart contracts.

- [[Release Link](https://github.com/NibiruChain/nibiru/releases/tag/v1.5.0)]
- [[Commits](https://github.com/NibiruChain/nibiru/commits/v1.5.0)]

### Features

- [#1931](https://github.com/NibiruChain/nibiru/pull/1931) - feat(ibc): add `wasm` route to IBC router

## [v1.4.0](https://github.com/NibiruChain/nibiru/releases/tag/v1.4.0) - 2024-06-04

Nibiru v1.4.0 adds PebbleDB support and increases the wasm contract size limit to 3MB.

- [[Release Link](https://github.com/NibiruChain/nibiru/releases/tag/v1.4.0)]
- [[Commits](https://github.com/NibiruChain/nibiru/commits/v1.4.0)]

### State Machine Breaking

- [#1906](https://github.com/NibiruChain/nibiru/pull/1906) - feat(wasm): increase contract size limit to 3MB

### Features

- [#1818](https://github.com/NibiruChain/nibiru/pull/1818) - feat: add pebbledb support
- [#1908](https://github.com/NibiruChain/nibiru/pull/1908) - chore: make pebbledb the default db backend
-

## [v1.3.0](https://github.com/NibiruChain/nibiru/releases/tag/v1.3.0) - 2024-05-07

Nibiru v1.3.0 adds interchain accounts.

- [[Release Link](https://github.com/NibiruChain/nibiru/releases/tag/v1.3.0)]
- [[Commits](https://github.com/NibiruChain/nibiru/commits/v1.3.0)]

### Features

- [#1820](https://github.com/NibiruChain/nibiru/pull/1820) - feat: add interchain accounts

### Bug Fixes

- [#1864](https://github.com/NibiruChain/nibiru/pull/1864) - fix(ica): add ICA controller stack

### Improvements

- [#1859](https://github.com/NibiruChain/nibiru/pull/1859) - refactor(oracle): add oracle slashing events

## [v1.2.0](https://github.com/NibiruChain/nibiru/releases/tag/v1.2.0) - 2024-03-28

Nibiru v1.2.0 adds a burn method to the x/inflation module that allows senders to burn tokens.

- [[Release Link](https://github.com/NibiruChain/nibiru/releases/tag/v1.2.0)]
- [[Commits](https://github.com/NibiruChain/nibiru/commits/v1.2.0)]

### Features

- [#1832](https://github.com/NibiruChain/nibiru/pull/1832) - feat(tokenfactory): add burn method for native tokens

## [v1.1.0](https://github.com/NibiruChain/nibiru/releases/tag/v1.1.0) - 2024-03-19

Nibiru v1.1.0 is the minor release used to add inflation to the network.

### State Machine Breaking

- [#1786](https://github.com/NibiruChain/nibiru/pull/1786) - fix(inflation): fix inflation off-by 2 error
- [#1796](https://github.com/NibiruChain/nibiru/pull/1796) - fix(inflation): fix num skipped epoch when inflation is added to an existing chain
- [#1797](https://github.com/NibiruChain/nibiru/pull/1797) - fix(inflation): fix num skipped epoch updates logic
- [#1712](https://github.com/NibiruChain/nibiru/pull/1712) - refactor(inflation): turn inflation off by default

### Bug Fixes

- [#1706](https://github.com/NibiruChain/nibiru/pull/706) - fix: `v1.1.0` upgrade handler
- [#1804](https://github.com/NibiruChain/nibiru/pull/1804) - fix(inflation): update default parameters
- [#1688](https://github.com/NibiruChain/nibiru/pull/1688) - fix(inflation): make default inflation allocation follow tokenomics

### Features

- [#1670](https://github.com/NibiruChain/nibiru/pull/1670) - feat(inflation): Make inflation polynomial
- [#1682](https://github.com/NibiruChain/nibiru/pull/1682) - feat!: add upgrade handler for v1.1.0
- [#1776](https://github.com/NibiruChain/nibiru/pull/1776) - feat(inflation): make inflation params a collection and add commands to update them
- [#1795](https://github.com/NibiruChain/nibiru/pull/1795) - feat(inflation): add inflation tx cmds

### Improvements

- [#1695](https://github.com/NibiruChain/nibiru/pull/1695) - feat(inflation): add events for inflation distribution
- [#1792](https://github.com/NibiruChain/nibiru/pull/1792) - fix(inflation): uncomment legacy amino register on app module basic
- [#1799](https://github.com/NibiruChain/nibiru/pull/1799) refactor,docs(inflation): Document everything + delete unused code. Make perp and spot optional features in localnet.sh

## [v1.0.3](https://github.com/NibiruChain/nibiru/releases/tag/v1.0.3) - 2024-03-18

### Fix

- [#1816](https://github.com/NibiruChain/nibiru/pull/1816) - fix(ibc): fix ibc transaction from wasm contract

### CLI

- [#1731](https://github.com/NibiruChain/nibiru/pull/1731) - feat(cli): add cli command to decode stargate base64 messages
- [#1754](https://github.com/NibiruChain/nibiru/pull/1754) - refactor(decode-base64): clean code improvements and fn docs

## [v1.0.2](https://github.com/NibiruChain/nibiru/releases/tag/v1.0.2) - 2024-03-03

### Dependencies

- [65c06ba](https://github.com/NibiruChain/nibiru/commit/65c06ba774c260ece942131ad7a93de0e162266e) - Bump `cosmos-sdk` to v0.47.10

## [v1.0.1](https://github.com/NibiruChain/nibiru/releases/tag/v1.0.1) - 2024-02-09

### Dependencies

- [#1778](https://github.com/NibiruChain/nibiru/pull/1778) - chore: bump librocksdb to v8.9.1

## [v1.0.0](https://github.com/NibiruChain/nibiru/releases/tag/v1.0.0)

Nibiru v1.0.0 is the major release used for the genesis of the mainnet network,
`cataclysm-1`. It includes all of the general purpose modules such
as `devgas`, `sudo`, `wasm`, `tokenfactory`, and the defaults from Cosmos SDK
v0.47.5.

- [[Release Link](https://github.com/NibiruChain/nibiru/releases/tag/v1.0.0)]
- [[Commits](https://github.com/NibiruChain/nibiru/commits/v1.0.0)]
- [tag:v1.0.0](https://github.com/NibiruChain/nibiru/commits/v1.0.0) epic(v1.0.0): Remove unneeded Dapp modules for smooth upgrades.
  - chore!: [Date: 2023-10-16] Remove inflation, perp, stablecoin, and spot
    modules and related protobufs. This will make it easier to add the store keys
    layer if we have breaking changes before the Dapps go live without blocking
    the mainnet deployment.  
    Commits:
    [#1667](https://github.com/NibiruChain/nibiru/pull/1667)
    [6a01abe](https://github.com/NibiruChain/nibiru/commit/6a01abe5c99e26a1d17d96f359d06d61bc1e6e70)
    [2a250a3](https://github.com/NibiruChain/nibiru/commit/2a250a3c4c60c58c5526ac7d75ce5b9e13889471)
    [d713f41](https://github.com/NibiruChain/nibiru/commit/d713f41dfe17d6d29451ade4d2f0e6d950ce7c59)
    [011f1ed](https://github.com/NibiruChain/nibiru/commit/011f1ed431d92899d01583e5e6110e663eceaa24)

### Features

- [#1596](https://github.com/NibiruChain/nibiru/pull/1596) - epic(tokenfactory): State transitions, collections, genesis import and export, and app wiring
- [#1607](https://github.com/NibiruChain/nibiru/pull/1607) - Token factory transaction messages for CreateDenom, ChangeAdmin, and UpdateModuleParams
- [#1620](https://github.com/NibiruChain/nibiru/pull/1620) - Token factory transaction messages for Mint and Burn
- [#1573](https://github.com/NibiruChain/nibiru/pull/1573) - feat(perp): Close markets and compute settlement price

### State Machine Breaking

- [#1609](https://github.com/NibiruChain/nibiru/pull/1609) - refactor(app)!: Remove x/stablecoin module.
- [#1613](https://github.com/NibiruChain/nibiru/pull/1613) - feat(app)!: enforce min commission by changing default and genesis validation
- [#1615](https://github.com/NibiruChain/nibiru/pull/1613) - feat(ante)!: Ante handler to add a maximum commission rate of 25% for validators.
- [#1616](https://github.com/NibiruChain/nibiru/pull/1616) - fix(app)!: Add custom wasm snapshotter for proper state exports
- [#1617](https://github.com/NibiruChain/nibiru/pull/1617) - fix(app)!: non-nil snapshot manager is not guaranteed in testapp
- [#1645](https://github.com/NibiruChain/nibiru/pull/1645) - fix(tokenfactory)!: token supply in bank keeper must be correct after MsgBurn.
- [#1646](https://github.com/NibiruChain/nibiru/pull/1646) - feat(wasmbinding)!: whitelisted stargate queries for QueryRequest::Stargate: auth, bank, gov, tokenfactory, epochs, inflation, oracle, sudo, devgas
- [#1667](https://github.com/NibiruChain/nibiru/pull/1667) - chore(inflation)!: unwire x/inflation

### Improvements

- [#1610](https://github.com/NibiruChain/nibiru/pull/1610) - refactor(app): Simplify app.go with less redundant imports using struct embedding.
- [#1614](https://github.com/NibiruChain/nibiru/pull/1614) - refactor(proto): Use explicit namespacing on proto imports for #1608
- [#1630](https://github.com/NibiruChain/nibiru/pull/1630) - refactor(wasm): clean up wasmbinding/ folder structure
- [#1631](https://github.com/NibiruChain/nibiru/pull/1631) - fix(.goreleaser.yml): Load version for wasmvm dynamically.
- [#1638](https://github.com/NibiruChain/nibiru/pull/1638) - test(tokenfactory): integration test core logic with a real smart contract using `nibiru-std`
- [#1659](https://github.com/NibiruChain/nibiru/pull/1659) - refactor(oracle): curate oracle default whitelist

### Dependencies

- Bump `github.com/prometheus/client_golang` from 1.16.0 to 1.17.0 ([#1605](https://github.com/NibiruChain/nibiru/pull/1605))
- Bump `bufbuild/buf-setup-action` from 1.26.1 to 1.27.1 ([#1624](https://github.com/NibiruChain/nibiru/pull/1624), [#1641](https://github.com/NibiruChain/nibiru/pull/1641))
- Bump `stefanzweifel/git-auto-commit-action` from 4 to 5 ([#1625](https://github.com/NibiruChain/nibiru/pull/1625))
- Bump `github.com/CosmWasm/wasmvm` from 1.4.0 to 1.5.0 ([#1629](https://github.com/NibiruChain/nibiru/pull/1629), [#1657](https://github.com/NibiruChain/nibiru/pull/1657))
- Bump `google.golang.org/grpc` from 1.58.2 to 1.59.0 ([#1633](https://github.com/NibiruChain/nibiru/pull/1633), [#1643](https://github.com/NibiruChain/nibiru/pull/1643))
- Bump `golang.org/x/net` from 0.12.0 to 0.17.0 ([#1634](https://github.com/NibiruChain/nibiru/pull/1634))
- Bump `github.com/cosmos/ibc-go/v7` from 7.3.0 to 7.3.1 ([#1647](https://github.com/NibiruChain/nibiru/pull/1647))
- Bump `github.com/CosmWasm/wasmd` from 0.40.2 to 0.43.0 ([#1660](https://github.com/NibiruChain/nibiru/pull/1660))
- Bump `github.com/CosmWasm/wasmd` from 0.43.0 to 0.44.0 ([#1666](https://github.com/NibiruChain/nibiru/pull/1666))

### Bug Fixes

- [#1606](https://github.com/NibiruChain/nibiru/pull/1606) - fix(perp): emit `MarketUpdatedEvent` in the absence of index price
- [#1649](https://github.com/NibiruChain/nibiru/pull/1649) - fix(ledger): fix ledger for newer macos versions
- [#1655](https://github.com/NibiruChain/nibiru/pull/1655) - fix(inflation): inflate NIBI correctly to strategic treasury account

## [v0.21.11] - 2023-10-02

NOTE: It's pragmatic to assume that any change prior to v1.0.0 was state machine breaking.

- Summary: Changes up to pull request #1616
- [[Release Link](https://github.com/NibiruChain/nibiru/releases/tag/v0.21.11)]

## [v0.21.10] - 2023-09-20

- Summary: Changes up to pull request #1595
- [[Release Link](https://github.com/NibiruChain/nibiru/releases/tag/v0.21.10)]

### State Machine Breaking

#### Features (Breaking)

- [#1594](https://github.com/NibiruChain/nibiru/pull/1594) - feat: add user discounts
- [#1585](https://github.com/NibiruChain/nibiru/pull/1585) - feat: include flag versioned in query markets to allow to query disabled markets
- [#1575](https://github.com/NibiruChain/nibiru/pull/1575) - feat(perp): Add trader volume tracking
- [#1559](https://github.com/NibiruChain/nibiru/pull/1559) - feat: add versions to markets to allow to disable them
- [#1543](https://github.com/NibiruChain/nibiru/pull/1543) - epic(devgas): devgas module for incentivizing smart contract
- [#1543](https://github.com/NibiruChain/nibiru/pull/1543) - epic(devgas): devgas module for incentivizing smart contract
- [#1541](https://github.com/NibiruChain/nibiru/pull/1541) - feat(perp): add clamp to premium fractions
- [#1520](https://github.com/NibiruChain/nibiru/pull/1520) - feat(wasm): no op handler + tests with updated contracts
- [#1503](https://github.com/NibiruChain/nibiru/pull/1503) - feat(wasm): add Oracle Exchange Rate query for wasm
- [#1503](https://github.com/NibiruChain/nibiru/pull/1503) - feat(wasm): add Oracle Exchange Rate query for wasm
- [#1502](https://github.com/NibiruChain/nibiru/pull/1502) - feat: add ledger build support
- [#1501](https://github.com/NibiruChain/nibiru/pull/1501) - feat(proto): add Python buf generation logic for py-sdk
- [#1501](https://github.com/NibiruChain/nibiru/pull/1501) - feat(proto): add Python buf generation logic for py-sdk
- [#1501](https://github.com/NibiruChain/nibiru/pull/1501) - feat(localnet.sh): (1) Make it possible to run while offline. (2) Implement --no-build option to use the script with the current `nibid` installed.
- [#1501](https://github.com/NibiruChain/nibiru/pull/1501) - feat(localnet.sh): (1) Make it possible to run while offline. (2) Implement --no-build option to use the script with the current `nibid` installed.
- [#1498](https://github.com/NibiruChain/nibiru/pull/1498) - feat: add cli to change root sudo command
- [#1498](https://github.com/NibiruChain/nibiru/pull/1498) - feat: add cli to change root sudo command
- [#1495](https://github.com/NibiruChain/nibiru/pull/1495) - feat: add genmsg module
- [#1494](https://github.com/NibiruChain/nibiru/pull/1494) - feat: create cli to add sudo account into genesis
- [#1479](https://github.com/NibiruChain/nibiru/pull/1479) - feat(perp): implement `PartialClose`
- [#1479](https://github.com/NibiruChain/nibiru/pull/1479) - feat(perp): implement `PartialClose`
- [#1463](https://github.com/NibiruChain/nibiru/pull/1463) - feat(oracle): add genesis pricefeeder delegation
- [#1463](https://github.com/NibiruChain/nibiru/pull/1463) - feat(oracle): add genesis pricefeeder delegation
- [#1463](https://github.com/NibiruChain/nibiru/pull/1463) - feat(oracle): add genesis pricefeeder delegation
- [#1421](https://github.com/NibiruChain/nibiru/pull/1421) - feat(oracle): add expiry time to oracle prices
- [#1407](https://github.com/NibiruChain/nibiru/pull/1407) - feat!: upgrade to Cosmos SDK v0.47.3
- [#1407](https://github.com/NibiruChain/nibiru/pull/1407) - feat!: upgrade to Cosmos SDK v0.47.3
- [#1387](https://github.com/NibiruChain/nibiru/pull/1387) - feat: upgrade to Cosmos SDK v0.46.10
- [#1387](https://github.com/NibiruChain/nibiru/pull/1387) - feat: upgrade to Cosmos SDK v0.46.10
- [#1380](https://github.com/NibiruChain/nibiru/pull/1380) - feat(wasm): Add CreateMarket admin call for the controller contract
- [#1380](https://github.com/NibiruChain/nibiru/pull/1380) - feat(wasm): Add CreateMarket admin call for the controller contract
- [#1373](https://github.com/NibiruChain/nibiru/pull/1373) - feat(perp): `perpv2` `add-genesis-perp-market` CLI command
- [#1371](https://github.com/NibiruChain/nibiru/pull/1371) - feat: realize bad debt when a user tries to close his position
- [#1370](https://github.com/NibiruChain/nibiru/pull/1370) - feat(perp): `perpv2` `CreatePool` method
- [#1367](https://github.com/NibiruChain/nibiru/pull/1367) - feat: wire enable market to wasm
- [#1367](https://github.com/NibiruChain/nibiru/pull/1367) - feat: wire enable market to wasm
- [#1366](https://github.com/NibiruChain/nibiru/pull/1366) - feat: fix bindings test in cw_test
- [#1363](https://github.com/NibiruChain/nibiru/pull/1363) - feat(perp): wire `PerpV2` module
- [#1362](https://github.com/NibiruChain/nibiru/pull/1362) - feat(perp): add `perpv2` cli
- [#1361](https://github.com/NibiruChain/nibiru/pull/1361) - feat(perp): add `PerpV2` module
- [#1359](https://github.com/NibiruChain/nibiru/pull/1359) - feat(perp): Add InsuranceFundWithdraw admin call with corresponding smart contract
- [#1359](https://github.com/NibiruChain/nibiru/pull/1359) - feat(perp): Add InsuranceFundWithdraw admin call with corresponding smart contract
- [#1352](https://github.com/NibiruChain/nibiru/pull/1352) - feat(perp): add PerpKeeperV2 `MsgServer`
- [#1350](https://github.com/NibiruChain/nibiru/pull/1350) - feat(perp): `EditPriceMultiplier` and `EditSwapInvariant`
- [#1345](https://github.com/NibiruChain/nibiru/pull/1345) - feat(perp): PerpV2 QueryServer
- [#1344](https://github.com/NibiruChain/nibiru/pull/1344) - feat(perp): PerpKeeperV2 `AddMargin` and `RemoveMargin`
- [#1343](https://github.com/NibiruChain/nibiru/pull/1343) - feat(perp): add PerpKeeperV2 `MultiLiquidate`
- [#1342](https://github.com/NibiruChain/nibiru/pull/1342) - feat(perp): market not enabled can only be used to close out existing positions
- [#1342](https://github.com/NibiruChain/nibiru/pull/1342) - feat(perp): market not enabled can only be used to close out existing positions
- [#1341](https://github.com/NibiruChain/nibiru/pull/1341) - feat(bindings/oracle): add bindings for oracle module params
- [#1340](https://github.com/NibiruChain/nibiru/pull/1340) - feat(wasm): Enforce x/sudo contract permission checks on the shifter contract + integration tests
- [#1338](https://github.com/NibiruChain/nibiru/pull/1338) - feat(perp): V2 OpenPosition

#### Bug Fixes (Breaking)

- [#1586](https://github.com/NibiruChain/nibiru/pull/1586) - fix(sudo): make messages compatible with `Amino`
- [#1565](https://github.com/NibiruChain/nibiru/pull/1565) - fix(oracle)!: Count vote omission as abstain for less slashing + more stability
- [#1493](https://github.com/NibiruChain/nibiru/pull/1493) - fix(perp): allow `ClosePosition` when there is bad debt
- [#1476](https://github.com/NibiruChain/nibiru/pull/1476) - fix(wasm)!: call `ValidateBasic` before all `sdk.Msg` calls for the bindings-perp contract + remove sudo permissioning
- [#1467](https://github.com/NibiruChain/nibiru/pull/1467) - fix(oracle): make `calcTwap` safer
- [#1467](https://github.com/NibiruChain/nibiru/pull/1467) - fix(oracle): make `calcTwap` safer
- [#1464](https://github.com/NibiruChain/nibiru/pull/1464) - fix(gov): wire legacy proposal handlers
- [#1464](https://github.com/NibiruChain/nibiru/pull/1464) - fix(gov): wire legacy proposal handlers
- [#1459](https://github.com/NibiruChain/nibiru/pull/1459) - fix(spot): wire `x/spot` msgService into app router
- [#1459](https://github.com/NibiruChain/nibiru/pull/1459) - fix(spot): wire `x/spot` msgService into app router
- [#1452](https://github.com/NibiruChain/nibiru/pull/1452) - fix(oracle): continue with abci hook during error
- [#1451](https://github.com/NibiruChain/nibiru/pull/1451) - fix(perp): decrease position with zero size
- [#1446](https://github.com/NibiruChain/nibiru/pull/1446) - fix(cmd): Add custom InitCmd to set set desired Tendermint consensus params for each node.
- [#1441](https://github.com/NibiruChain/nibiru/pull/1441) - fix(oracle): ignore abstain votes in std dev calculation
- [#1425](https://github.com/NibiruChain/nibiru/pull/1425) - fix: remove positions from state when closed with reverse position
- [#1423](https://github.com/NibiruChain/nibiru/pull/1423) - fix: remove panics from abci hooks
- [#1422](https://github.com/NibiruChain/nibiru/pull/1422) - fix(oracle): handle zero oracle rewards
- [#1420](https://github.com/NibiruChain/nibiru/pull/1420) - refactor(oracle): update default params
- [#1419](https://github.com/NibiruChain/nibiru/pull/1419) - fix(spot): add pools to genesis state
- [#1417](https://github.com/NibiruChain/nibiru/pull/1417) - fix: run end blocker on block end for perp v2
- [#1414](https://github.com/NibiruChain/nibiru/pull/1414) - fix(oracle): Add deterministic map iterations to avoid consensus failure.
- [#1413](https://github.com/NibiruChain/nibiru/pull/1413) - fix(perp): provide descriptive errors when all liquidations fail in MultiLiquidate
- [#1413](https://github.com/NibiruChain/nibiru/pull/1413) - fix(perp): provide descriptive errors when all liquidations fail in MultiLiquidate
- [#1397](https://github.com/NibiruChain/nibiru/pull/1397) - fix: ensure margin is high enough when removing it
- [#1383](https://github.com/NibiruChain/nibiru/pull/1383) - feat: enforce contract to be whitelisted when calling perp bindings
- [#1379](https://github.com/NibiruChain/nibiru/pull/1379) - feat(perp): check for denom in add/remove margin
- [#1210](https://github.com/NibiruChain/nibiru/pull/1210) - fix(ci): fix docker push workflow

#### Else (Breaking)

- [#1477](https://github.com/NibiruChain/nibiru/pull/1477) - refactor(oracle)!: Move away from deprecated events to typed events in x/oracle
- [#1477](https://github.com/NibiruChain/nibiru/pull/1477) - refactor(oracle)!: Move away from deprecated events to typed events in x/oracle
- [#1473](https://github.com/NibiruChain/nibiru/pull/1473) - refactor(perp)!: rename `OpenPosition` to `MarketOrder`
- [#1473](https://github.com/NibiruChain/nibiru/pull/1473) - refactor(perp)!: rename `OpenPosition` to `MarketOrder`
- [#1427](https://github.com/NibiruChain/nibiru/pull/1427) - refactor(perp)!: PositionChangedEvent `MarginToUser`
- [#1427](https://github.com/NibiruChain/nibiru/pull/1427) - refactor(perp)!: PositionChangedEvent `MarginToUser`
- [#1426](https://github.com/NibiruChain/nibiru/pull/1426) - refactor(perp): remove price fluctuation limit check
- [#1388](https://github.com/NibiruChain/nibiru/pull/1388) - refactor(perp)!: idempotent position changed event
- [#1388](https://github.com/NibiruChain/nibiru/pull/1388) - refactor(perp)!: idempotent position changed event
- [#1385](https://github.com/NibiruChain/nibiru/pull/1385) - test(perp): add clearing house negative tests
- [#1385](https://github.com/NibiruChain/nibiru/pull/1385) - test(perp): add clearing house negative tests
- [#1382](https://github.com/NibiruChain/nibiru/pull/1382) - refactor(perp)!: remove `perpv1`
- [#1382](https://github.com/NibiruChain/nibiru/pull/1382) - refactor(perp)!: remove `perpv1`
- [#1356](https://github.com/NibiruChain/nibiru/pull/1356) - build: Regress wasmvm (v1.1.1), tendermint (v0.34.24), and Cosmos-SDK (v0.45.14) dependencies
- [#1356](https://github.com/NibiruChain/nibiru/pull/1356) - build: Regress wasmvm (v1.1.1), tendermint (v0.34.24), and Cosmos-SDK (v0.45.14) dependencies
- [#1346](https://github.com/NibiruChain/nibiru/pull/1346) - build: Upgrade wasmvm (v1.2.1), tendermint (v0.34.26), and Cosmos-SDK (v0.45.14) dependencies
- [#1346](https://github.com/NibiruChain/nibiru/pull/1346) - build: Upgrade wasmvm (v1.2.1), tendermint (v0.34.26), and Cosmos-SDK (v0.45.14) dependencies

### Non-breaking/Compatible Improvements

- [#1579](https://github.com/NibiruChain/nibiru/pull/1579) - chore(proto): Add a buf.gen.rs.yaml and corresponding script to create Rust types for Wasm Stargate messages
- [#1574](https://github.com/NibiruChain/nibiru/pull/1574) - chore(goreleaser): update wasmvm to v1.4.0
- [#1558](https://github.com/NibiruChain/nibiru/pull/1558) - feat(perp): paginated query to read the position store
- [#1555](https://github.com/NibiruChain/nibiru/pull/1555) - feat(devgas): Convert legacy ABCI events to typed proto events
- [#1554](https://github.com/NibiruChain/nibiru/pull/1554) - refactor: runs gofumpt formatter, which has nice conventions: go install mvdan.cc/gofumpt@latest
- [#1536](https://github.com/NibiruChain/nibiru/pull/1536) - test(perp): add more tests to perp module and cli
- [#1533](https://github.com/NibiruChain/nibiru/pull/1533) - feat(perp): add differential fields to PositionChangedEvent
- [#1527](https://github.com/NibiruChain/nibiru/pull/1527) - test(common): add docs for testutil and increase test coverage
- [#1521](https://github.com/NibiruChain/nibiru/pull/1521) - test(sudo): increase unit test coverage
- [#1519](https://github.com/NibiruChain/nibiru/pull/1519) - test: add more tests to x/perp keeper
- [#1518](https://github.com/NibiruChain/nibiru/pull/1518) - test: add more tests to x/perp
- [#1517](https://github.com/NibiruChain/nibiru/pull/1517) - test: add more tests to x/hooks
- [#1506](https://github.com/NibiruChain/nibiru/pull/1506) - refactor(oracle): Implement OrderedMap and use it for iterating through maps in x/oracle
- [#1500](https://github.com/NibiruChain/nibiru/pull/1500) - refactor(perp): clean up reverse market order mechanics
- [#1466](https://github.com/NibiruChain/nibiru/pull/1466) - refactor(perp): `PositionLiquidatedEvent`
- [#1466](https://github.com/NibiruChain/nibiru/pull/1466) - refactor(perp): `PositionLiquidatedEvent`
- [#1462](https://github.com/NibiruChain/nibiru/pull/1462) - fix(perp): Add pair to liquidation failed event.
- [#1424](https://github.com/NibiruChain/nibiru/pull/1424) - feat(perp): Add change type and exchanged margin to position changed events.
- [#1408](https://github.com/NibiruChain/nibiru/pull/1408) - feat(spot): idempotent events
- [#1406](https://github.com/NibiruChain/nibiru/pull/1406) - feat(perp): emit additional event info
- [#1405](https://github.com/NibiruChain/nibiru/pull/1405) - ci: use Buf to build protos
- [#1390](https://github.com/NibiruChain/nibiru/pull/1390) - fix(localnet.sh): Fix genesis market initialization + add force exits on failure
- [#1369](https://github.com/NibiruChain/nibiru/pull/1369) - refactor(oracle): divert rewards from `perpv2` instead of `perpv1`
- [#1365](https://github.com/NibiruChain/nibiru/pull/1365) - refactor(perp): split `perp` module into v1/ and v2/

### Dependencies

- [#1523](https://github.com/NibiruChain/nibiru/pull/1523) - chore: bump cosmos-sdk to v0.47.4
- [#1381](https://github.com/NibiruChain/nibiru/pull/1381) - chore(deps): Bump github.com/cosmos/cosmos-sdk to 0.45.16

- Bump `github.com/docker/distribution` from 2.8.1+incompatible to 2.8.2+incompatible (#1339)

- Bump `github.com/CosmWasm/wasmvm` from 1.2.1 to 1.4.0 (#1354, #1507, [#1564](https://github.com/NibiruChain/nibiru/pull/1564))
- Bump `github.com/spf13/cast` from 1.5.0 to 1.5.1 (#1358)
- Bump `github.com/stretchr/testify` from 1.8.2 to 1.8.4 (#1384, #1435)
- Bump `cosmossdk.io/math` from 1.0.0-beta.6 to 1.1.2 (#1394, [#1547](https://github.com/NibiruChain/nibiru/pull/1547))
- Bump `google.golang.org/grpc` from 1.53.0 to 1.58.2 (#1395, #1437, #1443, #1497, [#1525](https://github.com/NibiruChain/nibiru/pull/1525), [#1568](https://github.com/NibiruChain/nibiru/pull/1568), [#1582](https://github.com/NibiruChain/nibiru/pull/1582), [#1598](https://github.com/NibiruChain/nibiru/pull/1598))
- Bump `github.com/gin-gonic/gin` from 1.8.1 to 1.9.1 (#1409)
- Bump `github.com/spf13/viper` from 1.15.0 to 1.16.0 (#1436)
- Bump `github.com/prometheus/client_golang` from 1.15.1 to 1.16.0 (#1431)
- Bump `github.com/cosmos/ibc-go/v7` from 7.1.0 to 7.3.0 (#1445, [#1562](https://github.com/NibiruChain/nibiru/pull/1562))
- Bump `bufbuild/buf-setup-action` from 1.21.0 to 1.26.1 (#1449, #1469, #1505, #1510, [#1537](https://github.com/NibiruChain/nibiru/pull/1537), [#1540](https://github.com/NibiruChain/nibiru/pull/1540), [#1544](https://github.com/NibiruChain/nibiru/pull/1544))
- Bump `google.golang.org/protobuf` from 1.30.0 to 1.31.0 (#1450)
- Bump `cosmossdk.io/errors` from 1.0.0-beta.7 to 1.0.0 (#1499)
- Bump `github.com/holiman/uint256` from 1.2.2 to 1.2.3 (#1504)
- Bump `docker/build-push-action` from 4 to 5 ([#1572](https://github.com/NibiruChain/nibiru/pull/1572))
- Bump `docker/login-action` from 2 to 3 ([#1571](https://github.com/NibiruChain/nibiru/pull/1571))
- Bump `docker/setup-buildx-action` from 2 to 3 ([#1570](https://github.com/NibiruChain/nibiru/pull/1570))
- Bump `docker/setup-qemu-action` from 2 to 3 ([#1569](https://github.com/NibiruChain/nibiru/pull/1569))
- Bump `github.com/cosmos/cosmos-sdk` from v0.47.4 to v0.47.5 ([#1578](https://github.com/NibiruChain/nibiru/pull/1578))
- Bump `codecov/codecov-action` from 3 to 4 ([#1583](https://github.com/NibiruChain/nibiru/pull/1583))
- Bump `actions/checkout` from 3 to 4 ([#1593](https://github.com/NibiruChain/nibiru/pull/1593))
- Bump `github.com/docker/distribution` from 2.8.1+incompatible to 2.8.2+incompatible (#1339)
- Bump `github.com/CosmWasm/wasmvm` from 1.2.1 to 1.3.0 (#1354, #1507)
- Bump `github.com/spf13/cast` from 1.5.0 to 1.5.1 (#1358)
- Bump `github.com/stretchr/testify` from 1.8.2 to 1.8.4 (#1384, #1435)
- Bump `cosmossdk.io/math` from 1.0.0-beta.6 to 1.1.2 (#1394, [#1547](https://github.com/NibiruChain/nibiru/pull/1547))
- Bump `google.golang.org/grpc` from 1.53.0 to 1.57.0 (#1395, #1437, #1443, #1497, [#1525](https://github.com/NibiruChain/nibiru/pull/1525))
- Bump `github.com/gin-gonic/gin` from 1.8.1 to 1.9.1 (#1409)
- Bump `github.com/spf13/viper` from 1.15.0 to 1.16.0 (#1436)
- Bump `github.com/prometheus/client_golang` from 1.15.1 to 1.16.0 (#1431)
- Bump `github.com/cosmos/ibc-go/v7` from 7.1.0 to 7.3.0 (#1445, [#1562](https://github.com/NibiruChain/nibiru/pull/1562))
- Bump `bufbuild/buf-setup-action` from 1.21.0 to 1.26.1 (#1449, #1469, #1505, #1510, [#1537](https://github.com/NibiruChain/nibiru/pull/1537), [#1540](https://github.com/NibiruChain/nibiru/pull/1540), [#1544](https://github.com/NibiruChain/nibiru/pull/1544))
- Bump `google.golang.org/protobuf` from 1.30.0 to 1.31.0 (#1450)
- Bump `cosmossdk.io/errors` from 1.0.0-beta.7 to 1.0.0 (#1499)
- Bump `github.com/holiman/uint256` from 1.2.2 to 1.2.3 (#1504)
- Bump `actions/checkout` from 3 to 4 ([#1563](https://github.com/NibiruChain/nibiru/pull/1563))

## [v0.19.4] - 2023-05-26

- Summary: Changes up to pull request #1337
- [[Release Link](https://github.com/NibiruChain/nibiru/releases/tag/v0.19.4)]

### State Machine Breaking

- [#1336](https://github.com/NibiruChain/nibiru/pull/1336) - feat: move oracle params out of params subspace and onto the keeper
- [#1336](https://github.com/NibiruChain/nibiru/pull/1336) - feat: move oracle params out of params subspace and onto the keeper
- [#1335](https://github.com/NibiruChain/nibiru/pull/1335) - refactor(perp): move remaining perpv1 files to v1 directory
- [#1334](https://github.com/NibiruChain/nibiru/pull/1334) - feat(perp): add PerpKeeperV2 `ClosePosition`
- [#1333](https://github.com/NibiruChain/nibiru/pull/1333) - feat(perp): add basic clearing house functions
- [#1332](https://github.com/NibiruChain/nibiru/pull/1332) - feat(perp): add hooks to update funding rate
- [#1331](https://github.com/NibiruChain/nibiru/pull/1331) - refactor(perp): create perp v1 type package and module package
- [#1329](https://github.com/NibiruChain/nibiru/pull/1329) - feat(perp): add PerpKeeperV2 withdraw methods
- [#1328](https://github.com/NibiruChain/nibiru/pull/1328) - feat(perp): add PerpKeeperV2 swap methods
- [#1322](https://gitub.com/NibiruChain/nibiru/pull/1322) - build(deps): Bumps github.com/armon/go-metrics from 0.4.0 to 0.4.1.
- [#1319](https://github.com/NibiruChain/nibiru/pull/1319) - test: add integration test actions
- [#1317](https://github.com/NibiruChain/nibiru/pull/1317) - feat(testutil): Use secp256k1 algo for private key generation in common/testutil.
- [#1317](https://github.com/NibiruChain/nibiru/pull/1317) - feat(sudo): Implement and test CLI commands for tx and queries.
- [#1317](https://github.com/NibiruChain/nibiru/pull/1317) - feat(sudo): Implement and test CLI commands for tx and queries.
- [#1315](https://github.com/NibiruChain/nibiru/pull/1315) - feat: oracle rewards distribution every week
- [#1315](https://github.com/NibiruChain/nibiru/pull/1315) - feat: oracle rewards distribution every week
- [#1312](https://github.com/NibiruChain/nibiru/pull/1312) - feat(wasm): wire depth shift handler to the wasm router
- [#1312](https://github.com/NibiruChain/nibiru/pull/1312) - feat(wasm): wire depth shift handler to the wasm router
- [#1311](https://github.com/NibiruChain/nibiru/pull/1311) - feat(perp): add PerpKeeperV2
- [#1311](https://github.com/NibiruChain/nibiru/pull/1311) - feat(perp): add Calc and Twap methods
- [#1309](https://github.com/NibiruChain/nibiru/pull/1309) - feat: minimum swap amount set to $1
- [#1309](https://github.com/NibiruChain/nibiru/pull/1309) - feat: minimum swap amount set to $1
- [#1308](https://github.com/NibiruChain/nibiru/pull/1308) - feat(perp): ensure there's no int overflow in liq depth calculation
- [#1307](https://github.com/NibiruChain/nibiru/pull/1307) - feat(sudo): Create the x/sudo module + integration tests
- [#1307](https://github.com/NibiruChain/nibiru/pull/1307) - feat(sudo): Create the x/sudo module + integration tests
- [#1306](https://github.com/NibiruChain/nibiru/pull/1306) - feat(perp): complete perp v2 types
- [#1306](https://github.com/NibiruChain/nibiru/pull/1306) - feat(perp): complete perp v2 types
- [#1305](https://github.com/NibiruChain/nibiru/pull/1305) - refactor(perp!): Remove unnecessary protos
- [#1305](https://github.com/NibiruChain/nibiru/pull/1305) - refactor(perp!): Remove unnecessary protos
- [#1304](https://github.com/NibiruChain/nibiru/pull/1304) - feat: db backend - rocksdb
- [#1304](https://github.com/NibiruChain/nibiru/pull/1304) - feat: db backend - rocksdb
- [#1302](https://github.com/NibiruChain/nibiru/pull/1302) - refactor(oracle)!: price snapshot start time inclusive
- [#1302](https://github.com/NibiruChain/nibiru/pull/1302) - refactor(oracle)!: price snapshot start time inclusive
- [#1301](https://github.com/NibiruChain/nibiru/pull/1301) - fix(epochs)!: correct epoch start time
- [#1301](https://github.com/NibiruChain/nibiru/pull/1301) - fix(epochs)!: correct epoch start time
- [#1299](https://github.com/NibiruChain/nibiru/pull/1299) - feat(wasm): Add peg shift bindings
- [#1299](https://github.com/NibiruChain/nibiru/pull/1299) - feat(wasm): Add peg shift bindings
- [#1298](https://github.com/NibiruChain/nibiru/pull/1298) - refactor(perp)!: remove `MaxOracleSpreadRatio` from Perpv2
- [#1298](https://github.com/NibiruChain/nibiru/pull/1298) - refactor(perp)!: remove `MaxOracleSpreadRatio` from Perpv2
- [#1296](https://github.com/NibiruChain/nibiru/pull/1296) - refactor(perp)!: update perp v2 state protos
- [#1296](https://github.com/NibiruChain/nibiru/pull/1296) - refactor(perp)!: update perp v2 state protos
- [#1295](https://github.com/NibiruChain/nibiru/pull/1295) - refactor(app): Organize keepers, store keys, and module manager initialization in app.go
- [#1292](https://github.com/NibiruChain/nibiru/pull/1292) - feat(wasm): Add module bindings for execute calls in x/perp: OpenPosition, ClosePosition, AddMargin, RemoveMargin.
- [#1292](https://github.com/NibiruChain/nibiru/pull/1292) - feat(wasm): Add module bindings for execute calls in x/perp: OpenPosition, ClosePosition, AddMargin, RemoveMargin.
- [#1291](https://github.com/NibiruChain/nibiru/pull/1291) - refactor(perp)!: add perp v2 state protos
- [#1291](https://github.com/NibiruChain/nibiru/pull/1291) - refactor(perp)!: add perp v2 state protos
- [#1290](https://github.com/NibiruChain/nibiru/pull/1290) - refactor: fix quote/base reserve naming convention
- [#1289](https://github.com/NibiruChain/nibiru/pull/1289) - feat: SqrtDepth equal to base reserves when pool creation
- [#1287](https://github.com/NibiruChain/nibiru/pull/1287) - feat(wasm): Add module bindings for custom queries in x/perp: Reserves, AllMarkets, BasePrice, PremiumFraction, Metrics, PerpParams, PerpModuleAccounts
- [#1287](https://github.com/NibiruChain/nibiru/pull/1287) - feat(wasm): Add module bindings for custom queries in x/perp: Reserves, AllMarkets, BasePrice, PremiumFraction, Metrics, PerpParams, PerpModuleAccounts
- [#1286](https://github.com/NibiruChain/nibiru/pull/1286) - feat: bias is zero when creating pool
- [#1284](https://github.com/NibiruChain/nibiru/pull/1284) - feat: fails if base and quote reserves are not equal on CreatePool
- [#1282](https://github.com/NibiruChain/nibiru/pull/1282) - feat(inflation)!: add inflation module
- [#1282](https://github.com/NibiruChain/nibiru/pull/1282) - feat(inflation)!: add inflation module
- [#1281](https://github.com/NibiruChain/nibiru/pull/1281) - feat: add peg multiplier to the pricing logic
- [#1281](https://github.com/NibiruChain/nibiru/pull/1281) - feat: add peg multiplier to the pricing logic
- [#1271](https://github.com/NibiruChain/nibiru/pull/1271) - refactor(perp)!: vpool → perp/amm #2 | imports and renames
- [#1271](https://github.com/NibiruChain/nibiru/pull/1271) - refactor(perp)!: vpool → perp/amm #2 | imports and renames
- [#1270](https://github.com/NibiruChain/nibiru/pull/1270) - refactor(proto)!: lint protos and standardize versioning
- [#1270](https://github.com/NibiruChain/nibiru/pull/1270) - refactor(proto)!: lint protos and standardize versioning
- [#1269](https://github.com/NibiruChain/nibiru/pull/1269) - refactor(perp)!: merge x/util with x/perp
- [#1269](https://github.com/NibiruChain/nibiru/pull/1269) - refactor(perp)!: merge x/util with x/perp
- [#1267](https://github.com/NibiruChain/nibiru/pull/1267) - refactor(perp)!: vpool → perp/amm #1 | Moves types, keeper, and cli
- [#1267](https://github.com/NibiruChain/nibiru/pull/1267) - refactor(perp)!: vpool → perp/amm #1 | Moves types, keeper, and cli
- [#1255](https://github.com/NibiruChain/nibiru/pull/1255) - feat: add peg multiplier field into vpool, which for now defaults to 1
- [#1255](https://github.com/NibiruChain/nibiru/pull/1255) - feat: add peg multiplier field into vpool, which for now defaults to 1
- [#1254](https://github.com/NibiruChain/nibiru/pull/1254) - feat: add bias field into vpool
- [#1254](https://github.com/NibiruChain/nibiru/pull/1254) - feat: add bias field into vpool
- [#1248](https://github.com/NibiruChain/nibiru/pull/1248) - refactor(common): Combine x/testutil and x/common/testutil.
- [#1245](https://github.com/NibiruChain/nibiru/pull/1245) - fix(localnet.sh): force localnet.sh to work even if Coingecko is down
- [#1244](https://github.com/NibiruChain/nibiru/pull/1244) - feat: add typed event for oracle post price
- [#1243](https://github.com/NibiruChain/nibiru/pull/1243) - feat(vpool): sqrt of liquidity depth tracked on pool
- [#1243](https://github.com/NibiruChain/nibiru/pull/1243) - feat(vpool): sqrt of liquidity depth tracked on pool
- [#1240](https://github.com/NibiruChain/nibiru/pull/1240) - ci: Test `make proto-gen` when the proto gen scripts or .proto files change
- [#1237](https://github.com/NibiruChain/nibiru/pull/1237) - feat: reduce gas on openposition
- [#1229](https://github.com/NibiruChain/nibiru/pull/1229) - feat: upgrade ibc to v4.2.0 and wasm v0.30.0
- [#1229](https://github.com/NibiruChain/nibiru/pull/1229) - feat: upgrade ibc to v4.2.0 and wasm v0.30.0
- [#1228](https://github.com/NibiruChain/nibiru/pull/1228) - feat: update github.com/CosmWasm/wasmd 0.29.2
- [#1220](https://github.com/NibiruChain/nibiru/pull/1220) - feat: reduce gas fees when posting price
- [#1220](https://github.com/NibiruChain/nibiru/pull/1220) - feat: reduce gas fees when posting price
- [#1219](https://github.com/NibiruChain/nibiru/pull/1219) - fix(ci): use chaosnet image on chaosnet docker compose
- [#1212](https://github.com/NibiruChain/nibiru/pull/1212) - fix(spot): gracefully handle join spot pool with wrong tokens denom

### Non-breaking/Compatible Improvements

- [#1337](https://github.com/NibiruChain/nibiru/pull/1337) - fix(ci): fix dockerfile with rocksdb
- [#1276](https://github.com/NibiruChain/nibiru/pull/1276) - feat: add ewma function
- [#1218](https://github.com/NibiruChain/nibiru/pull/1218) - ci(release): Publish chaosnet image when tagging a release
- [#1210](https://github.com/NibiruChain/nibiru/pull/1210) - fix(ci): fix docker push workflow

### Dependencies

- Bump `technote-space/get-diff-action` from 4 to 6 (#1327)
- Bump `robinraju/release-downloader` from 1.6 to 1.8 (#1326)
- Bump `pozetroninc/github-action-get-latest-release` from 0.6.0 to 0.7.0 (#1325)
- Bump `actions/setup-go` from 3 to 4 (#1324)

- [#1321](https://github.com/NibiruChain/nibiru/pull/1321) - build(deps): bump github.com/prometheus/client_golang from 1.15.0 to 1.15.1
- [#1256](https://github.com/NibiruChain/nibiru/pull/1256) - chore(deps): bump github.com/spf13/cobra from 1.6.1 to 1.7.0
- [#1231](https://github.com/NibiruChain/nibiru/pull/1231) - chore(deps): bump github.com/cosmos/ibc-go/v4 from 4.2.0 to 4.3.0 #1231
- [#1230](https://github.com/NibiruChain/nibiru/pull/1230) - chore(deps): Bump github.com/holiman/uint256 from 1.2.1 to 1.2.2
- [#1223](https://github.com/NibiruChain/nibiru/pull/1223) - chore(deps): bump github.com/golang/protobuf from 1.5.2 to 1.5.3
- [#1222](https://github.com/NibiruChain/nibiru/pull/1222) - chore(deps): bump google.golang.org/protobuf from 1.28.2-0.20220831092852-f930b1dc76e8 to 1.29.0
- [#1211](https://github.com/NibiruChain/nibiru/pull/1211) - chore(deps): Bump github.com/stretchr/testify from 1.8.1 to 1.8.2

- [#1283](https://github.com/NibiruChain/nibiru/pull/1283) - chore(deps): bump github.com/prometheus/client_golang from 1.14.0 to 1.15.0

## [v0.19.2](https://github.com/NibiruChain/nibiru/releases/tag/v0.19.2) - 2023-02-24

Summary: Changes up to pull request #1208

### State Machine Breaking

- [#1196](https://github.com/NibiruChain/nibiru/pull/1196) - refactor(spot)!: default whitelisted asset and query cli
- [#1195](https://github.com/NibiruChain/nibiru/pull/1195) - feat(perp)!: Add `MultiLiquidation` feature for perps
- [#1194](https://github.com/NibiruChain/nibiru/pull/1194) - fix(oracle): local min voters
- [#1187](https://github.com/NibiruChain/nibiru/pull/1187) - feat(oracle): default vote threshold and min voters
- [#1176](https://github.com/NibiruChain/nibiru/pull/1176) - refactor(spot)!: replace `x/dex` module with `x/spot`.
- [#1173](https://github.com/NibiruChain/nibiru/pull/1173) - refactor(spot)!: replace `x/dex` module with `x/spot`.
- [#1171](https://github.com/NibiruChain/nibiru/pull/1171) - refactor(asset)!: Replace `common.AssetPair` with `asset.Pair`.
- [#1164](https://github.com/NibiruChain/nibiru/pull/1164) - refactor: remove client interface for liquidate msg
- [#1158](https://github.com/NibiruChain/nibiru/pull/1158) - feat(asset-registry)!: Add `AssetRegistry`
- [#1156](https://github.com/NibiruChain/nibiru/pull/1156) - refactor: remove lockup & incentivation module
- [#1154](https://github.com/NibiruChain/nibiru/pull/1154) - refactor(asset-pair)!: refactors `common.AssetPair` as an extension of string
- [#1151](https://github.com/NibiruChain/nibiru/pull/1151) - fix(dex): fix swap calculation for stableswap pools
- [#1131](https://github.com/NibiruChain/nibiru/pull/1131) - fix(oracle): use correct distribution module account

### Non-breaking/Compatible Improvements

- [#1205](https://github.com/NibiruChain/nibiru/pull/1205) - test: first testing framework skeleton and example
- [#1203](https://github.com/NibiruChain/nibiru/pull/1203) - ci: make chaosnet pull nibiru image if --build is not specified
- [#1199](https://github.com/NibiruChain/nibiru/pull/1199) - chore(deps): bump golang.org/x/net from 0.4.0 to 0.7.0
- [#1197](https://github.com/NibiruChain/nibiru/pull/1197) - feat: add fees into events in spot module: `EventPoolExited`, `EventPoolCreated`, `EventAssetsSwapped`.
- [#1197](https://github.com/NibiruChain/nibiru/pull/1197) - refactor(testutil): clean up `x/common/testutil` test setup code
- [#1193](https://github.com/NibiruChain/nibiru/pull/1193) - refactor(oracle): clean up `x/oracle/keeper` tests
- [#1192](https://github.com/NibiruChain/nibiru/pull/1192) - feat: chaosnet docker-compose
- [#1191](https://github.com/NibiruChain/nibiru/pull/1191) - fix(oracle): default whitelisted pairs
- [#1190](https://github.com/NibiruChain/nibiru/pull/1190) - ci(release): fix TM_VERSION not being set on releases
- [#1189](https://github.com/NibiruChain/nibiru/pull/1189) - ci(codecov): add Codecov reporting
- [#1188](https://github.com/NibiruChain/nibiru/pull/1188) - fix(spot): remove A precision and clean up borked logic
- [#1184](https://github.com/NibiruChain/nibiru/pull/1184) - docs(oracle): proto type docs, (2) spec clean-up, and (3) remove panic case
- [#1181](https://github.com/NibiruChain/nibiru/pull/1181) - refactor(oracle): keeper method locations
- [#1180](https://github.com/NibiruChain/nibiru/pull/1180) - refactor(oracle): whitelist refactor
- [#1179](https://github.com/NibiruChain/nibiru/pull/1179) - refactor(oracle): types refactor for validator performance map and whitelist map
- [#1165](https://github.com/NibiruChain/nibiru/pull/1165) - chore(deps): bump cosmos-sdk to [v0.45.12](https://github.com/cosmos/cosmos-sdk/blob/release/v0.45.x/CHANGELOG.md#v04512---2023-01-23)
- [#1161](https://github.com/NibiruChain/nibiru/pull/1161) - refactor: migrate simapp tests to use main app
- [#1160](https://github.com/NibiruChain/nibiru/pull/1160) - feat: generic set
- [#1149](https://github.com/NibiruChain/nibiru/pull/1149) - chore(deps): Bump [github.com/btcsuite/btcd](https://github.com/btcsuite/btcd) from 0.22.1 to 0.22.2
- [#1146](https://github.com/NibiruChain/nibiru/pull/1146) - fix: local docker-compose network
- [#1145](https://github.com/NibiruChain/nibiru/pull/1145) - chore: add USD quote asset
- [#1144](https://github.com/NibiruChain/nibiru/pull/1144) - ci: release for linux and darwin (arm64 and amd64)
- [#1141](https://github.com/NibiruChain/nibiru/pull/1141) - refactor(oracle): rename variables for readability
- [#1139](https://github.com/NibiruChain/nibiru/pull/1139) - feat: add default oracle whitelisted pairs
- [#1138](https://github.com/NibiruChain/nibiru/pull/1138) - refactor: put Makefile workflows in separate directory
- [#1135](https://github.com/NibiruChain/nibiru/pull/1135) - fix: add genesis oracle prices to localnet
- [#1134](https://github.com/NibiruChain/nibiru/pull/1134) - refactor: remove panics from vpool and spillovers from the perp module. It's now impossible to call functions in x/perp that would panic in vpool.
- [#1127](https://github.com/NibiruChain/nibiru/pull/1127) - refactor: remove unnecessary panics from x/dex and x/stablecoin
- [#1126](https://github.com/NibiruChain/nibiru/pull/1126) - test(oracle): stop the tyrannical behavior of TestFuzz_PickReferencePair
- [#1126](https://github.com/NibiruChain/nibiru/pull/1126) - test(oracle): stop the tyrannical behavior of TestFuzz_PickReferencePair
- [#1126](https://github.com/NibiruChain/nibiru/pull/1126) - refactor(perp): remove unnecessary panics
- [#1089](https://github.com/NibiruChain/nibiru/pull/1089) - refactor(deps): Bump [github.com/holiman/uint256](https://github.com/holiman/uint256) from 1.1.1 to 1.2.1 (syntax changes)
- [#1032](https://github.com/NibiruChain/nibiru/pull/1107) - ci: Create e2e wasm contract test

## [v0.16.3] - 2022-12-28

- [[Release Link](https://github.com/NibiruChain/nibiru/releases/tag/v0.16.3)]
  [[Commits](https://github.com/NibiruChain/nibiru/commits/v0.16.3)]

### Features

- [#1115](https://github.com/NibiruChain/nibiru/pull/1115) - feat: improve single asset join calculation
- [#1117](https://github.com/NibiruChain/nibiru/pull/1117) - feat: wire multi-liquidate transaction
- [#1120](https://github.com/NibiruChain/nibiru/pull/1120) - feat: replace pricefeed with oracle

### Bug Fixes

- [#1113](https://github.com/NibiruChain/nibiru/pull/1113) - fix: fix quick simulation issue
- [#1114](https://github.com/NibiruChain/nibiru/pull/1114) - fix(dex): fix single asset join
- [#1116](https://github.com/NibiruChain/nibiru/pull/1116) - fix(dex): unfroze pool when LP share supply of 0
- [#1124](https://github.com/NibiruChain/nibiru/pull/1124) - fix(dex): fix unexpected panic in stableswap calcs

## [v0.16.2] - 2022-12-13

- [[Release Link](https://github.com/NibiruChain/nibiru/releases/tag/v0.16.2)]
  [[Commits](https://github.com/NibiruChain/nibiru/commits/v0.16.2)]

### Features

- [#1032](https://github.com/NibiruChain/nibiru/pull/1032) - feeder: add price provide API and bitfinex price source
- [#1038](https://github.com/NibiruChain/nibiru/pull/1038) - feat(dex): add single asset join
- [#1050](https://github.com/NibiruChain/nibiru/pull/1050) - feat(dex): add stableswap pools
- [#1058](https://github.com/NibiruChain/nibiru/pull/1058) - feature: use collections external lib
- [#1082](https://github.com/NibiruChain/nibiru/pull/1082) - feat(vpool): Add gov proposal for editing the sswap invariant of a vpool..
- [#1092](https://github.com/NibiruChain/nibiru/pull/1092) - refactor(dex)!: revive dex module using intermediate test app
- [#1097](https://github.com/NibiruChain/nibiru/pull/1097) - feat(perp): Track and expose the net size of a pair with a query
- [#1105](https://github.com/NibiruChain/nibiru/pull/1105) - feat(perp): Add (notional) volume to metrics state

### API Breaking

- [#1074](https://github.com/NibiruChain/nibiru/pull/1074) - feat(vpool): Add gov proposal for editing the vpool config without changing the reserves.

### State Machine Breaking

- [#1102](https://github.com/NibiruChain/nibiru/pull/1102) - refactor(perp)!: replace CumulativePremiumFractions array with single value

### Breaking Changes

- [#1074](https://github.com/NibiruChain/nibiru/pull/1074) - feat(vpool): Add gov proposal for editing the vpool config without changing the reserves.

### Improvements

- [#1111](https://github.com/NibiruChain/nibiru/pull/1111) - feat(vpool)!: Use flags and certain default values instead of unnamed args for add-genesis-vpool to improve ease of use
- [#1046](https://github.com/NibiruChain/nibiru/pull/1046) - remove: feeder. The price feeder was moved to an external repo.
- [#1015](https://github.com/NibiruChain/nibiru/pull/1015) - feat(dex): throw error when swap output amount is less than 1
- [#1018](https://github.com/NibiruChain/nibiru/pull/1018) - chore(dex): refactor to match best practice
- [#1024](https://github.com/NibiruChain/nibiru/pull/1024) - refactor(oracle): remove Pair and PairList
- [#1034](https://github.com/NibiruChain/nibiru/pull/1034) - refactor(proto): use proto-typed events x/dex
- [#1035](https://github.com/NibiruChain/nibiru/pull/1035) - refactor(proto): use proto-typed events for epochs
- [#1014](https://github.com/NibiruChain/nibiru/pull/1014) - refactor(oracle): full refactor of EndBlock UpdateExchangeRates() long function
- [#1054](https://github.com/NibiruChain/nibiru/pull/1054) - chore(deps): Bump github.com/cosmos/ibc-go/v3 from 3.3.0 to 3.4.0
- [#1043](https://github.com/NibiruChain/nibiru/pull/1043) - chore(deps): Bump github.com/spf13/cobra from 1.6.0 to 1.6.1
- [#1056](https://github.com/NibiruChain/nibiru/pull/1056) - chore(deps): Bump github.com/prometheus/client_golang from 1.13.0 to 1.13.1
- [#1055](https://github.com/NibiruChain/nibiru/pull/1055) - chore(deps): Bump github.com/spf13/viper from 1.13.0 to 1.14.0
- [#1061](https://github.com/NibiruChain/nibiru/pull/1061) - feat(cmd): hard-code block time parameters in the Tendermint config
- [#1068](https://github.com/NibiruChain/nibiru/pull/1068) - refactor(vpool)!: Remove ReserveSnapshot from the vpool genesis state since reserves are taken automatically on vpool initialization.
- [#1064](https://github.com/NibiruChain/nibiru/pull/1064) - test(wasm): add test for Cosmwasm
- [#1075](https://github.com/NibiruChain/nibiru/pull/1075) - feat(dex): remove possibility to create multiple pools with the same assets
- [#1080](https://github.com/NibiruChain/nibiru/pull/1080) - feat(perp): Add exchanged notional to the position changed event #1080
- [#1082](https://github.com/NibiruChain/nibiru/pull/1082) - feat(localnet.sh): Set genesis prices based on real BTC and ETH prices
- [#1086](https://github.com/NibiruChain/nibiru/pull/1086) - refactor(perp)!: Removed unused field, `LiquidationPenalty`, from `PositionChangedEvent`
- [#1093](https://github.com/NibiruChain/nibiru/pull/1093) - simulation(dex): add simulation tests for stableswap pools
- [#1091](https://github.com/NibiruChain/nibiru/pull/1091) - refactor: Use common.Precision instead of 1_000_000 in the codebase
- [#1109](https://github.com/NibiruChain/nibiru/pull/1109) - refactor(vpool)!: Condense swap SwapXForY and SwapYForX events into SwapEvent

### Bug Fixes

- [#1100](https://github.com/NibiruChain/nibiru/pull/1100) - fix(oracle): fix flaky oracle test
- [#1110](https://github.com/NibiruChain/nibiru/pull/1110) - fix(dex): fix dex issue on unsorted join pool

### CI

- [#1088](https://github.com/NibiruChain/nibiru/pull/1088) - ci: build cross binaries

## v0.15.0

### CI

- [#785](https://github.com/NibiruChain/nibiru/pull/785) - ci: create simulations job

### State Machine Breaking

- [#994](https://github.com/NibiruChain/nibiru/pull/994) - x/oracle refactor to use collections
- [#991](https://github.com/NibiruChain/nibiru/pull/991) - collections refactoring of keys and values
- [#978](https://github.com/NibiruChain/nibiru/pull/978) - x/vpool move state logic to collections
- [#977](https://github.com/NibiruChain/nibiru/pull/977) - x/perp add whitelisted liquidators
- [#960](https://github.com/NibiruChain/nibiru/pull/960) - x/common validate asset pair denoms
- [#952](https://github.com/NibiruChain/nibiru/pull/952) - x/perp move state logic to collections
- [#872](https://github.com/NibiruChain/nibiru/pull/872) - x/perp remove module balances from genesis
- [#878](https://github.com/NibiruChain/nibiru/pull/878) - rename `PremiumFraction` to `FundingRate`
- [#900](https://github.com/NibiruChain/nibiru/pull/900) - refactor x/vpool snapshot state management
- [#904](https://github.com/NibiruChain/nibiru/pull/904) - refactor: change Pool name to VPool in vpool module
- [#894](https://github.com/NibiruChain/nibiru/pull/894) - add the collections package!
- [#897](https://github.com/NibiruChain/nibiru/pull/897) - x/pricefeed - use collections.
- [#933](https://github.com/NibiruChain/nibiru/pull/933) - refactor(perp): remove whitelist and simplify state keys
- [#959](https://github.com/NibiruChain/nibiru/pull/959) - feat(vpool): complete genesis import export
  - removed Params from genesis.
  - added pair into ReserveSnapshot type.
  - added validation of snapshots and snapshots in genesis.
- [#975](https://github.com/NibiruChain/nibiru/pull/975) - fix(perp): funding payment calculations
- [#976](https://github.com/NibiruChain/nibiru/pull/976) - refactor(epochs): refactor to increase readability and some tests
  - EpochInfo.CurrentEpoch changed from int64 to uint64.

### API Breaking

- [#880](https://github.com/NibiruChain/nibiru/pull/880) - refactor `PostRawPrice` return values
- [#900](https://github.com/NibiruChain/nibiru/pull/900) - fix x/vpool twap calculation to be bounded in time
- [#919](https://github.com/NibiruChain/nibiru/pull/919) - refactor(proto): vpool module files consistency
  - MarkPriceChanged renamed to MarkPriceChangedEvent
- [#875](https://github.com/NibiruChain/nibiru/pull/875) - x/perp add MsgMultiLiquidate
- [#979](https://github.com/NibiruChain/nibiru/pull/979) - refactor and clean VPool.

### Improvements

- [#1044](https://github.com/NibiruChain/nibiru/pull/1044) - feat(wasm): cosmwasm module integration
- [#858](https://github.com/NibiruChain/nibiru/pull/858) - fix trading limit ratio check; checks in both directions on both quote and base assets
- [#865](https://github.com/NibiruChain/nibiru/pull/865) - refactor(vpool): clean up interface for CmdGetBaseAssetPrice to use add and remove as directions
- [#868](https://github.com/NibiruChain/nibiru/pull/868) - refactor dex integration tests to be independent between them
- [#876](https://github.com/NibiruChain/nibiru/pull/876) - chore(deps): bump github.com/spf13/viper from 1.12.0 to 1.13.0
- [#879](https://github.com/NibiruChain/nibiru/pull/879) - test(perp): liquidate cli test and genesis fix for testutil initGenFiles
- [#889](https://github.com/NibiruChain/nibiru/pull/889) - feat: decouple keeper from servers in pricefeed module
- [#886](https://github.com/NibiruChain/nibiru/pull/886) - feat: decouple keeper from servers in perp module
- [#901](https://github.com/NibiruChain/nibiru/pull/901) - refactor(vpool): remove `GetUnderlyingPrice` method
- [#902](https://github.com/NibiruChain/nibiru/pull/902) - refactor(common): improve usability of `common.AssetPair`
- [#913](https://github.com/NibiruChain/nibiru/pull/913) - chore(epochs): update x/epochs module
- [#911](https://github.com/NibiruChain/nibiru/pull/911) - test(perp): add `MsgOpenPosition` simulation tests
- [#917](https://github.com/NibiruChain/nibiru/pull/917) - refactor(proto): perp module files consistency
- [#920](https://github.com/NibiruChain/nibiru/pull/920) - refactor(proto): pricefeed module files consistency
- [#926](https://github.com/NibiruChain/nibiru/pull/926) - feat: use spot twap for funding rate calculation
- [#932](https://github.com/NibiruChain/nibiru/pull/932) - refactor(perp): rename premium fraction to funding rate
- [#963](https://github.com/NibiruChain/nibiru/pull/963) - test: add collections api tests
- [#971](https://github.com/NibiruChain/nibiru/pull/971) - chore: use upstream 99designs/keyring module
- [#964](https://github.com/NibiruChain/nibiru/pull/964) - test(vpool): refactor flaky vpool cli test
- [#956](https://github.com/NibiruChain/nibiru/pull/956) - test(perp): partial liquidate unit test
- [#981](https://github.com/NibiruChain/nibiru/pull/981) - chore(testutil): clean up x/testutil packages
- [#980](https://github.com/NibiruChain/nibiru/pull/980) - test(perp): add `MsgClosePosition`, `MsgAddMargin`, and `MsgRemoveMargin` simulation tests
- [#987](https://github.com/NibiruChain/nibiru/pull/987) - feat: create a query that directly returns all module accounts without pagination or iteration
- [#982](https://github.com/NibiruChain/nibiru/pull/982) - improvements for pricefeed genesis
- [#989](https://github.com/NibiruChain/nibiru/pull/989) - test(perp): cli test for AddMargin
- [#1001](https://github.com/NibiruChain/nibiru/pull/1001) - chore(deps): bump github.com/spf13/cobra from 1.5.0 to 1.6.0
- [#1013](https://github.com/NibiruChain/nibiru/pull/1013) - test(vpool): more calc twap tests and documentation
- [#1012](https://github.com/NibiruChain/nibiru/pull/1012) - test(vpool): make vpool simulation with random parameters

### Features

- [#1019](https://github.com/NibiruChain/nibiru/pull/1019) - add fields to the snapshot reserve event
- [#1010](https://github.com/NibiruChain/nibiru/pull/1010) - feeder: initialize oracle feeder core logic
- [#966](https://github.com/NibiruChain/nibiru/pull/966) - collections: add indexed map
- [#852](https://github.com/NibiruChain/nibiru/pull/852) - feat(genesis): add cli command to add pairs at genesis
- [#861](https://github.com/NibiruChain/nibiru/pull/861) - feat: query cumulative funding payments
- [#985](https://github.com/NibiruChain/nibiru/pull/985) - feat: query all active positions for a trader
- [#997](https://github.com/NibiruChain/nibiru/pull/997) - feat: emit `ReserveSnapshotSavedEvent` in vpool EndBlocker
- [#1011](https://github.com/NibiruChain/nibiru/pull/1011) - feat(perp): add DonateToEF cli command
- [#1044](https://github.com/NibiruChain/nibiru/pull/1044) - feat(wasm): cosmwasm module integration

### Fixes

- [#1023](https://github.com/NibiruChain/nibiru/pull/1023) - collections: golang compiler bug
- [#1017](https://github.com/NibiruChain/nibiru/pull/1017) - collections: correctly reports value type and key in case of not found errors.
- [#857](https://github.com/NibiruChain/nibiru/pull/857) - x/perp add proper stateless genesis validation checks
- [#874](https://github.com/NibiruChain/nibiru/pull/874) - fix --home issue with unsafe-reset-all command, updating tendermint to v0.34.21
- [#892](https://github.com/NibiruChain/nibiru/pull/892) - chore: fix localnet script
- [#925](https://github.com/NibiruChain/nibiru/pull/925) - fix(vpool): snapshot iteration
- [#930](https://github.com/NibiruChain/nibiru/pull/930) - fix(vpool): snapshot iteration on mark twap
- [#911](https://github.com/NibiruChain/nibiru/pull/911) - fix(perp): handle issue where no vpool snapshots are found
- [#958](https://github.com/NibiruChain/nibiru/pull/930) - fix(pricefeed): add twap to prices query
- [#961](https://github.com/NibiruChain/nibiru/pull/961) - fix(perp): wire the funding rate query
- [#993](https://github.com/NibiruChain/nibiru/pull/993) - fix(vpool): fluctuation limit check
- [#1000](https://github.com/NibiruChain/nibiru/pull/1000) - chore: bump cosmos-sdk to v0.45.9 to fix ibc bug
- [#1002](https://github.com/NibiruChain/nibiru/pull/1002) - fix: update go.mod dependencies to fix the protocgen script

## v0.14.0

### API Breaking

- [#830](https://github.com/NibiruChain/nibiru/pull/830) - test(vpool): Make missing fields for 'query vpool all-pools' display as empty strings.
  - Improve test coverage of functions used in the query server.
  - Added 'pair' field to the `all-pools` to make the prices array easier to digest
- [#878](https://github.com/NibiruChain/nibiru/pull/878) - rename `funding-payments` query to `funding-rate`

### Improvements

- [#837](https://github.com/NibiruChain/nibiru/pull/837) - simplify makefile, removing unused module creation and usage of new command to add vpool at genesis
- [#836](https://github.com/NibiruChain/nibiru/pull/836) - refactor(genesis): DRY improvements and functions added to localnet.sh for readability
- [#842](https://github.com/NibiruChain/nibiru/pull/842) - use self-hosted runner
- [#843](https://github.com/NibiruChain/nibiru/pull/843) - add timeout to github actions integration tests
- [#847](https://github.com/NibiruChain/nibiru/pull/847) - add command in localnet to whitelist oracle
- [#848](https://github.com/NibiruChain/nibiru/pull/848) - add check max leverage on add vpool in genesis command

### Fixes

- [#850](https://github.com/NibiruChain/nibiru/pull/850) - x/vpool - properly validate vpools at genesis
- [#854](https://github.com/NibiruChain/nibiru/pull/854) - add buildx to the docker release workflow

### Features

- [#827](https://github.com/NibiruChain/nibiru/pull/827) - feat(genesis): add cli command to add vpool at genesis
- [#838](https://github.com/NibiruChain/nibiru/pull/838) - feat(genesis): add cli command to whitelist oracles at genesis
- [#846](https://github.com/NibiruChain/nibiru/pull/846) - x/oracle remove reference pair

## [v0.13.0](https://github.com/NibiruChain/nibiru/releases/tag/v0.13.0) - 2022-08-16

## API Breaking

- [#831](https://github.com/NibiruChain/nibiru/pull/831) - remove modules that are not used in testnet

### CI

- [#795](https://github.com/NibiruChain/nibiru/pull/795) - integration tests run when PR is approved
- [#826](https://github.com/NibiruChain/nibiru/pull/826) - create and push docker image on release

### Improvements

- [#798](https://github.com/NibiruChain/nibiru/pull/798) - fix integration tests caused by PR #786
- [#801](https://github.com/NibiruChain/nibiru/pull/801) - remove unused pair constants
- [#788](https://github.com/NibiruChain/nibiru/pull/788) - add --overwrite flag to the nibid init call of localnet.sh
- [#804](https://github.com/NibiruChain/nibiru/pull/804) - bump ibc-go to v3.1.1
- [#817](https://github.com/NibiruChain/nibiru/pull/817) - Make post prices transactions gasless for whitelisted oracles
- [#818](https://github.com/NibiruChain/nibiru/pull/818) - fix(localnet.sh): add max leverage to vpools in genesis to fix open-position
- [#819](https://github.com/NibiruChain/nibiru/pull/819) - add golangci-linter using docker in Makefile
- [#835](https://github.com/NibiruChain/nibiru/pull/835) - x/oracle cleanup code

### Features

- [#839](https://github.com/NibiruChain/nibiru/pull/839) - x/oracle rewarding
- [#791](https://github.com/NibiruChain/nibiru/pull/791) Add the x/oracle module
- [#811](https://github.com/NibiruChain/nibiru/pull/811) Return the index twap in `QueryPrice` cmd
- [#813](https://github.com/NibiruChain/nibiru/pull/813) - (vpool): Expose mark price, mark TWAP, index price, and k (swap invariant) in the all-pools query
- [#816](https://github.com/NibiruChain/nibiru/pull/816) - Remove tobin tax from x/oracle
- [#810](https://github.com/NibiruChain/nibiru/pull/810) - feat(x/perp): expose 'marginRatioIndex' and block number on QueryPosition
- [#832](https://github.com/NibiruChain/nibiru/pull/832) - x/oracle app wiring

### Documentation

- [#814](https://github.com/NibiruChain/nibiru/pull/814) - docs(perp): Added events specification for the perp module.

## [v0.12.1](https://github.com/NibiruChain/nibiru/releases/tag/v0.12.1) - 2022-08-04

- [#796](https://github.com/NibiruChain/nibiru/pull/796) - fix bug that caused that epochKeeper was nil when running epoch hook from Perp module
- [#793](https://github.com/NibiruChain/nibiru/pull/793) - add a vpool parameter to limit leverage in open position

## [v0.12.0](https://github.com/NibiruChain/nibiru/releases/tag/v0.12.0) - 2022-08-03

### Improvements

- [#775](https://github.com/NibiruChain/nibiru/pull/775) - bump google.golang.org/protobuf from 1.28.0 to 1.28.1
- [#768](https://github.com/NibiruChain/nibiru/pull/768) - add simulation tests to make file
- [#767](https://github.com/NibiruChain/nibiru/pull/767) - add fluctuation limit checks on `OpenPosition`.
- [#786](https://github.com/NibiruChain/nibiru/pull/786) - add genesis params in localnet script.
- [#770](https://github.com/NibiruChain/nibiru/pull/770) - Return err in case of zero time elapsed and zero snapshots on `GetCurrentTWAP` func. If zero time has elapsed, and snapshots exists, return the instantaneous average.

### Bug Fixes

- [#766](https://github.com/NibiruChain/nibiru/pull/766) - Fixed margin ratio calculation for trader position.
- [#776](https://github.com/NibiruChain/nibiru/pull/776) - Fix a bug where the user could open infinite leverage positions
- [#779](https://github.com/NibiruChain/nibiru/pull/779) - Fix issue with released tokens being invalid in `ExitPool`

### Testing

- [#782](https://github.com/NibiruChain/nibiru/pull/782) - replace GitHub test workflows to use make commands
- [#784](https://github.com/NibiruChain/nibiru/pull/784) - fix runsim
- [#783](https://github.com/NibiruChain/nibiru/pull/783) - sanitise inputs for msg swap simulations

## [v0.11.0](https://github.com/NibiruChain/nibiru/releases/tag/v0.11.0) - 2022-07-29

### Documentation

- [#701](https://github.com/NibiruChain/nibiru/pull/701) Add release process guide

### Improvements

- [#715](https://github.com/NibiruChain/nibiru/pull/715) - remove redundant perp.Keeper.SetPosition parameters
- [#718](https://github.com/NibiruChain/nibiru/pull/718) - add guard clauses on OpenPosition (leverage and quote amount != 0)
- [#728](https://github.com/NibiruChain/nibiru/pull/728) - add dependabot file into the project.
- [#723](https://github.com/NibiruChain/nibiru/pull/723) - refactor perp keeper's `RemoveMargin` method
- [#730](https://github.com/NibiruChain/nibiru/pull/730) - update localnet script.
- [#736](https://github.com/NibiruChain/nibiru/pull/736) - Bumps [github.com/spf13/cast](https://github.com/spf13/cast) from 1.4.1 to 1.5.0
- [#735](https://github.com/NibiruChain/nibiru/pull/735) - Bump github.com/spf13/cobra from 1.4.0 to 1.5.0
- [#729](https://github.com/NibiruChain/nibiru/pull/729) - move maintenance margin to the vpool module
- [#741](https://github.com/NibiruChain/nibiru/pull/741) - remove unused code and refactored variable names.
- [#742](https://github.com/NibiruChain/nibiru/pull/742) - Vpools are not tradeable if they have invalid oracle prices.
- [#739](https://github.com/NibiruChain/nibiru/pull/739) - Bump github.com/spf13/viper from 1.11.0 to 1.12.0

### API Breaking

- [#721](https://github.com/NibiruChain/nibiru/pull/721) - Updated proto property names to adhere to standard snake_casing and added Unlock REST endpoint
- [#724](https://github.com/NibiruChain/nibiru/pull/724) - Add position fields in `ClosePositionResponse`.
- [#737](https://github.com/NibiruChain/nibiru/pull/737) - Renamed from property to avoid python name clash

### State Machine Breaking

- [#733](https://github.com/NibiruChain/nibiru/pull/733) - Bump github.com/cosmos/ibc-go/v3 from 3.0.0 to 3.1.0
- [#741](https://github.com/NibiruChain/nibiru/pull/741) - Rename `epoch_identifier` param to `funding_rate_interval`.
- [#745](https://github.com/NibiruChain/nibiru/pull/745) - Updated pricefeed twap calc to use bounded time

### Bug Fixes

- [#746](https://github.com/NibiruChain/nibiru/pull/746) - Pin cosmos-sdk version to v0.45 for proto generation.

## [v0.10.0](https://github.com/NibiruChain/nibiru/releases/tag/v0.10.0) - 2022-07-18

### Improvements

- [#705](https://github.com/NibiruChain/nibiru/pull/705) Refactor PerpKeeper's `AddMargin` method to accept individual fields instead of the entire Msg object.

### API Breaking

- [#709](https://github.com/NibiruChain/nibiru/pull/709) Add fields to `OpenPosition` response.
- [#707](https://github.com/NibiruChain/nibiru/pull/707) Add fluctuation limit checks in vpool methods.
- [#712](https://github.com/NibiruChain/nibiru/pull/712) Add funding rate calculation and `FundingRateChangedEvent`.

### Upgrades

- [#725](https://github.com/NibiruChain/nibiru/pull/725) Add governance handler for creating new virtual pools.
- [#702](https://github.com/NibiruChain/nibiru/pull/702) Add upgrade handler for v0.10.0.

## [v0.9.2](https://github.com/NibiruChain/nibiru/releases/tag/v0.9.2) - 2022-07-11

### Improvements

- [#686](https://github.com/NibiruChain/nibiru/pull/686) Add changelog enforcer to github actions.
- [#681](https://github.com/NibiruChain/nibiru/pull/681) Remove automatic release and leave integration tests when merge into master.
- [#684](https://github.com/NibiruChain/nibiru/pull/684) Reorganize PerpKeeper methods.
- [#690](https://github.com/NibiruChain/nibiru/pull/690) Call `closePositionEntirely` from `ClosePosition`.
- [#689](https://github.com/NibiruChain/nibiru/pull/689) Apply funding rate calculation 48 times per day.

### API Breaking

- [#687](https://github.com/NibiruChain/nibiru/pull/687) Emit `PositionChangedEvent` upon changing margin.
- [#685](https://github.com/NibiruChain/nibiru/pull/685) Represent `PositionChangedEvent` bad debt as Coin.
- [#697](https://github.com/NibiruChain/nibiru/pull/697) Rename pricefeed keeper methods.
- [#689](https://github.com/NibiruChain/nibiru/pull/689) Change liquidation params to 2.5% liquidation fee ratio and 25% partial liquidation ratio.

### Testing

- [#695](https://github.com/NibiruChain/nibiru/pull/695) Add `OpenPosition` integration tests.
- [#692](https://github.com/NibiruChain/nibiru/pull/692) Add test coverage for Perp MsgServer methods.<|MERGE_RESOLUTION|>--- conflicted
+++ resolved
@@ -51,11 +51,8 @@
 Remove unnecessary argument in the `VerifyFee` function, which returns the token
 payment required based on the effective fee from the tx data. Improve
 documentation.
-<<<<<<< HEAD
 - [#2125](https://github.com/NibiruChain/nibiru/pull/2125) - feat(evm-precompile):Emit EVM events created to reflect the ABCI events that occur outside the EVM to make sure that block explorers and indexers can find indexed ABCI event information. 
-=======
 - [#2129](https://github.com/NibiruChain/nibiru/pull/2129) - fix(evm): issue with infinite recursion in erc20 funtoken contracts
->>>>>>> 1a256f2a
 
 #### Nibiru EVM | Before Audit 2 - 2024-12-06
 
