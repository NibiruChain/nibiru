--- conflicted
+++ resolved
@@ -42,13 +42,10 @@
 
 ### Features 
 
-<<<<<<< HEAD
-* [#1596](https://github.com/NibiruChain/nibiru/pull/1596) - epic(tokenfactory): State transitions, collections, genesis import and export, and app wiring
-  * [#1607](https://github.com/NibiruChain/nibiru/pull/1607) - Token factory transaction messages for CreateDenom, ChangeAdmin, and UpdateModuleParams 
-=======
 * [#1596](https://github.com/NibiruChain/nibiru/pull/1596) - epic(tokenfactory):
   State transitions, collections, genesis import and export, and app wiring
->>>>>>> f1e92a5b
+  * [#1607](https://github.com/NibiruChain/nibiru/pull/1607) - Token factory
+    transaction messages for CreateDenom, ChangeAdmin, and UpdateModuleParams 
 
 ### State Machine Breaking 
 
