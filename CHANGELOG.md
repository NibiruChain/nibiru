<!--
Guiding Principles:

Changelogs are for humans, not machines.
There should be an entry for every single version.
The same types of changes should be grouped.
Versions and sections should be linkable.
The latest version comes first.
The release date of each version is displayed.
Mention whether you follow Semantic Versioning.

Usage:

Change log entries are to be added to the Unreleased section under the
appropriate stanza (see below). Each entry should ideally include a tag and
the Github issue reference in the following format:

* (<tag>) \#<issue-number> message

The issue numbers will later be link-ified during the release process so you do
not have to worry about including a link manually, but you can if you wish.

Types of changes (Stanzas):

"Features" for new features.
"Improvements" for changes in existing functionality.
"Deprecated" for soon-to-be removed features.
"Bug Fixes" for any bug fixes.
"API Breaking" for breaking CLI commands and REST routes used by end-users.
"State Machine Breaking" for any changes that result in a different AppState given same genesisState and txList.
Ref: https://keepachangelog.com/en/1.0.0/
-->

# Changelog

All notable changes to this project will be documented in this file.

The format is based on [Keep a Changelog](https://keepachangelog.com/en/1.0.0/),
and this project adheres to [Semantic Versioning](https://semver.org/spec/v2.0.0.html).

## [Unreleased]

### State Machine Breaking

#### For next mainnet version

- [#1766](https://github.com/NibiruChain/nibiru/pull/1766) - refactor(app-wasmext)!: remove wasmbinding `CosmosMsg::Custom` bindings.
- [#1776](https://github.com/NibiruChain/nibiru/pull/1776) - feat(inflation): make inflation params a collection and add commands to update them
- [#1872](https://github.com/NibiruChain/nibiru/pull/1872) - chore(math): use cosmossdk.io/math to replace sdk types
- [#1874](https://github.com/NibiruChain/nibiru/pull/1874) - chore(proto): remove the proto stringer as per Cosmos SDK migration guidelines
- [#1932](https://github.com/NibiruChain/nibiru/pull/1932) - fix(gosdk): fix keyring import functions

#### Nibiru EVM

- [#1837](https://github.com/NibiruChain/nibiru/pull/1837) - feat(eth): protos, eth types, and evm module types
- [#1838](https://github.com/NibiruChain/nibiru/pull/1838) - feat(eth): Go-ethereum, crypto, encoding, and unit tests for evm/types
- [#1841](https://github.com/NibiruChain/nibiru/pull/1841) - feat(eth): Collections encoders for bytes, Ethereum addresses, and Ethereum hashes
- [#1855](https://github.com/NibiruChain/nibiru/pull/1855) - feat(eth-pubsub): Implement in-memory EventBus for real-time topic management and event distribution
- [#1856](https://github.com/NibiruChain/nibiru/pull/1856) - feat(eth-rpc): Conversion types and functions between Ethereum txs and blocks and Tendermint ones.
- [#1861](https://github.com/NibiruChain/nibiru/pull/1861) - feat(eth-rpc): RPC backend, Ethereum tracer, KV indexer, and RPC APIs
- [#1869](https://github.com/NibiruChain/nibiru/pull/1869) - feat(eth): Module and start of keeper tests
- [#1871](https://github.com/NibiruChain/nibiru/pull/1871) - feat(evm): app config and json-rpc
- [#1873](https://github.com/NibiruChain/nibiru/pull/1873) - feat(evm): keeper collections and grpc query impls for EthAccount, NibiruAccount
- [#1883](https://github.com/NibiruChain/nibiru/pull/1883) - feat(evm): keeper logic, Ante handlers, EthCall, and EVM transactions.
- [#1887](https://github.com/NibiruChain/nibiru/pull/1887) - test(evm): eth api integration test suite
- [#1889](https://github.com/NibiruChain/nibiru/pull/1889) - feat: implemented basic evm tx methods
- [#1895](https://github.com/NibiruChain/nibiru/pull/1895) - refactor(geth): Reference go-ethereum as a submodule for easier change tracking with upstream
- [#1901](https://github.com/NibiruChain/nibiru/pull/1901) - test(evm): more e2e test contracts for edge cases
- [#1907](https://github.com/NibiruChain/nibiru/pull/1907) - test(evm): grpc_query full coverage
- [#1909](https://github.com/NibiruChain/nibiru/pull/1909) - chore(evm): set is_london true by default and removed from config
- [#1911](https://github.com/NibiruChain/nibiru/pull/1911) - chore(evm): simplified config by removing old eth forks
- [#1912](https://github.com/NibiruChain/nibiru/pull/1912) - test(evm): unit tests for evm_ante
- [#1914](https://github.com/NibiruChain/nibiru/pull/1914) - refactor(evm): Remove dead code and document non-EVM ante handler- [#1917](https://github.com/NibiruChain/nibiru/pull/1917) - test(e2e-evm): TypeScript support. Type generation from compiled contracts. Formatter for TS code.
- [#1917](https://github.com/NibiruChain/nibiru/pull/1917) - test(e2e-evm): TypeScript support. Type generation from compiled contracts. Formatter for TS code.
- [#1922](https://github.com/NibiruChain/nibiru/pull/1922) - feat(evm): tracer option is read from the config.
- [#1936](https://github.com/NibiruChain/nibiru/pull/1936) - feat(evm): EVM fungible token protobufs and encoding tests
- [#1947](https://github.com/NibiruChain/nibiru/pull/1947) - fix(evm): fix FunToken state marshalling
- [#1949](https://github.com/NibiruChain/nibiru/pull/1949) - feat(evm): add fungible token mapping queries
- [#1950](https://github.com/NibiruChain/nibiru/pull/1950) - feat(evm): Tx to create FunToken mapping from ERC20, contract embeds, and ERC20 queries.
- [#1956](https://github.com/NibiruChain/nibiru/pull/1956) - feat(evm): msg to send bank coin to erc20
- [#1958](https://github.com/NibiruChain/nibiru/pull/1958) - chore(evm): wiped deprecated evm apis: miner, personal
- [#1959](https://github.com/NibiruChain/nibiru/pull/1959) - feat(evm): Add precompile to the EVM that enables transfers of ERC20 tokens to "nibi" accounts as regular Ethereum transactions
- [#1960](https://github.com/NibiruChain/nibiru/pull/1960) - test(network): graceful cleanup for more consistent CI runs
- [#1961](https://github.com/NibiruChain/nibiru/pull/1961) - chore(test): reverted funtoken precompile test back to the isolated state
- [#1962](https://github.com/NibiruChain/nibiru/pull/1962) - chore(evm): code cleanup, unused code, typos, styles, warnings
- [#1963](https://github.com/NibiruChain/nibiru/pull/1963) - feat(evm): Deduct a fee during the creation of a FunToken mapping. Implemented by `deductCreateFunTokenFee` inside of the `eth.evm.v1.MsgCreateFunToken` transaction.
- [#1965](https://github.com/NibiruChain/nibiru/pull/1965) - refactor(evm): remove evm post-processing hooks
- [#1968](https://github.com/NibiruChain/nibiru/pull/1968) - refactor(evm): funtoken events, cli commands and queries
- [#1970](https://github.com/NibiruChain/nibiru/pull/1970) - refactor(evm): move evm antehandlers to separate package. Remove "gosdk/sequence_test.go", which causes a race condition in CI.
- [#1971](https://github.com/NibiruChain/nibiru/pull/1971) - feat(evm): typed events for contract creation, contract execution and transfer
- [#1973](https://github.com/NibiruChain/nibiru/pull/1973) - chore(appconst): Add chain IDs ending in "3" to the "knownEthChainIDMap". This makes it possible to use devnet 3 and testnet 3.
<<<<<<< HEAD
- [#1976](https://github.com/NibiruChain/nibiru/pull/1976) - refactor(evm): unique chain ids for all networks
=======
- [#1977](https://github.com/NibiruChain/nibiru/pull/1977) - fix(localnet): rolled back change of evm validator address with cosmos derivation path
>>>>>>> 9ac9d70b

#### Dapp modules: perp, spot, oracle, etc

- [#1573](https://github.com/NibiruChain/nibiru/pull/1573) - feat(perp): Close markets and compute settlement price
- [#1632](https://github.com/NibiruChain/nibiru/pull/1632) - feat(perp): Add settle position transaction
- [#1656](https://github.com/NibiruChain/nibiru/pull/1656) - feat(perp): Make the collateral denom a stateful collections.Item
- [#1663](https://github.com/NibiruChain/nibiru/pull/1663) - feat(perp): Add volume based rebates
- [#1669](https://github.com/NibiruChain/nibiru/pull/1669) - feat(perp): add query to get collateral metadata
- [#1677](https://github.com/NibiruChain/nibiru/pull/1677) - fix(perp): make Gen_market set initial perp versions
- [#1680](https://github.com/NibiruChain/nibiru/pull/1680) - feat(perp): MsgShiftPegMultiplier, MsgShiftSwapInvariant.
- [#1683](https://github.com/NibiruChain/nibiru/pull/1683) - feat(perp): Add `StartDnREpoch` to `AfterEpochEnd` hook
- [#1686](https://github.com/NibiruChain/nibiru/pull/1686) - test(perp): add more tests for perp module msg server for DnR
- [#1687](https://github.com/NibiruChain/nibiru/pull/1687) - chore(wasmbinding): delete CustomQuerier since we have QueryRequest::Stargate now
- [#1705](https://github.com/NibiruChain/nibiru/pull/1705) - feat(perp): Add oracle pair to market object
- [#1718](https://github.com/NibiruChain/nibiru/pull/1718) - fix(perp): fees does not require additional funds
- [#1734](https://github.com/NibiruChain/nibiru/pull/1734) - feat(perp): MsgDonateToPerpFund sudo call as part of #1642
- [#1749](https://github.com/NibiruChain/nibiru/pull/1749) - feat(perp): move close market from Wasm Binding to MsgCloseMarket
- [#1752](https://github.com/NibiruChain/nibiru/pull/1752) - feat(oracle): MsgEditOracleParams sudo tx msg as part of #1642
- [#1755](https://github.com/NibiruChain/nibiru/pull/1755) - feat(oracle): Add more events on validator's performance
- [#1764](https://github.com/NibiruChain/nibiru/pull/1764) - fix(perp): make updateswapinvariant aware of total short supply to avoid panics
- [#1710](https://github.com/NibiruChain/nibiru/pull/1710) - refactor(perp): Clean and organize module errors for x/perp

### Non-breaking/Compatible Improvements

- [#1893](https://github.com/NibiruChain/nibiru/pull/1893) - feat(gosdk): migrate Go-sdk into the Nibiru blockchain repo.
- [#1899](https://github.com/NibiruChain/nibiru/pull/1899) - build(deps): cometbft v0.37.5, cosmos-sdk v0.47.11, proto-builder v0.14.0
- [#1913](https://github.com/NibiruChain/nibiru/pull/1913) - fix(tests): race condition from heavy Network tests

### Dependencies

- Bump `github.com/grpc-ecosystem/grpc-gateway/v2` from 2.18.1 to 2.19.1 ([#1767](https://github.com/NibiruChain/nibiru/pull/1767), [#1782](https://github.com/NibiruChain/nibiru/pull/1782))
- Bump `robinraju/release-downloader` from 1.8 to 1.11 ([#1783](https://github.com/NibiruChain/nibiru/pull/1783), [#1839](https://github.com/NibiruChain/nibiru/pull/1839), [#1948](https://github.com/NibiruChain/nibiru/pull/1948))
- Bump `github.com/prometheus/client_golang` from 1.17.0 to 1.18.0 ([#1750](https://github.com/NibiruChain/nibiru/pull/1750))
- Bump `golang.org/x/crypto` from 0.15.0 to 0.17.0 ([#1724](https://github.com/NibiruChain/nibiru/pull/1724), [#1843](https://github.com/NibiruChain/nibiru/pull/1843))
- Bump `github.com/holiman/uint256` from 1.2.3 to 1.2.4 ([#1730](https://github.com/NibiruChain/nibiru/pull/1730))
- Bump `github.com/dvsekhvalnov/jose2go` from 1.5.0 to 1.6.0 ([#1733](https://github.com/NibiruChain/nibiru/pull/1733))
- Bump `github.com/spf13/cast` from 1.5.1 to 1.6.0 ([#1689](https://github.com/NibiruChain/nibiru/pull/1689))
- Bump `cosmossdk.io/math` from 1.1.2 to 1.2.0 ([#1676](https://github.com/NibiruChain/nibiru/pull/1676))
- Bump `github.com/grpc-ecosystem/grpc-gateway/v2` from 2.18.0 to 2.18.1 ([#1675](https://github.com/NibiruChain/nibiru/pull/1675))
- Bump `actions/setup-go` from 4 to 5 ([#1696](https://github.com/NibiruChain/nibiru/pull/1696))
- Bump `golang` from 1.19 to 1.21 ([#1698](https://github.com/NibiruChain/nibiru/pull/1698))
- [#1678](https://github.com/NibiruChain/nibiru/pull/1678) - chore(deps): collections to v0.4.0 for math.Int value encoder
- Bump `golang.org/x/net` from 0.0.0-20220607020251-c690dde0001d to 0.23.0 in /geth ([#1849](https://github.com/NibiruChain/nibiru/pull/1849))
- Bump `golang.org/x/net` from 0.20.0 to 0.23.0 ([#1850](https://github.com/NibiruChain/nibiru/pull/1850))
- Bump `github.com/supranational/blst` from 0.3.8-0.20220526154634-513d2456b344 to 0.3.11 ([#1851](https://github.com/NibiruChain/nibiru/pull/1851))
- Bump `golangci/golangci-lint-action` from 4 to 6 ([#1854](https://github.com/NibiruChain/nibiru/pull/1854), [#1867](https://github.com/NibiruChain/nibiru/pull/1867))
- Bump `github.com/hashicorp/go-getter` from 1.7.1 to 1.7.5 ([#1858](https://github.com/NibiruChain/nibiru/pull/1858), [#1938](https://github.com/NibiruChain/nibiru/pull/1938))
- Bump `github.com/btcsuite/btcd` from 0.23.3 to 0.24.0 ([#1862](https://github.com/NibiruChain/nibiru/pull/1862))
- Bump `pozetroninc/github-action-get-latest-release` from 0.7.0 to 0.8.0 ([#1863](https://github.com/NibiruChain/nibiru/pull/1863))
- Bump `bufbuild/buf-setup-action` from 1.30.1 to 1.35.0 ([#1891](https://github.com/NibiruChain/nibiru/pull/1891), [#1900](https://github.com/NibiruChain/nibiru/pull/1900), [#1923](https://github.com/NibiruChain/nibiru/pull/1923), [#1972](https://github.com/NibiruChain/nibiru/pull/1972))

## [v1.5.0](https://github.com/NibiruChain/nibiru/releases/tag/v1.5.0) - 2024-06-21

Nibiru v1.5.0 enables IBC CosmWasm smart contracts.

- [[Release Link](https://github.com/NibiruChain/nibiru/releases/tag/v1.5.0)]
- [[Commits](https://github.com/NibiruChain/nibiru/commits/v1.5.0)]

### Features

- [#1931](https://github.com/NibiruChain/nibiru/pull/1931) - feat(ibc): add `wasm` route to IBC router

## [v1.4.0](https://github.com/NibiruChain/nibiru/releases/tag/v1.4.0) - 2024-06-04

Nibiru v1.4.0 adds PebbleDB support and increases the wasm contract size limit to 3MB.

- [[Release Link](https://github.com/NibiruChain/nibiru/releases/tag/v1.4.0)]
- [[Commits](https://github.com/NibiruChain/nibiru/commits/v1.4.0)]

### State Machine Breaking

- [#1906](https://github.com/NibiruChain/nibiru/pull/1906) - feat(wasm): increase contract size limit to 3MB

### Features

- [#1818](https://github.com/NibiruChain/nibiru/pull/1818) - feat: add pebbledb support
- [#1908](https://github.com/NibiruChain/nibiru/pull/1908) - chore: make pebbledb the default db backend
-

## [v1.3.0](https://github.com/NibiruChain/nibiru/releases/tag/v1.3.0) - 2024-05-07

Nibiru v1.3.0 adds interchain accounts.

- [[Release Link](https://github.com/NibiruChain/nibiru/releases/tag/v1.3.0)]
- [[Commits](https://github.com/NibiruChain/nibiru/commits/v1.3.0)]

### Features

- [#1820](https://github.com/NibiruChain/nibiru/pull/1820) - feat: add interchain accounts

### Bug Fixes

- [#1864](https://github.com/NibiruChain/nibiru/pull/1864) - fix(ica): add ICA controller stack

### Improvements

- [#1859](https://github.com/NibiruChain/nibiru/pull/1859) - refactor(oracle): add oracle slashing events

## [v1.2.0](https://github.com/NibiruChain/nibiru/releases/tag/v1.2.0) - 2024-03-28

Nibiru v1.2.0 adds a burn method to the x/inflation module that allows senders to burn tokens.

- [[Release Link](https://github.com/NibiruChain/nibiru/releases/tag/v1.2.0)]
- [[Commits](https://github.com/NibiruChain/nibiru/commits/v1.2.0)]

### Features

- [#1832](https://github.com/NibiruChain/nibiru/pull/1832) - feat(tokenfactory): add burn method for native tokens

## [v1.1.0](https://github.com/NibiruChain/nibiru/releases/tag/v1.1.0) - 2024-03-19

Nibiru v1.1.0 is the minor release used to add inflation to the network.

### State Machine Breaking

- [#1786](https://github.com/NibiruChain/nibiru/pull/1786) - fix(inflation): fix inflation off-by 2 error
- [#1796](https://github.com/NibiruChain/nibiru/pull/1796) - fix(inflation): fix num skipped epoch when inflation is added to an existing chain
- [#1797](https://github.com/NibiruChain/nibiru/pull/1797) - fix(inflation): fix num skipped epoch updates logic
- [#1712](https://github.com/NibiruChain/nibiru/pull/1712) - refactor(inflation): turn inflation off by default

### Bug Fixes

- [#1706](https://github.com/NibiruChain/nibiru/pull/706) - fix: `v1.1.0` upgrade handler
- [#1804](https://github.com/NibiruChain/nibiru/pull/1804) - fix(inflation): update default parameters
- [#1688](https://github.com/NibiruChain/nibiru/pull/1688) - fix(inflation): make default inflation allocation follow tokenomics

### Features

- [#1670](https://github.com/NibiruChain/nibiru/pull/1670) - feat(inflation): Make inflation polynomial
- [#1682](https://github.com/NibiruChain/nibiru/pull/1682) - feat!: add upgrade handler for v1.1.0
- [#1776](https://github.com/NibiruChain/nibiru/pull/1776) - feat(inflation): make inflation params a collection and add commands to update them
- [#1795](https://github.com/NibiruChain/nibiru/pull/1795) - feat(inflation): add inflation tx cmds

### Improvements

- [#1695](https://github.com/NibiruChain/nibiru/pull/1695) - feat(inflation): add events for inflation distribution
- [#1792](https://github.com/NibiruChain/nibiru/pull/1792) - fix(inflation): uncomment legacy amino register on app module basic
- [#1799](https://github.com/NibiruChain/nibiru/pull/1799) refactor,docs(inflation): Document everything + delete unused code. Make perp and spot optional features in localnet.sh

## [v1.0.3](https://github.com/NibiruChain/nibiru/releases/tag/v1.0.3) - 2024-03-18

### Fix

- [#1816](https://github.com/NibiruChain/nibiru/pull/1816) - fix(ibc): fix ibc transaction from wasm contract

### CLI

- [#1731](https://github.com/NibiruChain/nibiru/pull/1731) - feat(cli): add cli command to decode stargate base64 messages
- [#1754](https://github.com/NibiruChain/nibiru/pull/1754) - refactor(decode-base64): clean code improvements and fn docs

## [v1.0.2](https://github.com/NibiruChain/nibiru/releases/tag/v1.0.2) - 2024-03-03

### Dependencies

- [65c06ba](https://github.com/NibiruChain/nibiru/commit/65c06ba774c260ece942131ad7a93de0e162266e) - Bump `cosmos-sdk` to v0.47.10

## [v1.0.1](https://github.com/NibiruChain/nibiru/releases/tag/v1.0.1) - 2024-02-09

### Dependencies

- [#1778](https://github.com/NibiruChain/nibiru/pull/1778) - chore: bump librocksdb to v8.9.1

## [v1.0.0](https://github.com/NibiruChain/nibiru/releases/tag/v1.0.0)

Nibiru v1.0.0 is the major release used for the genesis of the mainnet network,
`cataclysm-1`. It includes all of the general purpose modules such
as `devgas`, `sudo`, `wasm`, `tokenfactory`, and the defaults from Cosmos SDK
v0.47.5.

- [[Release Link](https://github.com/NibiruChain/nibiru/releases/tag/v1.0.0)]
- [[Commits](https://github.com/NibiruChain/nibiru/commits/v1.0.0)]
- [tag:v1.0.0](https://github.com/NibiruChain/nibiru/commits/v1.0.0) epic(v1.0.0): Remove unneeded Dapp modules for smooth upgrades.
  - chore!: [Date: 2023-10-16] Remove inflation, perp, stablecoin, and spot
    modules and related protobufs. This will make it easier to add the store keys
    layer if we have breaking changes before the Dapps go live without blocking
    the mainnet deployment.  
    Commits:
    [#1667](https://github.com/NibiruChain/nibiru/pull/1667)
    [6a01abe](https://github.com/NibiruChain/nibiru/commit/6a01abe5c99e26a1d17d96f359d06d61bc1e6e70)
    [2a250a3](https://github.com/NibiruChain/nibiru/commit/2a250a3c4c60c58c5526ac7d75ce5b9e13889471)
    [d713f41](https://github.com/NibiruChain/nibiru/commit/d713f41dfe17d6d29451ade4d2f0e6d950ce7c59)
    [011f1ed](https://github.com/NibiruChain/nibiru/commit/011f1ed431d92899d01583e5e6110e663eceaa24)

### Features

- [#1596](https://github.com/NibiruChain/nibiru/pull/1596) - epic(tokenfactory): State transitions, collections, genesis import and export, and app wiring
- [#1607](https://github.com/NibiruChain/nibiru/pull/1607) - Token factory transaction messages for CreateDenom, ChangeAdmin, and UpdateModuleParams
- [#1620](https://github.com/NibiruChain/nibiru/pull/1620) - Token factory transaction messages for Mint and Burn
- [#1573](https://github.com/NibiruChain/nibiru/pull/1573) - feat(perp): Close markets and compute settlement price

### State Machine Breaking

- [#1609](https://github.com/NibiruChain/nibiru/pull/1609) - refactor(app)!: Remove x/stablecoin module.
- [#1613](https://github.com/NibiruChain/nibiru/pull/1613) - feat(app)!: enforce min commission by changing default and genesis validation
- [#1615](https://github.com/NibiruChain/nibiru/pull/1613) - feat(ante)!: Ante handler to add a maximum commission rate of 25% for validators.
- [#1616](https://github.com/NibiruChain/nibiru/pull/1616) - fix(app)!: Add custom wasm snapshotter for proper state exports
- [#1617](https://github.com/NibiruChain/nibiru/pull/1617) - fix(app)!: non-nil snapshot manager is not guaranteed in testapp
- [#1645](https://github.com/NibiruChain/nibiru/pull/1645) - fix(tokenfactory)!: token supply in bank keeper must be correct after MsgBurn.
- [#1646](https://github.com/NibiruChain/nibiru/pull/1646) - feat(wasmbinding)!: whitelisted stargate queries for QueryRequest::Stargate: auth, bank, gov, tokenfactory, epochs, inflation, oracle, sudo, devgas
- [#1667](https://github.com/NibiruChain/nibiru/pull/1667) - chore(inflation)!: unwire x/inflation

### Improvements

- [#1610](https://github.com/NibiruChain/nibiru/pull/1610) - refactor(app): Simplify app.go with less redundant imports using struct embedding.
- [#1614](https://github.com/NibiruChain/nibiru/pull/1614) - refactor(proto): Use explicit namespacing on proto imports for #1608
- [#1630](https://github.com/NibiruChain/nibiru/pull/1630) - refactor(wasm): clean up wasmbinding/ folder structure
- [#1631](https://github.com/NibiruChain/nibiru/pull/1631) - fix(.goreleaser.yml): Load version for wasmvm dynamically.
- [#1638](https://github.com/NibiruChain/nibiru/pull/1638) - test(tokenfactory): integration test core logic with a real smart contract using `nibiru-std`
- [#1659](https://github.com/NibiruChain/nibiru/pull/1659) - refactor(oracle): curate oracle default whitelist

### Dependencies

- Bump `github.com/prometheus/client_golang` from 1.16.0 to 1.17.0 ([#1605](https://github.com/NibiruChain/nibiru/pull/1605))
- Bump `bufbuild/buf-setup-action` from 1.26.1 to 1.27.1 ([#1624](https://github.com/NibiruChain/nibiru/pull/1624), [#1641](https://github.com/NibiruChain/nibiru/pull/1641))
- Bump `stefanzweifel/git-auto-commit-action` from 4 to 5 ([#1625](https://github.com/NibiruChain/nibiru/pull/1625))
- Bump `github.com/CosmWasm/wasmvm` from 1.4.0 to 1.5.0 ([#1629](https://github.com/NibiruChain/nibiru/pull/1629), [#1657](https://github.com/NibiruChain/nibiru/pull/1657))
- Bump `google.golang.org/grpc` from 1.58.2 to 1.59.0 ([#1633](https://github.com/NibiruChain/nibiru/pull/1633), [#1643](https://github.com/NibiruChain/nibiru/pull/1643))
- Bump `golang.org/x/net` from 0.12.0 to 0.17.0 ([#1634](https://github.com/NibiruChain/nibiru/pull/1634))
- Bump `github.com/cosmos/ibc-go/v7` from 7.3.0 to 7.3.1 ([#1647](https://github.com/NibiruChain/nibiru/pull/1647))
- Bump `github.com/CosmWasm/wasmd` from 0.40.2 to 0.43.0 ([#1660](https://github.com/NibiruChain/nibiru/pull/1660))
- Bump `github.com/CosmWasm/wasmd` from 0.43.0 to 0.44.0 ([#1666](https://github.com/NibiruChain/nibiru/pull/1666))

### Bug Fixes

- [#1606](https://github.com/NibiruChain/nibiru/pull/1606) - fix(perp): emit `MarketUpdatedEvent` in the absence of index price
- [#1649](https://github.com/NibiruChain/nibiru/pull/1649) - fix(ledger): fix ledger for newer macos versions
- [#1655](https://github.com/NibiruChain/nibiru/pull/1655) - fix(inflation): inflate NIBI correctly to strategic treasury account

## [v0.21.11] - 2023-10-02

NOTE: It's pragmatic to assume that any change prior to v1.0.0 was state machine breaking.

- Summary: Changes up to pull request #1616
- [[Release Link](https://github.com/NibiruChain/nibiru/releases/tag/v0.21.11)]

## [v0.21.10] - 2023-09-20

- Summary: Changes up to pull request #1595
- [[Release Link](https://github.com/NibiruChain/nibiru/releases/tag/v0.21.10)]

### State Machine Breaking

#### Features (Breaking)

- [#1594](https://github.com/NibiruChain/nibiru/pull/1594) - feat: add user discounts
- [#1585](https://github.com/NibiruChain/nibiru/pull/1585) - feat: include flag versioned in query markets to allow to query disabled markets
- [#1575](https://github.com/NibiruChain/nibiru/pull/1575) - feat(perp): Add trader volume tracking
- [#1559](https://github.com/NibiruChain/nibiru/pull/1559) - feat: add versions to markets to allow to disable them
- [#1543](https://github.com/NibiruChain/nibiru/pull/1543) - epic(devgas): devgas module for incentivizing smart contract
- [#1543](https://github.com/NibiruChain/nibiru/pull/1543) - epic(devgas): devgas module for incentivizing smart contract
- [#1541](https://github.com/NibiruChain/nibiru/pull/1541) - feat(perp): add clamp to premium fractions
- [#1520](https://github.com/NibiruChain/nibiru/pull/1520) - feat(wasm): no op handler + tests with updated contracts
- [#1503](https://github.com/NibiruChain/nibiru/pull/1503) - feat(wasm): add Oracle Exchange Rate query for wasm
- [#1503](https://github.com/NibiruChain/nibiru/pull/1503) - feat(wasm): add Oracle Exchange Rate query for wasm
- [#1502](https://github.com/NibiruChain/nibiru/pull/1502) - feat: add ledger build support
- [#1501](https://github.com/NibiruChain/nibiru/pull/1501) - feat(proto): add Python buf generation logic for py-sdk
- [#1501](https://github.com/NibiruChain/nibiru/pull/1501) - feat(proto): add Python buf generation logic for py-sdk
- [#1501](https://github.com/NibiruChain/nibiru/pull/1501) - feat(localnet.sh): (1) Make it possible to run while offline. (2) Implement --no-build option to use the script with the current `nibid` installed.
- [#1501](https://github.com/NibiruChain/nibiru/pull/1501) - feat(localnet.sh): (1) Make it possible to run while offline. (2) Implement --no-build option to use the script with the current `nibid` installed.
- [#1498](https://github.com/NibiruChain/nibiru/pull/1498) - feat: add cli to change root sudo command
- [#1498](https://github.com/NibiruChain/nibiru/pull/1498) - feat: add cli to change root sudo command
- [#1495](https://github.com/NibiruChain/nibiru/pull/1495) - feat: add genmsg module
- [#1494](https://github.com/NibiruChain/nibiru/pull/1494) - feat: create cli to add sudo account into genesis
- [#1479](https://github.com/NibiruChain/nibiru/pull/1479) - feat(perp): implement `PartialClose`
- [#1479](https://github.com/NibiruChain/nibiru/pull/1479) - feat(perp): implement `PartialClose`
- [#1463](https://github.com/NibiruChain/nibiru/pull/1463) - feat(oracle): add genesis pricefeeder delegation
- [#1463](https://github.com/NibiruChain/nibiru/pull/1463) - feat(oracle): add genesis pricefeeder delegation
- [#1463](https://github.com/NibiruChain/nibiru/pull/1463) - feat(oracle): add genesis pricefeeder delegation
- [#1421](https://github.com/NibiruChain/nibiru/pull/1421) - feat(oracle): add expiry time to oracle prices
- [#1407](https://github.com/NibiruChain/nibiru/pull/1407) - feat!: upgrade to Cosmos SDK v0.47.3
- [#1407](https://github.com/NibiruChain/nibiru/pull/1407) - feat!: upgrade to Cosmos SDK v0.47.3
- [#1387](https://github.com/NibiruChain/nibiru/pull/1387) - feat: upgrade to Cosmos SDK v0.46.10
- [#1387](https://github.com/NibiruChain/nibiru/pull/1387) - feat: upgrade to Cosmos SDK v0.46.10
- [#1380](https://github.com/NibiruChain/nibiru/pull/1380) - feat(wasm): Add CreateMarket admin call for the controller contract
- [#1380](https://github.com/NibiruChain/nibiru/pull/1380) - feat(wasm): Add CreateMarket admin call for the controller contract
- [#1373](https://github.com/NibiruChain/nibiru/pull/1373) - feat(perp): `perpv2` `add-genesis-perp-market` CLI command
- [#1371](https://github.com/NibiruChain/nibiru/pull/1371) - feat: realize bad debt when a user tries to close his position
- [#1370](https://github.com/NibiruChain/nibiru/pull/1370) - feat(perp): `perpv2` `CreatePool` method
- [#1367](https://github.com/NibiruChain/nibiru/pull/1367) - feat: wire enable market to wasm
- [#1367](https://github.com/NibiruChain/nibiru/pull/1367) - feat: wire enable market to wasm
- [#1366](https://github.com/NibiruChain/nibiru/pull/1366) - feat: fix bindings test in cw_test
- [#1363](https://github.com/NibiruChain/nibiru/pull/1363) - feat(perp): wire `PerpV2` module
- [#1362](https://github.com/NibiruChain/nibiru/pull/1362) - feat(perp): add `perpv2` cli
- [#1361](https://github.com/NibiruChain/nibiru/pull/1361) - feat(perp): add `PerpV2` module
- [#1359](https://github.com/NibiruChain/nibiru/pull/1359) - feat(perp): Add InsuranceFundWithdraw admin call with corresponding smart contract
- [#1359](https://github.com/NibiruChain/nibiru/pull/1359) - feat(perp): Add InsuranceFundWithdraw admin call with corresponding smart contract
- [#1352](https://github.com/NibiruChain/nibiru/pull/1352) - feat(perp): add PerpKeeperV2 `MsgServer`
- [#1350](https://github.com/NibiruChain/nibiru/pull/1350) - feat(perp): `EditPriceMultiplier` and `EditSwapInvariant`
- [#1345](https://github.com/NibiruChain/nibiru/pull/1345) - feat(perp): PerpV2 QueryServer
- [#1344](https://github.com/NibiruChain/nibiru/pull/1344) - feat(perp): PerpKeeperV2 `AddMargin` and `RemoveMargin`
- [#1343](https://github.com/NibiruChain/nibiru/pull/1343) - feat(perp): add PerpKeeperV2 `MultiLiquidate`
- [#1342](https://github.com/NibiruChain/nibiru/pull/1342) - feat(perp): market not enabled can only be used to close out existing positions
- [#1342](https://github.com/NibiruChain/nibiru/pull/1342) - feat(perp): market not enabled can only be used to close out existing positions
- [#1341](https://github.com/NibiruChain/nibiru/pull/1341) - feat(bindings/oracle): add bindings for oracle module params
- [#1340](https://github.com/NibiruChain/nibiru/pull/1340) - feat(wasm): Enforce x/sudo contract permission checks on the shifter contract + integration tests
- [#1338](https://github.com/NibiruChain/nibiru/pull/1338) - feat(perp): V2 OpenPosition

#### Bug Fixes (Breaking)

- [#1586](https://github.com/NibiruChain/nibiru/pull/1586) - fix(sudo): make messages compatible with `Amino`
- [#1565](https://github.com/NibiruChain/nibiru/pull/1565) - fix(oracle)!: Count vote omission as abstain for less slashing + more stability
- [#1493](https://github.com/NibiruChain/nibiru/pull/1493) - fix(perp): allow `ClosePosition` when there is bad debt
- [#1476](https://github.com/NibiruChain/nibiru/pull/1476) - fix(wasm)!: call `ValidateBasic` before all `sdk.Msg` calls for the bindings-perp contract + remove sudo permissioning
- [#1467](https://github.com/NibiruChain/nibiru/pull/1467) - fix(oracle): make `calcTwap` safer
- [#1467](https://github.com/NibiruChain/nibiru/pull/1467) - fix(oracle): make `calcTwap` safer
- [#1464](https://github.com/NibiruChain/nibiru/pull/1464) - fix(gov): wire legacy proposal handlers
- [#1464](https://github.com/NibiruChain/nibiru/pull/1464) - fix(gov): wire legacy proposal handlers
- [#1459](https://github.com/NibiruChain/nibiru/pull/1459) - fix(spot): wire `x/spot` msgService into app router
- [#1459](https://github.com/NibiruChain/nibiru/pull/1459) - fix(spot): wire `x/spot` msgService into app router
- [#1452](https://github.com/NibiruChain/nibiru/pull/1452) - fix(oracle): continue with abci hook during error
- [#1451](https://github.com/NibiruChain/nibiru/pull/1451) - fix(perp): decrease position with zero size
- [#1446](https://github.com/NibiruChain/nibiru/pull/1446) - fix(cmd): Add custom InitCmd to set set desired Tendermint consensus params for each node.
- [#1441](https://github.com/NibiruChain/nibiru/pull/1441) - fix(oracle): ignore abstain votes in std dev calculation
- [#1425](https://github.com/NibiruChain/nibiru/pull/1425) - fix: remove positions from state when closed with reverse position
- [#1423](https://github.com/NibiruChain/nibiru/pull/1423) - fix: remove panics from abci hooks
- [#1422](https://github.com/NibiruChain/nibiru/pull/1422) - fix(oracle): handle zero oracle rewards
- [#1420](https://github.com/NibiruChain/nibiru/pull/1420) - refactor(oracle): update default params
- [#1419](https://github.com/NibiruChain/nibiru/pull/1419) - fix(spot): add pools to genesis state
- [#1417](https://github.com/NibiruChain/nibiru/pull/1417) - fix: run end blocker on block end for perp v2
- [#1414](https://github.com/NibiruChain/nibiru/pull/1414) - fix(oracle): Add deterministic map iterations to avoid consensus failure.
- [#1413](https://github.com/NibiruChain/nibiru/pull/1413) - fix(perp): provide descriptive errors when all liquidations fail in MultiLiquidate
- [#1413](https://github.com/NibiruChain/nibiru/pull/1413) - fix(perp): provide descriptive errors when all liquidations fail in MultiLiquidate
- [#1397](https://github.com/NibiruChain/nibiru/pull/1397) - fix: ensure margin is high enough when removing it
- [#1383](https://github.com/NibiruChain/nibiru/pull/1383) - feat: enforce contract to be whitelisted when calling perp bindings
- [#1379](https://github.com/NibiruChain/nibiru/pull/1379) - feat(perp): check for denom in add/remove margin
- [#1210](https://github.com/NibiruChain/nibiru/pull/1210) - fix(ci): fix docker push workflow

#### Else (Breaking)

- [#1477](https://github.com/NibiruChain/nibiru/pull/1477) - refactor(oracle)!: Move away from deprecated events to typed events in x/oracle
- [#1477](https://github.com/NibiruChain/nibiru/pull/1477) - refactor(oracle)!: Move away from deprecated events to typed events in x/oracle
- [#1473](https://github.com/NibiruChain/nibiru/pull/1473) - refactor(perp)!: rename `OpenPosition` to `MarketOrder`
- [#1473](https://github.com/NibiruChain/nibiru/pull/1473) - refactor(perp)!: rename `OpenPosition` to `MarketOrder`
- [#1427](https://github.com/NibiruChain/nibiru/pull/1427) - refactor(perp)!: PositionChangedEvent `MarginToUser`
- [#1427](https://github.com/NibiruChain/nibiru/pull/1427) - refactor(perp)!: PositionChangedEvent `MarginToUser`
- [#1426](https://github.com/NibiruChain/nibiru/pull/1426) - refactor(perp): remove price fluctuation limit check
- [#1388](https://github.com/NibiruChain/nibiru/pull/1388) - refactor(perp)!: idempotent position changed event
- [#1388](https://github.com/NibiruChain/nibiru/pull/1388) - refactor(perp)!: idempotent position changed event
- [#1385](https://github.com/NibiruChain/nibiru/pull/1385) - test(perp): add clearing house negative tests
- [#1385](https://github.com/NibiruChain/nibiru/pull/1385) - test(perp): add clearing house negative tests
- [#1382](https://github.com/NibiruChain/nibiru/pull/1382) - refactor(perp)!: remove `perpv1`
- [#1382](https://github.com/NibiruChain/nibiru/pull/1382) - refactor(perp)!: remove `perpv1`
- [#1356](https://github.com/NibiruChain/nibiru/pull/1356) - build: Regress wasmvm (v1.1.1), tendermint (v0.34.24), and Cosmos-SDK (v0.45.14) dependencies
- [#1356](https://github.com/NibiruChain/nibiru/pull/1356) - build: Regress wasmvm (v1.1.1), tendermint (v0.34.24), and Cosmos-SDK (v0.45.14) dependencies
- [#1346](https://github.com/NibiruChain/nibiru/pull/1346) - build: Upgrade wasmvm (v1.2.1), tendermint (v0.34.26), and Cosmos-SDK (v0.45.14) dependencies
- [#1346](https://github.com/NibiruChain/nibiru/pull/1346) - build: Upgrade wasmvm (v1.2.1), tendermint (v0.34.26), and Cosmos-SDK (v0.45.14) dependencies

### Non-breaking/Compatible Improvements

- [#1579](https://github.com/NibiruChain/nibiru/pull/1579) - chore(proto): Add a buf.gen.rs.yaml and corresponding script to create Rust types for Wasm Stargate messages
- [#1574](https://github.com/NibiruChain/nibiru/pull/1574) - chore(goreleaser): update wasmvm to v1.4.0
- [#1558](https://github.com/NibiruChain/nibiru/pull/1558) - feat(perp): paginated query to read the position store
- [#1555](https://github.com/NibiruChain/nibiru/pull/1555) - feat(devgas): Convert legacy ABCI events to typed proto events
- [#1554](https://github.com/NibiruChain/nibiru/pull/1554) - refactor: runs gofumpt formatter, which has nice conventions: go install mvdan.cc/gofumpt@latest
- [#1536](https://github.com/NibiruChain/nibiru/pull/1536) - test(perp): add more tests to perp module and cli
- [#1533](https://github.com/NibiruChain/nibiru/pull/1533) - feat(perp): add differential fields to PositionChangedEvent
- [#1527](https://github.com/NibiruChain/nibiru/pull/1527) - test(common): add docs for testutil and increase test coverage
- [#1521](https://github.com/NibiruChain/nibiru/pull/1521) - test(sudo): increase unit test coverage
- [#1519](https://github.com/NibiruChain/nibiru/pull/1519) - test: add more tests to x/perp keeper
- [#1518](https://github.com/NibiruChain/nibiru/pull/1518) - test: add more tests to x/perp
- [#1517](https://github.com/NibiruChain/nibiru/pull/1517) - test: add more tests to x/hooks
- [#1506](https://github.com/NibiruChain/nibiru/pull/1506) - refactor(oracle): Implement OrderedMap and use it for iterating through maps in x/oracle
- [#1500](https://github.com/NibiruChain/nibiru/pull/1500) - refactor(perp): clean up reverse market order mechanics
- [#1466](https://github.com/NibiruChain/nibiru/pull/1466) - refactor(perp): `PositionLiquidatedEvent`
- [#1466](https://github.com/NibiruChain/nibiru/pull/1466) - refactor(perp): `PositionLiquidatedEvent`
- [#1462](https://github.com/NibiruChain/nibiru/pull/1462) - fix(perp): Add pair to liquidation failed event.
- [#1424](https://github.com/NibiruChain/nibiru/pull/1424) - feat(perp): Add change type and exchanged margin to position changed events.
- [#1408](https://github.com/NibiruChain/nibiru/pull/1408) - feat(spot): idempotent events
- [#1406](https://github.com/NibiruChain/nibiru/pull/1406) - feat(perp): emit additional event info
- [#1405](https://github.com/NibiruChain/nibiru/pull/1405) - ci: use Buf to build protos
- [#1390](https://github.com/NibiruChain/nibiru/pull/1390) - fix(localnet.sh): Fix genesis market initialization + add force exits on failure
- [#1369](https://github.com/NibiruChain/nibiru/pull/1369) - refactor(oracle): divert rewards from `perpv2` instead of `perpv1`
- [#1365](https://github.com/NibiruChain/nibiru/pull/1365) - refactor(perp): split `perp` module into v1/ and v2/

### Dependencies

- [#1523](https://github.com/NibiruChain/nibiru/pull/1523) - chore: bump cosmos-sdk to v0.47.4
- [#1381](https://github.com/NibiruChain/nibiru/pull/1381) - chore(deps): Bump github.com/cosmos/cosmos-sdk to 0.45.16

- Bump `github.com/docker/distribution` from 2.8.1+incompatible to 2.8.2+incompatible (#1339)

- Bump `github.com/CosmWasm/wasmvm` from 1.2.1 to 1.4.0 (#1354, #1507, [#1564](https://github.com/NibiruChain/nibiru/pull/1564))
- Bump `github.com/spf13/cast` from 1.5.0 to 1.5.1 (#1358)
- Bump `github.com/stretchr/testify` from 1.8.2 to 1.8.4 (#1384, #1435)
- Bump `cosmossdk.io/math` from 1.0.0-beta.6 to 1.1.2 (#1394, [#1547](https://github.com/NibiruChain/nibiru/pull/1547))
- Bump `google.golang.org/grpc` from 1.53.0 to 1.58.2 (#1395, #1437, #1443, #1497, [#1525](https://github.com/NibiruChain/nibiru/pull/1525), [#1568](https://github.com/NibiruChain/nibiru/pull/1568), [#1582](https://github.com/NibiruChain/nibiru/pull/1582), [#1598](https://github.com/NibiruChain/nibiru/pull/1598))
- Bump `github.com/gin-gonic/gin` from 1.8.1 to 1.9.1 (#1409)
- Bump `github.com/spf13/viper` from 1.15.0 to 1.16.0 (#1436)
- Bump `github.com/prometheus/client_golang` from 1.15.1 to 1.16.0 (#1431)
- Bump `github.com/cosmos/ibc-go/v7` from 7.1.0 to 7.3.0 (#1445, [#1562](https://github.com/NibiruChain/nibiru/pull/1562))
- Bump `bufbuild/buf-setup-action` from 1.21.0 to 1.26.1 (#1449, #1469, #1505, #1510, [#1537](https://github.com/NibiruChain/nibiru/pull/1537), [#1540](https://github.com/NibiruChain/nibiru/pull/1540), [#1544](https://github.com/NibiruChain/nibiru/pull/1544))
- Bump `google.golang.org/protobuf` from 1.30.0 to 1.31.0 (#1450)
- Bump `cosmossdk.io/errors` from 1.0.0-beta.7 to 1.0.0 (#1499)
- Bump `github.com/holiman/uint256` from 1.2.2 to 1.2.3 (#1504)
- Bump `docker/build-push-action` from 4 to 5 ([#1572](https://github.com/NibiruChain/nibiru/pull/1572))
- Bump `docker/login-action` from 2 to 3 ([#1571](https://github.com/NibiruChain/nibiru/pull/1571))
- Bump `docker/setup-buildx-action` from 2 to 3 ([#1570](https://github.com/NibiruChain/nibiru/pull/1570))
- Bump `docker/setup-qemu-action` from 2 to 3 ([#1569](https://github.com/NibiruChain/nibiru/pull/1569))
- Bump `github.com/cosmos/cosmos-sdk` from v0.47.4 to v0.47.5 ([#1578](https://github.com/NibiruChain/nibiru/pull/1578))
- Bump `codecov/codecov-action` from 3 to 4 ([#1583](https://github.com/NibiruChain/nibiru/pull/1583))
- Bump `actions/checkout` from 3 to 4 ([#1593](https://github.com/NibiruChain/nibiru/pull/1593))
- Bump `github.com/docker/distribution` from 2.8.1+incompatible to 2.8.2+incompatible (#1339)
- Bump `github.com/CosmWasm/wasmvm` from 1.2.1 to 1.3.0 (#1354, #1507)
- Bump `github.com/spf13/cast` from 1.5.0 to 1.5.1 (#1358)
- Bump `github.com/stretchr/testify` from 1.8.2 to 1.8.4 (#1384, #1435)
- Bump `cosmossdk.io/math` from 1.0.0-beta.6 to 1.1.2 (#1394, [#1547](https://github.com/NibiruChain/nibiru/pull/1547))
- Bump `google.golang.org/grpc` from 1.53.0 to 1.57.0 (#1395, #1437, #1443, #1497, [#1525](https://github.com/NibiruChain/nibiru/pull/1525))
- Bump `github.com/gin-gonic/gin` from 1.8.1 to 1.9.1 (#1409)
- Bump `github.com/spf13/viper` from 1.15.0 to 1.16.0 (#1436)
- Bump `github.com/prometheus/client_golang` from 1.15.1 to 1.16.0 (#1431)
- Bump `github.com/cosmos/ibc-go/v7` from 7.1.0 to 7.3.0 (#1445, [#1562](https://github.com/NibiruChain/nibiru/pull/1562))
- Bump `bufbuild/buf-setup-action` from 1.21.0 to 1.26.1 (#1449, #1469, #1505, #1510, [#1537](https://github.com/NibiruChain/nibiru/pull/1537), [#1540](https://github.com/NibiruChain/nibiru/pull/1540), [#1544](https://github.com/NibiruChain/nibiru/pull/1544))
- Bump `google.golang.org/protobuf` from 1.30.0 to 1.31.0 (#1450)
- Bump `cosmossdk.io/errors` from 1.0.0-beta.7 to 1.0.0 (#1499)
- Bump `github.com/holiman/uint256` from 1.2.2 to 1.2.3 (#1504)
- Bump `actions/checkout` from 3 to 4 ([#1563](https://github.com/NibiruChain/nibiru/pull/1563))

## [v0.19.4] - 2023-05-26

- Summary: Changes up to pull request #1337
- [[Release Link](https://github.com/NibiruChain/nibiru/releases/tag/v0.19.4)]

### State Machine Breaking

- [#1336](https://github.com/NibiruChain/nibiru/pull/1336) - feat: move oracle params out of params subspace and onto the keeper
- [#1336](https://github.com/NibiruChain/nibiru/pull/1336) - feat: move oracle params out of params subspace and onto the keeper
- [#1335](https://github.com/NibiruChain/nibiru/pull/1335) - refactor(perp): move remaining perpv1 files to v1 directory
- [#1334](https://github.com/NibiruChain/nibiru/pull/1334) - feat(perp): add PerpKeeperV2 `ClosePosition`
- [#1333](https://github.com/NibiruChain/nibiru/pull/1333) - feat(perp): add basic clearing house functions
- [#1332](https://github.com/NibiruChain/nibiru/pull/1332) - feat(perp): add hooks to update funding rate
- [#1331](https://github.com/NibiruChain/nibiru/pull/1331) - refactor(perp): create perp v1 type package and module package
- [#1329](https://github.com/NibiruChain/nibiru/pull/1329) - feat(perp): add PerpKeeperV2 withdraw methods
- [#1328](https://github.com/NibiruChain/nibiru/pull/1328) - feat(perp): add PerpKeeperV2 swap methods
- [#1322](https://gitub.com/NibiruChain/nibiru/pull/1322) - build(deps): Bumps github.com/armon/go-metrics from 0.4.0 to 0.4.1.
- [#1319](https://github.com/NibiruChain/nibiru/pull/1319) - test: add integration test actions
- [#1317](https://github.com/NibiruChain/nibiru/pull/1317) - feat(testutil): Use secp256k1 algo for private key generation in common/testutil.
- [#1317](https://github.com/NibiruChain/nibiru/pull/1317) - feat(sudo): Implement and test CLI commands for tx and queries.
- [#1317](https://github.com/NibiruChain/nibiru/pull/1317) - feat(sudo): Implement and test CLI commands for tx and queries.
- [#1315](https://github.com/NibiruChain/nibiru/pull/1315) - feat: oracle rewards distribution every week
- [#1315](https://github.com/NibiruChain/nibiru/pull/1315) - feat: oracle rewards distribution every week
- [#1312](https://github.com/NibiruChain/nibiru/pull/1312) - feat(wasm): wire depth shift handler to the wasm router
- [#1312](https://github.com/NibiruChain/nibiru/pull/1312) - feat(wasm): wire depth shift handler to the wasm router
- [#1311](https://github.com/NibiruChain/nibiru/pull/1311) - feat(perp): add PerpKeeperV2
- [#1311](https://github.com/NibiruChain/nibiru/pull/1311) - feat(perp): add Calc and Twap methods
- [#1309](https://github.com/NibiruChain/nibiru/pull/1309) - feat: minimum swap amount set to $1
- [#1309](https://github.com/NibiruChain/nibiru/pull/1309) - feat: minimum swap amount set to $1
- [#1308](https://github.com/NibiruChain/nibiru/pull/1308) - feat(perp): ensure there's no int overflow in liq depth calculation
- [#1307](https://github.com/NibiruChain/nibiru/pull/1307) - feat(sudo): Create the x/sudo module + integration tests
- [#1307](https://github.com/NibiruChain/nibiru/pull/1307) - feat(sudo): Create the x/sudo module + integration tests
- [#1306](https://github.com/NibiruChain/nibiru/pull/1306) - feat(perp): complete perp v2 types
- [#1306](https://github.com/NibiruChain/nibiru/pull/1306) - feat(perp): complete perp v2 types
- [#1305](https://github.com/NibiruChain/nibiru/pull/1305) - refactor(perp!): Remove unnecessary protos
- [#1305](https://github.com/NibiruChain/nibiru/pull/1305) - refactor(perp!): Remove unnecessary protos
- [#1304](https://github.com/NibiruChain/nibiru/pull/1304) - feat: db backend - rocksdb
- [#1304](https://github.com/NibiruChain/nibiru/pull/1304) - feat: db backend - rocksdb
- [#1302](https://github.com/NibiruChain/nibiru/pull/1302) - refactor(oracle)!: price snapshot start time inclusive
- [#1302](https://github.com/NibiruChain/nibiru/pull/1302) - refactor(oracle)!: price snapshot start time inclusive
- [#1301](https://github.com/NibiruChain/nibiru/pull/1301) - fix(epochs)!: correct epoch start time
- [#1301](https://github.com/NibiruChain/nibiru/pull/1301) - fix(epochs)!: correct epoch start time
- [#1299](https://github.com/NibiruChain/nibiru/pull/1299) - feat(wasm): Add peg shift bindings
- [#1299](https://github.com/NibiruChain/nibiru/pull/1299) - feat(wasm): Add peg shift bindings
- [#1298](https://github.com/NibiruChain/nibiru/pull/1298) - refactor(perp)!: remove `MaxOracleSpreadRatio` from Perpv2
- [#1298](https://github.com/NibiruChain/nibiru/pull/1298) - refactor(perp)!: remove `MaxOracleSpreadRatio` from Perpv2
- [#1296](https://github.com/NibiruChain/nibiru/pull/1296) - refactor(perp)!: update perp v2 state protos
- [#1296](https://github.com/NibiruChain/nibiru/pull/1296) - refactor(perp)!: update perp v2 state protos
- [#1295](https://github.com/NibiruChain/nibiru/pull/1295) - refactor(app): Organize keepers, store keys, and module manager initialization in app.go
- [#1292](https://github.com/NibiruChain/nibiru/pull/1292) - feat(wasm): Add module bindings for execute calls in x/perp: OpenPosition, ClosePosition, AddMargin, RemoveMargin.
- [#1292](https://github.com/NibiruChain/nibiru/pull/1292) - feat(wasm): Add module bindings for execute calls in x/perp: OpenPosition, ClosePosition, AddMargin, RemoveMargin.
- [#1291](https://github.com/NibiruChain/nibiru/pull/1291) - refactor(perp)!: add perp v2 state protos
- [#1291](https://github.com/NibiruChain/nibiru/pull/1291) - refactor(perp)!: add perp v2 state protos
- [#1290](https://github.com/NibiruChain/nibiru/pull/1290) - refactor: fix quote/base reserve naming convention
- [#1289](https://github.com/NibiruChain/nibiru/pull/1289) - feat: SqrtDepth equal to base reserves when pool creation
- [#1287](https://github.com/NibiruChain/nibiru/pull/1287) - feat(wasm): Add module bindings for custom queries in x/perp: Reserves, AllMarkets, BasePrice, PremiumFraction, Metrics, PerpParams, PerpModuleAccounts
- [#1287](https://github.com/NibiruChain/nibiru/pull/1287) - feat(wasm): Add module bindings for custom queries in x/perp: Reserves, AllMarkets, BasePrice, PremiumFraction, Metrics, PerpParams, PerpModuleAccounts
- [#1286](https://github.com/NibiruChain/nibiru/pull/1286) - feat: bias is zero when creating pool
- [#1284](https://github.com/NibiruChain/nibiru/pull/1284) - feat: fails if base and quote reserves are not equal on CreatePool
- [#1282](https://github.com/NibiruChain/nibiru/pull/1282) - feat(inflation)!: add inflation module
- [#1282](https://github.com/NibiruChain/nibiru/pull/1282) - feat(inflation)!: add inflation module
- [#1281](https://github.com/NibiruChain/nibiru/pull/1281) - feat: add peg multiplier to the pricing logic
- [#1281](https://github.com/NibiruChain/nibiru/pull/1281) - feat: add peg multiplier to the pricing logic
- [#1271](https://github.com/NibiruChain/nibiru/pull/1271) - refactor(perp)!: vpool → perp/amm #2 | imports and renames
- [#1271](https://github.com/NibiruChain/nibiru/pull/1271) - refactor(perp)!: vpool → perp/amm #2 | imports and renames
- [#1270](https://github.com/NibiruChain/nibiru/pull/1270) - refactor(proto)!: lint protos and standardize versioning
- [#1270](https://github.com/NibiruChain/nibiru/pull/1270) - refactor(proto)!: lint protos and standardize versioning
- [#1269](https://github.com/NibiruChain/nibiru/pull/1269) - refactor(perp)!: merge x/util with x/perp
- [#1269](https://github.com/NibiruChain/nibiru/pull/1269) - refactor(perp)!: merge x/util with x/perp
- [#1267](https://github.com/NibiruChain/nibiru/pull/1267) - refactor(perp)!: vpool → perp/amm #1 | Moves types, keeper, and cli
- [#1267](https://github.com/NibiruChain/nibiru/pull/1267) - refactor(perp)!: vpool → perp/amm #1 | Moves types, keeper, and cli
- [#1255](https://github.com/NibiruChain/nibiru/pull/1255) - feat: add peg multiplier field into vpool, which for now defaults to 1
- [#1255](https://github.com/NibiruChain/nibiru/pull/1255) - feat: add peg multiplier field into vpool, which for now defaults to 1
- [#1254](https://github.com/NibiruChain/nibiru/pull/1254) - feat: add bias field into vpool
- [#1254](https://github.com/NibiruChain/nibiru/pull/1254) - feat: add bias field into vpool
- [#1248](https://github.com/NibiruChain/nibiru/pull/1248) - refactor(common): Combine x/testutil and x/common/testutil.
- [#1245](https://github.com/NibiruChain/nibiru/pull/1245) - fix(localnet.sh): force localnet.sh to work even if Coingecko is down
- [#1244](https://github.com/NibiruChain/nibiru/pull/1244) - feat: add typed event for oracle post price
- [#1243](https://github.com/NibiruChain/nibiru/pull/1243) - feat(vpool): sqrt of liquidity depth tracked on pool
- [#1243](https://github.com/NibiruChain/nibiru/pull/1243) - feat(vpool): sqrt of liquidity depth tracked on pool
- [#1240](https://github.com/NibiruChain/nibiru/pull/1240) - ci: Test `make proto-gen` when the proto gen scripts or .proto files change
- [#1237](https://github.com/NibiruChain/nibiru/pull/1237) - feat: reduce gas on openposition
- [#1229](https://github.com/NibiruChain/nibiru/pull/1229) - feat: upgrade ibc to v4.2.0 and wasm v0.30.0
- [#1229](https://github.com/NibiruChain/nibiru/pull/1229) - feat: upgrade ibc to v4.2.0 and wasm v0.30.0
- [#1228](https://github.com/NibiruChain/nibiru/pull/1228) - feat: update github.com/CosmWasm/wasmd 0.29.2
- [#1220](https://github.com/NibiruChain/nibiru/pull/1220) - feat: reduce gas fees when posting price
- [#1220](https://github.com/NibiruChain/nibiru/pull/1220) - feat: reduce gas fees when posting price
- [#1219](https://github.com/NibiruChain/nibiru/pull/1219) - fix(ci): use chaosnet image on chaosnet docker compose
- [#1212](https://github.com/NibiruChain/nibiru/pull/1212) - fix(spot): gracefully handle join spot pool with wrong tokens denom

### Non-breaking/Compatible Improvements

- [#1337](https://github.com/NibiruChain/nibiru/pull/1337) - fix(ci): fix dockerfile with rocksdb
- [#1276](https://github.com/NibiruChain/nibiru/pull/1276) - feat: add ewma function
- [#1218](https://github.com/NibiruChain/nibiru/pull/1218) - ci(release): Publish chaosnet image when tagging a release
- [#1210](https://github.com/NibiruChain/nibiru/pull/1210) - fix(ci): fix docker push workflow

### Dependencies

- Bump `technote-space/get-diff-action` from 4 to 6 (#1327)
- Bump `robinraju/release-downloader` from 1.6 to 1.8 (#1326)
- Bump `pozetroninc/github-action-get-latest-release` from 0.6.0 to 0.7.0 (#1325)
- Bump `actions/setup-go` from 3 to 4 (#1324)

- [#1321](https://github.com/NibiruChain/nibiru/pull/1321) - build(deps): bump github.com/prometheus/client_golang from 1.15.0 to 1.15.1
- [#1256](https://github.com/NibiruChain/nibiru/pull/1256) - chore(deps): bump github.com/spf13/cobra from 1.6.1 to 1.7.0
- [#1231](https://github.com/NibiruChain/nibiru/pull/1231) - chore(deps): bump github.com/cosmos/ibc-go/v4 from 4.2.0 to 4.3.0 #1231
- [#1230](https://github.com/NibiruChain/nibiru/pull/1230) - chore(deps): Bump github.com/holiman/uint256 from 1.2.1 to 1.2.2
- [#1223](https://github.com/NibiruChain/nibiru/pull/1223) - chore(deps): bump github.com/golang/protobuf from 1.5.2 to 1.5.3
- [#1222](https://github.com/NibiruChain/nibiru/pull/1222) - chore(deps): bump google.golang.org/protobuf from 1.28.2-0.20220831092852-f930b1dc76e8 to 1.29.0
- [#1211](https://github.com/NibiruChain/nibiru/pull/1211) - chore(deps): Bump github.com/stretchr/testify from 1.8.1 to 1.8.2

- [#1283](https://github.com/NibiruChain/nibiru/pull/1283) - chore(deps): bump github.com/prometheus/client_golang from 1.14.0 to 1.15.0

## [v0.19.2](https://github.com/NibiruChain/nibiru/releases/tag/v0.19.2) - 2023-02-24

Summary: Changes up to pull request #1208

### State Machine Breaking

- [#1196](https://github.com/NibiruChain/nibiru/pull/1196) - refactor(spot)!: default whitelisted asset and query cli
- [#1195](https://github.com/NibiruChain/nibiru/pull/1195) - feat(perp)!: Add `MultiLiquidation` feature for perps
- [#1194](https://github.com/NibiruChain/nibiru/pull/1194) - fix(oracle): local min voters
- [#1187](https://github.com/NibiruChain/nibiru/pull/1187) - feat(oracle): default vote threshold and min voters
- [#1176](https://github.com/NibiruChain/nibiru/pull/1176) - refactor(spot)!: replace `x/dex` module with `x/spot`.
- [#1173](https://github.com/NibiruChain/nibiru/pull/1173) - refactor(spot)!: replace `x/dex` module with `x/spot`.
- [#1171](https://github.com/NibiruChain/nibiru/pull/1171) - refactor(asset)!: Replace `common.AssetPair` with `asset.Pair`.
- [#1164](https://github.com/NibiruChain/nibiru/pull/1164) - refactor: remove client interface for liquidate msg
- [#1158](https://github.com/NibiruChain/nibiru/pull/1158) - feat(asset-registry)!: Add `AssetRegistry`
- [#1156](https://github.com/NibiruChain/nibiru/pull/1156) - refactor: remove lockup & incentivation module
- [#1154](https://github.com/NibiruChain/nibiru/pull/1154) - refactor(asset-pair)!: refactors `common.AssetPair` as an extension of string
- [#1151](https://github.com/NibiruChain/nibiru/pull/1151) - fix(dex): fix swap calculation for stableswap pools
- [#1131](https://github.com/NibiruChain/nibiru/pull/1131) - fix(oracle): use correct distribution module account

### Non-breaking/Compatible Improvements

- [#1205](https://github.com/NibiruChain/nibiru/pull/1205) - test: first testing framework skeleton and example
- [#1203](https://github.com/NibiruChain/nibiru/pull/1203) - ci: make chaosnet pull nibiru image if --build is not specified
- [#1199](https://github.com/NibiruChain/nibiru/pull/1199) - chore(deps): bump golang.org/x/net from 0.4.0 to 0.7.0
- [#1197](https://github.com/NibiruChain/nibiru/pull/1197) - feat: add fees into events in spot module: `EventPoolExited`, `EventPoolCreated`, `EventAssetsSwapped`.
- [#1197](https://github.com/NibiruChain/nibiru/pull/1197) - refactor(testutil): clean up `x/common/testutil` test setup code
- [#1193](https://github.com/NibiruChain/nibiru/pull/1193) - refactor(oracle): clean up `x/oracle/keeper` tests
- [#1192](https://github.com/NibiruChain/nibiru/pull/1192) - feat: chaosnet docker-compose
- [#1191](https://github.com/NibiruChain/nibiru/pull/1191) - fix(oracle): default whitelisted pairs
- [#1190](https://github.com/NibiruChain/nibiru/pull/1190) - ci(release): fix TM_VERSION not being set on releases
- [#1189](https://github.com/NibiruChain/nibiru/pull/1189) - ci(codecov): add Codecov reporting
- [#1188](https://github.com/NibiruChain/nibiru/pull/1188) - fix(spot): remove A precision and clean up borked logic
- [#1184](https://github.com/NibiruChain/nibiru/pull/1184) - docs(oracle): proto type docs, (2) spec clean-up, and (3) remove panic case
- [#1181](https://github.com/NibiruChain/nibiru/pull/1181) - refactor(oracle): keeper method locations
- [#1180](https://github.com/NibiruChain/nibiru/pull/1180) - refactor(oracle): whitelist refactor
- [#1179](https://github.com/NibiruChain/nibiru/pull/1179) - refactor(oracle): types refactor for validator performance map and whitelist map
- [#1165](https://github.com/NibiruChain/nibiru/pull/1165) - chore(deps): bump cosmos-sdk to [v0.45.12](https://github.com/cosmos/cosmos-sdk/blob/release/v0.45.x/CHANGELOG.md#v04512---2023-01-23)
- [#1161](https://github.com/NibiruChain/nibiru/pull/1161) - refactor: migrate simapp tests to use main app
- [#1160](https://github.com/NibiruChain/nibiru/pull/1160) - feat: generic set
- [#1149](https://github.com/NibiruChain/nibiru/pull/1149) - chore(deps): Bump [github.com/btcsuite/btcd](https://github.com/btcsuite/btcd) from 0.22.1 to 0.22.2
- [#1146](https://github.com/NibiruChain/nibiru/pull/1146) - fix: local docker-compose network
- [#1145](https://github.com/NibiruChain/nibiru/pull/1145) - chore: add USD quote asset
- [#1144](https://github.com/NibiruChain/nibiru/pull/1144) - ci: release for linux and darwin (arm64 and amd64)
- [#1141](https://github.com/NibiruChain/nibiru/pull/1141) - refactor(oracle): rename variables for readability
- [#1139](https://github.com/NibiruChain/nibiru/pull/1139) - feat: add default oracle whitelisted pairs
- [#1138](https://github.com/NibiruChain/nibiru/pull/1138) - refactor: put Makefile workflows in separate directory
- [#1135](https://github.com/NibiruChain/nibiru/pull/1135) - fix: add genesis oracle prices to localnet
- [#1134](https://github.com/NibiruChain/nibiru/pull/1134) - refactor: remove panics from vpool and spillovers from the perp module. It's now impossible to call functions in x/perp that would panic in vpool.
- [#1127](https://github.com/NibiruChain/nibiru/pull/1127) - refactor: remove unnecessary panics from x/dex and x/stablecoin
- [#1126](https://github.com/NibiruChain/nibiru/pull/1126) - test(oracle): stop the tyrannical behavior of TestFuzz_PickReferencePair
- [#1126](https://github.com/NibiruChain/nibiru/pull/1126) - test(oracle): stop the tyrannical behavior of TestFuzz_PickReferencePair
- [#1126](https://github.com/NibiruChain/nibiru/pull/1126) - refactor(perp): remove unnecessary panics
- [#1089](https://github.com/NibiruChain/nibiru/pull/1089) - refactor(deps): Bump [github.com/holiman/uint256](https://github.com/holiman/uint256) from 1.1.1 to 1.2.1 (syntax changes)
- [#1032](https://github.com/NibiruChain/nibiru/pull/1107) - ci: Create e2e wasm contract test

## [v0.16.3] - 2022-12-28

- [[Release Link](https://github.com/NibiruChain/nibiru/releases/tag/v0.16.3)]
  [[Commits](https://github.com/NibiruChain/nibiru/commits/v0.16.3)]

### Features

- [#1115](https://github.com/NibiruChain/nibiru/pull/1115) - feat: improve single asset join calculation
- [#1117](https://github.com/NibiruChain/nibiru/pull/1117) - feat: wire multi-liquidate transaction
- [#1120](https://github.com/NibiruChain/nibiru/pull/1120) - feat: replace pricefeed with oracle

### Bug Fixes

- [#1113](https://github.com/NibiruChain/nibiru/pull/1113) - fix: fix quick simulation issue
- [#1114](https://github.com/NibiruChain/nibiru/pull/1114) - fix(dex): fix single asset join
- [#1116](https://github.com/NibiruChain/nibiru/pull/1116) - fix(dex): unfroze pool when LP share supply of 0
- [#1124](https://github.com/NibiruChain/nibiru/pull/1124) - fix(dex): fix unexpected panic in stableswap calcs

## [v0.16.2] - 2022-12-13

- [[Release Link](https://github.com/NibiruChain/nibiru/releases/tag/v0.16.2)]
  [[Commits](https://github.com/NibiruChain/nibiru/commits/v0.16.2)]

### Features

- [#1032](https://github.com/NibiruChain/nibiru/pull/1032) - feeder: add price provide API and bitfinex price source
- [#1038](https://github.com/NibiruChain/nibiru/pull/1038) - feat(dex): add single asset join
- [#1050](https://github.com/NibiruChain/nibiru/pull/1050) - feat(dex): add stableswap pools
- [#1058](https://github.com/NibiruChain/nibiru/pull/1058) - feature: use collections external lib
- [#1082](https://github.com/NibiruChain/nibiru/pull/1082) - feat(vpool): Add gov proposal for editing the sswap invariant of a vpool..
- [#1092](https://github.com/NibiruChain/nibiru/pull/1092) - refactor(dex)!: revive dex module using intermediate test app
- [#1097](https://github.com/NibiruChain/nibiru/pull/1097) - feat(perp): Track and expose the net size of a pair with a query
- [#1105](https://github.com/NibiruChain/nibiru/pull/1105) - feat(perp): Add (notional) volume to metrics state

### API Breaking

- [#1074](https://github.com/NibiruChain/nibiru/pull/1074) - feat(vpool): Add gov proposal for editing the vpool config without changing the reserves.

### State Machine Breaking

- [#1102](https://github.com/NibiruChain/nibiru/pull/1102) - refactor(perp)!: replace CumulativePremiumFractions array with single value

### Breaking Changes

- [#1074](https://github.com/NibiruChain/nibiru/pull/1074) - feat(vpool): Add gov proposal for editing the vpool config without changing the reserves.

### Improvements

- [#1111](https://github.com/NibiruChain/nibiru/pull/1111) - feat(vpool)!: Use flags and certain default values instead of unnamed args for add-genesis-vpool to improve ease of use
- [#1046](https://github.com/NibiruChain/nibiru/pull/1046) - remove: feeder. The price feeder was moved to an external repo.
- [#1015](https://github.com/NibiruChain/nibiru/pull/1015) - feat(dex): throw error when swap output amount is less than 1
- [#1018](https://github.com/NibiruChain/nibiru/pull/1018) - chore(dex): refactor to match best practice
- [#1024](https://github.com/NibiruChain/nibiru/pull/1024) - refactor(oracle): remove Pair and PairList
- [#1034](https://github.com/NibiruChain/nibiru/pull/1034) - refactor(proto): use proto-typed events x/dex
- [#1035](https://github.com/NibiruChain/nibiru/pull/1035) - refactor(proto): use proto-typed events for epochs
- [#1014](https://github.com/NibiruChain/nibiru/pull/1014) - refactor(oracle): full refactor of EndBlock UpdateExchangeRates() long function
- [#1054](https://github.com/NibiruChain/nibiru/pull/1054) - chore(deps): Bump github.com/cosmos/ibc-go/v3 from 3.3.0 to 3.4.0
- [#1043](https://github.com/NibiruChain/nibiru/pull/1043) - chore(deps): Bump github.com/spf13/cobra from 1.6.0 to 1.6.1
- [#1056](https://github.com/NibiruChain/nibiru/pull/1056) - chore(deps): Bump github.com/prometheus/client_golang from 1.13.0 to 1.13.1
- [#1055](https://github.com/NibiruChain/nibiru/pull/1055) - chore(deps): Bump github.com/spf13/viper from 1.13.0 to 1.14.0
- [#1061](https://github.com/NibiruChain/nibiru/pull/1061) - feat(cmd): hard-code block time parameters in the Tendermint config
- [#1068](https://github.com/NibiruChain/nibiru/pull/1068) - refactor(vpool)!: Remove ReserveSnapshot from the vpool genesis state since reserves are taken automatically on vpool initialization.
- [#1064](https://github.com/NibiruChain/nibiru/pull/1064) - test(wasm): add test for Cosmwasm
- [#1075](https://github.com/NibiruChain/nibiru/pull/1075) - feat(dex): remove possibility to create multiple pools with the same assets
- [#1080](https://github.com/NibiruChain/nibiru/pull/1080) - feat(perp): Add exchanged notional to the position changed event #1080
- [#1082](https://github.com/NibiruChain/nibiru/pull/1082) - feat(localnet.sh): Set genesis prices based on real BTC and ETH prices
- [#1086](https://github.com/NibiruChain/nibiru/pull/1086) - refactor(perp)!: Removed unused field, `LiquidationPenalty`, from `PositionChangedEvent`
- [#1093](https://github.com/NibiruChain/nibiru/pull/1093) - simulation(dex): add simulation tests for stableswap pools
- [#1091](https://github.com/NibiruChain/nibiru/pull/1091) - refactor: Use common.Precision instead of 1_000_000 in the codebase
- [#1109](https://github.com/NibiruChain/nibiru/pull/1109) - refactor(vpool)!: Condense swap SwapXForY and SwapYForX events into SwapEvent

### Bug Fixes

- [#1100](https://github.com/NibiruChain/nibiru/pull/1100) - fix(oracle): fix flaky oracle test
- [#1110](https://github.com/NibiruChain/nibiru/pull/1110) - fix(dex): fix dex issue on unsorted join pool

### CI

- [#1088](https://github.com/NibiruChain/nibiru/pull/1088) - ci: build cross binaries

## v0.15.0

### CI

- [#785](https://github.com/NibiruChain/nibiru/pull/785) - ci: create simulations job

### State Machine Breaking

- [#994](https://github.com/NibiruChain/nibiru/pull/994) - x/oracle refactor to use collections
- [#991](https://github.com/NibiruChain/nibiru/pull/991) - collections refactoring of keys and values
- [#978](https://github.com/NibiruChain/nibiru/pull/978) - x/vpool move state logic to collections
- [#977](https://github.com/NibiruChain/nibiru/pull/977) - x/perp add whitelisted liquidators
- [#960](https://github.com/NibiruChain/nibiru/pull/960) - x/common validate asset pair denoms
- [#952](https://github.com/NibiruChain/nibiru/pull/952) - x/perp move state logic to collections
- [#872](https://github.com/NibiruChain/nibiru/pull/872) - x/perp remove module balances from genesis
- [#878](https://github.com/NibiruChain/nibiru/pull/878) - rename `PremiumFraction` to `FundingRate`
- [#900](https://github.com/NibiruChain/nibiru/pull/900) - refactor x/vpool snapshot state management
- [#904](https://github.com/NibiruChain/nibiru/pull/904) - refactor: change Pool name to VPool in vpool module
- [#894](https://github.com/NibiruChain/nibiru/pull/894) - add the collections package!
- [#897](https://github.com/NibiruChain/nibiru/pull/897) - x/pricefeed - use collections.
- [#933](https://github.com/NibiruChain/nibiru/pull/933) - refactor(perp): remove whitelist and simplify state keys
- [#959](https://github.com/NibiruChain/nibiru/pull/959) - feat(vpool): complete genesis import export
  - removed Params from genesis.
  - added pair into ReserveSnapshot type.
  - added validation of snapshots and snapshots in genesis.
- [#975](https://github.com/NibiruChain/nibiru/pull/975) - fix(perp): funding payment calculations
- [#976](https://github.com/NibiruChain/nibiru/pull/976) - refactor(epochs): refactor to increase readability and some tests
  - EpochInfo.CurrentEpoch changed from int64 to uint64.

### API Breaking

- [#880](https://github.com/NibiruChain/nibiru/pull/880) - refactor `PostRawPrice` return values
- [#900](https://github.com/NibiruChain/nibiru/pull/900) - fix x/vpool twap calculation to be bounded in time
- [#919](https://github.com/NibiruChain/nibiru/pull/919) - refactor(proto): vpool module files consistency
  - MarkPriceChanged renamed to MarkPriceChangedEvent
- [#875](https://github.com/NibiruChain/nibiru/pull/875) - x/perp add MsgMultiLiquidate
- [#979](https://github.com/NibiruChain/nibiru/pull/979) - refactor and clean VPool.

### Improvements

- [#1044](https://github.com/NibiruChain/nibiru/pull/1044) - feat(wasm): cosmwasm module integration
- [#858](https://github.com/NibiruChain/nibiru/pull/858) - fix trading limit ratio check; checks in both directions on both quote and base assets
- [#865](https://github.com/NibiruChain/nibiru/pull/865) - refactor(vpool): clean up interface for CmdGetBaseAssetPrice to use add and remove as directions
- [#868](https://github.com/NibiruChain/nibiru/pull/868) - refactor dex integration tests to be independent between them
- [#876](https://github.com/NibiruChain/nibiru/pull/876) - chore(deps): bump github.com/spf13/viper from 1.12.0 to 1.13.0
- [#879](https://github.com/NibiruChain/nibiru/pull/879) - test(perp): liquidate cli test and genesis fix for testutil initGenFiles
- [#889](https://github.com/NibiruChain/nibiru/pull/889) - feat: decouple keeper from servers in pricefeed module
- [#886](https://github.com/NibiruChain/nibiru/pull/886) - feat: decouple keeper from servers in perp module
- [#901](https://github.com/NibiruChain/nibiru/pull/901) - refactor(vpool): remove `GetUnderlyingPrice` method
- [#902](https://github.com/NibiruChain/nibiru/pull/902) - refactor(common): improve usability of `common.AssetPair`
- [#913](https://github.com/NibiruChain/nibiru/pull/913) - chore(epochs): update x/epochs module
- [#911](https://github.com/NibiruChain/nibiru/pull/911) - test(perp): add `MsgOpenPosition` simulation tests
- [#917](https://github.com/NibiruChain/nibiru/pull/917) - refactor(proto): perp module files consistency
- [#920](https://github.com/NibiruChain/nibiru/pull/920) - refactor(proto): pricefeed module files consistency
- [#926](https://github.com/NibiruChain/nibiru/pull/926) - feat: use spot twap for funding rate calculation
- [#932](https://github.com/NibiruChain/nibiru/pull/932) - refactor(perp): rename premium fraction to funding rate
- [#963](https://github.com/NibiruChain/nibiru/pull/963) - test: add collections api tests
- [#971](https://github.com/NibiruChain/nibiru/pull/971) - chore: use upstream 99designs/keyring module
- [#964](https://github.com/NibiruChain/nibiru/pull/964) - test(vpool): refactor flaky vpool cli test
- [#956](https://github.com/NibiruChain/nibiru/pull/956) - test(perp): partial liquidate unit test
- [#981](https://github.com/NibiruChain/nibiru/pull/981) - chore(testutil): clean up x/testutil packages
- [#980](https://github.com/NibiruChain/nibiru/pull/980) - test(perp): add `MsgClosePosition`, `MsgAddMargin`, and `MsgRemoveMargin` simulation tests
- [#987](https://github.com/NibiruChain/nibiru/pull/987) - feat: create a query that directly returns all module accounts without pagination or iteration
- [#982](https://github.com/NibiruChain/nibiru/pull/982) - improvements for pricefeed genesis
- [#989](https://github.com/NibiruChain/nibiru/pull/989) - test(perp): cli test for AddMargin
- [#1001](https://github.com/NibiruChain/nibiru/pull/1001) - chore(deps): bump github.com/spf13/cobra from 1.5.0 to 1.6.0
- [#1013](https://github.com/NibiruChain/nibiru/pull/1013) - test(vpool): more calc twap tests and documentation
- [#1012](https://github.com/NibiruChain/nibiru/pull/1012) - test(vpool): make vpool simulation with random parameters

### Features

- [#1019](https://github.com/NibiruChain/nibiru/pull/1019) - add fields to the snapshot reserve event
- [#1010](https://github.com/NibiruChain/nibiru/pull/1010) - feeder: initialize oracle feeder core logic
- [#966](https://github.com/NibiruChain/nibiru/pull/966) - collections: add indexed map
- [#852](https://github.com/NibiruChain/nibiru/pull/852) - feat(genesis): add cli command to add pairs at genesis
- [#861](https://github.com/NibiruChain/nibiru/pull/861) - feat: query cumulative funding payments
- [#985](https://github.com/NibiruChain/nibiru/pull/985) - feat: query all active positions for a trader
- [#997](https://github.com/NibiruChain/nibiru/pull/997) - feat: emit `ReserveSnapshotSavedEvent` in vpool EndBlocker
- [#1011](https://github.com/NibiruChain/nibiru/pull/1011) - feat(perp): add DonateToEF cli command
- [#1044](https://github.com/NibiruChain/nibiru/pull/1044) - feat(wasm): cosmwasm module integration

### Fixes

- [#1023](https://github.com/NibiruChain/nibiru/pull/1023) - collections: golang compiler bug
- [#1017](https://github.com/NibiruChain/nibiru/pull/1017) - collections: correctly reports value type and key in case of not found errors.
- [#857](https://github.com/NibiruChain/nibiru/pull/857) - x/perp add proper stateless genesis validation checks
- [#874](https://github.com/NibiruChain/nibiru/pull/874) - fix --home issue with unsafe-reset-all command, updating tendermint to v0.34.21
- [#892](https://github.com/NibiruChain/nibiru/pull/892) - chore: fix localnet script
- [#925](https://github.com/NibiruChain/nibiru/pull/925) - fix(vpool): snapshot iteration
- [#930](https://github.com/NibiruChain/nibiru/pull/930) - fix(vpool): snapshot iteration on mark twap
- [#911](https://github.com/NibiruChain/nibiru/pull/911) - fix(perp): handle issue where no vpool snapshots are found
- [#958](https://github.com/NibiruChain/nibiru/pull/930) - fix(pricefeed): add twap to prices query
- [#961](https://github.com/NibiruChain/nibiru/pull/961) - fix(perp): wire the funding rate query
- [#993](https://github.com/NibiruChain/nibiru/pull/993) - fix(vpool): fluctuation limit check
- [#1000](https://github.com/NibiruChain/nibiru/pull/1000) - chore: bump cosmos-sdk to v0.45.9 to fix ibc bug
- [#1002](https://github.com/NibiruChain/nibiru/pull/1002) - fix: update go.mod dependencies to fix the protocgen script

## v0.14.0

### API Breaking

- [#830](https://github.com/NibiruChain/nibiru/pull/830) - test(vpool): Make missing fields for 'query vpool all-pools' display as empty strings.
  - Improve test coverage of functions used in the query server.
  - Added 'pair' field to the `all-pools` to make the prices array easier to digest
- [#878](https://github.com/NibiruChain/nibiru/pull/878) - rename `funding-payments` query to `funding-rate`

### Improvements

- [#837](https://github.com/NibiruChain/nibiru/pull/837) - simplify makefile, removing unused module creation and usage of new command to add vpool at genesis
- [#836](https://github.com/NibiruChain/nibiru/pull/836) - refactor(genesis): DRY improvements and functions added to localnet.sh for readability
- [#842](https://github.com/NibiruChain/nibiru/pull/842) - use self-hosted runner
- [#843](https://github.com/NibiruChain/nibiru/pull/843) - add timeout to github actions integration tests
- [#847](https://github.com/NibiruChain/nibiru/pull/847) - add command in localnet to whitelist oracle
- [#848](https://github.com/NibiruChain/nibiru/pull/848) - add check max leverage on add vpool in genesis command

### Fixes

- [#850](https://github.com/NibiruChain/nibiru/pull/850) - x/vpool - properly validate vpools at genesis
- [#854](https://github.com/NibiruChain/nibiru/pull/854) - add buildx to the docker release workflow

### Features

- [#827](https://github.com/NibiruChain/nibiru/pull/827) - feat(genesis): add cli command to add vpool at genesis
- [#838](https://github.com/NibiruChain/nibiru/pull/838) - feat(genesis): add cli command to whitelist oracles at genesis
- [#846](https://github.com/NibiruChain/nibiru/pull/846) - x/oracle remove reference pair

## [v0.13.0](https://github.com/NibiruChain/nibiru/releases/tag/v0.13.0) - 2022-08-16

## API Breaking

- [#831](https://github.com/NibiruChain/nibiru/pull/831) - remove modules that are not used in testnet

### CI

- [#795](https://github.com/NibiruChain/nibiru/pull/795) - integration tests run when PR is approved
- [#826](https://github.com/NibiruChain/nibiru/pull/826) - create and push docker image on release

### Improvements

- [#798](https://github.com/NibiruChain/nibiru/pull/798) - fix integration tests caused by PR #786
- [#801](https://github.com/NibiruChain/nibiru/pull/801) - remove unused pair constants
- [#788](https://github.com/NibiruChain/nibiru/pull/788) - add --overwrite flag to the nibid init call of localnet.sh
- [#804](https://github.com/NibiruChain/nibiru/pull/804) - bump ibc-go to v3.1.1
- [#817](https://github.com/NibiruChain/nibiru/pull/817) - Make post prices transactions gasless for whitelisted oracles
- [#818](https://github.com/NibiruChain/nibiru/pull/818) - fix(localnet.sh): add max leverage to vpools in genesis to fix open-position
- [#819](https://github.com/NibiruChain/nibiru/pull/819) - add golangci-linter using docker in Makefile
- [#835](https://github.com/NibiruChain/nibiru/pull/835) - x/oracle cleanup code

### Features

- [#839](https://github.com/NibiruChain/nibiru/pull/839) - x/oracle rewarding
- [#791](https://github.com/NibiruChain/nibiru/pull/791) Add the x/oracle module
- [#811](https://github.com/NibiruChain/nibiru/pull/811) Return the index twap in `QueryPrice` cmd
- [#813](https://github.com/NibiruChain/nibiru/pull/813) - (vpool): Expose mark price, mark TWAP, index price, and k (swap invariant) in the all-pools query
- [#816](https://github.com/NibiruChain/nibiru/pull/816) - Remove tobin tax from x/oracle
- [#810](https://github.com/NibiruChain/nibiru/pull/810) - feat(x/perp): expose 'marginRatioIndex' and block number on QueryPosition
- [#832](https://github.com/NibiruChain/nibiru/pull/832) - x/oracle app wiring

### Documentation

- [#814](https://github.com/NibiruChain/nibiru/pull/814) - docs(perp): Added events specification for the perp module.

## [v0.12.1](https://github.com/NibiruChain/nibiru/releases/tag/v0.12.1) - 2022-08-04

- [#796](https://github.com/NibiruChain/nibiru/pull/796) - fix bug that caused that epochKeeper was nil when running epoch hook from Perp module
- [#793](https://github.com/NibiruChain/nibiru/pull/793) - add a vpool parameter to limit leverage in open position

## [v0.12.0](https://github.com/NibiruChain/nibiru/releases/tag/v0.12.0) - 2022-08-03

### Improvements

- [#775](https://github.com/NibiruChain/nibiru/pull/775) - bump google.golang.org/protobuf from 1.28.0 to 1.28.1
- [#768](https://github.com/NibiruChain/nibiru/pull/768) - add simulation tests to make file
- [#767](https://github.com/NibiruChain/nibiru/pull/767) - add fluctuation limit checks on `OpenPosition`.
- [#786](https://github.com/NibiruChain/nibiru/pull/786) - add genesis params in localnet script.
- [#770](https://github.com/NibiruChain/nibiru/pull/770) - Return err in case of zero time elapsed and zero snapshots on `GetCurrentTWAP` func. If zero time has elapsed, and snapshots exists, return the instantaneous average.

### Bug Fixes

- [#766](https://github.com/NibiruChain/nibiru/pull/766) - Fixed margin ratio calculation for trader position.
- [#776](https://github.com/NibiruChain/nibiru/pull/776) - Fix a bug where the user could open infinite leverage positions
- [#779](https://github.com/NibiruChain/nibiru/pull/779) - Fix issue with released tokens being invalid in `ExitPool`

### Testing

- [#782](https://github.com/NibiruChain/nibiru/pull/782) - replace GitHub test workflows to use make commands
- [#784](https://github.com/NibiruChain/nibiru/pull/784) - fix runsim
- [#783](https://github.com/NibiruChain/nibiru/pull/783) - sanitise inputs for msg swap simulations

## [v0.11.0](https://github.com/NibiruChain/nibiru/releases/tag/v0.11.0) - 2022-07-29

### Documentation

- [#701](https://github.com/NibiruChain/nibiru/pull/701) Add release process guide

### Improvements

- [#715](https://github.com/NibiruChain/nibiru/pull/715) - remove redundant perp.Keeper.SetPosition parameters
- [#718](https://github.com/NibiruChain/nibiru/pull/718) - add guard clauses on OpenPosition (leverage and quote amount != 0)
- [#728](https://github.com/NibiruChain/nibiru/pull/728) - add dependabot file into the project.
- [#723](https://github.com/NibiruChain/nibiru/pull/723) - refactor perp keeper's `RemoveMargin` method
- [#730](https://github.com/NibiruChain/nibiru/pull/730) - update localnet script.
- [#736](https://github.com/NibiruChain/nibiru/pull/736) - Bumps [github.com/spf13/cast](https://github.com/spf13/cast) from 1.4.1 to 1.5.0
- [#735](https://github.com/NibiruChain/nibiru/pull/735) - Bump github.com/spf13/cobra from 1.4.0 to 1.5.0
- [#729](https://github.com/NibiruChain/nibiru/pull/729) - move maintenance margin to the vpool module
- [#741](https://github.com/NibiruChain/nibiru/pull/741) - remove unused code and refactored variable names.
- [#742](https://github.com/NibiruChain/nibiru/pull/742) - Vpools are not tradeable if they have invalid oracle prices.
- [#739](https://github.com/NibiruChain/nibiru/pull/739) - Bump github.com/spf13/viper from 1.11.0 to 1.12.0

### API Breaking

- [#721](https://github.com/NibiruChain/nibiru/pull/721) - Updated proto property names to adhere to standard snake_casing and added Unlock REST endpoint
- [#724](https://github.com/NibiruChain/nibiru/pull/724) - Add position fields in `ClosePositionResponse`.
- [#737](https://github.com/NibiruChain/nibiru/pull/737) - Renamed from property to avoid python name clash

### State Machine Breaking

- [#733](https://github.com/NibiruChain/nibiru/pull/733) - Bump github.com/cosmos/ibc-go/v3 from 3.0.0 to 3.1.0
- [#741](https://github.com/NibiruChain/nibiru/pull/741) - Rename `epoch_identifier` param to `funding_rate_interval`.
- [#745](https://github.com/NibiruChain/nibiru/pull/745) - Updated pricefeed twap calc to use bounded time

### Bug Fixes

- [#746](https://github.com/NibiruChain/nibiru/pull/746) - Pin cosmos-sdk version to v0.45 for proto generation.

## [v0.10.0](https://github.com/NibiruChain/nibiru/releases/tag/v0.10.0) - 2022-07-18

### Improvements

- [#705](https://github.com/NibiruChain/nibiru/pull/705) Refactor PerpKeeper's `AddMargin` method to accept individual fields instead of the entire Msg object.

### API Breaking

- [#709](https://github.com/NibiruChain/nibiru/pull/709) Add fields to `OpenPosition` response.
- [#707](https://github.com/NibiruChain/nibiru/pull/707) Add fluctuation limit checks in vpool methods.
- [#712](https://github.com/NibiruChain/nibiru/pull/712) Add funding rate calculation and `FundingRateChangedEvent`.

### Upgrades

- [#725](https://github.com/NibiruChain/nibiru/pull/725) Add governance handler for creating new virtual pools.
- [#702](https://github.com/NibiruChain/nibiru/pull/702) Add upgrade handler for v0.10.0.

## [v0.9.2](https://github.com/NibiruChain/nibiru/releases/tag/v0.9.2) - 2022-07-11

### Improvements

- [#686](https://github.com/NibiruChain/nibiru/pull/686) Add changelog enforcer to github actions.
- [#681](https://github.com/NibiruChain/nibiru/pull/681) Remove automatic release and leave integration tests when merge into master.
- [#684](https://github.com/NibiruChain/nibiru/pull/684) Reorganize PerpKeeper methods.
- [#690](https://github.com/NibiruChain/nibiru/pull/690) Call `closePositionEntirely` from `ClosePosition`.
- [#689](https://github.com/NibiruChain/nibiru/pull/689) Apply funding rate calculation 48 times per day.

### API Breaking

- [#687](https://github.com/NibiruChain/nibiru/pull/687) Emit `PositionChangedEvent` upon changing margin.
- [#685](https://github.com/NibiruChain/nibiru/pull/685) Represent `PositionChangedEvent` bad debt as Coin.
- [#697](https://github.com/NibiruChain/nibiru/pull/697) Rename pricefeed keeper methods.
- [#689](https://github.com/NibiruChain/nibiru/pull/689) Change liquidation params to 2.5% liquidation fee ratio and 25% partial liquidation ratio.

### Testing

- [#695](https://github.com/NibiruChain/nibiru/pull/695) Add `OpenPosition` integration tests.
- [#692](https://github.com/NibiruChain/nibiru/pull/692) Add test coverage for Perp MsgServer methods.<|MERGE_RESOLUTION|>--- conflicted
+++ resolved
@@ -89,11 +89,8 @@
 - [#1970](https://github.com/NibiruChain/nibiru/pull/1970) - refactor(evm): move evm antehandlers to separate package. Remove "gosdk/sequence_test.go", which causes a race condition in CI.
 - [#1971](https://github.com/NibiruChain/nibiru/pull/1971) - feat(evm): typed events for contract creation, contract execution and transfer
 - [#1973](https://github.com/NibiruChain/nibiru/pull/1973) - chore(appconst): Add chain IDs ending in "3" to the "knownEthChainIDMap". This makes it possible to use devnet 3 and testnet 3.
-<<<<<<< HEAD
 - [#1976](https://github.com/NibiruChain/nibiru/pull/1976) - refactor(evm): unique chain ids for all networks
-=======
 - [#1977](https://github.com/NibiruChain/nibiru/pull/1977) - fix(localnet): rolled back change of evm validator address with cosmos derivation path
->>>>>>> 9ac9d70b
 
 #### Dapp modules: perp, spot, oracle, etc
 
