<!--
Guiding Principles:

Changelogs are for humans, not machines.
There should be an entry for every single version.
The same types of changes should be grouped.
Versions and sections should be linkable.
The latest version comes first.
The release date of each version is displayed.
Mention whether you follow Semantic Versioning.

Usage:

Change log entries are to be added to the Unreleased section under the
appropriate stanza (see below). Each entry should ideally include a tag and
the Github issue reference in the following format:

* (<tag>) \#<issue-number> message

The issue numbers will later be link-ified during the release process so you do
not have to worry about including a link manually, but you can if you wish.

Types of changes (Stanzas):

"Features" for new features.
"Improvements" for changes in existing functionality.
"Deprecated" for soon-to-be removed features.
"Bug Fixes" for any bug fixes.
"API Breaking" for breaking CLI commands and REST routes used by end-users.
"State Machine Breaking" for any changes that result in a different AppState given same genesisState and txList.
Ref: https://keepachangelog.com/en/1.0.0/
-->

# Changelog

All notable changes to this project will be documented in this file.

The format is based on [Keep a Changelog](https://keepachangelog.com/en/1.0.0/),
and this project adheres to [Semantic Versioning](https://semver.org/spec/v2.0.0.html).

## [Unreleased]

### Dependencies

- Bump `robinraju/release-downloader` from 1.6 to 1.8 (#1326)
- Bump `pozetroninc/github-action-get-latest-release` from 0.6.0 to 0.7.0 (#1325)
- Bump `technote-space/get-diff-action` from 4 to 6 (#1327)
- Bump `actions/setup-go` from 3 to 4 (#1324)
- Bump `github.com/docker/distribution` from 2.8.1+incompatible to 2.8.2+incompatible (#1339)
- Bump `github.com/CosmWasm/wasmvm` from 1.2.1 to 1.2.3 (#1354)
- Bump `github.com/spf13/cast` from 1.5.0 to 1.5.1 (#1358)
- Bump `github.com/stretchr/testify` from 1.8.2 to 1.8.4 (#1384, #1435)
- Bump `cosmossdk.io/math` from 1.0.0-beta.6 to 1.0.1 (#1394)
- Bump `google.golang.org/grpc` from 1.53.0 to 1.56.1 (#1395, #1437, #1443)
- Bump `github.com/gin-gonic/gin` from 1.8.1 to 1.9.1 (#1409)
<<<<<<< HEAD
- Bump `github.com/cosmos/ibc-go/v7` from 7.1.0 to 7.2.0 (#1445)
=======
- Bump `github.com/spf13/viper` from 1.15.0 to 1.16.0 (#1436)
- Bump `github.com/prometheus/client_golang` from 1.15.1 to 1.16.0 (#1431)
>>>>>>> 5fd5ac2e

### Breaking

* [#1380](https://github.com/NibiruChain/nibiru/pull/1380) - feat(wasm): Add CreateMarket admin call for the controller contract
* [#1359](https://github.com/NibiruChain/nibiru/pull/1359) - feat(perp): Add InsuranceFundWithdraw admin call with corresponding smart contract
* [#1356](https://github.com/NibiruChain/nibiru/pull/1356) - build: Regress wasmvm (v1.1.1), tendermint (v0.34.24), and Cosmos-SDK (v0.45.14) dependencies
* [#1346](https://github.com/NibiruChain/nibiru/pull/1346) - build: Upgrade wasmvm (v1.2.1), tendermint (v0.34.26), and Cosmos-SDK (v0.45.14) dependencies
* [#1317](https://github.com/NibiruChain/nibiru/pull/1317) - feat(sudo): Implement and test CLI commands for tx and queries. 
* [#1307](https://github.com/NibiruChain/nibiru/pull/1307) - feat(sudo): Create the x/sudo module + integration tests
* [#1299](https://github.com/NibiruChain/nibiru/pull/1299) - feat(wasm): Add peg shift bindings
* [#1292](https://github.com/NibiruChain/nibiru/pull/1292) - feat(wasm): Add module bindings for execute calls in x/perp: OpenPosition, ClosePosition, AddMargin, RemoveMargin.
* [#1287](https://github.com/NibiruChain/nibiru/pull/1287) - feat(wasm): Add module bindings for custom queries in x/perp: Reserves, AllMarkets, BasePrice, PremiumFraction, Metrics, PerpParams, PerpModuleAccounts
* [#1282](https://github.com/NibiruChain/nibiru/pull/1282) - feat(inflation)!: add inflation module
* [#1270](https://github.com/NibiruChain/nibiru/pull/1270) - refactor(proto)!: lint protos and standardize versioning
* [#1271](https://github.com/NibiruChain/nibiru/pull/1271) - refactor(perp)!: vpool → perp/amm #2 | imports and renames
* [#1269](https://github.com/NibiruChain/nibiru/pull/1269) - refactor(perp)!: merge x/util with x/perp
* [#1267](https://github.com/NibiruChain/nibiru/pull/1267) - refactor(perp)!: vpool → perp/amm #1 | Moves types, keeper, and cli
* [#1243](https://github.com/NibiruChain/nibiru/pull/1243) - feat(vpool): sqrt of liquidity depth tracked on pool
* [#1220](https://github.com/NibiruChain/nibiru/pull/1220) - feat: reduce gas fees when posting price
* [#1229](https://github.com/NibiruChain/nibiru/pull/1229) - feat: upgrade ibc to v4.2.0 and wasm v0.30.0
* [#1254](https://github.com/NibiruChain/nibiru/pull/1254) - feat: add bias field into vpool
* [#1255](https://github.com/NibiruChain/nibiru/pull/1255) - feat: add peg multiplier field into vpool, which for now defaults to 1
* [#1281](https://github.com/NibiruChain/nibiru/pull/1281) - feat: add peg multiplier to the pricing logic
* [#1291](https://github.com/NibiruChain/nibiru/pull/1291) - refactor(perp)!: add perp v2 state protos
* [#1296](https://github.com/NibiruChain/nibiru/pull/1296) - refactor(perp)!: update perp v2 state protos
* [#1298](https://github.com/NibiruChain/nibiru/pull/1298) - refactor(perp)!: remove `MaxOracleSpreadRatio` from Perpv2
* [#1302](https://github.com/NibiruChain/nibiru/pull/1302) - refactor(oracle)!: price snapshot start time inclusive
* [#1301](https://github.com/NibiruChain/nibiru/pull/1301) - fix(epochs)!: correct epoch start time
* [#1304](https://github.com/NibiruChain/nibiru/pull/1304) - feat: db backend - rocksdb
* [#1305](https://github.com/NibiruChain/nibiru/pull/1305) - refactor(perp!): Remove unnecessary protos
* [#1312](https://github.com/NibiruChain/nibiru/pull/1312) - feat(wasm): wire depth shift handler to the wasm router
* [#1306](https://github.com/NibiruChain/nibiru/pull/1306) - feat(perp): complete perp v2 types
* [#1309](https://github.com/NibiruChain/nibiru/pull/1309) - feat: minimum swap amount set to $1
* [#1336](https://github.com/NibiruChain/nibiru/pull/1336) - feat: move oracle params out of params subspace and onto the keeper
* [#1315](https://github.com/NibiruChain/nibiru/pull/1315) - feat: oracle rewards distribution every week
* [#1342](https://github.com/NibiruChain/nibiru/pull/1342) - feat(perp): market not enabled can only be used to close out existing positions
* [#1367](https://github.com/NibiruChain/nibiru/pull/1367) - feat: wire enable market to wasm
* [#1382](https://github.com/NibiruChain/nibiru/pull/1382) - refactor(perp)!: remove `perpv1`
* [#1385](https://github.com/NibiruChain/nibiru/pull/1385) - test(perp): add clearing house negative tests
* [#1388](https://github.com/NibiruChain/nibiru/pull/1388) - refactor(perp)!: idempotent position changed event
* [#1387](https://github.com/NibiruChain/nibiru/pull/1387) - feat: upgrade to Cosmos SDK v0.46.10
* [#1413](https://github.com/NibiruChain/nibiru/pull/1413) - fix(perp): provide descriptive errors when all liquidations fail in MultiLiquidate
* [#1427](https://github.com/NibiruChain/nibiru/pull/1427) - refactor(perp)!: PositionChangedEvent `MarginToUser`
* [#1407](https://github.com/NibiruChain/nibiru/pull/1407) - feat!: upgrade to Cosmos SDK v0.47.3

### Improvements

* [#1424](https://github.com/NibiruChain/nibiru/pull/1424) - feat(perp): Add change type and exchanged margin to position changed events.
* [#1390](https://github.com/NibiruChain/nibiru/pull/1390) - fix(localnet.sh): Fix genesis market initialization + add force exits on failure
* [#1340](https://github.com/NibiruChain/nibiru/pull/1340) - feat(wasm): Enforce x/sudo contract permission checks on the shifter contract + integration tests
* [#1317](https://github.com/NibiruChain/nibiru/pull/1317) - feat(testutil): Use secp256k1 algo for private key generation in common/testutil.
* [#1322](https://gitub.com/NibiruChain/nibiru/pull/1322) - build(deps): Bumps github.com/armon/go-metrics from 0.4.0 to 0.4.1.
* [#1321](https://github.com/NibiruChain/nibiru/pull/1321) - build(deps): bump github.com/prometheus/client_golang from 1.15.0 to 1.15.1
* [#1295](https://github.com/NibiruChain/nibiru/pull/1295) - refactor(app): Organize keepers, store keys, and module manager initialization in app.go
* [#1248](https://github.com/NibiruChain/nibiru/pull/1248) - refactor(common): Combine x/testutil and x/common/testutil.
* [#1245](https://github.com/NibiruChain/nibiru/pull/1245) - fix(localnet.sh): force localnet.sh to work even if Coingecko is down
* [#1230](https://github.com/NibiruChain/nibiru/pull/1230) - chore(deps): Bump github.com/holiman/uint256 from 1.2.1 to 1.2.2
* [#1240](https://github.com/NibiruChain/nibiru/pull/1240) - ci: Test `make proto-gen` when the proto gen scripts or .proto files change
* [#1199](https://github.com/NibiruChain/nibiru/pull/1199) - chore(deps): bump golang.org/x/net from 0.4.0 to 0.7.0
* [#1211](https://github.com/NibiruChain/nibiru/pull/1211) - chore(deps): Bump github.com/stretchr/testify from 1.8.1 to 1.8.2
* [#1203](https://github.com/NibiruChain/nibiru/pull/1203) - ci: make chaosnet pull nibiru image if --build is not specified
* [#1197](https://github.com/NibiruChain/nibiru/pull/1197) - feat: add fees into events in spot module.
  * add `fees` field into `EventPoolCreated` event.
  * add `fees` field into `EventPoolExited` event.
  * add `fee` field into `EventAssetsSwapped` event.
* [#1222](https://github.com/NibiruChain/nibiru/pull/1222) - chore(deps): bump google.golang.org/protobuf from 1.28.2-0.20220831092852-f930b1dc76e8 to 1.29.0
* [#1223](https://github.com/NibiruChain/nibiru/pull/1223) - chore(deps): bump github.com/golang/protobuf from 1.5.2 to 1.5.3
* [#1205](https://github.com/NibiruChain/nibiru/pull/1205) - test: first testing framework skeleton and example
* [#1228](https://github.com/NibiruChain/nibiru/pull/1228) - feat: update github.com/CosmWasm/wasmd 0.29.2
* [#1244](https://github.com/NibiruChain/nibiru/pull/1244) - feat: add typed event for oracle post price
* [#1237](https://github.com/NibiruChain/nibiru/pull/1237) - feat: reduce gas on openposition
* [#1231](https://github.com/NibiruChain/nibiru/pull/1231) - chore(deps): bump github.com/cosmos/ibc-go/v4 from 4.2.0 to 4.3.0 #1231
* [#1256](https://github.com/NibiruChain/nibiru/pull/1256) - chore(deps): bump github.com/spf13/cobra from 1.6.1 to 1.7.0
* [#1289](https://github.com/NibiruChain/nibiru/pull/1289) - feat: SqrtDepth equal to base reserves when pool creation
* [#1290](https://github.com/NibiruChain/nibiru/pull/1290) - refactor: fix quote/base reserve naming convention
* [#1311](https://github.com/NibiruChain/nibiru/pull/1311) - feat(perp): add PerpKeeperV2
* [#1308](https://github.com/NibiruChain/nibiru/pull/1308) - feat(perp): ensure there's no int overflow in liq depth calculation
* [#1311](https://github.com/NibiruChain/nibiru/pull/1311) - feat(perp): add Calc and Twap methods
* [#1319](https://github.com/NibiruChain/nibiru/pull/1319) - test: add integration test actions
* [#1329](https://github.com/NibiruChain/nibiru/pull/1329) - feat(perp): add PerpKeeperV2 withdraw methods
* [#1328](https://github.com/NibiruChain/nibiru/pull/1328) - feat(perp): add PerpKeeperV2 swap methods
* [#1331](https://github.com/NibiruChain/nibiru/pull/1331) - refactor(perp): create perp v1 type package and module package
* [#1333](https://github.com/NibiruChain/nibiru/pull/1333) - feat(perp): add basic clearing house functions
* [#1332](https://github.com/NibiruChain/nibiru/pull/1332) - feat(perp): add hooks to update funding rate
* [#1334](https://github.com/NibiruChain/nibiru/pull/1334) - feat(perp): add PerpKeeperV2 `ClosePosition`
* [#1335](https://github.com/NibiruChain/nibiru/pull/1335) - refactor(perp): move remaining perpv1 files to v1 directory
* [#1338](https://github.com/NibiruChain/nibiru/pull/1338) - feat(perp): V2 OpenPosition
* [#1344](https://github.com/NibiruChain/nibiru/pull/1344) - feat(perp): PerpKeeperV2 `AddMargin` and `RemoveMargin`
* [#1345](https://github.com/NibiruChain/nibiru/pull/1345) - feat(perp): PerpV2 QueryServer
* [#1343](https://github.com/NibiruChain/nibiru/pull/1343) - feat(perp): add PerpKeeperV2 `MultiLiquidate`
* [#1352](https://github.com/NibiruChain/nibiru/pull/1352) - feat(perp): add PerpKeeperV2 `MsgServer`
* [#1350](https://github.com/NibiruChain/nibiru/pull/1350) - feat(perp): `EditPriceMultiplier` and `EditSwapInvariant`
* [#1341](https://github.com/NibiruChain/nibiru/pull/1341) - feat(bindings/oracle): add bindings for oracle module params
* [#1361](https://github.com/NibiruChain/nibiru/pull/1361) - feat(perp): add `PerpV2` module
* [#1363](https://github.com/NibiruChain/nibiru/pull/1363) - feat(perp): wire `PerpV2` module
* [#1365](https://github.com/NibiruChain/nibiru/pull/1365) - refactor(perp): split `perp` module into v1/ and v2/
* [#1366](https://github.com/NibiruChain/nibiru/pull/1366) - feat: fix bindings test in cw_test
* [#1362](https://github.com/NibiruChain/nibiru/pull/1362) - feat(perp): add `perpv2` cli
* [#1369](https://github.com/NibiruChain/nibiru/pull/1369) - refactor(oracle): divert rewards from `perpv2` instead of `perpv1`
* [#1370](https://github.com/NibiruChain/nibiru/pull/1370) - feat(perp): `perpv2` `CreatePool` method
* [#1371](https://github.com/NibiruChain/nibiru/pull/1371) - feat: realize bad debt when a user tries to close his position
* [#1373](https://github.com/NibiruChain/nibiru/pull/1373) - feat(perp): `perpv2` `add-genesis-perp-market` CLI command
* [#1381](https://github.com/NibiruChain/nibiru/pull/1381) - chore(deps): Bump github.com/cosmos/cosmos-sdk to 0.45.16
* [#1405](https://github.com/NibiruChain/nibiru/pull/1405) - ci: use Buf to build protos
* [#1406](https://github.com/NibiruChain/nibiru/pull/1406) - feat(perp): emit additional event info
* [#1419](https://github.com/NibiruChain/nibiru/pull/1419) - fix(spot): add pools to genesis state
* [#1408](https://github.com/NibiruChain/nibiru/pull/1408) - feat(spot): idempotent events
* [#1420](https://github.com/NibiruChain/nibiru/pull/1420) - refactor(oracle): update default params
* [#1421](https://github.com/NibiruChain/nibiru/pull/1421) - feat(oracle): add expiry time to oracle prices
* [#1422](https://github.com/NibiruChain/nibiru/pull/1422) - fix(oracle): handle zero oracle rewards
* [#1426](https://github.com/NibiruChain/nibiru/pull/1426) - refactor(perp): remove price fluctuation limit check
* [#1423](https://github.com/NibiruChain/nibiru/pull/1423) - fix: remove panics from abci hooks

### Bug Fixes

* [#1210](https://github.com/NibiruChain/nibiru/pull/1210) - fix(ci): fix docker push workflow
* [#1337](https://github.com/NibiruChain/nibiru/pull/1337) - fix(ci): fix dockerfile with rocksdb
* [#1379](https://github.com/NibiruChain/nibiru/pull/1379) - feat(perp): check for denom in add/remove margin
* [#1383](https://github.com/NibiruChain/nibiru/pull/1383) - feat: enforce contract to be whitelisted when calling perp bindings
* [#1397](https://github.com/NibiruChain/nibiru/pull/1397) - fix: ensure margin is high enough when removing it
* [#1417](https://github.com/NibiruChain/nibiru/pull/1417) - fix: run end blocker on block end for perp v2
* [#1425](https://github.com/NibiruChain/nibiru/pull/1425) - fix: remove positions from state when closed with reverse position
* [#1441](https://github.com/NibiruChain/nibiru/pull/1441) - fix(oracle): ignore abstain votes in std dev calculation

## [v0.19.2](https://github.com/NibiruChain/nibiru/releases/tag/v0.19.2) - 2023-02-24

### Features

* [#1187](https://github.com/NibiruChain/nibiru/pull/1187) - feat(oracle): default vote threshold and min voters
* [#1276](https://github.com/NibiruChain/nibiru/pull/1276) - feat: add ewma function
* [#1284](https://github.com/NibiruChain/nibiru/pull/1284) - feat: fails if base and quote reserves are not equal on CreatePool
* [#1286](https://github.com/NibiruChain/nibiru/pull/1286) - feat: bias is zero when creating pool

### API Breaking

* [#1196](https://github.com/NibiruChain/nibiru/pull/1196) - refactor(spot)!: default whitelisted asset and query cli
* [#1195](https://github.com/NibiruChain/nibiru/pull/1195) - feat(perp)!: Add `MultiLiquidation` feature for perps
* [#1158](https://github.com/NibiruChain/nibiru/pull/1158) - feat(asset-registry)!: Add `AssetRegistry`
* [#1171](https://github.com/NibiruChain/nibiru/pull/1171) - refactor(asset)!: Replace `common.AssetPair` with `asset.Pair`.
* [#1164](https://github.com/NibiruChain/nibiru/pull/1164) - refactor: remove client interface for liquidate msg
* [#1173](https://github.com/NibiruChain/nibiru/pull/1173) - refactor(spot)!: replace `x/dex` module with `x/spot`.
* [#1176](https://github.com/NibiruChain/nibiru/pull/1176) - refactor(spot)!: replace `x/dex` module with `x/spot`.

### State Machine Breaking

* [#1154](https://github.com/NibiruChain/nibiru/pull/1154) - refactor(asset-pair)!: refactors `common.AssetPair` as an extension of string
* [#1156](https://github.com/NibiruChain/nibiru/pull/1156) - refactor: remove lockup & incentivation module

### Improvements

* [#1197](https://github.com/NibiruChain/nibiru/pull/1197) - refactor(testutil): clean up `x/common/testutil` test setup code
* [#1193](https://github.com/NibiruChain/nibiru/pull/1193) - refactor(oracle): clean up `x/oracle/keeper` tests
* [#1192](https://github.com/NibiruChain/nibiru/pull/1192) - feat: chaosnet docker-compose
* [#1191](https://github.com/NibiruChain/nibiru/pull/1191) - fix(oracle): default whitelisted pairs
* [#1189](https://github.com/NibiruChain/nibiru/pull/1189) - ci(codecov): add Codecov reporting
* [#1184](https://github.com/NibiruChain/nibiru/pull/1184) - docs(oracle): proto type docs, (2) spec clean-up, and (3) remove panic case
* [#1181](https://github.com/NibiruChain/nibiru/pull/1181) - refactor(oracle): keeper method locations
* [#1180](https://github.com/NibiruChain/nibiru/pull/1180) - refactor(oracle): whitelist refactor
* [#1179](https://github.com/NibiruChain/nibiru/pull/1179) - refactor(oracle): types refactor for validator performance map and whitelist map
* [#1161](https://github.com/NibiruChain/nibiru/pull/1161) - refactor: migrate simapp tests to use main app
* [#1134](https://github.com/NibiruChain/nibiru/pull/1134) - refactor: remove panics from vpool and spillovers from the perp module. It's now impossible to call functions in x/perp that would panic in vpool.
* [#1127](https://github.com/NibiruChain/nibiru/pull/1127) - refactor: remove unnecessary panics from x/dex and x/stablecoin
* [#1126](https://github.com/NibiruChain/nibiru/pull/1126) - refactor(perp): remove unnecessary panics
* [#1138](https://github.com/NibiruChain/nibiru/pull/1138) - refactor: put Makefile workflows in separate directory
* [#1126](https://github.com/NibiruChain/nibiru/pull/1126) - test(oracle): stop the tyrannical behavior of TestFuzz_PickReferencePair
* [#1135](https://github.com/NibiruChain/nibiru/pull/1135) - fix: add genesis oracle prices to localnet
* [#1141](https://github.com/NibiruChain/nibiru/pull/1141) - refactor(oracle): rename variables for readability
* [#1146](https://github.com/NibiruChain/nibiru/pull/1146) - fix: local docker-compose network
* [#1145](https://github.com/NibiruChain/nibiru/pull/1145) - chore: add USD quote asset
* [#1160](https://github.com/NibiruChain/nibiru/pull/1160) - feat: generic set
* [#1139](https://github.com/NibiruChain/nibiru/pull/1139) - feat: add default oracle whitelisted pairs
* [#1032](https://github.com/NibiruChain/nibiru/pull/1107) - ci: Create e2e wasm contract test
* [#1144](https://github.com/NibiruChain/nibiru/pull/1144) - ci: release for linux and darwin (arm64 and amd64)
* [#1165](https://github.com/NibiruChain/nibiru/pull/1165) - chore(deps): bump cosmos-sdk to [v0.45.12](https://github.com/cosmos/cosmos-sdk/blob/release/v0.45.x/CHANGELOG.md#v04512---2023-01-23)
* [#1149](https://github.com/NibiruChain/nibiru/pull/1149) - chore(deps): Bump [github.com/btcsuite/btcd](https://github.com/btcsuite/btcd) from 0.22.1 to 0.22.2
* [#1089](https://github.com/NibiruChain/nibiru/pull/1089) - refactor(deps): Bump [github.com/holiman/uint256](https://github.com/holiman/uint256) from 1.1.1 to 1.2.1 (syntax changes)
* [#1188](https://github.com/NibiruChain/nibiru/pull/1188) - fix(spot): remove A precision and clean up borked logic
* [#1190](https://github.com/NibiruChain/nibiru/pull/1190) - ci(release): fix TM_VERSION not being set on releases
* [#1218](https://github.com/NibiruChain/nibiru/pull/1218) - ci(release): Publish chaosnet image when tagging a release
* [#1283](https://github.com/NibiruChain/nibiru/pull/1283) - chore(deps): bump github.com/prometheus/client_golang from 1.14.0 to 1.15.0

### Bug Fixes

* [#1194](https://github.com/NibiruChain/nibiru/pull/1194) - fix(oracle): local min voters
* [#1126](https://github.com/NibiruChain/nibiru/pull/1126) - test(oracle): stop the tyrannical behavior of TestFuzz_PickReferencePair
* [#1131](https://github.com/NibiruChain/nibiru/pull/1131) - fix(oracle): use correct distribution module account
* [#1151](https://github.com/NibiruChain/nibiru/pull/1151) - fix(dex): fix swap calculation for stableswap pools
* [#1210](https://github.com/NibiruChain/nibiru/pull/1210) - fix(ci): fix docker push workflow
* [#1212](https://github.com/NibiruChain/nibiru/pull/1212) - fix(spot): gracefully handle join spot pool with wrong tokens denom
* [#1219](https://github.com/NibiruChain/nibiru/pull/1219) - fix(ci): use chaosnet image on chaosnet docker compose
* [#1414](https://github.com/NibiruChain/nibiru/pull/1414) - fix(oracle): Add deterministic map iterations to avoid consensus failure.

## [v0.16.3](https://github.com/NibiruChain/nibiru/releases/tag/v0.16.3)

### Features

* [#1115](https://github.com/NibiruChain/nibiru/pull/1115) - feat: improve single asset join calculation
* [#1117](https://github.com/NibiruChain/nibiru/pull/1117) - feat: wire multi-liquidate transaction
* [#1120](https://github.com/NibiruChain/nibiru/pull/1120) - feat: replace pricefeed with oracle

### Bug Fixes

* [#1113](https://github.com/NibiruChain/nibiru/pull/1113) - fix: fix quick simulation issue
* [#1114](https://github.com/NibiruChain/nibiru/pull/1114) - fix(dex): fix single asset join
* [#1116](https://github.com/NibiruChain/nibiru/pull/1116) - fix(dex): unfroze pool when LP share supply of 0
* [#1124](https://github.com/NibiruChain/nibiru/pull/1124) - fix(dex): fix unexpected panic in stableswap calcs

## [v0.16.2](https://github.com/NibiruChain/nibiru/releases/tag/v0.16.2) - Dec 13, 2022

### Features

* [#1032](https://github.com/NibiruChain/nibiru/pull/1032) - feeder: add price provide API and bitfinex price source
* [#1038](https://github.com/NibiruChain/nibiru/pull/1038) - feat(dex): add single asset join
* [#1050](https://github.com/NibiruChain/nibiru/pull/1050) - feat(dex): add stableswap pools
* [#1058](https://github.com/NibiruChain/nibiru/pull/1058) - feature: use collections external lib
* [#1082](https://github.com/NibiruChain/nibiru/pull/1082) - feat(vpool): Add gov proposal for editing the sswap invariant of a vpool..
* [#1092](https://github.com/NibiruChain/nibiru/pull/1092) - refactor(dex)!: revive dex module using intermediate test app
* [#1097](https://github.com/NibiruChain/nibiru/pull/1097) - feat(perp): Track and expose the net size of a pair with a query
* [#1105](https://github.com/NibiruChain/nibiru/pull/1105) - feat(perp): Add (notional) volume to metrics state

### API Breaking

* [#1074](https://github.com/NibiruChain/nibiru/pull/1074) - feat(vpool): Add gov proposal for editing the vpool config without changing the reserves.

### State Machine Breaking

* [#1102](https://github.com/NibiruChain/nibiru/pull/1102) - refactor(perp)!: replace CumulativePremiumFractions array with single value

### Breaking Changes

* [#1074](https://github.com/NibiruChain/nibiru/pull/1074) - feat(vpool): Add gov proposal for editing the vpool config without changing the reserves.

### Improvements

* [#1111](https://github.com/NibiruChain/nibiru/pull/1111) - feat(vpool)!: Use flags and certain default values instead of unnamed args for add-genesis-vpool to improve ease of use
* [#1046](https://github.com/NibiruChain/nibiru/pull/1046) - remove: feeder. The price feeder was moved to an external repo.
* [#1015](https://github.com/NibiruChain/nibiru/pull/1015) - feat(dex): throw error when swap output amount is less than 1
* [#1018](https://github.com/NibiruChain/nibiru/pull/1018) - chore(dex): refactor to match best practice
* [#1024](https://github.com/NibiruChain/nibiru/pull/1024) - refactor(oracle): remove Pair and PairList
* [#1034](https://github.com/NibiruChain/nibiru/pull/1034) - refactor(proto): use proto-typed events x/dex
* [#1035](https://github.com/NibiruChain/nibiru/pull/1035) - refactor(proto): use proto-typed events for epochs
* [#1014](https://github.com/NibiruChain/nibiru/pull/1014) - refactor(oracle): full refactor of EndBlock UpdateExchangeRates() long function
* [#1054](https://github.com/NibiruChain/nibiru/pull/1054) - chore(deps): Bump github.com/cosmos/ibc-go/v3 from 3.3.0 to 3.4.0
* [#1043](https://github.com/NibiruChain/nibiru/pull/1043) - chore(deps): Bump github.com/spf13/cobra from 1.6.0 to 1.6.1
* [#1056](https://github.com/NibiruChain/nibiru/pull/1056) - chore(deps): Bump github.com/prometheus/client_golang from 1.13.0 to 1.13.1
* [#1055](https://github.com/NibiruChain/nibiru/pull/1055) - chore(deps): Bump github.com/spf13/viper from 1.13.0 to 1.14.0
* [#1061](https://github.com/NibiruChain/nibiru/pull/1061) - feat(cmd): hard-code block time parameters in the Tendermint config
* [#1068](https://github.com/NibiruChain/nibiru/pull/1068) - refactor(vpool)!: Remove ReserveSnapshot from the vpool genesis state since reserves are taken automatically on vpool initialization.
* [#1064](https://github.com/NibiruChain/nibiru/pull/1064) - test(wasm): add test for Cosmwasm
* [#1075](https://github.com/NibiruChain/nibiru/pull/1075) - feat(dex): remove possibility to create multiple pools with the same assets
* [#1080](https://github.com/NibiruChain/nibiru/pull/1080) - feat(perp): Add exchanged notional to the position changed event #1080
* [#1082](https://github.com/NibiruChain/nibiru/pull/1082) - feat(localnet.sh): Set genesis prices based on real BTC and ETH prices
* [#1086](https://github.com/NibiruChain/nibiru/pull/1086) - refactor(perp)!: Removed unused field, `LiquidationPenalty`, from `PositionChangedEvent`
* [#1093](https://github.com/NibiruChain/nibiru/pull/1093) - simulation(dex): add simulation tests for stableswap pools
* [#1091](https://github.com/NibiruChain/nibiru/pull/1091) - refactor: Use common.Precision instead of 1_000_000 in the codebase
* [#1109](https://github.com/NibiruChain/nibiru/pull/1109) - refactor(vpool)!: Condense swap SwapXForY and SwapYForX events into SwapEvent

### Bug Fixes

* [#1100](https://github.com/NibiruChain/nibiru/pull/1100) - fix(oracle): fix flaky oracle test
* [#1110](https://github.com/NibiruChain/nibiru/pull/1110) - fix(dex): fix dex issue on unsorted join pool

### CI

* [#1088](https://github.com/NibiruChain/nibiru/pull/1088) - ci: build cross binaries

## v0.15.0

### CI

* [#785](https://github.com/NibiruChain/nibiru/pull/785) - ci: create simulations job

### State Machine Breaking

* [#994](https://github.com/NibiruChain/nibiru/pull/994) - x/oracle refactor to use collections
* [#991](https://github.com/NibiruChain/nibiru/pull/991) - collections refactoring of keys and values
* [#978](https://github.com/NibiruChain/nibiru/pull/978) - x/vpool move state logic to collections
* [#977](https://github.com/NibiruChain/nibiru/pull/977) - x/perp add whitelisted liquidators
* [#960](https://github.com/NibiruChain/nibiru/pull/960) - x/common validate asset pair denoms
* [#952](https://github.com/NibiruChain/nibiru/pull/952) - x/perp move state logic to collections
* [#872](https://github.com/NibiruChain/nibiru/pull/872) - x/perp remove module balances from genesis
* [#878](https://github.com/NibiruChain/nibiru/pull/878) - rename `PremiumFraction` to `FundingRate`
* [#900](https://github.com/NibiruChain/nibiru/pull/900) - refactor x/vpool snapshot state management
* [#904](https://github.com/NibiruChain/nibiru/pull/904) - refactor: change Pool name to VPool in vpool module
* [#894](https://github.com/NibiruChain/nibiru/pull/894) - add the collections package!
* [#897](https://github.com/NibiruChain/nibiru/pull/897) - x/pricefeed - use collections.
* [#933](https://github.com/NibiruChain/nibiru/pull/933) - refactor(perp): remove whitelist and simplify state keys
* [#959](https://github.com/NibiruChain/nibiru/pull/959) - feat(vpool): complete genesis import export
  * removed Params from genesis.
  * added pair into ReserveSnapshot type.
  * added validation of snapshots and snapshots in genesis.
* [#975](https://github.com/NibiruChain/nibiru/pull/975) - fix(perp): funding payment calculations
* [#976](https://github.com/NibiruChain/nibiru/pull/976) - refactor(epochs): refactor to increase readability and some tests
  * EpochInfo.CurrentEpoch changed from int64 to uint64.

### API Breaking

* [#880](https://github.com/NibiruChain/nibiru/pull/880) - refactor `PostRawPrice` return values
* [#900](https://github.com/NibiruChain/nibiru/pull/900) - fix x/vpool twap calculation to be bounded in time
* [#919](https://github.com/NibiruChain/nibiru/pull/919) - refactor(proto): vpool module files consistency
  * MarkPriceChanged renamed to MarkPriceChangedEvent
* [#875](https://github.com/NibiruChain/nibiru/pull/875) - x/perp add MsgMultiLiquidate
* [#979](https://github.com/NibiruChain/nibiru/pull/979) - refactor and clean VPool.

### Improvements

* [#1044](https://github.com/NibiruChain/nibiru/pull/1044) - feat(wasm): cosmwasm module integration
* [#858](https://github.com/NibiruChain/nibiru/pull/858) - fix trading limit ratio check; checks in both directions on both quote and base assets
* [#865](https://github.com/NibiruChain/nibiru/pull/865) - refactor(vpool): clean up interface for CmdGetBaseAssetPrice to use add and remove as directions
* [#868](https://github.com/NibiruChain/nibiru/pull/868) - refactor dex integration tests to be independent between them
* [#876](https://github.com/NibiruChain/nibiru/pull/876) - chore(deps): bump github.com/spf13/viper from 1.12.0 to 1.13.0
* [#879](https://github.com/NibiruChain/nibiru/pull/879) - test(perp): liquidate cli test and genesis fix for testutil initGenFiles
* [#889](https://github.com/NibiruChain/nibiru/pull/889) - feat: decouple keeper from servers in pricefeed module
* [#886](https://github.com/NibiruChain/nibiru/pull/886) - feat: decouple keeper from servers in perp module
* [#901](https://github.com/NibiruChain/nibiru/pull/901) - refactor(vpool): remove `GetUnderlyingPrice` method
* [#902](https://github.com/NibiruChain/nibiru/pull/902) - refactor(common): improve usability of `common.AssetPair`
* [#913](https://github.com/NibiruChain/nibiru/pull/913) - chore(epochs): update x/epochs module
* [#911](https://github.com/NibiruChain/nibiru/pull/911) - test(perp): add `MsgOpenPosition` simulation tests
* [#917](https://github.com/NibiruChain/nibiru/pull/917) - refactor(proto): perp module files consistency
* [#920](https://github.com/NibiruChain/nibiru/pull/920) - refactor(proto): pricefeed module files consistency
* [#926](https://github.com/NibiruChain/nibiru/pull/926) - feat: use spot twap for funding rate calculation
* [#932](https://github.com/NibiruChain/nibiru/pull/932) - refactor(perp): rename premium fraction to funding rate
* [#963](https://github.com/NibiruChain/nibiru/pull/963) - test: add collections api tests
* [#971](https://github.com/NibiruChain/nibiru/pull/971) - chore: use upstream 99designs/keyring module
* [#964](https://github.com/NibiruChain/nibiru/pull/964) - test(vpool): refactor flaky vpool cli test
* [#956](https://github.com/NibiruChain/nibiru/pull/956) - test(perp): partial liquidate unit test
* [#981](https://github.com/NibiruChain/nibiru/pull/981) - chore(testutil): clean up x/testutil packages
* [#980](https://github.com/NibiruChain/nibiru/pull/980) - test(perp): add `MsgClosePosition`, `MsgAddMargin`, and `MsgRemoveMargin` simulation tests
* [#987](https://github.com/NibiruChain/nibiru/pull/987) - feat: create a query that directly returns all module accounts without pagination or iteration
* [#982](https://github.com/NibiruChain/nibiru/pull/982) - improvements for pricefeed genesis
* [#989](https://github.com/NibiruChain/nibiru/pull/989) - test(perp): cli test for AddMargin
* [#1001](https://github.com/NibiruChain/nibiru/pull/1001) - chore(deps): bump github.com/spf13/cobra from 1.5.0 to 1.6.0
* [#1013](https://github.com/NibiruChain/nibiru/pull/1013) - test(vpool): more calc twap tests and documentation
* [#1012](https://github.com/NibiruChain/nibiru/pull/1012) - test(vpool): make vpool simulation with random parameters

### Features

* [#1019](https://github.com/NibiruChain/nibiru/pull/1019) - add fields to the snapshot reserve event
* [#1010](https://github.com/NibiruChain/nibiru/pull/1010) - feeder: initialize oracle feeder core logic
* [#966](https://github.com/NibiruChain/nibiru/pull/966) - collections: add indexed map
* [#852](https://github.com/NibiruChain/nibiru/pull/852) - feat(genesis): add cli command to add pairs at genesis
* [#861](https://github.com/NibiruChain/nibiru/pull/861) - feat: query cumulative funding payments
* [#985](https://github.com/NibiruChain/nibiru/pull/985) - feat: query all active positions for a trader
* [#997](https://github.com/NibiruChain/nibiru/pull/997) - feat: emit `ReserveSnapshotSavedEvent` in vpool EndBlocker
* [#1011](https://github.com/NibiruChain/nibiru/pull/1011) - feat(perp): add DonateToEF cli command
* [#1044](https://github.com/NibiruChain/nibiru/pull/1044) - feat(wasm): cosmwasm module integration

### Fixes

* [#1023](https://github.com/NibiruChain/nibiru/pull/1023) - collections: golang compiler bug
* [#1017](https://github.com/NibiruChain/nibiru/pull/1017) - collections: correctly reports value type and key in case of not found errors.
* [#857](https://github.com/NibiruChain/nibiru/pull/857) - x/perp add proper stateless genesis validation checks
* [#874](https://github.com/NibiruChain/nibiru/pull/874) - fix --home issue with unsafe-reset-all command, updating tendermint to v0.34.21
* [#892](https://github.com/NibiruChain/nibiru/pull/892) - chore: fix localnet script
* [#925](https://github.com/NibiruChain/nibiru/pull/925) - fix(vpool): snapshot iteration
* [#930](https://github.com/NibiruChain/nibiru/pull/930) - fix(vpool): snapshot iteration on mark twap
* [#911](https://github.com/NibiruChain/nibiru/pull/911) - fix(perp): handle issue where no vpool snapshots are found
* [#958](https://github.com/NibiruChain/nibiru/pull/930) - fix(pricefeed): add twap to prices query
* [#961](https://github.com/NibiruChain/nibiru/pull/961) - fix(perp): wire the funding rate query
* [#993](https://github.com/NibiruChain/nibiru/pull/993) - fix(vpool): fluctuation limit check
* [#1000](https://github.com/NibiruChain/nibiru/pull/1000) - chore: bump cosmos-sdk to v0.45.9 to fix ibc bug
* [#1002](https://github.com/NibiruChain/nibiru/pull/1002) - fix: update go.mod dependencies to fix the protocgen script

## v0.14.0

### API Breaking

* [#830](https://github.com/NibiruChain/nibiru/pull/830) - test(vpool): Make missing fields for 'query vpool all-pools' display as empty strings.
  * Improve test coverage of functions used in the query server.
  * Added 'pair' field to the `all-pools` to make the prices array easier to digest
* [#878](https://github.com/NibiruChain/nibiru/pull/878) - rename `funding-payments` query to `funding-rate`

### Improvements

* [#837](https://github.com/NibiruChain/nibiru/pull/837) - simplify makefile, removing unused module creation and usage of new command to add vpool at genesis
* [#836](https://github.com/NibiruChain/nibiru/pull/836) - refactor(genesis): DRY improvements and functions added to localnet.sh for readability
* [#842](https://github.com/NibiruChain/nibiru/pull/842) - use self-hosted runner
* [#843](https://github.com/NibiruChain/nibiru/pull/843) - add timeout to github actions integration tests
* [#847](https://github.com/NibiruChain/nibiru/pull/847) - add command in localnet to whitelist oracle
* [#848](https://github.com/NibiruChain/nibiru/pull/848) - add check max leverage on add vpool in genesis command

### Fixes

* [#850](https://github.com/NibiruChain/nibiru/pull/850) - x/vpool - properly validate vpools at genesis
* [#854](https://github.com/NibiruChain/nibiru/pull/854) - add buildx to the docker release workflow

### Features

* [#827](https://github.com/NibiruChain/nibiru/pull/827) - feat(genesis): add cli command to add vpool at genesis
* [#838](https://github.com/NibiruChain/nibiru/pull/838) - feat(genesis): add cli command to whitelist oracles at genesis
* [#846](https://github.com/NibiruChain/nibiru/pull/846) - x/oracle remove reference pair

## [v0.13.0](https://github.com/NibiruChain/nibiru/releases/tag/v0.13.0) - 2022-08-16

## API Breaking

* [#831](https://github.com/NibiruChain/nibiru/pull/831) - remove modules that are not used in testnet

### CI

* [#795](https://github.com/NibiruChain/nibiru/pull/795) - integration tests run when PR is approved
* [#826](https://github.com/NibiruChain/nibiru/pull/826) - create and push docker image on release

### Improvements

* [#798](https://github.com/NibiruChain/nibiru/pull/798) - fix integration tests caused by PR #786
* [#801](https://github.com/NibiruChain/nibiru/pull/801) - remove unused pair constants
* [#788](https://github.com/NibiruChain/nibiru/pull/788) - add --overwrite flag to the nibid init call of localnet.sh
* [#804](https://github.com/NibiruChain/nibiru/pull/804) - bump ibc-go to v3.1.1
* [#817](https://github.com/NibiruChain/nibiru/pull/817) - Make post prices transactions gasless for whitelisted oracles
* [#818](https://github.com/NibiruChain/nibiru/pull/818) - fix(localnet.sh): add max leverage to vpools in genesis to fix open-position
* [#819](https://github.com/NibiruChain/nibiru/pull/819) - add golangci-linter using docker in Makefile
* [#835](https://github.com/NibiruChain/nibiru/pull/835) - x/oracle cleanup code

### Features

* [#839](https://github.com/NibiruChain/nibiru/pull/839) - x/oracle rewarding
* [#791](https://github.com/NibiruChain/nibiru/pull/791) Add the x/oracle module
* [#811](https://github.com/NibiruChain/nibiru/pull/811) Return the index twap in `QueryPrice` cmd
* [#813](https://github.com/NibiruChain/nibiru/pull/813) - (vpool): Expose mark price, mark TWAP, index price, and k (swap invariant) in the all-pools query
* [#816](https://github.com/NibiruChain/nibiru/pull/816) - Remove tobin tax from x/oracle
* [#810](https://github.com/NibiruChain/nibiru/pull/810) - feat(x/perp): expose 'marginRatioIndex' and block number on QueryPosition
* [#832](https://github.com/NibiruChain/nibiru/pull/832) - x/oracle app wiring

### Documentation

* [#814](https://github.com/NibiruChain/nibiru/pull/814) - docs(perp): Added events specification for the perp module.

## [v0.12.1](https://github.com/NibiruChain/nibiru/releases/tag/v0.12.1) - 2022-08-04

* [#796](https://github.com/NibiruChain/nibiru/pull/796) - fix bug that caused that epochKeeper was nil when running epoch hook from Perp module
* [#793](https://github.com/NibiruChain/nibiru/pull/793) - add a vpool parameter to limit leverage in open position

## [v0.12.0](https://github.com/NibiruChain/nibiru/releases/tag/v0.12.0) - 2022-08-03

### Improvements

* [#775](https://github.com/NibiruChain/nibiru/pull/775) - bump google.golang.org/protobuf from 1.28.0 to 1.28.1
* [#768](https://github.com/NibiruChain/nibiru/pull/768) - add simulation tests to make file
* [#767](https://github.com/NibiruChain/nibiru/pull/767) - add fluctuation limit checks on `OpenPosition`.
* [#786](https://github.com/NibiruChain/nibiru/pull/786) - add genesis params in localnet script.
* [#770](https://github.com/NibiruChain/nibiru/pull/770) - Return err in case of zero time elapsed and zero snapshots on `GetCurrentTWAP` func. If zero time has elapsed, and snapshots exists, return the instantaneous average.

### Bug Fixes

* [#766](https://github.com/NibiruChain/nibiru/pull/766) - Fixed margin ratio calculation for trader position.
* [#776](https://github.com/NibiruChain/nibiru/pull/776) - Fix a bug where the user could open infinite leverage positions
* [#779](https://github.com/NibiruChain/nibiru/pull/779) - Fix issue with released tokens being invalid in `ExitPool`

### Testing

* [#782](https://github.com/NibiruChain/nibiru/pull/782) - replace GitHub test workflows to use make commands
* [#784](https://github.com/NibiruChain/nibiru/pull/784) - fix runsim
* [#783](https://github.com/NibiruChain/nibiru/pull/783) - sanitise inputs for msg swap simulations

## [v0.11.0](https://github.com/NibiruChain/nibiru/releases/tag/v0.11.0) - 2022-07-29

### Documentation

* [#701](https://github.com/NibiruChain/nibiru/pull/701) Add release process guide

### Improvements

* [#715](https://github.com/NibiruChain/nibiru/pull/715) - remove redundant perp.Keeper.SetPosition parameters
* [#718](https://github.com/NibiruChain/nibiru/pull/718) - add guard clauses on OpenPosition (leverage and quote amount != 0)
* [#728](https://github.com/NibiruChain/nibiru/pull/728) - add dependabot file into the project.
* [#723](https://github.com/NibiruChain/nibiru/pull/723) - refactor perp keeper's `RemoveMargin` method
* [#730](https://github.com/NibiruChain/nibiru/pull/730) - update localnet script.
* [#736](https://github.com/NibiruChain/nibiru/pull/736) - Bumps [github.com/spf13/cast](https://github.com/spf13/cast) from 1.4.1 to 1.5.0
* [#735](https://github.com/NibiruChain/nibiru/pull/735) - Bump github.com/spf13/cobra from 1.4.0 to 1.5.0
* [#729](https://github.com/NibiruChain/nibiru/pull/729) - move maintenance margin to the vpool module
* [#741](https://github.com/NibiruChain/nibiru/pull/741) - remove unused code and refactored variable names.
* [#742](https://github.com/NibiruChain/nibiru/pull/742) - Vpools are not tradeable if they have invalid oracle prices.
* [#739](https://github.com/NibiruChain/nibiru/pull/739) - Bump github.com/spf13/viper from 1.11.0 to 1.12.0

### API Breaking

* [#721](https://github.com/NibiruChain/nibiru/pull/721) - Updated proto property names to adhere to standard snake_casing and added Unlock REST endpoint
* [#724](https://github.com/NibiruChain/nibiru/pull/724) - Add position fields in `ClosePositionResponse`.
* [#737](https://github.com/NibiruChain/nibiru/pull/737) - Renamed from property to avoid python name clash

### State Machine Breaking

* [#733](https://github.com/NibiruChain/nibiru/pull/733) - Bump github.com/cosmos/ibc-go/v3 from 3.0.0 to 3.1.0
* [#741](https://github.com/NibiruChain/nibiru/pull/741) - Rename `epoch_identifier` param to `funding_rate_interval`.
* [#745](https://github.com/NibiruChain/nibiru/pull/745) - Updated pricefeed twap calc to use bounded time

### Bug Fixes

* [#746](https://github.com/NibiruChain/nibiru/pull/746) - Pin cosmos-sdk version to v0.45 for proto generation.

## [v0.10.0](https://github.com/NibiruChain/nibiru/releases/tag/v0.10.0) - 2022-07-18

### Improvements

* [#705](https://github.com/NibiruChain/nibiru/pull/705) Refactor PerpKeeper's `AddMargin` method to accept individual fields instead of the entire Msg object.

### API Breaking

* [#709](https://github.com/NibiruChain/nibiru/pull/709) Add fields to `OpenPosition` response.
* [#707](https://github.com/NibiruChain/nibiru/pull/707) Add fluctuation limit checks in vpool methods.
* [#712](https://github.com/NibiruChain/nibiru/pull/712) Add funding rate calculation and `FundingRateChangedEvent`.

### Upgrades

* [#725](https://github.com/NibiruChain/nibiru/pull/725) Add governance handler for creating new virtual pools.
* [#702](https://github.com/NibiruChain/nibiru/pull/702) Add upgrade handler for v0.10.0.

## [v0.9.2](https://github.com/NibiruChain/nibiru/releases/tag/v0.9.2) - 2022-07-11

### Improvements

* [#686](https://github.com/NibiruChain/nibiru/pull/686) Add changelog enforcer to github actions.
* [#681](https://github.com/NibiruChain/nibiru/pull/681) Remove automatic release and leave integration tests when merge into master.
* [#684](https://github.com/NibiruChain/nibiru/pull/684) Reorganize PerpKeeper methods.
* [#690](https://github.com/NibiruChain/nibiru/pull/690) Call `closePositionEntirely` from `ClosePosition`.
* [#689](https://github.com/NibiruChain/nibiru/pull/689) Apply funding rate calculation 48 times per day.

### API Breaking

* [#687](https://github.com/NibiruChain/nibiru/pull/687) Emit `PositionChangedEvent` upon changing margin.
* [#685](https://github.com/NibiruChain/nibiru/pull/685) Represent `PositionChangedEvent` bad debt as Coin.
* [#697](https://github.com/NibiruChain/nibiru/pull/697) Rename pricefeed keeper methods.
* [#689](https://github.com/NibiruChain/nibiru/pull/689) Change liquidation params to 2.5% liquidation fee ratio and 25% partial liquidation ratio.

### Testing

* [#695](https://github.com/NibiruChain/nibiru/pull/695) Add `OpenPosition` integration tests.
* [#692](https://github.com/NibiruChain/nibiru/pull/692) Add test coverage for Perp MsgServer methods.<|MERGE_RESOLUTION|>--- conflicted
+++ resolved
@@ -53,12 +53,9 @@
 - Bump `cosmossdk.io/math` from 1.0.0-beta.6 to 1.0.1 (#1394)
 - Bump `google.golang.org/grpc` from 1.53.0 to 1.56.1 (#1395, #1437, #1443)
 - Bump `github.com/gin-gonic/gin` from 1.8.1 to 1.9.1 (#1409)
-<<<<<<< HEAD
-- Bump `github.com/cosmos/ibc-go/v7` from 7.1.0 to 7.2.0 (#1445)
-=======
 - Bump `github.com/spf13/viper` from 1.15.0 to 1.16.0 (#1436)
 - Bump `github.com/prometheus/client_golang` from 1.15.1 to 1.16.0 (#1431)
->>>>>>> 5fd5ac2e
+- Bump `github.com/cosmos/ibc-go/v7` from 7.1.0 to 7.2.0 (#1445)
 
 ### Breaking
 
