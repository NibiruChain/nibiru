--- conflicted
+++ resolved
@@ -42,20 +42,17 @@
 
 ### Features 
 
-* [#xxx](https://github.com/NibiruChain/nibiru/pull/xxx) - epic(tokenfactory):
+* [#1596](https://github.com/NibiruChain/nibiru/pull/1596) - epic(tokenfactory):
   State transitions, collections, genesis import and export, and app wiring
 
 ### State Breaking
 
 * [#1609](https://github.com/NibiruChain/nibiru/pull/1609) - refactor(app)!: Remove x/stablecoin module.
 
-<<<<<<< HEAD
 ### Improvements
 
 * [#1610](https://github.com/NibiruChain/nibiru/pull/1610) - refactor(app): Simplify app.go with less redundant imports using struct embedding.
 
-=======
->>>>>>> 99a7a0fd
 ## [v0.21.10]
 
 ### Features
