--- conflicted
+++ resolved
@@ -74,11 +74,8 @@
 * [#1312](https://github.com/NibiruChain/nibiru/pull/1312) - feat(wasm): wire depth shift handler to the wasm router
 * [#1306](https://github.com/NibiruChain/nibiru/pull/1306) - feat(perp): complete perp v2 types
 * [#1309](https://github.com/NibiruChain/nibiru/pull/1309) - feat: minimum swap amount set to $1
-<<<<<<< HEAD
 * [#1336](https://github.com/NibiruChain/nibiru/pull/1336) - feat: move oracle params out of params subspace and onto the keeper
-=======
 * [#1315](https://github.com/NibiruChain/nibiru/pull/1315) - feat: oracle rewards distribution every week
->>>>>>> b0b45a5d
 
 ### Improvements
 
