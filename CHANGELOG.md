--- conflicted
+++ resolved
@@ -42,12 +42,15 @@
 
 - [#2104](https://github.com/NibiruChain/nibiru/pull/2104) - chore: update chain IDs
 - [#2206](https://github.com/NibiruChain/nibiru/pull/2206) - ci(chaosnet): fix docker image build
-<<<<<<< HEAD
 - [#2207](https://github.com/NibiruChain/nibiru/pull/2207) - chore(ci): add cache for chaosnet builds
-=======
 - [#2209](https://github.com/NibiruChain/nibiru/pull/2209) - refator(ci):
 Simplify GitHub actions based on conditional paths, removing the need for files like ".github/workflows/skip-unit-tests.yml".
->>>>>>> 75eb1e77
+
+## [v2.0.0-p1](https://github.com/NibiruChain/nibiru/releases/tag/v2.0.0-p1) - 2025-02-10
+
+* fbcca386 fix: revert wasmvm to v1.5.0
+* 533490d0 fix: revert testnet-1 chain id to 7210
+* d8a10921 chore: update changelog for v2 EVM release
 
 ### Nibiru EVM
 
