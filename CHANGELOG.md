--- conflicted
+++ resolved
@@ -88,12 +88,9 @@
 - [#2173](https://github.com/NibiruChain/nibiru/pull/2173) - fix(evm): clear `StateDB` between calls
 - [#2177](https://github.com/NibiruChain/nibiru/pull/2177) - fix(cmd): Continue from #2127 and unwire vesting flags and logic from genaccounts.go
 - [#2176](https://github.com/NibiruChain/nibiru/pull/2176) - tests(evm): add dirty state tests from code4rena audit
-<<<<<<< HEAD
+- [#2180](https://github.com/NibiruChain/nibiru/pull/2180) - fix(evm): apply gas consumption across the entire EVM codebase at `CallContractWithInput`
 - [#2183](https://github.com/NibiruChain/nibiru/pull/2183) - fix(evm): bank keeper extension gas meter type
-=======
-- [#2180](https://github.com/NibiruChain/nibiru/pull/2180) - fix(evm): apply gas consumption across the entire EVM codebase at `CallContractWithInput`
->>>>>>> 1ddbc2a6
-
+- 
 #### Nibiru EVM | Before Audit 2 - 2024-12-06
 
 The codebase went through a third-party [Code4rena
