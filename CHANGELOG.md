--- conflicted
+++ resolved
@@ -56,11 +56,8 @@
 * [#865](https://github.com/NibiruChain/nibiru/pull/865) - refactor(vpool): clean up interface for CmdGetBaseAssetPrice to use add and remove as directions
 * [#868](https://github.com/NibiruChain/nibiru/pull/868) - refactor dex integration tests to be independent between them
 * [#876](https://github.com/NibiruChain/nibiru/pull/876) - chore(deps): bump github.com/spf13/viper from 1.12.0 to 1.13.0
-<<<<<<< HEAD
 * [#889](https://github.com/NibiruChain/nibiru/pull/889) - feat: decouple keeper from servers in pricefeed module
-=======
 * [#886](https://github.com/NibiruChain/nibiru/pull/886) - feat: decouple keeper from servers in perp module
->>>>>>> 8a691392
 
 ### Features
 
