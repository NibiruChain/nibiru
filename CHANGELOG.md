--- conflicted
+++ resolved
@@ -63,11 +63,8 @@
 - [#2144](https://github.com/NibiruChain/nibiru/pull/2144) - feat(token-registry): Implement strongly typed Nibiru Token Registry and generation command
 - [#2145](https://github.com/NibiruChain/nibiru/pull/2145) - chore(token-registry): add xNIBI Astrovault LST to registry
 - [#2147](https://github.com/NibiruChain/nibiru/pull/2147) - fix(simapp): manually add x/vesting Cosmos-SDK module types to the codec in simulation tests since they are expected by default
-<<<<<<< HEAD
 - [#2151](https://github.com/NibiruChain/nibiru/pull/2151) - feat(evm): randao support for evm
-=======
 - [#2152](https://github.com/NibiruChain/nibiru/pull/2152) - fix(precompile): consume gas for precompile calls regardless of error
->>>>>>> 3a8ff23f
 
 #### Nibiru EVM | Before Audit 2 - 2024-12-06
 
