<!--
Guiding Principles:

Changelogs are for humans, not machines.
There should be an entry for every single version.
The same types of changes should be grouped.
Versions and sections should be linkable.
The latest version comes first.
The release date of each version is displayed.
Mention whether you follow Semantic Versioning.

Usage:

Change log entries are to be added to the Unreleased section under the
appropriate stanza (see below). Each entry should ideally include a tag and
the Github issue reference in the following format:

* (<tag>) \#<issue-number> message

The issue numbers will later be link-ified during the release process so you do
not have to worry about including a link manually, but you can if you wish.

Types of changes (Stanzas):

"Features" for new features.
"Improvements" for changes in existing functionality.
"Deprecated" for soon-to-be removed features.
"Bug Fixes" for any bug fixes.
"API Breaking" for breaking CLI commands and REST routes used by end-users.
"State Machine Breaking" for any changes that result in a different AppState given same genesisState and txList.
Ref: https://keepachangelog.com/en/1.0.0/
-->

# Changelog

All notable changes to this project will be documented in this file.

The format is based on [Keep a Changelog](https://keepachangelog.com/en/1.0.0/),
and this project adheres to [Semantic Versioning](https://semver.org/spec/v2.0.0.html).

## Unreleased

* ...

### Improvements

* [#1134](https://github.com/NibiruChain/nibiru/pull/1134) - refactor: remove panics from vpool and spillovers from the perp module. It's now impossible to call functions in x/perp that would panic in vpool.
* [#1127](https://github.com/NibiruChain/nibiru/pull/1127) - refactor: remove unnecessary panics from x/dex and x/stablecoin
* [#1126](https://github.com/NibiruChain/nibiru/pull/1126) - refactor(perp): remove unnecessary panics
<<<<<<< HEAD
* [#1138](https://github.com/NibiruChain/nibiru/pull/1138) - refactor: put Makefile workflows in separate directory
=======
* [#1126](https://github.com/NibiruChain/nibiru/pull/1126) - test(oracle): stop the tyrannical behavior of TestFuzz_PickReferencePair 
* [#1135](https://github.com/NibiruChain/nibiru/pull/1135) - fix: add genesis oracle prices to localnet
>>>>>>> ef233601

### Bug Fixes

* [#1126](https://github.com/NibiruChain/nibiru/pull/1126) - test(oracle): stop the tyrannical behavior of TestFuzz_PickReferencePair 
* [#1131](https://github.com/NibiruChain/nibiru/pull/1131) - fix(oracle): use correct distribution module account

## [v0.16.3](https://github.com/NibiruChain/nibiru/releases/tag/v0.16.3)

### Features

* [#1115](https://github.com/NibiruChain/nibiru/pull/1115) - feat: improve single asset join calculation
* [#1117](https://github.com/NibiruChain/nibiru/pull/1117) - feat: wire multi-liquidate transaction
* [#1120](https://github.com/NibiruChain/nibiru/pull/1120) - feat: replace pricefeed with oracle

### Bug Fixes

* [#1113](https://github.com/NibiruChain/nibiru/pull/1113) - fix: fix quick simulation issue
* [#1114](https://github.com/NibiruChain/nibiru/pull/1114) - fix(dex): fix single asset join
* [#1116](https://github.com/NibiruChain/nibiru/pull/1116) - fix(dex): unfroze pool when LP share supply of 0
* [#1124](https://github.com/NibiruChain/nibiru/pull/1124) - fix(dex): fix unexpected panic in stableswap calcs

## [v0.16.2](https://github.com/NibiruChain/nibiru/releases/tag/v0.16.2) - Dec 13, 2022

### Features

* [#1032](https://github.com/NibiruChain/nibiru/pull/1032) - feeder: add price provide API and bitfinex price source
* [#1038](https://github.com/NibiruChain/nibiru/pull/1038) - feat(dex): add single asset join
* [#1050](https://github.com/NibiruChain/nibiru/pull/1050) - feat(dex): add stableswap pools
* [#1058](https://github.com/NibiruChain/nibiru/pull/1058) - feature: use collections external lib
* [#1082](https://github.com/NibiruChain/nibiru/pull/1082) - feat(vpool): Add gov proposal for editing the sswap invariant of a vpool..
* [#1092](https://github.com/NibiruChain/nibiru/pull/1092) - refactor(dex)!: revive dex module using intermediate test app
* [#1097](https://github.com/NibiruChain/nibiru/pull/1097) - feat(perp): Track and expose the net size of a pair with a query
* [#1105](https://github.com/NibiruChain/nibiru/pull/1105) - feat(perp): Add (notional) volume to metrics state

### State Machine Breaking

* [#1102](https://github.com/NibiruChain/nibiru/pull/1102) - refactor(perp)!: replace CumulativePremiumFractions array with single value

### Breaking Changes

* [#1074](https://github.com/NibiruChain/nibiru/pull/1074) - feat(vpool): Add gov proposal for editing the vpool config without changing the reserves.

### Improvements

* [#1111](https://github.com/NibiruChain/nibiru/pull/1111) - feat(vpool)!: Use flags and certain default values instead of unnamed args for add-genesis-vpool to improve ease of use
* [#1046](https://github.com/NibiruChain/nibiru/pull/1046) - remove: feeder. The price feeder was moved to an external repo.
* [#1015](https://github.com/NibiruChain/nibiru/pull/1015) - feat(dex): throw error when swap output amount is less than 1
* [#1018](https://github.com/NibiruChain/nibiru/pull/1018) - chore(dex): refactor to match best practice
* [#1024](https://github.com/NibiruChain/nibiru/pull/1024) - refactor(oracle): remove Pair and PairList
* [#1034](https://github.com/NibiruChain/nibiru/pull/1034) - refactor(proto): use proto-typed events x/dex
* [#1035](https://github.com/NibiruChain/nibiru/pull/1035) - refactor(proto): use proto-typed events for epochs
* [#1014](https://github.com/NibiruChain/nibiru/pull/1014) - refactor(oracle): full refactor of EndBlock UpdateExchangeRates() long function
* [#1054](https://github.com/NibiruChain/nibiru/pull/1054) - chore(deps): Bump github.com/cosmos/ibc-go/v3 from 3.3.0 to 3.4.0
* [#1043](https://github.com/NibiruChain/nibiru/pull/1043) - chore(deps): Bump github.com/spf13/cobra from 1.6.0 to 1.6.1
* [#1056](https://github.com/NibiruChain/nibiru/pull/1056) - chore(deps): Bump github.com/prometheus/client_golang from 1.13.0 to 1.13.1
* [#1055](https://github.com/NibiruChain/nibiru/pull/1055) - chore(deps): Bump github.com/spf13/viper from 1.13.0 to 1.14.0
* [#1061](https://github.com/NibiruChain/nibiru/pull/1061) - feat(cmd): hard-code block time parameters in the Tendermint config
* [#1068](https://github.com/NibiruChain/nibiru/pull/1068) - refactor(vpool)!: Remove ReserveSnapshot from the vpool genesis state since reserves are taken automatically on vpool initialization.
* [#1064](https://github.com/NibiruChain/nibiru/pull/1064) - test(wasm): add test for Cosmwasm
* [#1075](https://github.com/NibiruChain/nibiru/pull/1075) - feat(dex): remove possibility to create multiple pools with the same assets
* [#1080](https://github.com/NibiruChain/nibiru/pull/1080) - feat(perp): Add exchanged notional to the position changed event #1080
* [#1082](https://github.com/NibiruChain/nibiru/pull/1082) - feat(localnet.sh): Set genesis prices based on real BTC and ETH prices
* [#1086](https://github.com/NibiruChain/nibiru/pull/1086) - refactor(perp)!: Removed unused field, `LiquidationPenalty`, from `PositionChangedEvent`
* [#1093](https://github.com/NibiruChain/nibiru/pull/1093) - simulation(dex): add simulation tests for stableswap pools
* [#1091](https://github.com/NibiruChain/nibiru/pull/1091) - refactor: Use common.Precision instead of 1_000_000 in the codebase
* [#1109](https://github.com/NibiruChain/nibiru/pull/1109) - refactor(vpool)!: Condense swap SwapXForY and SwapYForX events into SwapOnVpoolEvent

### Bug Fixes

* [#1100](https://github.com/NibiruChain/nibiru/pull/1100) - fix(oracle): fix flaky oracle test
* [#1110](https://github.com/NibiruChain/nibiru/pull/1110) - fix(dex): fix dex issue on unsorted join pool

### CI

* [#1088](https://github.com/NibiruChain/nibiru/pull/1088) - ci: build cross binaries

## v0.15.0

### CI

* [#785](https://github.com/NibiruChain/nibiru/pull/785) - ci: create simulations job

### State Machine Breaking

* [#994](https://github.com/NibiruChain/nibiru/pull/994) - x/oracle refactor to use collections
* [#991](https://github.com/NibiruChain/nibiru/pull/991) - collections refactoring of keys and values
* [#978](https://github.com/NibiruChain/nibiru/pull/978) - x/vpool move state logic to collections
* [#977](https://github.com/NibiruChain/nibiru/pull/977) - x/perp add whitelisted liquidators
* [#960](https://github.com/NibiruChain/nibiru/pull/960) - x/common validate asset pair denoms
* [#952](https://github.com/NibiruChain/nibiru/pull/952) - x/perp move state logic to collections
* [#872](https://github.com/NibiruChain/nibiru/pull/872) - x/perp remove module balances from genesis
* [#878](https://github.com/NibiruChain/nibiru/pull/878) - rename `PremiumFraction` to `FundingRate`
* [#900](https://github.com/NibiruChain/nibiru/pull/900) - refactor x/vpool snapshot state management
* [#904](https://github.com/NibiruChain/nibiru/pull/904) - refactor: change Pool name to VPool in vpool module
* [#894](https://github.com/NibiruChain/nibiru/pull/894) - add the collections package!
* [#897](https://github.com/NibiruChain/nibiru/pull/897) - x/pricefeed - use collections.
* [#933](https://github.com/NibiruChain/nibiru/pull/933) - refactor(perp): remove whitelist and simplify state keys
* [#959](https://github.com/NibiruChain/nibiru/pull/959) - feat(vpool): complete genesis import export
  * removed Params from genesis.
  * added pair into ReserveSnapshot type.
  * added validation of snapshots and snapshots in genesis.
* [#975](https://github.com/NibiruChain/nibiru/pull/975) - fix(perp): funding payment calculations
* [#976](https://github.com/NibiruChain/nibiru/pull/976) - refactor(epochs): refactor to increase readability and some tests
  * EpochInfo.CurrentEpoch changed from int64 to uint64.

### API Breaking

* [#880](https://github.com/NibiruChain/nibiru/pull/880) - refactor `PostRawPrice` return values
* [#900](https://github.com/NibiruChain/nibiru/pull/900) - fix x/vpool twap calculation to be bounded in time
* [#919](https://github.com/NibiruChain/nibiru/pull/919) - refactor(proto): vpool module files consistency
  * MarkPriceChanged renamed to MarkPriceChangedEvent
* [#875](https://github.com/NibiruChain/nibiru/pull/875) - x/perp add MsgMultiLiquidate
* [#979](https://github.com/NibiruChain/nibiru/pull/979) - refactor and clean VPool.

### Improvements

* [#1044](https://github.com/NibiruChain/nibiru/pull/1044) - feat(wasm): cosmwasm module integration
* [#858](https://github.com/NibiruChain/nibiru/pull/858) - fix trading limit ratio check; checks in both directions on both quote and base assets
* [#865](https://github.com/NibiruChain/nibiru/pull/865) - refactor(vpool): clean up interface for CmdGetBaseAssetPrice to use add and remove as directions
* [#868](https://github.com/NibiruChain/nibiru/pull/868) - refactor dex integration tests to be independent between them
* [#876](https://github.com/NibiruChain/nibiru/pull/876) - chore(deps): bump github.com/spf13/viper from 1.12.0 to 1.13.0
* [#879](https://github.com/NibiruChain/nibiru/pull/879) - test(perp): liquidate cli test and genesis fix for testutil initGenFiles
* [#889](https://github.com/NibiruChain/nibiru/pull/889) - feat: decouple keeper from servers in pricefeed module
* [#886](https://github.com/NibiruChain/nibiru/pull/886) - feat: decouple keeper from servers in perp module
* [#901](https://github.com/NibiruChain/nibiru/pull/901) - refactor(vpool): remove `GetUnderlyingPrice` method
* [#902](https://github.com/NibiruChain/nibiru/pull/902) - refactor(common): improve usability of `common.AssetPair`
* [#913](https://github.com/NibiruChain/nibiru/pull/913) - chore(epochs): update x/epochs module
* [#911](https://github.com/NibiruChain/nibiru/pull/911) - test(perp): add `MsgOpenPosition` simulation tests
* [#917](https://github.com/NibiruChain/nibiru/pull/917) - refactor(proto): perp module files consistency
* [#920](https://github.com/NibiruChain/nibiru/pull/920) - refactor(proto): pricefeed module files consistency
* [#926](https://github.com/NibiruChain/nibiru/pull/926) - feat: use spot twap for funding rate calculation
* [#932](https://github.com/NibiruChain/nibiru/pull/932) - refactor(perp): rename premium fraction to funding rate
* [#963](https://github.com/NibiruChain/nibiru/pull/963) - test: add collections api tests
* [#971](https://github.com/NibiruChain/nibiru/pull/971) - chore: use upstream 99designs/keyring module
* [#964](https://github.com/NibiruChain/nibiru/pull/964) - test(vpool): refactor flaky vpool cli test
* [#956](https://github.com/NibiruChain/nibiru/pull/956) - test(perp): partial liquidate unit test
* [#981](https://github.com/NibiruChain/nibiru/pull/981) - chore(testutil): clean up x/testutil packages
* [#980](https://github.com/NibiruChain/nibiru/pull/980) - test(perp): add `MsgClosePosition`, `MsgAddMargin`, and `MsgRemoveMargin` simulation tests
* [#987](https://github.com/NibiruChain/nibiru/pull/987) - feat: create a query that directly returns all module accounts without pagination or iteration
* [#982](https://github.com/NibiruChain/nibiru/pull/982) - improvements for pricefeed genesis
* [#989](https://github.com/NibiruChain/nibiru/pull/989) - test(perp): cli test for AddMargin
* [#1001](https://github.com/NibiruChain/nibiru/pull/1001) - chore(deps): bump github.com/spf13/cobra from 1.5.0 to 1.6.0
* [#1013](https://github.com/NibiruChain/nibiru/pull/1013) - test(vpool): more calc twap tests and documentation
* [#1012](https://github.com/NibiruChain/nibiru/pull/1012) - test(vpool): make vpool simulation with random parameters

### Features

* [#1019](https://github.com/NibiruChain/nibiru/pull/1019) - add fields to the snapshot reserve event
* [#1010](https://github.com/NibiruChain/nibiru/pull/1010) - feeder: initialize oracle feeder core logic
* [#966](https://github.com/NibiruChain/nibiru/pull/966) - collections: add indexed map
* [#852](https://github.com/NibiruChain/nibiru/pull/852) - feat(genesis): add cli command to add pairs at genesis
* [#861](https://github.com/NibiruChain/nibiru/pull/861) - feat: query cumulative funding payments
* [#985](https://github.com/NibiruChain/nibiru/pull/985) - feat: query all active positions for a trader
* [#997](https://github.com/NibiruChain/nibiru/pull/997) - feat: emit `ReserveSnapshotSavedEvent` in vpool EndBlocker
* [#1011](https://github.com/NibiruChain/nibiru/pull/1011) - feat(perp): add DonateToEF cli command
* [#1044](https://github.com/NibiruChain/nibiru/pull/1044) - feat(wasm): cosmwasm module integration

### Fixes

* [#1023](https://github.com/NibiruChain/nibiru/pull/1023) - collections: golang compiler bug
* [#1017](https://github.com/NibiruChain/nibiru/pull/1017) - collections: correctly reports value type and key in case of not found errors.
* [#857](https://github.com/NibiruChain/nibiru/pull/857) - x/perp add proper stateless genesis validation checks
* [#874](https://github.com/NibiruChain/nibiru/pull/874) - fix --home issue with unsafe-reset-all command, updating tendermint to v0.34.21
* [#892](https://github.com/NibiruChain/nibiru/pull/892) - chore: fix localnet script
* [#925](https://github.com/NibiruChain/nibiru/pull/925) - fix(vpool): snapshot iteration
* [#930](https://github.com/NibiruChain/nibiru/pull/930) - fix(vpool): snapshot iteration on mark twap
* [#911](https://github.com/NibiruChain/nibiru/pull/911) - fix(perp): handle issue where no vpool snapshots are found
* [#958](https://github.com/NibiruChain/nibiru/pull/930) - fix(pricefeed): add twap to prices query
* [#961](https://github.com/NibiruChain/nibiru/pull/961) - fix(perp): wire the funding rate query
* [#993](https://github.com/NibiruChain/nibiru/pull/993) - fix(vpool): fluctuation limit check
* [#1000](https://github.com/NibiruChain/nibiru/pull/1000) - chore: bump cosmos-sdk to v0.45.9 to fix ibc bug
* [#1002](https://github.com/NibiruChain/nibiru/pull/1002) - fix: update go.mod dependencies to fix the protocgen script

## v0.14.0

### API Breaking

* [#830](https://github.com/NibiruChain/nibiru/pull/830) - test(vpool): Make missing fields for 'query vpool all-pools' display as empty strings.
  * Improve test coverage of functions used in the query server.
  * Added 'pair' field to the `all-pools` to make the prices array easier to digest
* [#878](https://github.com/NibiruChain/nibiru/pull/878) - rename `funding-payments` query to `funding-rate`

### Improvements

* [#837](https://github.com/NibiruChain/nibiru/pull/837) - simplify makefile, removing unused module creation and usage of new command to add vpool at genesis
* [#836](https://github.com/NibiruChain/nibiru/pull/836) - refactor(genesis): DRY improvements and functions added to localnet.sh for readability
* [#842](https://github.com/NibiruChain/nibiru/pull/842) - use self-hosted runner
* [#843](https://github.com/NibiruChain/nibiru/pull/843) - add timeout to github actions integration tests
* [#847](https://github.com/NibiruChain/nibiru/pull/847) - add command in localnet to whitelist oracle
* [#848](https://github.com/NibiruChain/nibiru/pull/848) - add check max leverage on add vpool in genesis command

### Fixes

* [#850](https://github.com/NibiruChain/nibiru/pull/850) - x/vpool - properly validate vpools at genesis
* [#854](https://github.com/NibiruChain/nibiru/pull/854) - add buildx to the docker release workflow

### Features

* [#827](https://github.com/NibiruChain/nibiru/pull/827) - feat(genesis): add cli command to add vpool at genesis
* [#838](https://github.com/NibiruChain/nibiru/pull/838) - feat(genesis): add cli command to whitelist oracles at genesis
* [#846](https://github.com/NibiruChain/nibiru/pull/846) - x/oracle remove reference pair

## [v0.13.0](https://github.com/NibiruChain/nibiru/releases/tag/v0.13.0) - 2022-08-16

## API Breaking

* [#831](https://github.com/NibiruChain/nibiru/pull/831) - remove modules that are not used in testnet

### CI

* [#795](https://github.com/NibiruChain/nibiru/pull/795) - integration tests run when PR is approved
* [#826](https://github.com/NibiruChain/nibiru/pull/826) - create and push docker image on release

### Improvements

* [#798](https://github.com/NibiruChain/nibiru/pull/798) - fix integration tests caused by PR #786
* [#801](https://github.com/NibiruChain/nibiru/pull/801) - remove unused pair constants
* [#788](https://github.com/NibiruChain/nibiru/pull/788) - add --overwrite flag to the nibid init call of localnet.sh
* [#804](https://github.com/NibiruChain/nibiru/pull/804) - bump ibc-go to v3.1.1
* [#817](https://github.com/NibiruChain/nibiru/pull/817) - Make post prices transactions gasless for whitelisted oracles
* [#818](https://github.com/NibiruChain/nibiru/pull/818) - fix(localnet.sh): add max leverage to vpools in genesis to fix open-position
* [#819](https://github.com/NibiruChain/nibiru/pull/819) - add golangci-linter using docker in Makefile
* [#835](https://github.com/NibiruChain/nibiru/pull/835) - x/oracle cleanup code

### Features

* [#839](https://github.com/NibiruChain/nibiru/pull/839) - x/oracle rewarding
* [#791](https://github.com/NibiruChain/nibiru/pull/791) Add the x/oracle module
* [#811](https://github.com/NibiruChain/nibiru/pull/811) Return the index twap in `QueryPrice` cmd
* [#813](https://github.com/NibiruChain/nibiru/pull/813) - (vpool): Expose mark price, mark TWAP, index price, and k (swap invariant) in the all-pools query
* [#816](https://github.com/NibiruChain/nibiru/pull/816) - Remove tobin tax from x/oracle
* [#810](https://github.com/NibiruChain/nibiru/pull/810) - feat(x/perp): expose 'marginRatioIndex' and block number on QueryPosition
* [#832](https://github.com/NibiruChain/nibiru/pull/832) - x/oracle app wiring

### Documentation

* [#814](https://github.com/NibiruChain/nibiru/pull/814) - docs(perp): Added events specification for the perp module.

## [v0.12.1](https://github.com/NibiruChain/nibiru/releases/tag/v0.12.1) - 2022-08-04

* [#796](https://github.com/NibiruChain/nibiru/pull/796) - fix bug that caused that epochKeeper was nil when running epoch hook from Perp module
* [#793](https://github.com/NibiruChain/nibiru/pull/793) - add a vpool parameter to limit leverage in open position

## [v0.12.0](https://github.com/NibiruChain/nibiru/releases/tag/v0.12.0) - 2022-08-03

### Improvements

* [#775](https://github.com/NibiruChain/nibiru/pull/775) - bump google.golang.org/protobuf from 1.28.0 to 1.28.1
* [#768](https://github.com/NibiruChain/nibiru/pull/768) - add simulation tests to make file
* [#767](https://github.com/NibiruChain/nibiru/pull/767) - add fluctuation limit checks on `OpenPosition`.
* [#786](https://github.com/NibiruChain/nibiru/pull/786) - add genesis params in localnet script.
* [#770](https://github.com/NibiruChain/nibiru/pull/770) - Return err in case of zero time elapsed and zero snapshots on `GetCurrentTWAP` func. If zero time has elapsed, and snapshots exists, return the instantaneous average.

### Bug Fixes

* [#766](https://github.com/NibiruChain/nibiru/pull/766) - Fixed margin ratio calculation for trader position.
* [#776](https://github.com/NibiruChain/nibiru/pull/776) - Fix a bug where the user could open infinite leverage positions
* [#779](https://github.com/NibiruChain/nibiru/pull/779) - Fix issue with released tokens being invalid in `ExitPool`

### Testing

* [#782](https://github.com/NibiruChain/nibiru/pull/782) - replace GitHub test workflows to use make commands
* [#784](https://github.com/NibiruChain/nibiru/pull/784) - fix runsim
* [#783](https://github.com/NibiruChain/nibiru/pull/783) - sanitise inputs for msg swap simulations

## [v0.11.0](https://github.com/NibiruChain/nibiru/releases/tag/v0.11.0) - 2022-07-29

### Documentation

* [#701](https://github.com/NibiruChain/nibiru/pull/701) Add release process guide

### Improvements

* [#715](https://github.com/NibiruChain/nibiru/pull/715) - remove redundant perp.Keeper.SetPosition parameters
* [#718](https://github.com/NibiruChain/nibiru/pull/718) - add guard clauses on OpenPosition (leverage and quote amount != 0)
* [#728](https://github.com/NibiruChain/nibiru/pull/728) - add dependabot file into the project.
* [#723](https://github.com/NibiruChain/nibiru/pull/723) - refactor perp keeper's `RemoveMargin` method
* [#730](https://github.com/NibiruChain/nibiru/pull/730) - update localnet script.
* [#736](https://github.com/NibiruChain/nibiru/pull/736) - Bumps [github.com/spf13/cast](https://github.com/spf13/cast) from 1.4.1 to 1.5.0
* [#735](https://github.com/NibiruChain/nibiru/pull/735) - Bump github.com/spf13/cobra from 1.4.0 to 1.5.0
* [#729](https://github.com/NibiruChain/nibiru/pull/729) - move maintenance margin to the vpool module
* [#741](https://github.com/NibiruChain/nibiru/pull/741) - remove unused code and refactored variable names.
* [#742](https://github.com/NibiruChain/nibiru/pull/742) - Vpools are not tradeable if they have invalid oracle prices.
* [#739](https://github.com/NibiruChain/nibiru/pull/739) - Bump github.com/spf13/viper from 1.11.0 to 1.12.0

### API Breaking

* [#721](https://github.com/NibiruChain/nibiru/pull/721) - Updated proto property names to adhere to standard snake_casing and added Unlock REST endpoint
* [#724](https://github.com/NibiruChain/nibiru/pull/724) - Add position fields in `ClosePositionResponse`.
* [#737](https://github.com/NibiruChain/nibiru/pull/737) - Renamed from property to avoid python name clash

### State Machine Breaking

* [#733](https://github.com/NibiruChain/nibiru/pull/733) - Bump github.com/cosmos/ibc-go/v3 from 3.0.0 to 3.1.0
* [#741](https://github.com/NibiruChain/nibiru/pull/741) - Rename `epoch_identifier` param to `funding_rate_interval`.
* [#745](https://github.com/NibiruChain/nibiru/pull/745) - Updated pricefeed twap calc to use bounded time

### Bug Fixes

* [#746](https://github.com/NibiruChain/nibiru/pull/746) - Pin cosmos-sdk version to v0.45 for proto generation.

## [v0.10.0](https://github.com/NibiruChain/nibiru/releases/tag/v0.10.0) - 2022-07-18

### Improvements

* [#705](https://github.com/NibiruChain/nibiru/pull/705) Refactor PerpKeeper's `AddMargin` method to accept individual fields instead of the entire Msg object.

### API Breaking

* [#709](https://github.com/NibiruChain/nibiru/pull/709) Add fields to `OpenPosition` response.
* [#707](https://github.com/NibiruChain/nibiru/pull/707) Add fluctuation limit checks in vpool methods.
* [#712](https://github.com/NibiruChain/nibiru/pull/712) Add funding rate calculation and `FundingRateChangedEvent`.

### Upgrades

* [#725](https://github.com/NibiruChain/nibiru/pull/725) Add governance handler for creating new virtual pools.
* [#702](https://github.com/NibiruChain/nibiru/pull/702) Add upgrade handler for v0.10.0.

## [v0.9.2](https://github.com/NibiruChain/nibiru/releases/tag/v0.9.2) - 2022-07-11

### Improvements

* [#686](https://github.com/NibiruChain/nibiru/pull/686) Add changelog enforcer to github actions.
* [#681](https://github.com/NibiruChain/nibiru/pull/681) Remove automatic release and leave integration tests when merge into master.
* [#684](https://github.com/NibiruChain/nibiru/pull/684) Reorganize PerpKeeper methods.
* [#690](https://github.com/NibiruChain/nibiru/pull/690) Call `closePositionEntirely` from `ClosePosition`.
* [#689](https://github.com/NibiruChain/nibiru/pull/689) Apply funding rate calculation 48 times per day.

### API Breaking

* [#687](https://github.com/NibiruChain/nibiru/pull/687) Emit `PositionChangedEvent` upon changing margin.
* [#685](https://github.com/NibiruChain/nibiru/pull/685) Represent `PositionChangedEvent` bad debt as Coin.
* [#697](https://github.com/NibiruChain/nibiru/pull/697) Rename pricefeed keeper methods.
* [#689](https://github.com/NibiruChain/nibiru/pull/689) Change liquidation params to 2.5% liquidation fee ratio and 25% partial liquidation ratio.

### Testing

* [#695](https://github.com/NibiruChain/nibiru/pull/695) Add `OpenPosition` integration tests.
* [#692](https://github.com/NibiruChain/nibiru/pull/692) Add test coverage for Perp MsgServer methods.<|MERGE_RESOLUTION|>--- conflicted
+++ resolved
@@ -47,12 +47,9 @@
 * [#1134](https://github.com/NibiruChain/nibiru/pull/1134) - refactor: remove panics from vpool and spillovers from the perp module. It's now impossible to call functions in x/perp that would panic in vpool.
 * [#1127](https://github.com/NibiruChain/nibiru/pull/1127) - refactor: remove unnecessary panics from x/dex and x/stablecoin
 * [#1126](https://github.com/NibiruChain/nibiru/pull/1126) - refactor(perp): remove unnecessary panics
-<<<<<<< HEAD
 * [#1138](https://github.com/NibiruChain/nibiru/pull/1138) - refactor: put Makefile workflows in separate directory
-=======
 * [#1126](https://github.com/NibiruChain/nibiru/pull/1126) - test(oracle): stop the tyrannical behavior of TestFuzz_PickReferencePair 
 * [#1135](https://github.com/NibiruChain/nibiru/pull/1135) - fix: add genesis oracle prices to localnet
->>>>>>> ef233601
 
 ### Bug Fixes
 
