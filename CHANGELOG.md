<!--
Guiding Principles:

Changelogs are for humans, not machines.
There should be an entry for every single version.
The same types of changes should be grouped.
Versions and sections should be linkable.
The latest version comes first.
The release date of each version is displayed.
Mention whether you follow Semantic Versioning.

Usage:

Change log entries are to be added to the Unreleased section under the
appropriate stanza (see below). Each entry should ideally include a tag and
the Github issue reference in the following format:

* (<tag>) \#<issue-number> message

The issue numbers will later be link-ified during the release process so you do
not have to worry about including a link manually, but you can if you wish.

Types of changes (Stanzas):

"Features" for new features.
"Improvements" for changes in existing functionality.
"Deprecated" for soon-to-be removed features.
"Bug Fixes" for any bug fixes.
"Client Breaking" for breaking CLI commands and REST routes used by end-users.
"API Breaking" for breaking exported APIs used by developers building on SDK.
"State Machine Breaking" for any changes that result in a different AppState given same genesisState and txList.
Ref: https://keepachangelog.com/en/1.0.0/
-->

# Changelog

All notable changes to this project will be documented in this file.

The format is based on [Keep a Changelog](https://keepachangelog.com/en/1.0.0/),
and this project adheres to [Semantic Versioning](https://semver.org/spec/v2.0.0.html).

## Unreleased

<<<<<<< HEAD
### API Breaking

* [#858](https://github.com/NibiruChain/nibiru/pull/858) - fix trading limit ratio check; checks in both directions on both quote and base assets
=======
### Features

* [#852](https://github.com/NibiruChain/nibiru/pull/852) - feat(genesis): add cli command to add pairs at genesis
* [#861](https://github.com/NibiruChain/nibiru/pull/861) - query cumulative funding payments
>>>>>>> 5851a554

## v0.14.0

### API Breaking

* [#830](https://github.com/NibiruChain/nibiru/pull/830) - test(vpool): Make missing fields for 'query vpool all-pools' display as empty strings.
  * Improve test coverage of functions used in the query server.
  * Added 'pair' field to the `all-pools` to make the prices array easier to digest

### Improvements

* [#837](https://github.com/NibiruChain/nibiru/pull/837) - simplify makefile, removing unused module creation and usage of new command to add vpool at genesis
* [#836](https://github.com/NibiruChain/nibiru/pull/836) - refactor(genesis): DRY improvements and functions added to localnet.sh for readability
* [#842](https://github.com/NibiruChain/nibiru/pull/842) - use self-hosted runner
* [#843](https://github.com/NibiruChain/nibiru/pull/843) - add timeout to github actions integration tests
* [#847](https://github.com/NibiruChain/nibiru/pull/847) - add command in localnet to whitelist oracle
* [#848](https://github.com/NibiruChain/nibiru/pull/848) - add check max leverage on add vpool in genesis command

### Fixes

* [#850](https://github.com/NibiruChain/nibiru/pull/850) - x/vpool - properly validate vpools at genesis
* [#854](https://github.com/NibiruChain/nibiru/pull/854) - add buildx to the docker release workflow

### Features

* [#827](https://github.com/NibiruChain/nibiru/pull/827) - feat(genesis): add cli command to add vpool at genesis
* [#838](https://github.com/NibiruChain/nibiru/pull/838) - feat(genesis): add cli command to whitelist oracles at genesis
* [#846](https://github.com/NibiruChain/nibiru/pull/846) - x/oracle remove reference pair

## [v0.13.0](https://github.com/NibiruChain/nibiru/releases/tag/v0.13.0) - 2022-08-16

## API Breaking

* [#831](https://github.com/NibiruChain/nibiru/pull/831) - remove modules that are not used in testnet

### CI

* [#795](https://github.com/NibiruChain/nibiru/pull/795) - integration tests run when PR is approved
* [#826](https://github.com/NibiruChain/nibiru/pull/826) - create and push docker image on release

### Improvements

* [#798](https://github.com/NibiruChain/nibiru/pull/798) - fix integration tests caused by PR #786
* [#801](https://github.com/NibiruChain/nibiru/pull/801) - remove unused pair constants
* [#788](https://github.com/NibiruChain/nibiru/pull/788) - add --overwrite flag to the nibid init call of localnet.sh
* [#804](https://github.com/NibiruChain/nibiru/pull/804) - bump ibc-go to v3.1.1
* [#817](https://github.com/NibiruChain/nibiru/pull/817) - Make post prices transactions gasless for whitelisted oracles
* [#818](https://github.com/NibiruChain/nibiru/pull/818) - fix(localnet.sh): add max leverage to vpools in genesis to fix open-position
* [#819](https://github.com/NibiruChain/nibiru/pull/819) - add golangci-linter using docker in Makefile
* [#835](https://github.com/NibiruChain/nibiru/pull/835) - x/oracle cleanup code

### Features

* [#839](https://github.com/NibiruChain/nibiru/pull/839) - x/oracle rewarding
* [#791](https://github.com/NibiruChain/nibiru/pull/791) Add the x/oracle module
* [#811](https://github.com/NibiruChain/nibiru/pull/811) Return the index twap in `QueryPrice` cmd
* [#813](https://github.com/NibiruChain/nibiru/pull/813) - (vpool): Expose mark price, mark TWAP, index price, and k (swap invariant) in the all-pools query
* [#816](https://github.com/NibiruChain/nibiru/pull/816) - Remove tobin tax from x/oracle
* [#810](https://github.com/NibiruChain/nibiru/pull/810) - feat(x/perp): expose 'marginRatioIndex' and block number on QueryTraderPosition
* [#832](https://github.com/NibiruChain/nibiru/pull/832) - x/oracle app wiring

### Documentation

* [#814](https://github.com/NibiruChain/nibiru/pull/814) - docs(perp): Added events specification for the perp module.

## [v0.12.1](https://github.com/NibiruChain/nibiru/releases/tag/v0.12.1) - 2022-08-04

* [#796](https://github.com/NibiruChain/nibiru/pull/796) - fix bug that caused that epochKeeper was nil when running epoch hook from Perp module
* [#793](https://github.com/NibiruChain/nibiru/pull/793) - add a vpool parameter to limit leverage in open position

## [v0.12.0](https://github.com/NibiruChain/nibiru/releases/tag/v0.12.0) - 2022-08-03

### Improvements

* [#775](https://github.com/NibiruChain/nibiru/pull/775) - bump google.golang.org/protobuf from 1.28.0 to 1.28.1
* [#768](https://github.com/NibiruChain/nibiru/pull/768) - add simulation tests to make file
* [#767](https://github.com/NibiruChain/nibiru/pull/767) - add fluctuation limit checks on `OpenPosition`.
* [#786](https://github.com/NibiruChain/nibiru/pull/786) - add genesis params in localnet script.
* [#770](https://github.com/NibiruChain/nibiru/pull/770) - Return err in case of zero time elapsed and zero snapshots on `GetCurrentTWAP` func. If zero time has elapsed, and snapshots exists, return the instantaneous average.

### Bug Fixes

* [#766](https://github.com/NibiruChain/nibiru/pull/766) - Fixed margin ratio calculation for trader position.
* [#776](https://github.com/NibiruChain/nibiru/pull/776) - Fix a bug where the user could open infinite leverage positions
* [#779](https://github.com/NibiruChain/nibiru/pull/779) - Fix issue with released tokens being invalid in `ExitPool`

### Testing

* [#782](https://github.com/NibiruChain/nibiru/pull/782) - replace GitHub test workflows to use make commands
* [#784](https://github.com/NibiruChain/nibiru/pull/784) - fix runsim
* [#783](https://github.com/NibiruChain/nibiru/pull/783) - sanitise inputs for msg swap simulations

## [v0.11.0](https://github.com/NibiruChain/nibiru/releases/tag/v0.11.0) - 2022-07-29

### Documentation

* [#701](https://github.com/NibiruChain/nibiru/pull/701) Add release process guide

### Improvements

* [#715](https://github.com/NibiruChain/nibiru/pull/715) - remove redundant perp.Keeper.SetPosition parameters
* [#718](https://github.com/NibiruChain/nibiru/pull/718) - add guard clauses on OpenPosition (leverage and quote amount != 0)
* [#728](https://github.com/NibiruChain/nibiru/pull/728) - add dependabot file into the project.
* [#723](https://github.com/NibiruChain/nibiru/pull/723) - refactor perp keeper's `RemoveMargin` method
* [#730](https://github.com/NibiruChain/nibiru/pull/730) - update localnet script.
* [#736](https://github.com/NibiruChain/nibiru/pull/736) - Bumps [github.com/spf13/cast](https://github.com/spf13/cast) from 1.4.1 to 1.5.0
* [#735](https://github.com/NibiruChain/nibiru/pull/735) - Bump github.com/spf13/cobra from 1.4.0 to 1.5.0
* [#729](https://github.com/NibiruChain/nibiru/pull/729) - move maintenance margin to the vpool module
* [#741](https://github.com/NibiruChain/nibiru/pull/741) - remove unused code and refactored variable names.
* [#742](https://github.com/NibiruChain/nibiru/pull/742) - Vpools are not tradeable if they have invalid oracle prices.
* [#739](https://github.com/NibiruChain/nibiru/pull/739) - Bump github.com/spf13/viper from 1.11.0 to 1.12.0

### API Breaking

* [#721](https://github.com/NibiruChain/nibiru/pull/721) - Updated proto property names to adhere to standard snake_casing and added Unlock REST endpoint
* [#724](https://github.com/NibiruChain/nibiru/pull/724) - Add position fields in `ClosePositionResponse`.
* [#737](https://github.com/NibiruChain/nibiru/pull/737) - Renamed from property to avoid python name clash

### State Machine Breaking

* [#733](https://github.com/NibiruChain/nibiru/pull/733) - Bump github.com/cosmos/ibc-go/v3 from 3.0.0 to 3.1.0
* [#741](https://github.com/NibiruChain/nibiru/pull/741) - Rename `epoch_identifier` param to `funding_rate_interval`.
* [#745](https://github.com/NibiruChain/nibiru/pull/745) - Updated pricefeed twap calc to use bounded time

### Bug Fixes

* [#746](https://github.com/NibiruChain/nibiru/pull/746) - Pin cosmos-sdk version to v0.45 for proto generation.

## [v0.10.0](https://github.com/NibiruChain/nibiru/releases/tag/v0.10.0) - 2022-07-18

### Improvements

* [#705](https://github.com/NibiruChain/nibiru/pull/705) Refactor PerpKeeper's `AddMargin` method to accept individual fields instead of the entire Msg object.

### API Breaking

* [#709](https://github.com/NibiruChain/nibiru/pull/709) Add fields to `OpenPosition` response.
* [#707](https://github.com/NibiruChain/nibiru/pull/707) Add fluctuation limit checks in vpool methods.
* [#712](https://github.com/NibiruChain/nibiru/pull/712) Add funding rate calculation and `FundingRateChangedEvent`.

### Upgrades

* [#725](https://github.com/NibiruChain/nibiru/pull/725) Add governance handler for creating new virtual pools.
* [#702](https://github.com/NibiruChain/nibiru/pull/702) Add upgrade handler for v0.10.0.

## [v0.9.2](https://github.com/NibiruChain/nibiru/releases/tag/v0.9.2) - 2022-07-11

### Improvements

* [#686](https://github.com/NibiruChain/nibiru/pull/686) Add changelog enforcer to github actions.
* [#681](https://github.com/NibiruChain/nibiru/pull/681) Remove automatic release and leave integration tests when merge into master.
* [#684](https://github.com/NibiruChain/nibiru/pull/684) Reorganize PerpKeeper methods.
* [#690](https://github.com/NibiruChain/nibiru/pull/690) Call `closePositionEntirely` from `ClosePosition`.
* [#689](https://github.com/NibiruChain/nibiru/pull/689) Apply funding rate calculation 48 times per day.

### API Breaking

* [#687](https://github.com/NibiruChain/nibiru/pull/687) Emit `PositionChangedEvent` upon changing margin.
* [#685](https://github.com/NibiruChain/nibiru/pull/685) Represent `PositionChangedEvent` bad debt as Coin.
* [#697](https://github.com/NibiruChain/nibiru/pull/697) Rename pricefeed keeper methods.
* [#689](https://github.com/NibiruChain/nibiru/pull/689) Change liquidation params to 2.5% liquidation fee ratio and 25% partial liquidation ratio.

### Testing

* [#695](https://github.com/NibiruChain/nibiru/pull/695) Add `OpenPosition` integration tests.
* [#692](https://github.com/NibiruChain/nibiru/pull/692) Add test coverage for Perp MsgServer methods.<|MERGE_RESOLUTION|>--- conflicted
+++ resolved
@@ -41,16 +41,14 @@
 
 ## Unreleased
 
-<<<<<<< HEAD
-### API Breaking
+### Improvements
 
 * [#858](https://github.com/NibiruChain/nibiru/pull/858) - fix trading limit ratio check; checks in both directions on both quote and base assets
-=======
+
 ### Features
 
 * [#852](https://github.com/NibiruChain/nibiru/pull/852) - feat(genesis): add cli command to add pairs at genesis
 * [#861](https://github.com/NibiruChain/nibiru/pull/861) - query cumulative funding payments
->>>>>>> 5851a554
 
 ## v0.14.0
 
