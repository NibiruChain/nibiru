--- conflicted
+++ resolved
@@ -63,13 +63,9 @@
 * [#775](https://github.com/NibiruChain/nibiru/pull/775) - bump google.golang.org/protobuf from 1.28.0 to 1.28.1
 * [#768](https://github.com/NibiruChain/nibiru/pull/768) - add simulation tests to make file
 * [#767](https://github.com/NibiruChain/nibiru/pull/767) - add fluctuation limit checks on `OpenPosition`.
-<<<<<<< HEAD
 * [#770](https://github.com/NibiruChain/nibiru/pull/770) - Return err in case of zero time period on `GetCurrentTWAP` func.
-
-=======
 * [#786](https://github.com/NibiruChain/nibiru/pull/786) - add genesis params in localnet script.
  
->>>>>>> 677cbb84
 ### Bug Fixes
 
 * [#766](https://github.com/NibiruChain/nibiru/pull/766) - Fixed margin ratio calculation for trader position.
