###############################################################################
###                                  Proto                                  ###
###############################################################################

containerProtoVer=v0.2
containerProtoImage=tendermintdev/sdk-proto-gen:$(containerProtoVer)
containerProtoGen=cosmos-sdk-proto-gen-$(containerProtoVer)
containerProtoGenSwagger=cosmos-sdk-proto-gen-swagger-$(containerProtoVer)
containerProtoFmt=cosmos-sdk-proto-fmt-$(containerProtoVer)

proto-gen:
	@echo "Generating Protobuf files"
	@if docker ps -a --format '{{.Names}}' | grep -Eq "^${containerProtoGen}$$"; then docker start -a $(containerProtoGen); else docker run --name $(containerProtoGen) -v $(CURDIR):/workspace --workdir /workspace $(containerProtoImage) \
		sh ./scripts/protocgen.sh; fi

.PHONY: proto

###############################################################################
###                               Build Flags                               ###
###############################################################################

<<<<<<< HEAD
BRANCH := $(shell git rev-parse --abbrev-ref HEAD)
COMMIT := $(shell git log -1 --format='%H')

# don't override user values
ifeq (,$(VERSION))
  VERSION := $(shell git describe --exact-match 2>/dev/null)
  # if VERSION is empty, then populate it with branch's name and raw commit hash
  ifeq (,$(VERSION))
    VERSION := $(BRANCH)-$(COMMIT)
  endif
=======
build: go.sum
ifeq ($(OS),Windows_NT)
	go build $(BUILD_FLAGS) -o build/nibid.exe ./cmd/nibid
else
	go build $(BUILD_FLAGS) -o build/nibid ./cmd/nibid
>>>>>>> 9594983d
endif

SDK_PACK := $(shell go list -m github.com/cosmos/cosmos-sdk | sed  's/ /\@/g')
TM_VERSION := $(shell go list -m github.com/tendermint/tendermint | sed 's:.* ::') # grab everything after the space in "github.com/tendermint/tendermint v0.34.7"
DOCKER := $(shell which docker)
BUILDDIR ?= $(CURDIR)/build

export GO111MODULE = on

# process build tags
build_tags = netgo
build_tags += $(BUILD_TAGS)
build_tags := $(strip $(build_tags))

whitespace :=
whitespace += $(whitespace)
comma := ,
build_tags_comma_sep := $(subst $(whitespace),$(comma),$(build_tags))

# process linker flags
ldflags = -X github.com/cosmos/cosmos-sdk/version.Name=nibiru \
		  -X github.com/cosmos/cosmos-sdk/version.AppName=nibid \
		  -X github.com/cosmos/cosmos-sdk/version.Version=$(VERSION) \
		  -X github.com/cosmos/cosmos-sdk/version.Commit=$(COMMIT) \
		  -X "github.com/cosmos/cosmos-sdk/version.BuildTags=$(build_tags_comma_sep)" \
			-X github.com/tendermint/tendermint/version.TMCoreSemVer=$(TM_VERSION)
ldflags += $(LDFLAGS)
ldflags := $(strip $(ldflags))

BUILD_FLAGS := -tags "$(build_tags)" -ldflags '$(ldflags)'

###############################################################################
###                                  Build                                  ###
###############################################################################

# add build args for the build command
build: BUILD_ARGS=-o $(BUILDDIR)/

# command for make build and make install
build install: go.sum $(BUILDDIR)/
	go $@ -mod=readonly $(BUILD_FLAGS) $(BUILD_ARGS) ./...

# ensure build directory exists
$(BUILDDIR)/:
	mkdir -p $(BUILDDIR)/

# build for linux architecture
build-linux: go.sum
	LEDGER_ENABLED=false GOOS=linux GOARCH=amd64 $(MAKE) build

<<<<<<< HEAD
go.sum: go.mod
	@echo "--> Ensure dependencies have not been modified"
	@go mod verify

.PHONY: build install

###############################################################################
###                           Docker Localnet                               ###
###############################################################################

build-docker-nibidnode:
	docker build --tag nibiru/nibidnode .

# Run a 4-node testnet locally
localnet-start: build-linux localnet-stop
	@if ! [ -f build/node0/nibid/config/genesis.json ]; then docker run --rm -v $(CURDIR)/build:/nibid:Z nibiru/nibidnode testnet --v 4 -o . --starting-ip-address 192.168.11.2 --keyring-backend=test ; fi
	docker-compose up -d

# Stop testnet
localnet-stop:
	docker-compose down
=======
install: go.sum
	go install $(BUILD_FLAGS) ./cmd/nibid

build-reproducible: go.sum
	$(DOCKER) rm latest-build || true
	$(DOCKER) run --volume=$(CURDIR):/sources:ro \
        --env TARGET_PLATFORMS='linux/amd64 darwin/amd64 linux/arm64' \
        --env APP=nibid \
        --env VERSION=$(VERSION) \
        --env COMMIT=$(COMMIT) \
        --env LEDGER_ENABLED=$(LEDGER_ENABLED) \
        --name latest-build cosmossdk/rbuilder:latest
	$(DOCKER) cp -a latest-build:/home/builder/artifacts/ $(CURDIR)/
>>>>>>> 9594983d

.PHONY: localnet

###############################################################################
###                            Shell Localnet                               ###
###############################################################################

# Run a single testnet locally
localnet:
	./scripts/localnet.sh

.PHONY: localnet<|MERGE_RESOLUTION|>--- conflicted
+++ resolved
@@ -19,7 +19,6 @@
 ###                               Build Flags                               ###
 ###############################################################################
 
-<<<<<<< HEAD
 BRANCH := $(shell git rev-parse --abbrev-ref HEAD)
 COMMIT := $(shell git log -1 --format='%H')
 
@@ -30,13 +29,6 @@
   ifeq (,$(VERSION))
     VERSION := $(BRANCH)-$(COMMIT)
   endif
-=======
-build: go.sum
-ifeq ($(OS),Windows_NT)
-	go build $(BUILD_FLAGS) -o build/nibid.exe ./cmd/nibid
-else
-	go build $(BUILD_FLAGS) -o build/nibid ./cmd/nibid
->>>>>>> 9594983d
 endif
 
 SDK_PACK := $(shell go list -m github.com/cosmos/cosmos-sdk | sed  's/ /\@/g')
@@ -72,9 +64,6 @@
 ###                                  Build                                  ###
 ###############################################################################
 
-# add build args for the build command
-build: BUILD_ARGS=-o $(BUILDDIR)/
-
 # command for make build and make install
 build install: go.sum $(BUILDDIR)/
 	go $@ -mod=readonly $(BUILD_FLAGS) $(BUILD_ARGS) ./...
@@ -87,7 +76,6 @@
 build-linux: go.sum
 	LEDGER_ENABLED=false GOOS=linux GOARCH=amd64 $(MAKE) build
 
-<<<<<<< HEAD
 go.sum: go.mod
 	@echo "--> Ensure dependencies have not been modified"
 	@go mod verify
@@ -109,21 +97,6 @@
 # Stop testnet
 localnet-stop:
 	docker-compose down
-=======
-install: go.sum
-	go install $(BUILD_FLAGS) ./cmd/nibid
-
-build-reproducible: go.sum
-	$(DOCKER) rm latest-build || true
-	$(DOCKER) run --volume=$(CURDIR):/sources:ro \
-        --env TARGET_PLATFORMS='linux/amd64 darwin/amd64 linux/arm64' \
-        --env APP=nibid \
-        --env VERSION=$(VERSION) \
-        --env COMMIT=$(COMMIT) \
-        --env LEDGER_ENABLED=$(LEDGER_ENABLED) \
-        --name latest-build cosmossdk/rbuilder:latest
-	$(DOCKER) cp -a latest-build:/home/builder/artifacts/ $(CURDIR)/
->>>>>>> 9594983d
 
 .PHONY: localnet
 
